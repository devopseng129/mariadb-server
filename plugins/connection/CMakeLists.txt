--- conflicted
+++ resolved
@@ -21,11 +21,7 @@
   SET(INSTALL_LIBS replication)
 ENDIF()
 
-<<<<<<< HEAD
-IF(REPLICATION_PLUGIN_TYPE MATCHES "DYNAMIC")
-=======
 IF(AURORA_PLUGIN_TYPE MATCHES "DYNAMIC")
->>>>>>> 6bed75bb
   IF(WIN32)
     SET_VERSION_INFO("TARGET:aurora"
                      "FILE_TYPE:VFT_DLL"
