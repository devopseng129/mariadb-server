--- conflicted
+++ resolved
@@ -89,12 +89,8 @@
 NdbScanOperation::init(const NdbTableImpl* tab, NdbTransaction* myConnection)
 {
   m_transConnection = myConnection;
-<<<<<<< HEAD
-  //NdbTransaction* aScanConnection = theNdb->startTransaction(myConnection);
-=======
   //NdbConnection* aScanConnection = theNdb->startTransaction(myConnection);
   theNdb->theRemainingStartTransactions++; // will be checked in hupp...
->>>>>>> 05b87c11
   NdbTransaction* aScanConnection = theNdb->hupp(myConnection);
   if (!aScanConnection){
     theNdb->theRemainingStartTransactions--;
@@ -682,10 +678,7 @@
   
   tCon->theScanningOp = 0;
   theNdb->closeTransaction(tCon);
-<<<<<<< HEAD
-=======
   theNdb->theRemainingStartTransactions--;
->>>>>>> 05b87c11
   DBUG_VOID_RETURN;
 }
 
