/* Copyright (C) 2003 MySQL AB

   This program is free software; you can redistribute it and/or modify
   it under the terms of the GNU General Public License as published by
   the Free Software Foundation; either version 2 of the License, or
   (at your option) any later version.

   This program is distributed in the hope that it will be useful,
   but WITHOUT ANY WARRANTY; without even the implied warranty of
   MERCHANTABILITY or FITNESS FOR A PARTICULAR PURPOSE.  See the
   GNU General Public License for more details.

   You should have received a copy of the GNU General Public License
   along with this program; if not, write to the Free Software
   Foundation, Inc., 59 Temple Place, Suite 330, Boston, MA  02111-1307  USA */

#include <ndb_global.h>

#include "EventLogger.hpp"

#include <NdbConfig.h>
#include <kernel/BlockNumbers.h>
#include <signaldata/ArbitSignalData.hpp>
#include <GrepEvent.hpp>
#include <NodeState.hpp>
#include <version.h>

//
// PUBLIC
//
EventLoggerBase::~EventLoggerBase()
{
  
}


#define QQQQ char *m_text, size_t m_text_len, const Uint32* theData

void getTextConnected(QQQQ) {
  BaseString::snprintf(m_text, m_text_len, 
		       "Node %u Connected",
		       theData[1]);
}
void getTextConnectedApiVersion(QQQQ) {
  BaseString::snprintf(m_text, m_text_len, 
		       "Node %u: API version %d.%d.%d",
		       theData[1],
		       getMajor(theData[2]),
		       getMinor(theData[2]),
		       getBuild(theData[2]));
}
void getTextDisconnected(QQQQ) {
  BaseString::snprintf(m_text, m_text_len, 
		       "Node %u Disconnected", 
		       theData[1]);
}
void getTextCommunicationClosed(QQQQ) {
  //-----------------------------------------------------------------------
  // REPORT communication to node closed.
  //-----------------------------------------------------------------------
  BaseString::snprintf(m_text, m_text_len, 
		       "Communication to Node %u closed", 
		       theData[1]);
}
void getTextCommunicationOpened(QQQQ) {
  //-----------------------------------------------------------------------
  // REPORT communication to node opened.
  //-----------------------------------------------------------------------
  BaseString::snprintf(m_text, m_text_len, 
		       "Communication to Node %u opened", 
		       theData[1]);
}
void getTextNDBStartStarted(QQQQ) {
  //-----------------------------------------------------------------------
  // Start of NDB has been initiated.
  //-----------------------------------------------------------------------
  BaseString::snprintf(m_text, m_text_len, 
		       "Start initiated (version %d.%d.%d)", 
		       getMajor(theData[1]),
		       getMinor(theData[1]),
		       getBuild(theData[1]));
}
void getTextNDBStopStarted(QQQQ) {
  BaseString::snprintf(m_text, m_text_len,
		       "%s shutdown initiated", 
		       (theData[1] == 1 ? "Cluster" : "Node"));
}
void getTextNDBStopAborted(QQQQ) {
  BaseString::snprintf(m_text, m_text_len,
		       "Node shutdown aborted");
}
void getTextNDBStartCompleted(QQQQ) {
  //-----------------------------------------------------------------------
  // Start of NDB has been completed.
  //-----------------------------------------------------------------------
  BaseString::snprintf(m_text, m_text_len, 
		       "Started (version %d.%d.%d)", 
		       getMajor(theData[1]),
		       getMinor(theData[1]),
		       getBuild(theData[1]));
}
void getTextSTTORRYRecieved(QQQQ) {
  //-----------------------------------------------------------------------
  // STTORRY recevied after restart finished.
  //-----------------------------------------------------------------------
  BaseString::snprintf(m_text, m_text_len, 
		       "STTORRY received after restart finished");
}
void getTextStartPhaseCompleted(QQQQ) {
  //-----------------------------------------------------------------------
  // REPORT Start phase completed.
  //-----------------------------------------------------------------------
  const char *type = "<Unknown>";
  switch((NodeState::StartType)theData[2]){
  case NodeState::ST_INITIAL_START:
    type = "(initial start)";
    break;
  case NodeState::ST_SYSTEM_RESTART:
    type = "(system restart)";
    break;
  case NodeState::ST_NODE_RESTART:
    type = "(node restart)";
    break;
  case NodeState::ST_INITIAL_NODE_RESTART:
    type = "(initial node restart)";
    break;
  case NodeState::ST_ILLEGAL_TYPE:
    type = "";
    break;
  default:
    BaseString::snprintf(m_text, m_text_len, 
<<<<<<< HEAD
			 "Start phase %u completed (unknown = %d)", 
			 theData[1],
			 theData[2]);
    return;
  }
  BaseString::snprintf(m_text, m_text_len, 
		       "Start phase %u completed %s", 
		       theData[1],
		       type);
}
void getTextCM_REGCONF(QQQQ) {
  BaseString::snprintf(m_text, m_text_len, 
		       "CM_REGCONF president = %u, own Node = %u, our dynamic id = %u",
		       theData[2], 
		       theData[1],
		       theData[3]);
}
void getTextCM_REGREF(QQQQ) {
  const char* line = "";
  switch (theData[3]) {
  case 0:
    line = "Busy";
=======
	       "%sTable with ID =  %u created", 
	       theNodeId,
	       theData[1]);
    break;
  case EventReport::LCPStoppedInCalcKeepGci:
    if (theData[1] == 0)
      BaseString::snprintf(m_text, m_text_len, 
		 "%sLocal Checkpoint stopped in CALCULATED_KEEP_GCI",
		 theNodeId);
    break;
  case EventReport::NR_CopyDict:
    //-----------------------------------------------------------------------
    // REPORT Node Restart completed copy of dictionary information.
    //-----------------------------------------------------------------------
    BaseString::snprintf(m_text, 
	       m_text_len, 
	       "%sNode restart completed copy of dictionary information",
	       theNodeId);
    break;
  case EventReport::NR_CopyDistr:
    //-----------------------------------------------------------------------
    // REPORT Node Restart completed copy of distribution information.
    //-----------------------------------------------------------------------
    BaseString::snprintf(m_text, 
	       m_text_len, 
	       "%sNode restart completed copy of distribution information",
	       theNodeId);
    break;
  case EventReport::NR_CopyFragsStarted:
    //-----------------------------------------------------------------------
    // REPORT Node Restart is starting to copy the fragments.
    //-----------------------------------------------------------------------
    BaseString::snprintf(m_text, 
	       m_text_len, 
	       "%sNode restart starting to copy the fragments "
	       "to Node %u", 
	       theNodeId,
	       theData[1]);
    break;
  case EventReport::NR_CopyFragDone:
    //-----------------------------------------------------------------------
    // REPORT Node Restart copied a fragment.
    //-----------------------------------------------------------------------
    BaseString::snprintf(m_text, 
	       m_text_len, 
	       "%sTable ID = %u, fragment ID = %u have been copied "
	       "to Node %u", 
	       theNodeId,
	       theData[2], 
	       theData[3], 
	       theData[1]);
  break;
  case EventReport::NR_CopyFragsCompleted:
    BaseString::snprintf(m_text, 
	       m_text_len, 
	       "%sNode restart completed copying the fragments "
	       "to Node %u", 
	       theNodeId,
	       theData[1]);
    break;
  case EventReport::LCPFragmentCompleted:
    BaseString::snprintf(m_text, 
	       m_text_len, 
	       "%sTable ID = %u, fragment ID = %u has completed LCP "
	       "on Node %u maxGciStarted: %d maxGciCompleted: %d", 
	       theNodeId,
	       theData[2], 
	       theData[3], 
	       theData[1],
	       theData[4],
	       theData[5]);
>>>>>>> f9d29cfe
    break;
  case 1:
    line = "Election with wait = false";
    break;
  case 2:
    line = "Election with wait = false";
    break;
  case 3:
    line = "Not president";
    break;
  case 4:
    line = "Election without selecting new candidate";
    break;
  default:
    line = "No such cause";
    break;
  }//switch

  BaseString::snprintf(m_text, m_text_len, 
		       "CM_REGREF from Node %u to our Node %u. Cause = %s", 
		       theData[2], 
		       theData[1], 
		       line);
}
void getTextFIND_NEIGHBOURS(QQQQ) {
  //-----------------------------------------------------------------------
  // REPORT Node Restart copied a fragment.
  //-----------------------------------------------------------------------
  BaseString::snprintf(m_text, m_text_len, 
		       "We are Node %u with dynamic ID %u, our left neighbour "
		       "is Node %u, our right is Node %u", 
		       theData[1], 
		       theData[4], 
		       theData[2], 
		       theData[3]);
}
void getTextNodeFailCompleted(QQQQ) {
  //-----------------------------------------------------------------------
  // REPORT Node failure phase completed.
  //-----------------------------------------------------------------------
  if (theData[1] == 0)
  {
    if (theData[3] != 0) {
      BaseString::snprintf(m_text, m_text_len, 
			   "Node %u completed failure of Node %u", 
			   theData[3], 
			   theData[2]);
    } else {
      BaseString::snprintf(m_text, m_text_len, 
			   "All nodes completed failure of Node %u", 
			   theData[2]);
    }//if      
  } else {
    const char* line = "";
    if (theData[1] == DBTC){
      line = "DBTC";
    }else if (theData[1] == DBDICT){
      line = "DBDICT";
    }else if (theData[1] == DBDIH){
      line = "DBDIH";
    }else if (theData[1] == DBLQH){
      line = "DBLQH";
    }
    BaseString::snprintf(m_text, m_text_len, 
			 "Node failure of %u %s completed", 
			 theData[2], 
			 line);
  }
}
void getTextNODE_FAILREP(QQQQ) {
  BaseString::snprintf(m_text, m_text_len, 
		       "Node %u has failed. The Node state at failure "
		       "was %u", 
		       theData[1], 
		       theData[2]); 
}
void getTextArbitState(QQQQ) {
  //-----------------------------------------------------------------------
  // REPORT arbitrator found or lost.
  //-----------------------------------------------------------------------
  {
    const ArbitSignalData* sd = (ArbitSignalData*)theData;
    char ticketText[ArbitTicket::TextLength + 1];
    char errText[ArbitCode::ErrTextLength + 1];
    const unsigned code = sd->code & 0xFFFF;
    const unsigned state = sd->code >> 16;
    switch (code) {
    case ArbitCode::ThreadStart:
      BaseString::snprintf(m_text, m_text_len,
			   "President restarts arbitration thread [state=%u]",
			   state);
      break;
    case ArbitCode::PrepPart2:
      sd->ticket.getText(ticketText, sizeof(ticketText));
      BaseString::snprintf(m_text, m_text_len,
			   "Prepare arbitrator node %u [ticket=%s]",
			   sd->node, ticketText);
      break;
    case ArbitCode::PrepAtrun:
      sd->ticket.getText(ticketText, sizeof(ticketText));
      BaseString::snprintf(m_text, m_text_len,
			   "Receive arbitrator node %u [ticket=%s]",
			   sd->node, ticketText);
      break;
    case ArbitCode::ApiStart:
      sd->ticket.getText(ticketText, sizeof(ticketText));
      BaseString::snprintf(m_text, m_text_len,
			   "Started arbitrator node %u [ticket=%s]",
			   sd->node, ticketText);
      break;
    case ArbitCode::ApiFail:
      BaseString::snprintf(m_text, m_text_len,
			   "Lost arbitrator node %u - process failure [state=%u]",
			   sd->node, state);
      break;
    case ArbitCode::ApiExit:
      BaseString::snprintf(m_text, m_text_len,
			   "Lost arbitrator node %u - process exit [state=%u]",
			   sd->node, state);
      break;
    default:
      ArbitCode::getErrText(code, errText, sizeof(errText));
      BaseString::snprintf(m_text, m_text_len,
			   "Lost arbitrator node %u - %s [state=%u]",
			   sd->node, errText, state);
      break;
    }
  }
}

void getTextArbitResult(QQQQ) {
  //-----------------------------------------------------------------------
  // REPORT arbitration result (the failures may not reach us).
  //-----------------------------------------------------------------------
  {
    const ArbitSignalData* sd = (ArbitSignalData*)theData;
    char errText[ArbitCode::ErrTextLength + 1];
    const unsigned code = sd->code & 0xFFFF;
    const unsigned state = sd->code >> 16;
    switch (code) {
    case ArbitCode::LoseNodes:
      BaseString::snprintf(m_text, m_text_len,
			   "Arbitration check lost - less than 1/2 nodes left");
      break;
    case ArbitCode::WinNodes:
      BaseString::snprintf(m_text, m_text_len,
			   "Arbitration check won - all node groups and more than 1/2 nodes left");
      break;
    case ArbitCode::WinGroups:
      BaseString::snprintf(m_text, m_text_len,
			   "Arbitration check won - node group majority");
      break;
    case ArbitCode::LoseGroups:
      BaseString::snprintf(m_text, m_text_len,
			   "Arbitration check lost - missing node group");
      break;
    case ArbitCode::Partitioning:
      BaseString::snprintf(m_text, m_text_len,
			   "Network partitioning - arbitration required");
      break;
    case ArbitCode::WinChoose:
      BaseString::snprintf(m_text, m_text_len,
			   "Arbitration won - positive reply from node %u",
			   sd->node);
      break;
    case ArbitCode::LoseChoose:
      BaseString::snprintf(m_text, m_text_len,
			   "Arbitration lost - negative reply from node %u",
			   sd->node);
      break;
    case ArbitCode::LoseNorun:
      BaseString::snprintf(m_text, m_text_len,
			   "Network partitioning - no arbitrator available");
      break;
    case ArbitCode::LoseNocfg:
      BaseString::snprintf(m_text, m_text_len,
			   "Network partitioning - no arbitrator configured");
      break;
    default:
      ArbitCode::getErrText(code, errText, sizeof(errText));
      BaseString::snprintf(m_text, m_text_len,
			   "Arbitration failure - %s [state=%u]",
			   errText, state);
      break;
    }
  }
}
void getTextGlobalCheckpointStarted(QQQQ) {
  //-----------------------------------------------------------------------
  // This event reports that a global checkpoint has been started and this
  // node is the master of this global checkpoint.
  //-----------------------------------------------------------------------
  BaseString::snprintf(m_text, m_text_len, 
		       "Global checkpoint %u started", 
		       theData[1]);
}
void getTextGlobalCheckpointCompleted(QQQQ) {
  //-----------------------------------------------------------------------
  // This event reports that a global checkpoint has been completed on this
  // node and the node is the master of this global checkpoint.
  //-----------------------------------------------------------------------
  BaseString::snprintf(m_text, m_text_len, 
		       "Global checkpoint %u completed", 
		       theData[1]);
}
void getTextLocalCheckpointStarted(QQQQ) {
  //-----------------------------------------------------------------------
  // This event reports that a local checkpoint has been started and this
  // node is the master of this local checkpoint.
  //-----------------------------------------------------------------------
  BaseString::snprintf(m_text, m_text_len, 
		       "Local checkpoint %u started. "
		       "Keep GCI = %u oldest restorable GCI = %u", 
		       theData[1], 
		       theData[2], 
		       theData[3]);
}
void getTextLocalCheckpointCompleted(QQQQ) {
  //-----------------------------------------------------------------------
  // This event reports that a local checkpoint has been completed on this
  // node and the node is the master of this local checkpoint.
  //-----------------------------------------------------------------------
  BaseString::snprintf(m_text, m_text_len, 
		       "Local checkpoint %u completed", 
		       theData[1]);
}
void getTextTableCreated(QQQQ) {
  //-----------------------------------------------------------------------
  // This event reports that a table has been created.
  //-----------------------------------------------------------------------
  BaseString::snprintf(m_text, m_text_len, 
		       "Table with ID =  %u created", 
		       theData[1]);
}
/* STRANGE */
void getTextLCPStoppedInCalcKeepGci(QQQQ) {
  if (theData[1] == 0)
    BaseString::snprintf(m_text, m_text_len, 
			 "Local Checkpoint stopped in CALCULATED_KEEP_GCI");
}
void getTextNR_CopyDict(QQQQ) {
  //-----------------------------------------------------------------------
  // REPORT Node Restart completed copy of dictionary information.
  //-----------------------------------------------------------------------
  BaseString::snprintf(m_text, m_text_len, 
		       "Node restart completed copy of dictionary information");
}
void getTextNR_CopyDistr(QQQQ) {
  //-----------------------------------------------------------------------
  // REPORT Node Restart completed copy of distribution information.
  //-----------------------------------------------------------------------
  BaseString::snprintf(m_text, m_text_len, 
		       "Node restart completed copy of distribution information");
}
void getTextNR_CopyFragsStarted(QQQQ) {
  //-----------------------------------------------------------------------
  // REPORT Node Restart is starting to copy the fragments.
  //-----------------------------------------------------------------------
  BaseString::snprintf(m_text, m_text_len, 
		       "Node restart starting to copy the fragments "
		       "to Node %u", 
		       theData[1]);
}
void getTextNR_CopyFragDone(QQQQ) {
  //-----------------------------------------------------------------------
  // REPORT Node Restart copied a fragment.
  //-----------------------------------------------------------------------
  BaseString::snprintf(m_text, m_text_len, 
		       "Table ID = %u, fragment ID = %u have been copied "
		       "to Node %u", 
		       theData[2], 
		       theData[3], 
		       theData[1]);
}
void getTextNR_CopyFragsCompleted(QQQQ) {
  BaseString::snprintf(m_text, m_text_len, 
		       "Node restart completed copying the fragments "
		       "to Node %u", 
		       theData[1]);
}
void getTextLCPFragmentCompleted(QQQQ) {
  BaseString::snprintf(m_text, m_text_len, 
		       "Table ID = %u, fragment ID = %u has completed LCP "
		       "on Node %u", 
		       theData[2], 
		       theData[3], 
		       theData[1]);
}
void getTextTransReportCounters(QQQQ) {
  // -------------------------------------------------------------------  
  // Report information about transaction activity once per 10 seconds.
  // ------------------------------------------------------------------- 
  BaseString::snprintf(m_text, m_text_len, 
		       "Trans. Count = %u, Commit Count = %u, "
		       "Read Count = %u, Simple Read Count = %u,\n"
		       "Write Count = %u, AttrInfo Count = %u, "
		       "Concurrent Operations = %u, Abort Count = %u\n"
		       " Scans: %u Range scans: %u", 
		       theData[1], 
		       theData[2], 
		       theData[3], 
		       theData[4],
		       theData[5], 
		       theData[6], 
		       theData[7], 
		       theData[8],
		       theData[9],
		       theData[10]);
}
void getTextOperationReportCounters(QQQQ) {
  BaseString::snprintf(m_text, m_text_len,
		       "Operations=%u",
		       theData[1]);
}
void getTextUndoLogBlocked(QQQQ) {
  //-----------------------------------------------------------------------
  // REPORT Undo Logging blocked due to buffer near to overflow.
  //-----------------------------------------------------------------------
  BaseString::snprintf(m_text, m_text_len, 
		       "ACC Blocked %u and TUP Blocked %u times last second",
		       theData[1],
		       theData[2]);
}
void getTextTransporterError(QQQQ) {
  BaseString::snprintf(m_text, m_text_len, 
		       "Transporter to node %d reported error 0x%x",
		       theData[1],
		       theData[2]);
}
void getTextTransporterWarning(QQQQ) {
  getTextTransporterError(m_text, m_text_len, theData);
}
void getTextMissedHeartbeat(QQQQ) {
  //-----------------------------------------------------------------------
  // REPORT Undo Logging blocked due to buffer near to overflow.
  //-----------------------------------------------------------------------
  BaseString::snprintf(m_text, m_text_len, 
		       "Node %d missed heartbeat %d",
		       theData[1],
		       theData[2]);
}
void getTextDeadDueToHeartbeat(QQQQ) {
  //-----------------------------------------------------------------------
  // REPORT Undo Logging blocked due to buffer near to overflow.
  //-----------------------------------------------------------------------
  BaseString::snprintf(m_text, m_text_len, 
		       "Node %d declared dead due to missed heartbeat",
		       theData[1]);
}
void getTextJobStatistic(QQQQ) {
  BaseString::snprintf(m_text, m_text_len, 
		       "Mean loop Counter in doJob last 8192 times = %u",
		       theData[1]);
}
void getTextSendBytesStatistic(QQQQ) {
  BaseString::snprintf(m_text, m_text_len, 
		       "Mean send size to Node = %d last 4096 sends = %u bytes",
		       theData[1],
		       theData[2]);
}
void getTextReceiveBytesStatistic(QQQQ) {
  BaseString::snprintf(m_text, m_text_len, 
		       "Mean receive size to Node = %d last 4096 sends = %u bytes",
		       theData[1],
		       theData[2]);
}
void getTextSentHeartbeat(QQQQ) {
  BaseString::snprintf(m_text, m_text_len, 
		       "Node Sent Heartbeat to node = %d",
		       theData[1]);
}
void getTextCreateLogBytes(QQQQ) {
  BaseString::snprintf(m_text, m_text_len, 
		       "Log part %u, log file %u, MB %u",
		       theData[1],
		       theData[2],
		       theData[3]);
}
void getTextStartLog(QQQQ) {
  BaseString::snprintf(m_text, m_text_len, 
		       "Log part %u, start MB %u, stop MB %u, last GCI, log exec %u",
		       theData[1],
		       theData[2],
		       theData[3],
		       theData[4]);
}
void getTextStartREDOLog(QQQQ) {
  BaseString::snprintf(m_text, m_text_len, 
		       "Node: %d StartLog: [GCI Keep: %d LastCompleted: %d NewestRestorable: %d]",
		       theData[1],
		       theData[2],
		       theData[3],
		       theData[4]);
}
void getTextUNDORecordsExecuted(QQQQ) {
  const char* line = "";
  if (theData[1] == DBTUP){
    line = "DBTUP";
  }else if (theData[1] == DBACC){
    line = "DBACC";
  }
    
  BaseString::snprintf(m_text, m_text_len, 
		       " UNDO %s %d [%d %d %d %d %d %d %d %d %d]",
		       line,
		       theData[2],
		       theData[3],
		       theData[4],
		       theData[5],
		       theData[6],
		       theData[7],
		       theData[8],
		       theData[9],
		       theData[10],
		       theData[11]);
}
void getTextInfoEvent(QQQQ) {
  BaseString::snprintf(m_text, m_text_len, (char *)&theData[1]);
}
void getTextWarningEvent(QQQQ) {
  BaseString::snprintf(m_text, m_text_len, (char *)&theData[1]);
}
void getTextGCP_TakeoverStarted(QQQQ) {
  BaseString::snprintf(m_text, m_text_len, "GCP Take over started");
}
void getTextGCP_TakeoverCompleted(QQQQ) {
  BaseString::snprintf(m_text, m_text_len, "GCP Take over completed");
}
void getTextLCP_TakeoverStarted(QQQQ) {
  BaseString::snprintf(m_text, m_text_len, "LCP Take over started");
}
void getTextLCP_TakeoverCompleted(QQQQ) {
  BaseString::snprintf(m_text, m_text_len,
		       "LCP Take over completed (state = %d)", 
		       theData[1]);
}
void getTextMemoryUsage(QQQQ) {
  const int gth = theData[1];
  const int size = theData[2];
  const int used = theData[3];
  const int total = theData[4];
  const int block = theData[5];
  const int percent = (used*100)/total;
    
  BaseString::snprintf(m_text, m_text_len,
		       "%s usage %s %d%s(%d %dK pages of total %d)",
		       (block==DBACC ? "Index" : (block == DBTUP ?"Data":"<unknown>")),
		       (gth == 0 ? "is" : (gth > 0 ? "increased to" : "decreased to")),
		       percent, "%",
		       used, size/1024, total
		       );
}

void getTextBackupStarted(QQQQ) {
  BaseString::snprintf(m_text, m_text_len, 
		       "Backup %d started from node %d", 
		       theData[2], refToNode(theData[1]));
}
void getTextBackupFailedToStart(QQQQ) {
  BaseString::snprintf(m_text, m_text_len, 
		       "Backup request from %d failed to start. Error: %d", 
		       refToNode(theData[1]), theData[2]);
}
void getTextBackupCompleted(QQQQ) {
  BaseString::snprintf(m_text, m_text_len, 
		       "Backup %u started from node %u completed\n" 
		       " StartGCP: %u StopGCP: %u\n"
		       " #Records: %u #LogRecords: %u\n"
		       " Data: %u bytes Log: %u bytes",
		       theData[2], refToNode(theData[1]),
		       theData[3], theData[4], theData[6], theData[8],
		       theData[5], theData[7]);
}
void getTextBackupAborted(QQQQ) {
  BaseString::snprintf(m_text, m_text_len, 
		       "Backup %d started from %d has been aborted. Error: %d",
		       theData[2], 
		       refToNode(theData[1]), 
		       theData[3]);
}

#if 0
BaseString::snprintf(m_text, 
		     m_text_len, 
		     "Unknown event: %d",
		     theData[0]);
#endif

/**
 * This matrix defines which event should be printed when
 *
 * threshold - is in range [0-15]
 * severity  - DEBUG to ALERT (Type of log message)
 */

#define ROW(a,b,c,d) \
{ NDB_LE_ ## a, b, c, d, getText ## a}

const EventLoggerBase::EventRepLogLevelMatrix EventLoggerBase::matrix[] = {
  // CONNECTION
  ROW(Connected,               LogLevel::llConnection,  8, Logger::LL_INFO ),
  ROW(Disconnected,            LogLevel::llConnection,  8, Logger::LL_ALERT ),
  ROW(CommunicationClosed,     LogLevel::llConnection,  8, Logger::LL_INFO ),
  ROW(CommunicationOpened,     LogLevel::llConnection,  8, Logger::LL_INFO ),
  ROW(ConnectedApiVersion,     LogLevel::llConnection,  8, Logger::LL_INFO ),
  // CHECKPOINT
  ROW(GlobalCheckpointStarted, LogLevel::llCheckpoint,  9, Logger::LL_INFO ),
  ROW(GlobalCheckpointCompleted,LogLevel::llCheckpoint,10, Logger::LL_INFO ),
  ROW(LocalCheckpointStarted,  LogLevel::llCheckpoint,  7, Logger::LL_INFO ),
  ROW(LocalCheckpointCompleted,LogLevel::llCheckpoint,  8, Logger::LL_INFO ),
  ROW(LCPStoppedInCalcKeepGci, LogLevel::llCheckpoint,  0, Logger::LL_ALERT ),
  ROW(LCPFragmentCompleted,    LogLevel::llCheckpoint, 11, Logger::LL_INFO ),
  ROW(UndoLogBlocked,          LogLevel::llCheckpoint,  7, Logger::LL_INFO ),

  // STARTUP
  ROW(NDBStartStarted,         LogLevel::llStartUp,     1, Logger::LL_INFO ),
  ROW(NDBStartCompleted,       LogLevel::llStartUp,     1, Logger::LL_INFO ),
  ROW(STTORRYRecieved,         LogLevel::llStartUp,    15, Logger::LL_INFO ),
  ROW(StartPhaseCompleted,     LogLevel::llStartUp,     4, Logger::LL_INFO ),
  ROW(CM_REGCONF,              LogLevel::llStartUp,     3, Logger::LL_INFO ),
  ROW(CM_REGREF,               LogLevel::llStartUp,     8, Logger::LL_INFO ),
  ROW(FIND_NEIGHBOURS,         LogLevel::llStartUp,     8, Logger::LL_INFO ),
  ROW(NDBStopStarted,          LogLevel::llStartUp,     1, Logger::LL_INFO ),
  ROW(NDBStopAborted,          LogLevel::llStartUp,     1, Logger::LL_INFO ),
  ROW(StartREDOLog,            LogLevel::llStartUp,    10, Logger::LL_INFO ),
  ROW(StartLog,                LogLevel::llStartUp,    10, Logger::LL_INFO ),
  ROW(UNDORecordsExecuted,     LogLevel::llStartUp,    15, Logger::LL_INFO ),
  
  // NODERESTART
  ROW(NR_CopyDict,             LogLevel::llNodeRestart, 8, Logger::LL_INFO ),
  ROW(NR_CopyDistr,            LogLevel::llNodeRestart, 8, Logger::LL_INFO ),
  ROW(NR_CopyFragsStarted,     LogLevel::llNodeRestart, 8, Logger::LL_INFO ),
  ROW(NR_CopyFragDone,         LogLevel::llNodeRestart,10, Logger::LL_INFO ),
  ROW(NR_CopyFragsCompleted,   LogLevel::llNodeRestart, 8, Logger::LL_INFO ),

  ROW(NodeFailCompleted,       LogLevel::llNodeRestart, 8, Logger::LL_ALERT),
  ROW(NODE_FAILREP,            LogLevel::llNodeRestart, 8, Logger::LL_ALERT),
  ROW(ArbitState,		LogLevel::llNodeRestart, 6, Logger::LL_INFO ),
  ROW(ArbitResult,	        LogLevel::llNodeRestart, 2, Logger::LL_ALERT),
  ROW(GCP_TakeoverStarted,     LogLevel::llNodeRestart, 7, Logger::LL_INFO ),
  ROW(GCP_TakeoverCompleted,   LogLevel::llNodeRestart, 7, Logger::LL_INFO ),
  ROW(LCP_TakeoverStarted,     LogLevel::llNodeRestart, 7, Logger::LL_INFO ),
  ROW(LCP_TakeoverCompleted,   LogLevel::llNodeRestart, 7, Logger::LL_INFO ),

  // STATISTIC
  ROW(TransReportCounters,     LogLevel::llStatistic,   8, Logger::LL_INFO ),
  ROW(OperationReportCounters, LogLevel::llStatistic,   8, Logger::LL_INFO ), 
  ROW(TableCreated,            LogLevel::llStatistic,   7, Logger::LL_INFO ),
  ROW(JobStatistic,            LogLevel::llStatistic,   9, Logger::LL_INFO ),
  ROW(SendBytesStatistic,      LogLevel::llStatistic,   9, Logger::LL_INFO ),
  ROW(ReceiveBytesStatistic,   LogLevel::llStatistic,   9, Logger::LL_INFO ),
  ROW(MemoryUsage,             LogLevel::llStatistic,   5, Logger::LL_INFO ),

  // ERROR
  ROW(TransporterError,        LogLevel::llError,  2, Logger::LL_ERROR   ),
  ROW(TransporterWarning,      LogLevel::llError,  8, Logger::LL_WARNING ),
  ROW(MissedHeartbeat,         LogLevel::llError,  8, Logger::LL_WARNING ),
  ROW(DeadDueToHeartbeat,      LogLevel::llError,  8, Logger::LL_ALERT   ),
  ROW(WarningEvent,            LogLevel::llError,  2, Logger::LL_WARNING ),
  // INFO
  ROW(SentHeartbeat,           LogLevel::llInfo,  12, Logger::LL_INFO ),
  ROW(CreateLogBytes,          LogLevel::llInfo,  11, Logger::LL_INFO ),
  ROW(InfoEvent,               LogLevel::llInfo,   2, Logger::LL_INFO ),

  // Backup
  ROW(BackupStarted,           LogLevel::llBackup, 7, Logger::LL_INFO ),
  ROW(BackupCompleted,         LogLevel::llBackup, 7, Logger::LL_INFO ),
  ROW(BackupFailedToStart,     LogLevel::llBackup, 7, Logger::LL_ALERT),
  ROW(BackupAborted,           LogLevel::llBackup, 7, Logger::LL_ALERT )
};

const Uint32 EventLoggerBase::matrixSize=
sizeof(EventLoggerBase::matrix)/sizeof(EventRepLogLevelMatrix);

EventLogger::EventLogger() : m_filterLevel(15)
{
  setCategory("EventLogger");
  enable(Logger::LL_INFO, Logger::LL_ALERT); 
}

EventLogger::~EventLogger()
{
}

bool
EventLogger::open(const char* logFileName, int maxNoFiles, long maxFileSize, 
		  unsigned int maxLogEntries)
{
  return addHandler(new FileLogHandler(logFileName, maxNoFiles, maxFileSize, 
				       maxLogEntries));
}

void
EventLogger::close()
{
  removeAllHandlers();
}

static NdbOut&
operator<<(NdbOut& out, const LogLevel & ll)
{
  out << "[LogLevel: ";
  for(size_t i = 0; i<LogLevel::LOGLEVEL_CATEGORIES; i++)
    out << ll.getLogLevel((LogLevel::EventCategory)i) << " ";
  out << "]";
  return out;
}

int
EventLoggerBase::event_lookup(int eventType,
			      LogLevel::EventCategory &cat,
			      Uint32 &threshold, 
			      Logger::LoggerLevel &severity,
			      EventTextFunction &textF)
{
  for(unsigned i = 0; i<EventLoggerBase::matrixSize; i++){
    if(EventLoggerBase::matrix[i].eventType == eventType){
      cat = EventLoggerBase::matrix[i].eventCategory;
      threshold = EventLoggerBase::matrix[i].threshold;
      severity = EventLoggerBase::matrix[i].severity;
      textF= EventLoggerBase::matrix[i].textF;
      return 0;
    }
  }
  return 1;
}

const char*
EventLogger::getText(char * dst, size_t dst_len,
		     EventTextFunction textF,
		     const Uint32* theData, NodeId nodeId )
{
  int pos= 0;
  if (nodeId != 0)
  {
    BaseString::snprintf(dst, dst_len, "Node %u: ", nodeId);
    pos= strlen(dst);
  }
  if (dst_len-pos > 0)
    textF(dst+pos,dst_len-pos,theData);
  return dst;
}

void 
EventLogger::log(int eventType, const Uint32* theData, NodeId nodeId,
		 const LogLevel* ll)
{
  Uint32 threshold = 0;
  Logger::LoggerLevel severity = Logger::LL_WARNING;
  LogLevel::EventCategory cat= LogLevel::llInvalid;
  EventTextFunction textF;

  DBUG_ENTER("EventLogger::log");
  DBUG_PRINT("enter",("eventType=%d, nodeid=%d", eventType, nodeId));

  if (EventLoggerBase::event_lookup(eventType,cat,threshold,severity,textF))
    DBUG_VOID_RETURN;
  
  Uint32 set = ll?ll->getLogLevel(cat) : m_logLevel.getLogLevel(cat);
  DBUG_PRINT("info",("threshold=%d, set=%d", threshold, set));
  if (ll)
    DBUG_PRINT("info",("m_logLevel.getLogLevel=%d", m_logLevel.getLogLevel(cat)));

  if (threshold <= set){
    getText(m_text,sizeof(m_text),textF,theData,nodeId);

    switch (severity){
    case Logger::LL_ALERT:
      alert(m_text);
      break;
    case Logger::LL_CRITICAL:
      critical(m_text); 
      break;
    case Logger::LL_WARNING:
      warning(m_text); 
      break;
    case Logger::LL_ERROR:
      error(m_text); 
      break;
    case Logger::LL_INFO:
      info(m_text); 
      break;
    case Logger::LL_DEBUG:
      debug(m_text); 
      break;
    default:
      info(m_text); 
      break;
    }
  } // if (..
  DBUG_VOID_RETURN;
}

int
EventLogger::getFilterLevel() const
{
  return m_filterLevel;
}

void 
EventLogger::setFilterLevel(int filterLevel)
{
  m_filterLevel = filterLevel;
}

//
// PRIVATE
//<|MERGE_RESOLUTION|>--- conflicted
+++ resolved
@@ -33,7 +33,6 @@
   
 }
 
-
 #define QQQQ char *m_text, size_t m_text_len, const Uint32* theData
 
 void getTextConnected(QQQQ) {
@@ -129,7 +128,6 @@
     break;
   default:
     BaseString::snprintf(m_text, m_text_len, 
-<<<<<<< HEAD
 			 "Start phase %u completed (unknown = %d)", 
 			 theData[1],
 			 theData[2]);
@@ -152,79 +150,6 @@
   switch (theData[3]) {
   case 0:
     line = "Busy";
-=======
-	       "%sTable with ID =  %u created", 
-	       theNodeId,
-	       theData[1]);
-    break;
-  case EventReport::LCPStoppedInCalcKeepGci:
-    if (theData[1] == 0)
-      BaseString::snprintf(m_text, m_text_len, 
-		 "%sLocal Checkpoint stopped in CALCULATED_KEEP_GCI",
-		 theNodeId);
-    break;
-  case EventReport::NR_CopyDict:
-    //-----------------------------------------------------------------------
-    // REPORT Node Restart completed copy of dictionary information.
-    //-----------------------------------------------------------------------
-    BaseString::snprintf(m_text, 
-	       m_text_len, 
-	       "%sNode restart completed copy of dictionary information",
-	       theNodeId);
-    break;
-  case EventReport::NR_CopyDistr:
-    //-----------------------------------------------------------------------
-    // REPORT Node Restart completed copy of distribution information.
-    //-----------------------------------------------------------------------
-    BaseString::snprintf(m_text, 
-	       m_text_len, 
-	       "%sNode restart completed copy of distribution information",
-	       theNodeId);
-    break;
-  case EventReport::NR_CopyFragsStarted:
-    //-----------------------------------------------------------------------
-    // REPORT Node Restart is starting to copy the fragments.
-    //-----------------------------------------------------------------------
-    BaseString::snprintf(m_text, 
-	       m_text_len, 
-	       "%sNode restart starting to copy the fragments "
-	       "to Node %u", 
-	       theNodeId,
-	       theData[1]);
-    break;
-  case EventReport::NR_CopyFragDone:
-    //-----------------------------------------------------------------------
-    // REPORT Node Restart copied a fragment.
-    //-----------------------------------------------------------------------
-    BaseString::snprintf(m_text, 
-	       m_text_len, 
-	       "%sTable ID = %u, fragment ID = %u have been copied "
-	       "to Node %u", 
-	       theNodeId,
-	       theData[2], 
-	       theData[3], 
-	       theData[1]);
-  break;
-  case EventReport::NR_CopyFragsCompleted:
-    BaseString::snprintf(m_text, 
-	       m_text_len, 
-	       "%sNode restart completed copying the fragments "
-	       "to Node %u", 
-	       theNodeId,
-	       theData[1]);
-    break;
-  case EventReport::LCPFragmentCompleted:
-    BaseString::snprintf(m_text, 
-	       m_text_len, 
-	       "%sTable ID = %u, fragment ID = %u has completed LCP "
-	       "on Node %u maxGciStarted: %d maxGciCompleted: %d", 
-	       theNodeId,
-	       theData[2], 
-	       theData[3], 
-	       theData[1],
-	       theData[4],
-	       theData[5]);
->>>>>>> f9d29cfe
     break;
   case 1:
     line = "Election with wait = false";
@@ -508,10 +433,12 @@
 void getTextLCPFragmentCompleted(QQQQ) {
   BaseString::snprintf(m_text, m_text_len, 
 		       "Table ID = %u, fragment ID = %u has completed LCP "
-		       "on Node %u", 
+		       "on Node %u maxGciStarted: %d maxGciCompleted: %d", 
 		       theData[2], 
 		       theData[3], 
-		       theData[1]);
+		       theData[1],
+		       theData[4],
+		       theData[5]);
 }
 void getTextTransReportCounters(QQQQ) {
   // -------------------------------------------------------------------  
