--- conflicted
+++ resolved
@@ -197,10 +197,6 @@
 
   MAKE_BINARY_DISTRIBUTION_OPTIONS="$MAKE_BINARY_DISTRIBUTION_OPTIONS --with-ndbcluster"
 
-<<<<<<< HEAD
-  CXXFLAGS="$CXXFLAGS \$(NDB_CXXFLAGS)"
-=======
->>>>>>> a84d2971
   if test "$have_ndb_debug" = "default"
   then
     have_ndb_debug=$with_debug
