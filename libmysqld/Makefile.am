--- conflicted
+++ resolved
@@ -25,16 +25,10 @@
 			-DDEFAULT_MYSQL_HOME="\"$(MYSQLBASEdir)\"" \
 			-DDATADIR="\"$(MYSQLDATAdir)\"" \
 			-DSHAREDIR="\"$(MYSQLSHAREdir)\""
-<<<<<<< HEAD
-INCLUDES=		@bdb_includes@ \
-			-I$(top_builddir)/include -I$(top_srcdir)/include \
-			-I$(top_srcdir)/sql -I$(top_srcdir)/sql/examples \
-=======
-INCLUDES=		@MT_INCLUDES@ @bdb_includes@  @innodb_includes@ @ndbcluster_includes@ \
+INCLUDES=		@bdb_includes@  @innodb_includes@ @ndbcluster_includes@ \
 			-I$(top_builddir)/include -I$(top_srcdir)/include \
 			-I$(top_builddir)/sql -I$(top_srcdir)/sql \
 			-I$(top_srcdir)/sql/examples \
->>>>>>> 6c85ba39
 			-I$(top_srcdir)/regex \
 			$(openssl_includes) @ZLIB_INCLUDES@
 
