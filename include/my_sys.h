/* Copyright (C) 2000-2003 MySQL AB

   This program is free software; you can redistribute it and/or modify
   it under the terms of the GNU General Public License as published by
   the Free Software Foundation; version 2 of the License.

   This program is distributed in the hope that it will be useful,
   but WITHOUT ANY WARRANTY; without even the implied warranty of
   MERCHANTABILITY or FITNESS FOR A PARTICULAR PURPOSE.  See the
   GNU General Public License for more details.

   You should have received a copy of the GNU General Public License
   along with this program; if not, write to the Free Software
   Foundation, Inc., 59 Temple Place, Suite 330, Boston, MA  02111-1307  USA */

#ifndef _my_sys_h
#define _my_sys_h
C_MODE_START

#ifdef HAVE_AIOWAIT
#include <sys/asynch.h>			/* Used by record-cache */
typedef struct my_aio_result {
  aio_result_t result;
  int	       pending;
} my_aio_result;
#endif

#ifndef THREAD
extern int NEAR my_errno;		/* Last error in mysys */
#else
#include <my_pthread.h>
#endif

#include <m_ctype.h>                    /* for CHARSET_INFO */
#include <stdarg.h>
#include <typelib.h>

#define MYSYS_PROGRAM_USES_CURSES()  { error_handler_hook = my_message_curses;	mysys_uses_curses=1; }
#define MYSYS_PROGRAM_DONT_USE_CURSES()  { error_handler_hook = my_message_no_curses; mysys_uses_curses=0;}
#define MY_INIT(name);		{ my_progname= name; my_init(); }

#define ERRMSGSIZE	(SC_MAXWIDTH)	/* Max length of a error message */
#define NRERRBUFFS	(2)	/* Buffers for parameters */
#define MY_FILE_ERROR	((uint) ~0)

	/* General bitmaps for my_func's */
#define MY_FFNF		1	/* Fatal if file not found */
#define MY_FNABP	2	/* Fatal if not all bytes read/writen */
#define MY_NABP		4	/* Error if not all bytes read/writen */
#define MY_FAE		8	/* Fatal if any error */
#define MY_WME		16	/* Write message on error */
#define MY_WAIT_IF_FULL 32	/* Wait and try again if disk full error */
#define MY_IGNORE_BADFD 32      /* my_sync: ignore 'bad descriptor' errors */
#define MY_RAID         64      /* Support for RAID */
#define MY_FULL_IO     512      /* For my_read - loop intil I/O is complete */
#define MY_DONT_CHECK_FILESIZE 128 /* Option to init_io_cache() */
#define MY_LINK_WARNING 32	/* my_redel() gives warning if links */
#define MY_COPYTIME	64	/* my_redel() copys time */
#define MY_DELETE_OLD	256	/* my_create_with_symlink() */
#define MY_RESOLVE_LINK 128	/* my_realpath(); Only resolve links */
#define MY_HOLD_ORIGINAL_MODES 128  /* my_copy() holds to file modes */
#define MY_REDEL_MAKE_BACKUP 256
#define MY_SEEK_NOT_DONE 32	/* my_lock may have to do a seek */
#define MY_DONT_WAIT	64	/* my_lock() don't wait if can't lock */
#define MY_ZEROFILL	32	/* my_malloc(), fill array with zero */
#define MY_ALLOW_ZERO_PTR 64	/* my_realloc() ; zero ptr -> malloc */
#define MY_FREE_ON_ERROR 128	/* my_realloc() ; Free old ptr on error */
#define MY_HOLD_ON_ERROR 256	/* my_realloc() ; Return old ptr on error */
<<<<<<< HEAD
#define MY_THREADSAFE	128	/* pread/pwrite:  Don't allow interrupts */
#define MY_DONT_OVERWRITE_FILE 1024	/* my_copy: Don't overwrite file */
=======
#define MY_DONT_OVERWRITE_FILE 1024	/* my_copy; Don't overwrite file */
#define MY_THREADSAFE 2048      /* my_seek(): lock fd mutex */
>>>>>>> 4f11124c

#define MY_CHECK_ERROR	1	/* Params to my_end; Check open-close */
#define MY_GIVE_INFO	2	/* Give time info about process*/
#define MY_DONT_FREE_DBUG 4     /* Do not call DBUG_END() in my_end() */

#define ME_HIGHBYTE	8	/* Shift for colours */
#define ME_NOCUR	1	/* Don't use curses message */
#define ME_OLDWIN	2	/* Use old window */
#define ME_BELL		4	/* Ring bell then printing message */
#define ME_HOLDTANG	8	/* Don't delete last keys */
#define ME_WAITTOT	16	/* Wait for errtime secs of for a action */
#define ME_WAITTANG	32	/* Wait for a user action  */
#define ME_NOREFRESH	64	/* Dont refresh screen */
#define ME_NOINPUT	128	/* Dont use the input libary */
#define ME_COLOUR1	((1 << ME_HIGHBYTE))	/* Possibly error-colours */
#define ME_COLOUR2	((2 << ME_HIGHBYTE))
#define ME_COLOUR3	((3 << ME_HIGHBYTE))

	/* Bits in last argument to fn_format */
#define MY_REPLACE_DIR		1	/* replace dir in name with 'dir' */
#define MY_REPLACE_EXT		2	/* replace extension with 'ext' */
#define MY_UNPACK_FILENAME	4	/* Unpack name (~ -> home) */
#define MY_PACK_FILENAME	8	/* Pack name (home -> ~) */
#define MY_RESOLVE_SYMLINKS	16	/* Resolve all symbolic links */
#define MY_RETURN_REAL_PATH	32	/* return full path for file */
#define MY_SAFE_PATH		64	/* Return NULL if too long path */
#define MY_RELATIVE_PATH	128	/* name is relative to 'dir' */

	/* My seek flags */
#define MY_SEEK_SET	0
#define MY_SEEK_CUR	1
#define MY_SEEK_END	2

	/* Some constants */
#define MY_WAIT_FOR_USER_TO_FIX_PANIC	60	/* in seconds */
#define MY_WAIT_GIVE_USER_A_MESSAGE	10	/* Every 10 times of prev */
#define MIN_COMPRESS_LENGTH		50	/* Don't compress small bl. */
#define DFLT_INIT_HITS  3

	/* root_alloc flags */
#define MY_KEEP_PREALLOC	1
#define MY_MARK_BLOCKS_FREE     2  /* move used to free list and reuse them */

	/* Internal error numbers (for assembler functions) */
#define MY_ERRNO_EDOM		33
#define MY_ERRNO_ERANGE		34

	/* Bits for get_date timeflag */
#define GETDATE_DATE_TIME	1
#define GETDATE_SHORT_DATE	2
#define GETDATE_HHMMSSTIME	4
#define GETDATE_GMT		8
#define GETDATE_FIXEDLENGTH	16

	/* defines when allocating data */
#ifdef SAFEMALLOC
#define my_malloc(SZ,FLAG) _mymalloc((SZ), __FILE__, __LINE__, FLAG )
#define my_malloc_ci(SZ,FLAG) _mymalloc((SZ), sFile, uLine, FLAG )
#define my_realloc(PTR,SZ,FLAG) _myrealloc((PTR), (SZ), __FILE__, __LINE__, FLAG )
#define my_checkmalloc() _sanity( __FILE__, __LINE__ )
#define my_free(PTR,FLAG) _myfree((PTR), __FILE__, __LINE__,FLAG)
#define my_memdup(A,B,C) _my_memdup((A),(B), __FILE__,__LINE__,C)
#define my_strdup(A,C) _my_strdup((A), __FILE__,__LINE__,C)
#define my_strdup_with_length(A,B,C) _my_strdup_with_length((A),(B),__FILE__,__LINE__,C)
#define TRASH(A,B) bfill(A, B, 0x8F)
#define QUICK_SAFEMALLOC sf_malloc_quick=1
#define NORMAL_SAFEMALLOC sf_malloc_quick=0
extern uint sf_malloc_prehunc,sf_malloc_endhunc,sf_malloc_quick;
extern ulonglong sf_malloc_mem_limit;

#define CALLER_INFO_PROTO   , const char *sFile, uint uLine
#define CALLER_INFO         , __FILE__, __LINE__
#define ORIG_CALLER_INFO    , sFile, uLine
#else
#define my_checkmalloc()
#undef TERMINATE
#define TERMINATE(A) {}
#define QUICK_SAFEMALLOC
#define NORMAL_SAFEMALLOC
extern gptr my_malloc(uint Size,myf MyFlags);
#define my_malloc_ci(SZ,FLAG) my_malloc( SZ, FLAG )
extern gptr my_realloc(gptr oldpoint,uint Size,myf MyFlags);
extern void my_no_flags_free(gptr ptr);
extern gptr my_memdup(const byte *from,uint length,myf MyFlags);
extern char *my_strdup(const char *from,myf MyFlags);
extern char *my_strdup_with_length(const char *from, uint length,
				   myf MyFlags);
/* we do use FG (as a no-op) in below so that a typo on FG is caught */
#define my_free(PTR,FG) ((void)FG,my_no_flags_free(PTR))
#define CALLER_INFO_PROTO   /* nothing */
#define CALLER_INFO         /* nothing */
#define ORIG_CALLER_INFO    /* nothing */
#define TRASH(A,B) /* nothing */
#endif

#ifdef HAVE_LARGE_PAGES
extern uint my_get_large_page_size(void);
extern gptr my_large_malloc(uint size, myf my_flags);
extern void my_large_free(gptr ptr, myf my_flags);
#else
#define my_get_large_page_size() (0)
#define my_large_malloc(A,B) my_malloc_lock((A),(B))
#define my_large_free(A,B) my_free_lock((A),(B))
#endif /* HAVE_LARGE_PAGES */

#ifdef HAVE_ALLOCA
#if defined(_AIX) && !defined(__GNUC__) && !defined(_AIX43)
#pragma alloca
#endif /* _AIX */
#if defined(__MWERKS__)
#undef alloca
#define alloca _alloca
#endif /* __MWERKS__ */
#if defined(__GNUC__) && !defined(HAVE_ALLOCA_H) && ! defined(alloca)
#define alloca __builtin_alloca
#endif /* GNUC */
#define my_alloca(SZ) alloca((size_t) (SZ))
#define my_afree(PTR) {}
#else
#define my_alloca(SZ) my_malloc(SZ,MYF(0))
#define my_afree(PTR) my_free(PTR,MYF(MY_WME))
#endif /* HAVE_ALLOCA */

#ifdef MSDOS
#ifdef __ZTC__
void * __CDECL halloc(long count,size_t length);
void   __CDECL hfree(void *ptr);
#endif
#if defined(USE_HALLOC)
#if defined(_VCM_) || defined(M_IC80386)
#undef USE_HALLOC
#endif
#endif
#ifdef USE_HALLOC
#define malloc(a) halloc((long) (a),1)
#define free(a) hfree(a)
#endif
#endif /* MSDOS */

#ifndef errno				/* did we already get it? */
#ifdef HAVE_ERRNO_AS_DEFINE
#include <errno.h>			/* errno is a define */
#else
extern int errno;			/* declare errno */
#endif
#endif					/* #ifndef errno */
extern char NEAR errbuff[NRERRBUFFS][ERRMSGSIZE];
extern char *home_dir;			/* Home directory for user */
extern const char *my_progname;		/* program-name (printed in errors) */
extern char NEAR curr_dir[];		/* Current directory for user */
extern int (*error_handler_hook)(uint my_err, const char *str,myf MyFlags);
extern int (*fatal_error_handler_hook)(uint my_err, const char *str,
				       myf MyFlags);
extern uint my_file_limit;

#ifdef HAVE_LARGE_PAGES
extern my_bool my_use_large_pages;
extern uint    my_large_page_size;
#endif

/* charsets */
extern CHARSET_INFO *default_charset_info;
extern CHARSET_INFO *all_charsets[256];
extern CHARSET_INFO compiled_charsets[];

/* statistics */
extern ulong	my_file_opened,my_stream_opened, my_tmp_file_created;
extern uint	mysys_usage_id;
extern my_bool	my_init_done;

					/* Point to current my_message() */
extern void (*my_sigtstp_cleanup)(void),
					/* Executed before jump to shell */
	    (*my_sigtstp_restart)(void),
	    (*my_abort_hook)(int);
					/* Executed when comming from shell */
extern int NEAR my_umask,		/* Default creation mask  */
	   NEAR my_umask_dir,
	   NEAR my_recived_signals,	/* Signals we have got */
	   NEAR my_safe_to_handle_signal, /* Set when allowed to SIGTSTP */
	   NEAR my_dont_interrupt;	/* call remember_intr when set */
extern my_bool NEAR mysys_uses_curses, my_use_symdir;
extern ulong sf_malloc_cur_memory, sf_malloc_max_memory;

extern ulong	my_default_record_cache_size;
extern my_bool NEAR my_disable_locking,NEAR my_disable_async_io,
               NEAR my_disable_flush_key_blocks, NEAR my_disable_symlinks;
extern char	wild_many,wild_one,wild_prefix;
extern const char *charsets_dir;
/* from default.c */
extern char *my_defaults_extra_file;
extern const char *my_defaults_group_suffix;
extern const char *my_defaults_file;

extern my_bool timed_mutexes;

typedef struct wild_file_pack	/* Struct to hold info when selecting files */
{
  uint		wilds;		/* How many wildcards */
  uint		not_pos;	/* Start of not-theese-files */
  my_string	*wild;		/* Pointer to wildcards */
} WF_PACK;

enum loglevel {
   ERROR_LEVEL,
   WARNING_LEVEL,
   INFORMATION_LEVEL
};

enum cache_type
{
  TYPE_NOT_SET= 0, READ_CACHE, WRITE_CACHE,
  SEQ_READ_APPEND		/* sequential read or append */,
  READ_FIFO, READ_NET,WRITE_NET};

enum flush_type
{
  FLUSH_KEEP, FLUSH_RELEASE, FLUSH_IGNORE_CHANGED, FLUSH_FORCE_WRITE
};

typedef struct st_record_cache	/* Used when cacheing records */
{
  File file;
  int	rc_seek,error,inited;
  uint	rc_length,read_length,reclength;
  my_off_t rc_record_pos,end_of_file;
  byte	*rc_buff,*rc_buff2,*rc_pos,*rc_end,*rc_request_pos;
#ifdef HAVE_AIOWAIT
  int	use_async_io;
  my_aio_result aio_result;
#endif
  enum cache_type type;
} RECORD_CACHE;

enum file_type
{
  UNOPEN = 0, FILE_BY_OPEN, FILE_BY_CREATE, STREAM_BY_FOPEN, STREAM_BY_FDOPEN,
  FILE_BY_MKSTEMP, FILE_BY_DUP
};

struct st_my_file_info
{
  my_string		name;
  enum file_type	type;
#if defined(THREAD) && !defined(HAVE_PREAD)
  pthread_mutex_t	mutex;
#endif
};

extern struct st_my_file_info *my_file_info;

typedef struct st_dynamic_array
{
  char *buffer;
  uint elements,max_element;
  uint alloc_increment;
  uint size_of_element;
} DYNAMIC_ARRAY;

typedef struct st_my_tmpdir
{
  DYNAMIC_ARRAY full_list;
  char **list;
  uint cur, max;
#ifdef THREAD
  pthread_mutex_t mutex;
#endif
} MY_TMPDIR;

typedef struct st_dynamic_string
{
  char *str;
  uint length,max_length,alloc_increment;
} DYNAMIC_STRING;

struct st_io_cache;
typedef int (*IO_CACHE_CALLBACK)(struct st_io_cache*);

#ifdef THREAD
typedef struct st_io_cache_share
{
  pthread_mutex_t       mutex;           /* To sync on reads into buffer. */
  pthread_cond_t        cond;            /* To wait for signals. */
  pthread_cond_t        cond_writer;     /* For a synchronized writer. */
  /* Offset in file corresponding to the first byte of buffer. */
  my_off_t              pos_in_file;
  /* If a synchronized write cache is the source of the data. */
  struct st_io_cache    *source_cache;
  byte                  *buffer;         /* The read buffer. */
  byte                  *read_end;       /* Behind last valid byte of buffer. */
  int                   running_threads; /* threads not in lock. */
  int                   total_threads;   /* threads sharing the cache. */
  int                   error;           /* Last error. */
#ifdef NOT_YET_IMPLEMENTED
  /* whether the structure should be free'd */
  my_bool alloced;
#endif
} IO_CACHE_SHARE;
#endif

typedef struct st_io_cache		/* Used when cacheing files */
{
  /* Offset in file corresponding to the first byte of byte* buffer. */
  my_off_t pos_in_file;
  /*
    The offset of end of file for READ_CACHE and WRITE_CACHE.
    For SEQ_READ_APPEND it the maximum of the actual end of file and
    the position represented by read_end.
  */
  my_off_t end_of_file;
  /* Points to current read position in the buffer */
  byte	*read_pos;
  /* the non-inclusive boundary in the buffer for the currently valid read */
  byte  *read_end;
  byte  *buffer;				/* The read buffer */
  /* Used in ASYNC_IO */
  byte  *request_pos;

  /* Only used in WRITE caches and in SEQ_READ_APPEND to buffer writes */
  byte  *write_buffer;
  /*
    Only used in SEQ_READ_APPEND, and points to the current read position
    in the write buffer. Note that reads in SEQ_READ_APPEND caches can
    happen from both read buffer (byte* buffer) and write buffer
    (byte* write_buffer).
  */
  byte *append_read_pos;
  /* Points to current write position in the write buffer */
  byte *write_pos;
  /* The non-inclusive boundary of the valid write area */
  byte *write_end;

  /*
    Current_pos and current_end are convenience variables used by
    my_b_tell() and other routines that need to know the current offset
    current_pos points to &write_pos, and current_end to &write_end in a
    WRITE_CACHE, and &read_pos and &read_end respectively otherwise
  */
  byte  **current_pos, **current_end;
#ifdef THREAD
  /*
    The lock is for append buffer used in SEQ_READ_APPEND cache
    need mutex copying from append buffer to read buffer.
  */
  pthread_mutex_t append_buffer_lock;
  /*
    The following is used when several threads are reading the
    same file in parallel. They are synchronized on disk
    accesses reading the cached part of the file asynchronously.
    It should be set to NULL to disable the feature.  Only
    READ_CACHE mode is supported.
  */
  IO_CACHE_SHARE *share;
#endif
  /*
    A caller will use my_b_read() macro to read from the cache
    if the data is already in cache, it will be simply copied with
    memcpy() and internal variables will be accordinging updated with
    no functions invoked. However, if the data is not fully in the cache,
    my_b_read() will call read_function to fetch the data. read_function
    must never be invoked directly.
  */
  int (*read_function)(struct st_io_cache *,byte *,uint);
  /*
    Same idea as in the case of read_function, except my_b_write() needs to
    be replaced with my_b_append() for a SEQ_READ_APPEND cache
  */
  int (*write_function)(struct st_io_cache *,const byte *,uint);
  /*
    Specifies the type of the cache. Depending on the type of the cache
    certain operations might not be available and yield unpredicatable
    results. Details to be documented later
  */
  enum cache_type type;
  /*
    Callbacks when the actual read I/O happens. These were added and
    are currently used for binary logging of LOAD DATA INFILE - when a
    block is read from the file, we create a block create/append event, and
    when IO_CACHE is closed, we create an end event. These functions could,
    of course be used for other things
  */
  IO_CACHE_CALLBACK pre_read;
  IO_CACHE_CALLBACK post_read;
  IO_CACHE_CALLBACK pre_close;
  /*
    Counts the number of times, when we were forced to use disk. We use it to
    increase the binlog_cache_disk_use status variable.
  */
  ulong disk_writes;
  void* arg;				/* for use by pre/post_read */
  char *file_name;			/* if used with 'open_cached_file' */
  char *dir,*prefix;
  File file; /* file descriptor */
  /*
    seek_not_done is set by my_b_seek() to inform the upcoming read/write
    operation that a seek needs to be preformed prior to the actual I/O
    error is 0 if the cache operation was successful, -1 if there was a
    "hard" error, and the actual number of I/O-ed bytes if the read/write was
    partial.
  */
  int	seek_not_done,error;
  /* buffer_length is memory size allocated for buffer or write_buffer */
  uint	buffer_length;
  /* read_length is the same as buffer_length except when we use async io */
  uint  read_length;
  myf	myflags;			/* Flags used to my_read/my_write */
  /*
    alloced_buffer is 1 if the buffer was allocated by init_io_cache() and
    0 if it was supplied by the user.
    Currently READ_NET is the only one that will use a buffer allocated
    somewhere else
  */
  my_bool alloced_buffer;
#ifdef HAVE_AIOWAIT
  /*
    As inidicated by ifdef, this is for async I/O, which is not currently
    used (because it's not reliable on all systems)
  */
  uint inited;
  my_off_t aio_read_pos;
  my_aio_result aio_result;
#endif
} IO_CACHE;

typedef int (*qsort2_cmp)(const void *, const void *, const void *);

	/* defines for mf_iocache */

	/* Test if buffer is inited */
#define my_b_clear(info) (info)->buffer=0
#define my_b_inited(info) (info)->buffer
#define my_b_EOF INT_MIN

#define my_b_read(info,Buffer,Count) \
  ((info)->read_pos + (Count) <= (info)->read_end ?\
   (memcpy(Buffer,(info)->read_pos,(size_t) (Count)), \
    ((info)->read_pos+=(Count)),0) :\
   (*(info)->read_function)((info),Buffer,Count))

#define my_b_write(info,Buffer,Count) \
 ((info)->write_pos + (Count) <=(info)->write_end ?\
  (memcpy((info)->write_pos, (Buffer), (size_t)(Count)),\
   ((info)->write_pos+=(Count)),0) : \
   (*(info)->write_function)((info),(Buffer),(Count)))

#define my_b_get(info) \
  ((info)->read_pos != (info)->read_end ?\
   ((info)->read_pos++, (int) (uchar) (info)->read_pos[-1]) :\
   _my_b_get(info))

	/* my_b_write_byte dosn't have any err-check */
#define my_b_write_byte(info,chr) \
  (((info)->write_pos < (info)->write_end) ?\
   ((*(info)->write_pos++)=(chr)) :\
   (_my_b_write(info,0,0) , ((*(info)->write_pos++)=(chr))))

#define my_b_fill_cache(info) \
  (((info)->read_end=(info)->read_pos),(*(info)->read_function)(info,0,0))

#define my_b_tell(info) ((info)->pos_in_file + \
			 (uint) (*(info)->current_pos - (info)->request_pos))

/* tell write offset in the SEQ_APPEND cache */
my_off_t my_b_append_tell(IO_CACHE* info);
my_off_t my_b_safe_tell(IO_CACHE* info); /* picks the correct tell() */

#define my_b_bytes_in_cache(info) (uint) (*(info)->current_end - \
					  *(info)->current_pos)

typedef uint32 ha_checksum;

/* Define the type of function to be passed to process_default_option_files */
typedef int (*Process_option_func)(void *ctx, const char *group_name,
                                   const char *option);

#include <my_alloc.h>


	/* Prototypes for mysys and my_func functions */

extern int my_copy(const char *from,const char *to,myf MyFlags);
extern int my_append(const char *from,const char *to,myf MyFlags);
extern int my_delete(const char *name,myf MyFlags);
extern int my_getwd(my_string buf,uint size,myf MyFlags);
extern int my_setwd(const char *dir,myf MyFlags);
extern int my_lock(File fd,int op,my_off_t start, my_off_t length,myf MyFlags);
extern gptr my_once_alloc(uint Size,myf MyFlags);
extern void my_once_free(void);
extern char *my_once_strdup(const char *src,myf myflags);
extern char *my_once_memdup(const char *src, uint len, myf myflags);
extern File my_open(const char *FileName,int Flags,myf MyFlags);
extern File my_register_filename(File fd, const char *FileName,
				 enum file_type type_of_file,
				 uint error_message_number, myf MyFlags);
extern File my_create(const char *FileName,int CreateFlags,
		      int AccsesFlags, myf MyFlags);
extern int my_close(File Filedes,myf MyFlags);
extern File my_dup(File file, myf MyFlags);
extern int my_mkdir(const char *dir, int Flags, myf MyFlags);
extern int my_readlink(char *to, const char *filename, myf MyFlags);
extern int my_realpath(char *to, const char *filename, myf MyFlags);
extern File my_create_with_symlink(const char *linkname, const char *filename,
				   int createflags, int access_flags,
				   myf MyFlags);
extern int my_delete_with_symlink(const char *name, myf MyFlags);
extern int my_rename_with_symlink(const char *from,const char *to,myf MyFlags);
extern int my_symlink(const char *content, const char *linkname, myf MyFlags);
extern uint my_read(File Filedes,byte *Buffer,uint Count,myf MyFlags);
extern uint my_pread(File Filedes,byte *Buffer,uint Count,my_off_t offset,
		     myf MyFlags);
extern int my_rename(const char *from,const char *to,myf MyFlags);
extern my_off_t my_seek(File fd,my_off_t pos,int whence,myf MyFlags);
extern my_off_t my_tell(File fd,myf MyFlags);
extern uint my_write(File Filedes,const byte *Buffer,uint Count,
		     myf MyFlags);
extern uint my_pwrite(File Filedes,const byte *Buffer,uint Count,
		      my_off_t offset,myf MyFlags);
extern uint my_fread(FILE *stream,byte *Buffer,uint Count,myf MyFlags);
extern uint my_fwrite(FILE *stream,const byte *Buffer,uint Count,
		      myf MyFlags);
extern my_off_t my_fseek(FILE *stream,my_off_t pos,int whence,myf MyFlags);
extern my_off_t my_ftell(FILE *stream,myf MyFlags);
extern gptr _mymalloc(uint uSize,const char *sFile,
		      uint uLine, myf MyFlag);
extern gptr _myrealloc(gptr pPtr,uint uSize,const char *sFile,
		       uint uLine, myf MyFlag);
extern gptr my_multi_malloc _VARARGS((myf MyFlags, ...));
extern void _myfree(gptr pPtr,const char *sFile,uint uLine, myf MyFlag);
extern int _sanity(const char *sFile,unsigned int uLine);
extern gptr _my_memdup(const byte *from,uint length,
		       const char *sFile, uint uLine,myf MyFlag);
extern my_string _my_strdup(const char *from, const char *sFile, uint uLine,
			    myf MyFlag);
extern char *_my_strdup_with_length(const char *from, uint length,
				    const char *sFile, uint uLine,
				    myf MyFlag);

/* implemented in my_memmem.c */
extern void *my_memmem(const void *haystack, size_t haystacklen,
    const void *needle, size_t needlelen);


#ifdef __WIN__
extern int my_access(const char *path, int amode);
extern File my_sopen(const char *path, int oflag, int shflag, int pmode);
#else
#define my_access access
#endif
extern int check_if_legal_filename(const char *path);

#if defined(__WIN__) && defined(__NT__)
extern int nt_share_delete(const char *name,myf MyFlags);
#define my_delete_allow_opened(fname,flags)  nt_share_delete((fname),(flags))
#else
#define my_delete_allow_opened(fname,flags)  my_delete((fname),(flags))
#endif

#ifndef TERMINATE
extern void TERMINATE(FILE *file);
#endif
extern void init_glob_errs(void);
extern FILE *my_fopen(const char *FileName,int Flags,myf MyFlags);
extern FILE *my_fdopen(File Filedes,const char *name, int Flags,myf MyFlags);
extern int my_fclose(FILE *fd,myf MyFlags);
extern int my_chsize(File fd,my_off_t newlength, int filler, myf MyFlags);
extern int my_sync(File fd, myf my_flags);
extern int my_error _VARARGS((int nr,myf MyFlags, ...));
extern int my_printf_error _VARARGS((uint my_err, const char *format,
				     myf MyFlags, ...))
				    ATTRIBUTE_FORMAT(printf, 2, 4);
extern int my_error_register(const char **errmsgs, int first, int last);
extern const char **my_error_unregister(int first, int last);
extern int my_message(uint my_err, const char *str,myf MyFlags);
extern int my_message_no_curses(uint my_err, const char *str,myf MyFlags);
extern int my_message_curses(uint my_err, const char *str,myf MyFlags);
extern my_bool my_init(void);
extern void my_end(int infoflag);
extern int my_redel(const char *from, const char *to, int MyFlags);
extern int my_copystat(const char *from, const char *to, int MyFlags);
extern my_string my_filename(File fd);

#ifndef THREAD
extern void dont_break(void);
extern void allow_break(void);
#else
#define dont_break()
#define allow_break()
#endif

extern my_bool init_tmpdir(MY_TMPDIR *tmpdir, const char *pathlist);
extern char *my_tmpdir(MY_TMPDIR *tmpdir);
extern void free_tmpdir(MY_TMPDIR *tmpdir);

extern void my_remember_signal(int signal_number,sig_handler (*func)(int));
extern uint dirname_part(my_string to,const char *name);
extern uint dirname_length(const char *name);
#define base_name(A) (A+dirname_length(A))
extern int test_if_hard_path(const char *dir_name);
extern my_bool has_path(const char *name);
extern char *convert_dirname(char *to, const char *from, const char *from_end);
extern void to_unix_path(my_string name);
extern my_string fn_ext(const char *name);
extern my_string fn_same(my_string toname,const char *name,int flag);
extern my_string fn_format(my_string to,const char *name,const char *dir,
			   const char *form, uint flag);
extern size_s strlength(const char *str);
extern void pack_dirname(my_string to,const char *from);
extern uint unpack_dirname(my_string to,const char *from);
extern uint cleanup_dirname(my_string to,const char *from);
extern uint system_filename(my_string to,const char *from);
extern uint unpack_filename(my_string to,const char *from);
extern my_string intern_filename(my_string to,const char *from);
extern my_string directory_file_name(my_string dst, const char *src);
extern int pack_filename(my_string to, const char *name, size_s max_length);
extern my_string my_path(my_string to,const char *progname,
			 const char *own_pathname_part);
extern my_string my_load_path(my_string to, const char *path,
			      const char *own_path_prefix);
extern int wild_compare(const char *str,const char *wildstr,pbool str_is_pattern);
extern WF_PACK *wf_comp(my_string str);
extern int wf_test(struct wild_file_pack *wf_pack,const char *name);
extern void wf_end(struct wild_file_pack *buffer);
extern size_s strip_sp(my_string str);
extern void get_date(my_string to,int timeflag,time_t use_time);
extern void soundex(CHARSET_INFO *, my_string out_pntr, my_string in_pntr,pbool remove_garbage);
extern int init_record_cache(RECORD_CACHE *info,uint cachesize,File file,
			     uint reclength,enum cache_type type,
			     pbool use_async_io);
extern int read_cache_record(RECORD_CACHE *info,byte *to);
extern int end_record_cache(RECORD_CACHE *info);
extern int write_cache_record(RECORD_CACHE *info,my_off_t filepos,
			      const byte *record,uint length);
extern int flush_write_cache(RECORD_CACHE *info);
extern long my_clock(void);
extern sig_handler sigtstp_handler(int signal_number);
extern void handle_recived_signals(void);

extern sig_handler my_set_alarm_variable(int signo);
extern void my_string_ptr_sort(void *base,uint items,size_s size);
extern void radixsort_for_str_ptr(uchar* base[], uint number_of_elements,
				  size_s size_of_element,uchar *buffer[]);
extern qsort_t qsort2(void *base_ptr, size_t total_elems, size_t size,
		      qsort2_cmp cmp, void *cmp_argument);
extern qsort2_cmp get_ptr_compare(uint);
void my_store_ptr(byte *buff, uint pack_length, my_off_t pos);
my_off_t my_get_ptr(byte *ptr, uint pack_length);
extern int init_io_cache(IO_CACHE *info,File file,uint cachesize,
			 enum cache_type type,my_off_t seek_offset,
			 pbool use_async_io, myf cache_myflags);
extern my_bool reinit_io_cache(IO_CACHE *info,enum cache_type type,
			       my_off_t seek_offset,pbool use_async_io,
			       pbool clear_cache);
extern void setup_io_cache(IO_CACHE* info);
extern int _my_b_read(IO_CACHE *info,byte *Buffer,uint Count);
#ifdef THREAD
extern int _my_b_read_r(IO_CACHE *info,byte *Buffer,uint Count);
extern void init_io_cache_share(IO_CACHE *read_cache, IO_CACHE_SHARE *cshare,
                                IO_CACHE *write_cache, uint num_threads);
extern void remove_io_thread(IO_CACHE *info);
#endif
extern int _my_b_seq_read(IO_CACHE *info,byte *Buffer,uint Count);
extern int _my_b_net_read(IO_CACHE *info,byte *Buffer,uint Count);
extern int _my_b_get(IO_CACHE *info);
extern int _my_b_async_read(IO_CACHE *info,byte *Buffer,uint Count);
extern int _my_b_write(IO_CACHE *info,const byte *Buffer,uint Count);
extern int my_b_append(IO_CACHE *info,const byte *Buffer,uint Count);
extern int my_b_safe_write(IO_CACHE *info,const byte *Buffer,uint Count);

extern int my_block_write(IO_CACHE *info, const byte *Buffer,
			  uint Count, my_off_t pos);
extern int my_b_flush_io_cache(IO_CACHE *info, int need_append_buffer_lock);

#define flush_io_cache(info) my_b_flush_io_cache((info),1)

extern int end_io_cache(IO_CACHE *info);
extern uint my_b_fill(IO_CACHE *info);
extern void my_b_seek(IO_CACHE *info,my_off_t pos);
extern uint my_b_gets(IO_CACHE *info, char *to, uint max_length);
extern my_off_t my_b_filelength(IO_CACHE *info);
extern uint my_b_printf(IO_CACHE *info, const char* fmt, ...);
extern uint my_b_vprintf(IO_CACHE *info, const char* fmt, va_list ap);
extern my_bool open_cached_file(IO_CACHE *cache,const char *dir,
				 const char *prefix, uint cache_size,
				 myf cache_myflags);
extern my_bool real_open_cached_file(IO_CACHE *cache);
extern void close_cached_file(IO_CACHE *cache);
File create_temp_file(char *to, const char *dir, const char *pfx,
		      int mode, myf MyFlags);
#define my_init_dynamic_array(A,B,C,D) init_dynamic_array(A,B,C,D CALLER_INFO)
#define my_init_dynamic_array_ci(A,B,C,D) init_dynamic_array(A,B,C,D ORIG_CALLER_INFO)
extern my_bool init_dynamic_array(DYNAMIC_ARRAY *array,uint element_size,
                                  uint init_alloc,uint alloc_increment
                                  CALLER_INFO_PROTO);
extern my_bool insert_dynamic(DYNAMIC_ARRAY *array,gptr element);
extern byte *alloc_dynamic(DYNAMIC_ARRAY *array);
extern byte *pop_dynamic(DYNAMIC_ARRAY*);
extern my_bool set_dynamic(DYNAMIC_ARRAY *array,gptr element,uint array_index);
extern void get_dynamic(DYNAMIC_ARRAY *array,gptr element,uint array_index);
extern void delete_dynamic(DYNAMIC_ARRAY *array);
extern void delete_dynamic_element(DYNAMIC_ARRAY *array, uint array_index);
extern void freeze_size(DYNAMIC_ARRAY *array);
#define dynamic_array_ptr(array,array_index) ((array)->buffer+(array_index)*(array)->size_of_element)
#define dynamic_element(array,array_index,type) ((type)((array)->buffer) +(array_index))
#define push_dynamic(A,B) insert_dynamic(A,B)
#define reset_dynamic(array) ((array)->elements= 0)

extern my_bool init_dynamic_string(DYNAMIC_STRING *str, const char *init_str,
				   uint init_alloc,uint alloc_increment);
extern my_bool dynstr_append(DYNAMIC_STRING *str, const char *append);
my_bool dynstr_append_mem(DYNAMIC_STRING *str, const char *append,
			  uint length);
extern my_bool dynstr_append_os_quoted(DYNAMIC_STRING *str, const char *append,
                                       ...);
extern my_bool dynstr_set(DYNAMIC_STRING *str, const char *init_str);
extern my_bool dynstr_realloc(DYNAMIC_STRING *str, ulong additional_size);
extern void dynstr_free(DYNAMIC_STRING *str);
#ifdef HAVE_MLOCK
extern byte *my_malloc_lock(uint length,myf flags);
extern void my_free_lock(byte *ptr,myf flags);
#else
#define my_malloc_lock(A,B) my_malloc((A),(B))
#define my_free_lock(A,B) my_free((A),(B))
#endif
#define alloc_root_inited(A) ((A)->min_malloc != 0)
#define ALLOC_ROOT_MIN_BLOCK_SIZE (MALLOC_OVERHEAD + sizeof(USED_MEM) + 8)
#define clear_alloc_root(A) do { (A)->free= (A)->used= (A)->pre_alloc= 0; (A)->min_malloc=0;} while(0)
extern void init_alloc_root(MEM_ROOT *mem_root, uint block_size,
			    uint pre_alloc_size);
extern gptr alloc_root(MEM_ROOT *mem_root,unsigned int Size);
extern gptr multi_alloc_root(MEM_ROOT *mem_root, ...);
extern void free_root(MEM_ROOT *root, myf MyFLAGS);
extern void set_prealloc_root(MEM_ROOT *root, char *ptr);
extern void reset_root_defaults(MEM_ROOT *mem_root, uint block_size,
                                uint prealloc_size);
extern char *strdup_root(MEM_ROOT *root,const char *str);
extern char *strmake_root(MEM_ROOT *root,const char *str,uint len);
extern char *memdup_root(MEM_ROOT *root,const char *str,uint len);
extern int get_defaults_options(int argc, char **argv,
                                char **defaults, char **extra_defaults,
                                char **group_suffix);
extern int load_defaults(const char *conf_file, const char **groups,
			 int *argc, char ***argv);
extern int modify_defaults_file(const char *file_location, const char *option,
                                const char *option_value,
                                const char *section_name, int remove_option);
extern int my_search_option_files(const char *conf_file, int *argc,
                                  char ***argv, uint *args_used,
                                  Process_option_func func, void *func_ctx);
extern void free_defaults(char **argv);
extern void my_print_default_files(const char *conf_file);
extern void print_defaults(const char *conf_file, const char **groups);
extern my_bool my_compress(byte *, ulong *, ulong *);
extern my_bool my_uncompress(byte *, ulong *, ulong *);
extern byte *my_compress_alloc(const byte *packet, ulong *len, ulong *complen);
extern ha_checksum my_checksum(ha_checksum crc, const byte *mem, uint count);
extern uint my_bit_log2(ulong value);
extern uint my_count_bits(ulonglong v);
extern uint my_count_bits_ushort(ushort v);
extern void my_sleep(ulong m_seconds);
extern ulong crc32(ulong crc, const uchar *buf, uint len);
extern uint my_set_max_open_files(uint files);
void my_free_open_file_info(void);

ulonglong my_getsystime(void);
my_bool my_gethwaddr(uchar *to);

#ifdef HAVE_SYS_MMAN_H
#include <sys/mman.h>

#ifndef MAP_NOSYNC
#define MAP_NOSYNC      0
#endif

#define my_mmap(a,b,c,d,e,f)    mmap(a,b,c,d,e,f)
#define my_munmap(a,b)          munmap((a),(b))

#else
/* not a complete set of mmap() flags, but only those that nesessary */
#define PROT_READ        1
#define PROT_WRITE       2
#define MAP_SHARED       0x0001
#define MAP_NOSYNC       0x0800
#define MAP_FAILED       ((void *)-1)
#define MS_SYNC          0x0000

#ifndef __NETWARE__
#define HAVE_MMAP
#endif

void *my_mmap(void *, size_t, int, int, int, my_off_t);
int my_munmap(void *, size_t);
#endif

/* my_getpagesize */
#ifdef HAVE_GETPAGESIZE
#define my_getpagesize()        getpagesize()
#else
int my_getpagesize(void);
#endif

int my_msync(int, void *, size_t, int);

/* character sets */
extern uint get_charset_number(const char *cs_name, uint cs_flags);
extern uint get_collation_number(const char *name);
extern const char *get_charset_name(uint cs_number);

extern CHARSET_INFO *get_charset(uint cs_number, myf flags);
extern CHARSET_INFO *get_charset_by_name(const char *cs_name, myf flags);
extern CHARSET_INFO *get_charset_by_csname(const char *cs_name,
					   uint cs_flags, myf my_flags);
extern void free_charsets(void);
extern char *get_charsets_dir(char *buf);
extern my_bool my_charset_same(CHARSET_INFO *cs1, CHARSET_INFO *cs2);
extern my_bool init_compiled_charsets(myf flags);
extern void add_compiled_collation(CHARSET_INFO *cs);
extern ulong escape_string_for_mysql(CHARSET_INFO *charset_info,
                                     char *to, ulong to_length,
                                     const char *from, ulong length);
#ifdef __WIN__
#define BACKSLASH_MBTAIL
/* File system character set */
extern CHARSET_INFO *fs_character_set(void);
#endif
extern ulong escape_quotes_for_mysql(CHARSET_INFO *charset_info,
                                     char *to, ulong to_length,
                                     const char *from, ulong length);

extern void thd_increment_bytes_sent(ulong length);
extern void thd_increment_bytes_received(ulong length);
extern void thd_increment_net_big_packet_count(ulong length);

#ifdef __WIN__
extern my_bool have_tcpip;		/* Is set if tcpip is used */

/* implemented in my_windac.c */

int my_security_attr_create(SECURITY_ATTRIBUTES **psa, const char **perror,
                            DWORD owner_rights, DWORD everybody_rights);

void my_security_attr_free(SECURITY_ATTRIBUTES *sa);

/* implemented in my_conio.c */
char* my_cgets(char *string, unsigned long clen, unsigned long* plen);

#endif
#ifdef __NETWARE__
void netware_reg_user(const char *ip, const char *user,
		      const char *application);
#endif

C_MODE_END
#include "raid.h"
#endif /* _my_sys_h */<|MERGE_RESOLUTION|>--- conflicted
+++ resolved
@@ -66,13 +66,8 @@
 #define MY_ALLOW_ZERO_PTR 64	/* my_realloc() ; zero ptr -> malloc */
 #define MY_FREE_ON_ERROR 128	/* my_realloc() ; Free old ptr on error */
 #define MY_HOLD_ON_ERROR 256	/* my_realloc() ; Return old ptr on error */
-<<<<<<< HEAD
-#define MY_THREADSAFE	128	/* pread/pwrite:  Don't allow interrupts */
 #define MY_DONT_OVERWRITE_FILE 1024	/* my_copy: Don't overwrite file */
-=======
-#define MY_DONT_OVERWRITE_FILE 1024	/* my_copy; Don't overwrite file */
 #define MY_THREADSAFE 2048      /* my_seek(): lock fd mutex */
->>>>>>> 4f11124c
 
 #define MY_CHECK_ERROR	1	/* Params to my_end; Check open-close */
 #define MY_GIVE_INFO	2	/* Give time info about process*/
