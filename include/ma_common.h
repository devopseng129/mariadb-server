--- conflicted
+++ resolved
@@ -52,16 +52,11 @@
   char *ssl_fp; /* finger print of server certificate */
   char *ssl_fp_list; /* white list of finger prints */
   char *ssl_pw; /* password for encrypted certificates */
-<<<<<<< HEAD
   my_bool multi_command; /* indicates if client wants to send multiple
                             commands in one packet */
   char *url; /* for connection handler we need to save URL for reconnect */
   my_bool read_only;
-=======
-  char *url; /* for connection handler we need to save URL for reconnect */
-  my_bool read_only;
   char *connection_handler;
->>>>>>> 6bed75bb
   HASH userdata;
 };
 
