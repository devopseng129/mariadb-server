--- conflicted
+++ resolved
@@ -9382,31 +9382,16 @@
 {
   Column("CONSTRAINT_CATALOG", Catalog(), NOT_NULL, OPEN_FULL_TABLE),
   Column("CONSTRAINT_SCHEMA",  Name(),    NOT_NULL, OPEN_FULL_TABLE),
+  Column("TABLE_NAME",         Name(),    NOT_NULL, OPEN_FULL_TABLE),
   Column("CONSTRAINT_NAME",    Name(),    NOT_NULL, OPEN_FULL_TABLE),
-  Column("TABLE_NAME",         Name(),    NOT_NULL, OPEN_FULL_TABLE),
   Column("CHECK_CLAUSE",       Name(),    NOT_NULL, OPEN_FULL_TABLE),
   CEnd()
 };
 
 }; // namespace Show
 
-<<<<<<< HEAD
 
 namespace Show {
-=======
-ST_FIELD_INFO check_constraints_fields_info[]=
-{
-  {"CONSTRAINT_CATALOG", FN_REFLEN, MYSQL_TYPE_STRING, 0, 0, 0, OPEN_FULL_TABLE},
-  {"CONSTRAINT_SCHEMA", NAME_CHAR_LEN, MYSQL_TYPE_STRING, 0, 0, 0,
-   OPEN_FULL_TABLE},
-  {"TABLE_NAME", NAME_CHAR_LEN, MYSQL_TYPE_STRING, 0, 0, 0, OPEN_FULL_TABLE},
-  {"CONSTRAINT_NAME", NAME_CHAR_LEN, MYSQL_TYPE_STRING, 0, 0, 0,
-   OPEN_FULL_TABLE},
-  {"CHECK_CLAUSE", NAME_CHAR_LEN, MYSQL_TYPE_STRING, 0, 0, 0,
-   OPEN_FULL_TABLE},
-  {0, 0, MYSQL_TYPE_STRING, 0, 0, 0, SKIP_OPEN_TABLE}
-};
->>>>>>> b86e0f25
 
 /** For creating fields of information_schema.OPTIMIZER_TRACE */
 extern ST_FIELD_INFO optimizer_trace_info[];
@@ -9428,15 +9413,10 @@
    fill_schema_applicable_roles, 0, 0, -1, -1, 0, 0},
   {"CHARACTER_SETS", Show::charsets_fields_info, 0,
    fill_schema_charsets, make_character_sets_old_format, 0, -1, -1, 0, 0},
-<<<<<<< HEAD
   {"CHECK_CONSTRAINTS", Show::check_constraints_fields_info, 0,
-   get_all_tables, 0, get_check_constraints_record, 1, 2, 0, OPTIMIZE_I_S_TABLE|OPEN_TABLE_ONLY},
+   get_all_tables, 0,
+   get_check_constraints_record, 1, 2, 0, OPTIMIZE_I_S_TABLE|OPEN_TABLE_ONLY},
   {"COLLATIONS", Show::collation_fields_info, 0,
-=======
-  {"CHECK_CONSTRAINTS", check_constraints_fields_info, 0, get_all_tables, 0,
-   get_check_constraints_record, 1, 2, 0, OPTIMIZE_I_S_TABLE|OPEN_TABLE_ONLY},
-  {"COLLATIONS", collation_fields_info, 0,
->>>>>>> b86e0f25
    fill_schema_collation, make_old_format, 0, -1, -1, 0, 0},
   {"COLLATION_CHARACTER_SET_APPLICABILITY", Show::coll_charset_app_fields_info,
    0, fill_schema_coll_charset_app, 0, 0, -1, -1, 0, 0},
