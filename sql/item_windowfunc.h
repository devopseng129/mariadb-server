/*
   Copyright (c) 2016,2017 MariaDB

   This program is free software; you can redistribute it and/or modify
   it under the terms of the GNU General Public License as published by
   the Free Software Foundation; version 2 of the License.

   This program is distributed in the hope that it will be useful,
   but WITHOUT ANY WARRANTY; without even the implied warranty of
   MERCHANTABILITY or FITNESS FOR A PARTICULAR PURPOSE.  See the
   GNU General Public License for more details.

   You should have received a copy of the GNU General Public License
   along with this program; if not, write to the Free Software
   Foundation, Inc., 51 Franklin St, Fifth Floor, Boston, MA 02110-1301  USA */

#ifndef ITEM_WINDOWFUNC_INCLUDED
#define ITEM_WINDOWFUNC_INCLUDED

#include "item.h"

class Window_spec;


int test_if_group_changed(List<Cached_item> &list);


/* A wrapper around test_if_group_changed */
class Group_bound_tracker
{
public:

  Group_bound_tracker(THD *thd, SQL_I_List<ORDER> *list)
  {
    for (ORDER *curr = list->first; curr; curr=curr->next)
    {
        Cached_item *tmp= new_Cached_item(thd, curr->item[0], TRUE);
        group_fields.push_back(tmp);
    }
  }

  void init()
  {
    first_check= true;
  }

  void cleanup()
  {
    group_fields.empty();
  }

  /*
    Check if the current row is in a different group than the previous row
    this function was called for.
    XXX: Side-effect: The new row's group becomes the current row's group.

    Returns true if there is a change between the current_group and the cached
    value, or if it is the first check after a call to init.
  */
  bool check_if_next_group()
  {
    if (test_if_group_changed(group_fields) > -1 || first_check)
    {
      first_check= false;
      return true;
    }
    return false;
  }

  /*
    Check if the current row is in a different group than the previous row
    check_if_next_group was called for.

    Compares the groups without the additional side effect of updating the
    current cached values.
  */
  int compare_with_cache()
  {
    List_iterator<Cached_item> li(group_fields);
    Cached_item *ptr;
    int res;
    while ((ptr= li++))
    {
      if ((res= ptr->cmp_read_only()))
        return res;
    }
    return 0;
  }

private:
  List<Cached_item> group_fields;
  /*
    During the first check_if_next_group, the list of cached_items is not
    initialized. The compare function will return that the items match if
    the field's value is the same as the Cached_item's default value (0).
    This flag makes sure that we always return true during the first check.

    XXX This is better to be implemented within test_if_group_changed, but
    since it is used in other parts of the codebase, we keep it here for now.
  */
   bool first_check;
};

/*
  ROW_NUMBER() OVER (...)

  @detail
  - This is a Window function (not just an aggregate)
  - It can be computed by doing one pass over select output, provided 
    the output is sorted according to the window definition.
*/

class Item_sum_row_number: public Item_sum_int
{
  longlong count;

public:

  Item_sum_row_number(THD *thd)
    : Item_sum_int(thd),  count(0) {}

  void clear()
  {
    count= 0;
  }

  bool add()
  {
    count++;
    return false;
  }

  void update_field() {}

  enum Sumfunctype sum_func() const
  {
    return ROW_NUMBER_FUNC;
  }

  longlong val_int()
  {
    return count;
  }
  const char*func_name() const
  {
    return "row_number";
  }

  Item *get_copy(THD *thd)
  { return get_item_copy<Item_sum_row_number>(thd, this); }
};


/*
  RANK() OVER (...) Windowing function

  @detail
  - This is a Window function (not just an aggregate)
  - It can be computed by doing one pass over select output, provided 
    the output is sorted according to the window definition.

  The function is defined as:

  "The rank of row R is defined as 1 (one) plus the number of rows that 
  precede R and are not peers of R"

  "This implies that if two or more rows are not distinct with respect to 
  the window ordering, then there will be one or more"
*/

class Item_sum_rank: public Item_sum_int
{
protected:
  longlong row_number; // just ROW_NUMBER()
  longlong cur_rank;   // current value

  Group_bound_tracker *peer_tracker;
public:

  Item_sum_rank(THD *thd) : Item_sum_int(thd), peer_tracker(NULL) {}

  void clear()
  {
    /* This is called on partition start */
    cur_rank= 1;
    row_number= 0;
  }

  bool add();

  longlong val_int()
  {
    return cur_rank;
  }

  void update_field() {}
  /*
   void reset_field();
    TODO: ^^ what does this do ? It is not called ever?
  */

  enum Sumfunctype sum_func () const
  {
    return RANK_FUNC;
  }

  const char*func_name() const
  {
    return "rank";
  }

  void setup_window_func(THD *thd, Window_spec *window_spec);

  void cleanup()
  {
    if (peer_tracker)
    {
      peer_tracker->cleanup();
      delete peer_tracker;
      peer_tracker= NULL;
    }
    Item_sum_int::cleanup();
  }
  Item *get_copy(THD *thd)
  { return get_item_copy<Item_sum_rank>(thd, this); }
};


/*
  DENSE_RANK() OVER (...) Windowing function

  @detail
  - This is a Window function (not just an aggregate)
  - It can be computed by doing one pass over select output, provided 
    the output is sorted according to the window definition.

  The function is defined as:

  "If DENSE_RANK is specified, then the rank of row R is defined as the 
  number of rows preceding and including R that are distinct with respect 
  to the window ordering"

  "This implies that there are no gaps in the sequential rank numbering of
  rows in each window partition."
*/


class Item_sum_dense_rank: public Item_sum_int
{
  longlong dense_rank;
  bool first_add;
  Group_bound_tracker *peer_tracker;
 public:
  /*
     XXX(cvicentiu) This class could potentially be implemented in the rank
     class, with a switch for the DENSE case.
  */
  void clear()
  {
    dense_rank= 0;
    first_add= true;
  }
  bool add();
  void update_field() {}
  longlong val_int()
  {
    return dense_rank;
  }

  Item_sum_dense_rank(THD *thd)
    : Item_sum_int(thd), dense_rank(0), first_add(true), peer_tracker(NULL) {}
  enum Sumfunctype sum_func () const
  {
    return DENSE_RANK_FUNC;
  }

  const char*func_name() const
  {
    return "dense_rank";
  }

  void setup_window_func(THD *thd, Window_spec *window_spec);

  void cleanup()
  {
    if (peer_tracker)
    {
      peer_tracker->cleanup();
      delete peer_tracker;
      peer_tracker= NULL;
    }
    Item_sum_int::cleanup();
  }
  Item *get_copy(THD *thd)
  { return get_item_copy<Item_sum_dense_rank>(thd, this); }
};

class Item_sum_hybrid_simple : public Item_sum,
                               public Type_handler_hybrid_field_type
{
 public:
  Item_sum_hybrid_simple(THD *thd, Item *arg):
   Item_sum(thd, arg),
   Type_handler_hybrid_field_type(&type_handler_longlong),
   value(NULL)
  { collation.set(&my_charset_bin); }

  Item_sum_hybrid_simple(THD *thd, Item *arg1, Item *arg2):
   Item_sum(thd, arg1, arg2),
   Type_handler_hybrid_field_type(&type_handler_longlong),
   value(NULL)
  { collation.set(&my_charset_bin); }

  bool add();
  bool fix_fields(THD *, Item **);
  void setup_hybrid(THD *thd, Item *item);
  double val_real();
  longlong val_int();
  my_decimal *val_decimal(my_decimal *);
  void reset_field();
  String *val_str(String *);
  bool get_date(MYSQL_TIME *ltime, ulonglong fuzzydate);
  const Type_handler *type_handler() const
  { return Type_handler_hybrid_field_type::type_handler(); }
  void update_field();
  Field *create_tmp_field(bool group, TABLE *table);
  void clear()
  {
    value->clear();
    null_value= 1;
  }

 private:
  Item_cache *value;
};

/*
   This item will remember the first value added to it. It will not update
   the value unless it is cleared.
*/
class Item_sum_first_value : public Item_sum_hybrid_simple
{
 public:
  Item_sum_first_value(THD* thd, Item* arg_expr) :
    Item_sum_hybrid_simple(thd, arg_expr) {}


  enum Sumfunctype sum_func () const
  {
    return FIRST_VALUE_FUNC;
  }

  const char*func_name() const
  {
    return "first_value";
  }

  Item *get_copy(THD *thd)
  { return get_item_copy<Item_sum_first_value>(thd, this); }
};

/*
   This item will remember the last value added to it.

   This item does not support removal, and can be cleared only by calling
   clear().
*/
class Item_sum_last_value : public Item_sum_hybrid_simple
{
 public:
  Item_sum_last_value(THD* thd, Item* arg_expr) :
    Item_sum_hybrid_simple(thd, arg_expr) {}

  enum Sumfunctype sum_func() const
  {
    return LAST_VALUE_FUNC;
  }

  const char*func_name() const
  {
    return "last_value";
  }

  Item *get_copy(THD *thd)
  { return get_item_copy<Item_sum_last_value>(thd, this); }
};

class Item_sum_nth_value : public Item_sum_hybrid_simple
{
 public:
  Item_sum_nth_value(THD *thd, Item *arg_expr, Item* offset_expr) :
    Item_sum_hybrid_simple(thd, arg_expr, offset_expr) {}

  enum Sumfunctype sum_func() const
  {
    return NTH_VALUE_FUNC;
  }

  const char*func_name() const
  {
    return "nth_value";
  }

  Item *get_copy(THD *thd)
  { return get_item_copy<Item_sum_nth_value>(thd, this); }
};

class Item_sum_lead : public Item_sum_hybrid_simple
{
 public:
  Item_sum_lead(THD *thd, Item *arg_expr, Item* offset_expr) :
    Item_sum_hybrid_simple(thd, arg_expr, offset_expr) {}

  enum Sumfunctype sum_func() const
  {
    return LEAD_FUNC;
  }

  const char*func_name() const
  {
    return "lead";
  }

  Item *get_copy(THD *thd)
  { return get_item_copy<Item_sum_lead>(thd, this); }
};

class Item_sum_lag : public Item_sum_hybrid_simple
{
 public:
  Item_sum_lag(THD *thd, Item *arg_expr, Item* offset_expr) :
    Item_sum_hybrid_simple(thd, arg_expr, offset_expr) {}

  enum Sumfunctype sum_func() const
  {
    return LAG_FUNC;
  }

  const char*func_name() const
  {
    return "lag";
  }

  Item *get_copy(THD *thd)
  { return get_item_copy<Item_sum_lag>(thd, this); }
};

/*
  A base window function (aggregate) that also holds a counter for the number
  of rows.
*/
class Item_sum_window_with_row_count : public Item_sum_num
{
 public:
  Item_sum_window_with_row_count(THD *thd) : Item_sum_num(thd),
                                             partition_row_count_(0) {}

  Item_sum_window_with_row_count(THD *thd, Item *arg) :
    Item_sum_num(thd, arg), partition_row_count_(0) {};

  void set_row_count(ulonglong count) { partition_row_count_ = count; }

 protected:
  longlong get_row_count() { return partition_row_count_; }
 private:
  ulonglong partition_row_count_;
};

/*
  @detail
  "The relative rank of a row R is defined as (RK-1)/(NR-1), where RK is 
  defined to be the RANK of R and NR is defined to be the number of rows in
  the window partition of R."

  Computation of this function requires two passes:
  - First pass to find #rows in the partition
    This is held within the row_count context.
  - Second pass to compute rank of current row and the value of the function
*/
class Item_sum_percent_rank: public Item_sum_window_with_row_count
{
 public:
  Item_sum_percent_rank(THD *thd)
    : Item_sum_window_with_row_count(thd), cur_rank(1), peer_tracker(NULL) {}

  longlong val_int()
  {
   /*
      Percent rank is a real value so calling the integer value should never
      happen. It makes no sense as it gets truncated to either 0 or 1.
   */
    DBUG_ASSERT(0);
    return 0;
  }

  double val_real()
  {
   /*
     We can not get the real value without knowing the number of rows
     in the partition. Don't divide by 0.
   */
   ulonglong partition_rows = get_row_count();
   null_value= partition_rows > 0 ? false : true;

   return partition_rows > 1 ?
             static_cast<double>(cur_rank - 1) / (partition_rows - 1) : 0;
  }

  enum Sumfunctype sum_func () const
  {
    return PERCENT_RANK_FUNC;
  }

  const char*func_name() const
  {
    return "percent_rank";
  }

  void update_field() {}

  void clear()
  {
    cur_rank= 1;
    row_number= 0;
  }
  bool add();
  const Type_handler *type_handler() const { return &type_handler_double; }

  bool fix_length_and_dec()
  {
    decimals = 10;  // TODO-cvicentiu find out how many decimals the standard
                    // requires.
    return FALSE;
  }

  void setup_window_func(THD *thd, Window_spec *window_spec);
  Item *get_copy(THD *thd)
  { return get_item_copy<Item_sum_percent_rank>(thd, this); }

 private:
  longlong cur_rank;   // Current rank of the current row.
  longlong row_number; // Value if this were ROW_NUMBER() function.

  Group_bound_tracker *peer_tracker;

  void cleanup()
  {
    if (peer_tracker)
    {
      peer_tracker->cleanup();
      delete peer_tracker;
      peer_tracker= NULL;
    }
    Item_sum_num::cleanup();
  }
};




/*
  @detail
  "The relative rank of a row R is defined as NP/NR, where 
  - NP is defined to be the number of rows preceding or peer with R in the 
    window ordering of the window partition of R
  - NR is defined to be the number of rows in the window partition of R.

  Just like with Item_sum_percent_rank, computation of this function requires
  two passes.
*/

class Item_sum_cume_dist: public Item_sum_window_with_row_count
{
 public:
  Item_sum_cume_dist(THD *thd) : Item_sum_window_with_row_count(thd),
                                 current_row_count_(0) {}

  Item_sum_cume_dist(THD *thd, Item *arg) : Item_sum_window_with_row_count(thd,arg),
                                 current_row_count_(0) {}

  double val_real()
  {
    if (get_row_count() == 0)
    {
      null_value= true;
      return 0;
    }
    ulonglong partition_row_count= get_row_count();
    null_value= false;
    return static_cast<double>(current_row_count_) / partition_row_count;
  }

  bool add()
  {
    current_row_count_++;
    return false;
  }

  enum Sumfunctype sum_func() const
  {
    return CUME_DIST_FUNC;
  }

  void clear()
  {
    current_row_count_= 0;
    set_row_count(0);
  }

  const char*func_name() const
  {
    return "cume_dist";
  }

  void update_field() {}
  const Type_handler *type_handler() const { return &type_handler_double; }

  bool fix_length_and_dec()
  {
    decimals = 10;  // TODO-cvicentiu find out how many decimals the standard
                    // requires.
    return FALSE;
  }
  
  Item *get_copy(THD *thd)
  { return get_item_copy<Item_sum_cume_dist>(thd, this); }

  ulonglong get_row_number()
  {
    return current_row_count_ ;
  }

 private:
  ulonglong current_row_count_;
};

class Item_sum_ntile : public Item_sum_window_with_row_count
{
 public:
  Item_sum_ntile(THD* thd, Item* num_quantiles_expr) :
    Item_sum_window_with_row_count(thd, num_quantiles_expr),
    current_row_count_(0) {};

  double val_real()
  {
    return (double) val_int();
  }

  longlong val_int()
  {
    if (get_row_count() == 0)
    {
      null_value= true;
      return 0;
    }

    longlong num_quantiles= get_num_quantiles();

    if (num_quantiles <= 0) {
      my_error(ER_INVALID_NTILE_ARGUMENT, MYF(0));
      return true;
    }

    null_value= false;
    ulonglong quantile_size = get_row_count() / num_quantiles;
    ulonglong extra_rows = get_row_count() - quantile_size * num_quantiles;

    if (current_row_count_ <= extra_rows * (quantile_size + 1))
      return (current_row_count_ - 1) / (quantile_size + 1) + 1;

    return (current_row_count_ - 1 - extra_rows) / quantile_size + 1;
  }

  bool add()
  {
    current_row_count_++;
    return false;
  }

  enum Sumfunctype sum_func() const
  {
    return NTILE_FUNC;
  }

  void clear()
  {
    current_row_count_= 0;
    set_row_count(0);
  }

  const char*func_name() const
  {
    return "ntile";
  }

  void update_field() {}

  const Type_handler *type_handler() const { return &type_handler_longlong; }
  
  Item *get_copy(THD *thd)
  { return get_item_copy<Item_sum_ntile>(thd, this); }

 private:
  longlong get_num_quantiles() { return args[0]->val_int(); }
  ulong current_row_count_;
};

class Item_sum_percentile_disc : public Item_sum_cume_dist,
                                 public Type_handler_hybrid_field_type
{
public:
  Item_sum_percentile_disc(THD *thd, Item* arg) : Item_sum_cume_dist(thd, arg),
                           Type_handler_hybrid_field_type(&type_handler_longlong),
                           value(NULL), val_calculated(FALSE), first_call(TRUE),
                           prev_value(0), order_item(NULL){}

  double val_real()
  {
    if (get_row_count() == 0 || get_arg(0)->is_null())
    {
      null_value= true;
      return 0;
    }
    null_value= false;
    return value->val_real();
  }

  longlong val_int()
  {
    if (get_row_count() == 0 || get_arg(0)->is_null())
    {
      null_value= true;
      return 0;
    }
    null_value= false;
    return value->val_int();
  }

  my_decimal* val_decimal(my_decimal* dec)
  {
    if (get_row_count() == 0 || get_arg(0)->is_null())
    {
      null_value= true;
      return 0;
    }
    null_value= false;
    return value->val_decimal(dec);
  }

  String* val_str(String *str)
  {
    if (get_row_count() == 0 || get_arg(0)->is_null())
    {
      null_value= true;
      return 0;
    }
    null_value= false;
    return value->val_str(str);
  }

  bool add()
  {
    Item *arg= get_arg(0);
    if (arg->is_null())
      return false;

    if (first_call)
    {
      prev_value= arg->val_real();
      if (prev_value > 1 || prev_value < 0)
      {
        my_error(ER_ARGUMENT_OUT_OF_RANGE, MYF(0), func_name());
        return true;
      }
      first_call= false;
    }

    double arg_val= arg->val_real();

    if (prev_value != arg_val)
    {
      my_error(ER_ARGUMENT_NOT_CONSTANT, MYF(0), func_name());
      return true;
    }

    if (val_calculated)
      return false;

    value->store(order_item);
    value->cache_value();
    if (value->null_value)
      return false;

    Item_sum_cume_dist::add();
    double val= Item_sum_cume_dist::val_real();

    if (val >= prev_value && !val_calculated)
      val_calculated= true;
    return false;
  }

  enum Sumfunctype sum_func() const
  {
    return PERCENTILE_DISC_FUNC;
  }

  void clear()
  {
    val_calculated= false;
    first_call= true;
    value->clear();
    Item_sum_cume_dist::clear();
  }

  const char*func_name() const
  {
    return "percentile_disc";
  }

  void update_field() {}
  void set_type_handler(Window_spec *window_spec);
  const Type_handler *type_handler() const
  {return Type_handler_hybrid_field_type::type_handler();}

  bool fix_length_and_dec()
  {
    decimals = 10;  // TODO-cvicentiu find out how many decimals the standard
                    // requires.
    return FALSE;
  }

  Item *get_copy(THD *thd)
  { return get_item_copy<Item_sum_percentile_disc>(thd, this); }
  void setup_window_func(THD *thd, Window_spec *window_spec);
  void setup_hybrid(THD *thd, Item *item);
  bool fix_fields(THD *thd, Item **ref);

private:
  Item_cache *value;
  bool val_calculated;
  bool first_call;
  double prev_value;
  Item *order_item;
};

class Item_sum_percentile_cont : public Item_sum_cume_dist,
                                 public Type_handler_hybrid_field_type
{
public:
  Item_sum_percentile_cont(THD *thd, Item* arg) : Item_sum_cume_dist(thd, arg),
                           Type_handler_hybrid_field_type(&type_handler_double),
                           floor_value(NULL), ceil_value(NULL), first_call(TRUE),prev_value(0),
                           ceil_val_calculated(FALSE), floor_val_calculated(FALSE), order_item(NULL){}

  double val_real()
  {
    if (get_row_count() == 0 || get_arg(0)->is_null())
    {
      null_value= true;
      return 0;
    }
    null_value= false;
    double val= 1 + prev_value * (get_row_count()-1);

    /*
      Applying the formula to get the value
      If (CRN = FRN = RN) then the result is (value of expression from row at RN)
      Otherwise the result is
      (CRN - RN) * (value of expression for row at FRN) +
      (RN - FRN) * (value of expression for row at CRN)
    */

    if(ceil(val) == floor(val))
      return floor_value->val_real();

    double ret_val=  ((val - floor(val)) * ceil_value->val_real()) +
                  ((ceil(val) - val) * floor_value->val_real());

    return ret_val;
  }

  bool add()
  {
    Item *arg= get_arg(0);
    if (arg->is_null())
      return false;

    if (first_call)
    {
      first_call= false;
      prev_value= arg->val_real();
      if (prev_value > 1 || prev_value < 0)
      {
        my_error(ER_ARGUMENT_OUT_OF_RANGE, MYF(0), func_name());
        return true;
      }
    }

    double arg_val= arg->val_real();
    if (prev_value != arg_val)
    {
      my_error(ER_ARGUMENT_NOT_CONSTANT, MYF(0), func_name());
      return true;
    }

    if (!floor_val_calculated)
    {
      floor_value->store(order_item);
      floor_value->cache_value();
      if (floor_value->null_value)
        return false;
    }
    if (floor_val_calculated && !ceil_val_calculated)
    {
      ceil_value->store(order_item);
      ceil_value->cache_value();
      if (ceil_value->null_value)
        return false;
    }

    Item_sum_cume_dist::add();
    double val= 1 + prev_value * (get_row_count()-1);

    if (!floor_val_calculated && get_row_number() == floor(val))
      floor_val_calculated= true;

    if (!ceil_val_calculated && get_row_number() == ceil(val))
      ceil_val_calculated= true;
    return false;
  }

  enum Sumfunctype sum_func() const
  {
    return PERCENTILE_CONT_FUNC;
  }

  void clear()
  {
    first_call= true;
    floor_value->clear();
    ceil_value->clear();
    floor_val_calculated= false;
    ceil_val_calculated= false;
    Item_sum_cume_dist::clear();
  }

  const char*func_name() const
  {
    return "percentile_cont";
  }
  void update_field() {}
  void set_type_handler(Window_spec *window_spec);
  const Type_handler *type_handler() const
  {return Type_handler_hybrid_field_type::type_handler();}

  bool fix_length_and_dec()
  {
    decimals = 10;  // TODO-cvicentiu find out how many decimals the standard
                    // requires.
    return FALSE;
  }

  Item *get_copy(THD *thd)
  { return get_item_copy<Item_sum_percentile_cont>(thd, this); }
  void setup_window_func(THD *thd, Window_spec *window_spec);
  void setup_hybrid(THD *thd, Item *item);
  bool fix_fields(THD *thd, Item **ref);

private:
  Item_cache *floor_value;
  Item_cache *ceil_value;
  bool first_call;
  double prev_value;
  bool ceil_val_calculated;
  bool floor_val_calculated;
  Item *order_item;
};




class Item_window_func : public Item_func_or_sum
{
  /* Window function parameters as we've got them from the parser */
public:
  LEX_CSTRING *window_name;
public:
  Window_spec *window_spec;
  
public:
  Item_window_func(THD *thd, Item_sum *win_func, LEX_CSTRING *win_name)
    : Item_func_or_sum(thd, (Item *) win_func),
      window_name(win_name), window_spec(NULL), 
      force_return_blank(true),
      read_value_from_result_field(false) {}

  Item_window_func(THD *thd, Item_sum *win_func, Window_spec *win_spec)
    : Item_func_or_sum(thd, (Item *) win_func), 
      window_name(NULL), window_spec(win_spec), 
      force_return_blank(true),
      read_value_from_result_field(false) {}

  Item_sum *window_func() const { return (Item_sum *) args[0]; }

  void update_used_tables();

  /*
    This is used by filesort to mark the columns it needs to read (because they
    participate in the sort criteria and/or row retrieval. Window functions can
    only be used in sort criteria).

    Sorting by window function value is only done after the window functions
    have been computed. In that case, window function will need to read its
    temp.table field. In order to allow that, mark that field in the read_set.
  */
  bool register_field_in_read_map(void *arg)
  {
    TABLE *table= (TABLE*) arg;
    if (result_field && (result_field->table == table || !table))
    {
      bitmap_set_bit(result_field->table->read_set, result_field->field_index);
    }
    return 0;
  }

  bool is_frame_prohibited() const
  {
    switch (window_func()->sum_func()) {
    case Item_sum::ROW_NUMBER_FUNC:
    case Item_sum::RANK_FUNC:
    case Item_sum::DENSE_RANK_FUNC:
    case Item_sum::PERCENT_RANK_FUNC:
    case Item_sum::CUME_DIST_FUNC:
    case Item_sum::NTILE_FUNC:
    case Item_sum::PERCENTILE_CONT_FUNC:
    case Item_sum::PERCENTILE_DISC_FUNC:
      return true;
    default: 
      return false;
    }
  }

  bool requires_special_cursors() const
  {
    switch (window_func()->sum_func()) {
    case Item_sum::FIRST_VALUE_FUNC:
    case Item_sum::LAST_VALUE_FUNC:
    case Item_sum::NTH_VALUE_FUNC:
    case Item_sum::LAG_FUNC:
    case Item_sum::LEAD_FUNC:
      return true;
    default:
      return false;
    }
  }

  bool requires_partition_size() const
  {
    switch (window_func()->sum_func()) {
    case Item_sum::PERCENT_RANK_FUNC:
    case Item_sum::CUME_DIST_FUNC:
    case Item_sum::NTILE_FUNC:
    case Item_sum::PERCENTILE_CONT_FUNC:
    case Item_sum::PERCENTILE_DISC_FUNC:
      return true;
    default:
      return false;
    }
  }

  bool requires_peer_size() const
  {
    switch (window_func()->sum_func()) {
    case Item_sum::CUME_DIST_FUNC:
      return true;
    default:
      return false;
    }
  }

  bool is_order_list_mandatory() const
  {
    switch (window_func()->sum_func()) {
    case Item_sum::RANK_FUNC:
    case Item_sum::DENSE_RANK_FUNC:
    case Item_sum::PERCENT_RANK_FUNC:
    case Item_sum::CUME_DIST_FUNC:
<<<<<<< HEAD
    case Item_sum::PERCENTILE_CONT_FUNC:
    case Item_sum::PERCENTILE_DISC_FUNC:
=======
    case Item_sum::LAG_FUNC:
    case Item_sum::LEAD_FUNC:
>>>>>>> 55163ba1
      return true;
    default: 
      return false;
    }
  }  

  bool only_single_element_order_list() const
  {
    switch (window_func()->sum_func()){
    case Item_sum::PERCENTILE_CONT_FUNC:
    case Item_sum::PERCENTILE_DISC_FUNC:
      return true;
    default:
      return false;
    }
  }

  void setting_handler_for_percentile_functions(Item_result rtype) const
  {
    switch (window_func()->sum_func()){
    case Item_sum::PERCENTILE_DISC_FUNC:
         ((Item_sum_percentile_disc* ) window_func())->set_handler_by_cmp_type(rtype);
         break;
    default:
      return;
    }
  }

  bool check_result_type_of_order_item();



  /*
    Computation functions.
    TODO: consoder merging these with class Group_bound_tracker.
  */
  void setup_partition_border_check(THD *thd);

  const Type_handler *type_handler() const
  {
    return ((Item_sum *) args[0])->type_handler();
  }
  enum Item::Type type() const { return Item::WINDOW_FUNC_ITEM; }

private:
  /* 
    Window functions are very special functions, so val_() methods have
    special meaning for them:

    - Phase#1, "Initial" we run the join and put its result into temporary 
      table. For window functions, we write the default value (NULL?) as 
      a placeholder.
      
    - Phase#2: "Computation": executor does the scan in {PARTITION, ORDER BY} 
      order of this window function. It calls appropriate methods to inform 
      the window function about rows entering/leaving the window. 
      It calls window_func()->val_int() so that current window function value
      can be saved and stored in the temp.table.

    - Phase#3: "Retrieval" the temporary table is read and passed to query 
      output. However, Item_window_func still remains in the select list,
      so item_windowfunc->val_int() will be called.
      During Phase#3, read_value_from_result_field= true.
  */
  bool force_return_blank;
  bool read_value_from_result_field;

public:
  void set_phase_to_initial()
  {
    force_return_blank= true;
    read_value_from_result_field= false;
  }
  void set_phase_to_computation()
  {
    force_return_blank= false;
    read_value_from_result_field= false;
  }
  void set_phase_to_retrieval()
  {
    force_return_blank= false;
    read_value_from_result_field= true;
  }

  bool is_null()
  {
    if (force_return_blank)
      return true;

    if (read_value_from_result_field)
      return result_field->is_null();

    return window_func()->is_null();
  }

  double val_real() 
  {
    double res;
    if (force_return_blank)
    {
      res= 0.0;
      null_value= true;
    }
    else if (read_value_from_result_field)
    {
      res= result_field->val_real();
      null_value= result_field->is_null();
    }
    else
    {
      res= window_func()->val_real();
      null_value= window_func()->null_value;
    }
    return res;
  }

  longlong val_int()
  {
    longlong res;
    if (force_return_blank)
    {
      res= 0;
      null_value= true;
    }
    else if (read_value_from_result_field)
    {
      res= result_field->val_int();
      null_value= result_field->is_null();
    }
    else
    {
      res= window_func()->val_int();
      null_value= window_func()->null_value;
    }
    return res;
  }

  String* val_str(String* str)
  {
    String *res;
    if (force_return_blank)
    {
      null_value= true;
      res= NULL;
    }
    else if (read_value_from_result_field)
    {
      if ((null_value= result_field->is_null()))
        res= NULL;
      else
        res= result_field->val_str(str);
    }
    else
    {
      res= window_func()->val_str(str);
      null_value= window_func()->null_value;
    }
    return res;
  }

  my_decimal* val_decimal(my_decimal* dec)
  {
    my_decimal *res;
    if (force_return_blank)
    {
      null_value= true;
      res= NULL;
    }
    else if (read_value_from_result_field)
    {
      if ((null_value= result_field->is_null()))
        res= NULL;
      else
        res= result_field->val_decimal(dec);
    }
    else
    {
      res= window_func()->val_decimal(dec);
      null_value= window_func()->null_value;
    }
    return res;
  }

  bool get_date(MYSQL_TIME *ltime, ulonglong fuzzydate)
  {
    bool res;
    if (force_return_blank)
    {
      null_value= true;
      res= true;
    }
    else if (read_value_from_result_field)
    {
      if ((null_value= result_field->is_null()))
        res= true;
      else
        res= result_field->get_date(ltime, fuzzydate);
    }
    else
    {
      res= window_func()->get_date(ltime, fuzzydate);
      null_value= window_func()->null_value;
    }
    return res;
  }

  void split_sum_func(THD *thd, Ref_ptr_array ref_pointer_array,
                              List<Item> &fields, uint flags);

  bool fix_length_and_dec()
  {
    decimals = window_func()->decimals;
    return FALSE;
  }

  const char* func_name() const { return "WF"; }

  bool fix_fields(THD *thd, Item **ref);

  bool resolve_window_name(THD *thd);
  
  void print(String *str, enum_query_type query_type);

 Item *get_copy(THD *thd) { return 0; }

};

#endif /* ITEM_WINDOWFUNC_INCLUDED */<|MERGE_RESOLUTION|>--- conflicted
+++ resolved
@@ -1085,13 +1085,10 @@
     case Item_sum::DENSE_RANK_FUNC:
     case Item_sum::PERCENT_RANK_FUNC:
     case Item_sum::CUME_DIST_FUNC:
-<<<<<<< HEAD
+    case Item_sum::LAG_FUNC:
+    case Item_sum::LEAD_FUNC:
     case Item_sum::PERCENTILE_CONT_FUNC:
     case Item_sum::PERCENTILE_DISC_FUNC:
-=======
-    case Item_sum::LAG_FUNC:
-    case Item_sum::LEAD_FUNC:
->>>>>>> 55163ba1
       return true;
     default: 
       return false;
