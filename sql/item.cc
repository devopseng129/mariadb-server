/*
   Copyright (c) 2000, 2018, Oracle and/or its affiliates.
   Copyright (c) 2010, 2019, MariaDB Corporation

   This program is free software; you can redistribute it and/or modify
   it under the terms of the GNU General Public License as published by
   the Free Software Foundation; version 2 of the License.

   This program is distributed in the hope that it will be useful,
   but WITHOUT ANY WARRANTY; without even the implied warranty of
   MERCHANTABILITY or FITNESS FOR A PARTICULAR PURPOSE.  See the
   GNU General Public License for more details.

   You should have received a copy of the GNU General Public License
   along with this program; if not, write to the Free Software
   Foundation, Inc., 51 Franklin St, Fifth Floor, Boston, MA 02110-1335  USA */


#ifdef USE_PRAGMA_IMPLEMENTATION
#pragma implementation				// gcc: Class implementation
#endif
#include "mariadb.h"                          /* NO_EMBEDDED_ACCESS_CHECKS */
#include "sql_priv.h"
#include <mysql.h>
#include <m_ctype.h>
#include "my_dir.h"
#include "sp_rcontext.h"
#include "sp_head.h"
#include "sql_trigger.h"
#include "sql_select.h"
#include "sql_show.h"                           // append_identifier
#include "sql_view.h"                           // VIEW_ANY_SQL
#include "sql_time.h"                  // str_to_datetime_with_warn,
                                       // make_truncated_value_warning
#include "sql_acl.h"                   // get_column_grant,
                                       // SELECT_ACL, UPDATE_ACL,
                                       // INSERT_ACL,
                                       // check_grant_column
#include "sql_base.h"                  // enum_resolution_type,
                                       // REPORT_EXCEPT_NOT_FOUND,
                                       // find_item_in_list,
                                       // RESOLVED_AGAINST_ALIAS, ...
#include "sql_expression_cache.h"

const String my_null_string("NULL", 4, default_charset_info);
const String my_default_string("DEFAULT", 7, default_charset_info);

/*
  item_empty_name is used when calling Item::set_name with NULL
  pointer, to make it easier to use the name in printf.
  item_used_name is used when calling Item::set_name with a 0 length
  string.
*/
const char *item_empty_name="";
const char *item_used_name= "\0";

static int save_field_in_field(Field *, bool *, Field *, bool);


/**
  Compare two Items for List<Item>::add_unique()
*/

bool cmp_items(Item *a, Item *b)
{
  return a->eq(b, FALSE);
}


/**
  Set max_sum_func_level if it is needed
*/
inline void set_max_sum_func_level(THD *thd, SELECT_LEX *select)
{
  if (thd->lex->in_sum_func &&
      thd->lex->in_sum_func->nest_level >= select->nest_level)
    set_if_bigger(thd->lex->in_sum_func->max_sum_func_level,
                  select->nest_level - 1);
}


MEM_ROOT *get_thd_memroot(THD *thd)
{
  return thd->mem_root;
}

/*****************************************************************************
** Item functions
*****************************************************************************/

/**
  Init all special items.
*/

void item_init(void)
{
  item_func_sleep_init();
  uuid_short_init();
}


void Item::push_note_converted_to_negative_complement(THD *thd)
{
  push_warning(thd, Sql_condition::WARN_LEVEL_NOTE, ER_UNKNOWN_ERROR,
               "Cast to signed converted positive out-of-range integer to "
               "it's negative complement");
}


void Item::push_note_converted_to_positive_complement(THD *thd)
{
  push_warning(thd, Sql_condition::WARN_LEVEL_NOTE, ER_UNKNOWN_ERROR,
               "Cast to unsigned converted negative integer to it's "
               "positive complement");
}


longlong Item::val_datetime_packed_result(THD *thd)
{
  MYSQL_TIME ltime, tmp;
  if (get_date_result(thd, &ltime, Datetime::Options_cmp(thd)))
    return 0;
  if (ltime.time_type != MYSQL_TIMESTAMP_TIME)
    return pack_time(&ltime);
  if ((null_value= time_to_datetime_with_warn(thd, &ltime, &tmp,
                                              TIME_CONV_NONE)))
    return 0;
  return pack_time(&tmp);
}


longlong Item::val_time_packed_result(THD *thd)
{
  MYSQL_TIME ltime;
  if (get_date_result(thd, &ltime, Time::Options_cmp(thd)))
    return 0;
  if (ltime.time_type == MYSQL_TIMESTAMP_TIME)
    return pack_time(&ltime);
  int warn= 0;
  Time tmp(&warn, &ltime, 0);
  DBUG_ASSERT(tmp.is_valid_time());
  return tmp.to_packed();
}


/*
  For the items which don't have its own fast val_str_ascii()
  implementation we provide a generic slower version,
  which converts from the Item character set to ASCII.
  For better performance conversion happens only in 
  case of a "tricky" Item character set (e.g. UCS2).
  Normally conversion does not happen.
*/
String *Item::val_str_ascii(String *str)
{
  DBUG_ASSERT(str != &str_value);
  
  uint errors;
  String *res= val_str(&str_value);
  if (!res)
    return 0;
  
  if (!(res->charset()->state & MY_CS_NONASCII))
    str= res;
  else
  {
    if ((null_value= str->copy(res->ptr(), res->length(), collation.collation,
                               &my_charset_latin1, &errors)))
      return 0;
  }

  return str;
}


String *Item::val_str_ascii_revert_empty_string_is_null(THD *thd, String *str)
{
  String *res= val_str_ascii(str);
  if (!res && (thd->variables.sql_mode & MODE_EMPTY_STRING_IS_NULL))
  {
    null_value= false;
    str->set("", 0, &my_charset_latin1);
    return str;
  }
  return res;
}


String *Item::val_str(String *str, String *converter, CHARSET_INFO *cs)
{
  String *res= val_str(str);
  if (null_value)
    return (String *) 0;

  if (!cs)
    return res;

  uint errors;
  if ((null_value= converter->copy(res->ptr(), res->length(),
                                   collation.collation, cs,  &errors)))
    return (String *) 0;

  return converter;
}


String *Item::val_string_from_real(String *str)
{
  double nr= val_real();
  if (null_value)
    return 0;					/* purecov: inspected */
  str->set_real(nr,decimals, &my_charset_numeric);
  return str;
}


String *Item::val_string_from_int(String *str)
{
  longlong nr= val_int();
  if (null_value)
    return 0;
  str->set_int(nr, unsigned_flag, &my_charset_numeric);
  return str;
}


longlong Item::val_int_from_str(int *error)
{
  char buff[MAX_FIELD_WIDTH];
  String tmp(buff,sizeof(buff), &my_charset_bin), *res;

  /*
    For a string result, we must first get the string and then convert it
    to a longlong
  */
  if (!(res= val_str(&tmp)))
  {
    *error= 0;
    return 0;
  }
  Converter_strtoll10_with_warn cnv(NULL, Warn_filter_all(),
                                    res->charset(), res->ptr(), res->length());
  *error= cnv.error();
  return cnv.result();
}


longlong Item::val_int_signed_typecast_from_str()
{
  int error;
  longlong value= val_int_from_str(&error);
  if (unlikely(!null_value && value < 0 && error == 0))
    push_note_converted_to_negative_complement(current_thd);
  return value;
}


longlong Item::val_int_unsigned_typecast_from_str()
{
  int error;
  longlong value= val_int_from_str(&error);
  if (unlikely(!null_value && error < 0))
    push_note_converted_to_positive_complement(current_thd);
  return value;
}


longlong Item::val_int_signed_typecast_from_real()
{
  double nr= val_real();
  if (null_value)
    return 0;
  Converter_double_to_longlong conv(nr, false);
  if (conv.error())
  {
    THD *thd= current_thd;
    push_warning_printf(thd, Sql_condition::WARN_LEVEL_NOTE,
                        ER_DATA_OVERFLOW, ER_THD(thd, ER_DATA_OVERFLOW),
                        ErrConvDouble(nr).ptr(), "SIGNED BIGINT");
  }
  return conv.result();
}


longlong Item::val_int_unsigned_typecast_from_real()
{
  double nr= val_real();
  if (null_value)
    return 0;
  Converter_double_to_longlong conv(nr, true);
  if (conv.error())
  {
    THD *thd= current_thd;
    push_warning_printf(thd, Sql_condition::WARN_LEVEL_NOTE,
                        ER_DATA_OVERFLOW, ER_THD(thd, ER_DATA_OVERFLOW),
                        ErrConvDouble(nr).ptr(), "UNSIGNED BIGINT");
  }
  return conv.result();
}


longlong Item::val_int_signed_typecast_from_int()
{
  longlong value= val_int();
  if (!null_value && unsigned_flag && value < 0)
    push_note_converted_to_negative_complement(current_thd);
  return value;
}


longlong Item::val_int_unsigned_typecast_from_int()
{
  longlong value= val_int();
  if (!null_value && unsigned_flag == 0 && value < 0)
    push_note_converted_to_positive_complement(current_thd);
  return value;
}


my_decimal *Item::val_decimal_from_real(my_decimal *decimal_value)
{
  double nr= val_real();
  if (null_value)
    return 0;
  double2my_decimal(E_DEC_FATAL_ERROR, nr, decimal_value);
  return (decimal_value);
}


my_decimal *Item::val_decimal_from_int(my_decimal *decimal_value)
{
  longlong nr= val_int();
  if (null_value)
    return 0;
  int2my_decimal(E_DEC_FATAL_ERROR, nr, unsigned_flag, decimal_value);
  return decimal_value;
}


my_decimal *Item::val_decimal_from_string(my_decimal *decimal_value)
{
  String *res;

  if (!(res= val_str(&str_value)))
    return 0;

  return decimal_from_string_with_check(decimal_value, res);
}


int Item::save_time_in_field(Field *field, bool no_conversions)
{
  MYSQL_TIME ltime;
  if (get_time(field->table->in_use, &ltime))
    return set_field_to_null_with_conversions(field, no_conversions);
  field->set_notnull();
  return field->store_time_dec(&ltime, decimals);
}


int Item::save_date_in_field(Field *field, bool no_conversions)
{
  MYSQL_TIME ltime;
  THD *thd= field->table->in_use;
  if (get_date(thd, &ltime, Datetime::Options(thd)))
    return set_field_to_null_with_conversions(field, no_conversions);
  field->set_notnull();
  return field->store_time_dec(&ltime, decimals);
}


/*
  Store the string value in field directly

  SYNOPSIS
    Item::save_str_value_in_field()
    field   a pointer to field where to store
    result  the pointer to the string value to be stored

  DESCRIPTION
    The method is used by Item_*::save_in_field implementations
    when we don't need to calculate the value to store
    See Item_string::save_in_field() implementation for example

  IMPLEMENTATION
    Check if the Item is null and stores the NULL or the
    result value in the field accordingly.

  RETURN
    Nonzero value if error
*/

int Item::save_str_value_in_field(Field *field, String *result)
{
  if (null_value)
    return set_field_to_null(field);
  field->set_notnull();
  return field->store(result->ptr(), result->length(),
		      collation.collation);
}


Item::Item(THD *thd):
  is_expensive_cache(-1), rsize(0), name(null_clex_str), orig_name(0),
  is_autogenerated_name(TRUE)
{
  DBUG_ASSERT(thd);
  marker= 0;
  maybe_null= null_value= with_window_func= with_field= false;
  in_rollup= 0;
  with_param= 0;

   /* Initially this item is not attached to any JOIN_TAB. */
  join_tab_idx= MAX_TABLES;

  /* Put item in free list so that we can free all items at end */
  next= thd->free_list;
  thd->free_list= this;
  /*
    Item constructor can be called during execution other then SQL_COM
    command => we should check thd->lex->current_select on zero (thd->lex
    can be uninitialised)
  */
  if (thd->lex->current_select)
  {
    enum_parsing_place place= 
      thd->lex->current_select->parsing_place;
    if (place == SELECT_LIST || place == IN_HAVING)
      thd->lex->current_select->select_n_having_items++;
  }
}


const TABLE_SHARE *Item::field_table_or_null()
{
  if (real_item()->type() != Item::FIELD_ITEM)
    return NULL;

  return ((Item_field *) this)->field->table->s;
}


/**
  Constructor used by Item_field, Item_ref & aggregate (sum)
  functions.

  Used for duplicating lists in processing queries with temporary
  tables.
*/
Item::Item(THD *thd, Item *item):
  Type_all_attributes(item),
  join_tab_idx(item->join_tab_idx),
  is_expensive_cache(-1),
  rsize(0),
  str_value(item->str_value),
  name(item->name),
  orig_name(item->orig_name),
  marker(item->marker),
  maybe_null(item->maybe_null),
  in_rollup(item->in_rollup),
  null_value(item->null_value),
  with_param(item->with_param),
  with_window_func(item->with_window_func),
  with_field(item->with_field),
  is_autogenerated_name(item->is_autogenerated_name)
{
  next= thd->free_list;				// Put in free list
  thd->free_list= this;
}


void Item::print_parenthesised(String *str, enum_query_type query_type,
                               enum precedence parent_prec)
{
  bool need_parens= precedence() < parent_prec;
  if (need_parens)
    str->append('(');
  print(str, query_type);
  if (need_parens)
    str->append(')');
}


void Item::print(String *str, enum_query_type query_type)
{
  str->append(full_name());
}


void Item::print_item_w_name(String *str, enum_query_type query_type)
{
  print(str, query_type);

  if (name.str)
  {
    DBUG_ASSERT(name.length == strlen(name.str));
    THD *thd= current_thd;
    str->append(STRING_WITH_LEN(" AS "));
    append_identifier(thd, str, &name);
  }
}


void Item::print_value(String *str)
{
  char buff[MAX_FIELD_WIDTH];
  String *ptr, tmp(buff,sizeof(buff),str->charset());
  ptr= val_str(&tmp);
  if (!ptr)
    str->append("NULL");
  else
  {
    switch (cmp_type()) {
    case STRING_RESULT:
    case TIME_RESULT:
      append_unescaped(str, ptr->ptr(), ptr->length());
      break;
    case DECIMAL_RESULT:
    case REAL_RESULT:
    case INT_RESULT:
      str->append(*ptr);
      break;
    case ROW_RESULT:
      DBUG_ASSERT(0);
    }
  }
}


void Item::cleanup()
{
  DBUG_ENTER("Item::cleanup");
  DBUG_PRINT("enter", ("this: %p", this));
  marker= 0;
  join_tab_idx= MAX_TABLES;
  if (orig_name)
  {
    name.str=    orig_name;
    name.length= strlen(orig_name);
  }
  DBUG_VOID_RETURN;
}


/**
  cleanup() item if it is 'fixed'.

  @param arg   a dummy parameter, is not used here
*/

bool Item::cleanup_processor(void *arg)
{
  if (is_fixed())
    cleanup();
  return FALSE;
}


/**
  Traverse item tree possibly transforming it (replacing items).

  This function is designed to ease transformation of Item trees.
  Re-execution note: every such transformation is registered for
  rollback by THD::change_item_tree() and is rolled back at the end
  of execution by THD::rollback_item_tree_changes().

  Therefore:
  - this function can not be used at prepared statement prepare
  (in particular, in fix_fields!), as only permanent
  transformation of Item trees are allowed at prepare.
  - the transformer function shall allocate new Items in execution
  memory root (thd->mem_root) and not anywhere else: allocated
  items will be gone in the end of execution.

  If you don't need to transform an item tree, but only traverse
  it, please use Item::walk() instead.


  @param transformer    functor that performs transformation of a subtree
  @param arg            opaque argument passed to the functor

  @return
    Returns pointer to the new subtree root.  THD::change_item_tree()
    should be called for it if transformation took place, i.e. if a
    pointer to newly allocated item is returned.
*/

Item* Item::transform(THD *thd, Item_transformer transformer, uchar *arg)
{
  DBUG_ASSERT(!thd->stmt_arena->is_stmt_prepare());

  return (this->*transformer)(thd, arg);
}


/**
  Create and set up an expression cache for this item

  @param thd             Thread handle
  @param depends_on      List of the expression parameters

  @details
  The function creates an expression cache for an item and its parameters
  specified by the 'depends_on' list. Then the expression cache is placed
  into a cache wrapper that is returned as the result of the function.

  @returns
  A pointer to created wrapper item if successful, NULL - otherwise
*/

Item* Item::set_expr_cache(THD *thd)
{
  DBUG_ENTER("Item::set_expr_cache");
  Item_cache_wrapper *wrapper;
  if (likely((wrapper= new (thd->mem_root) Item_cache_wrapper(thd, this))) &&
      likely(!wrapper->fix_fields(thd, (Item**)&wrapper)))
  {
    if (likely(!wrapper->set_cache(thd)))
      DBUG_RETURN(wrapper);
  }
  DBUG_RETURN(NULL);
}


Item_ident::Item_ident(THD *thd, Name_resolution_context *context_arg,
                       const char *db_name_arg,const char *table_name_arg,
		       const LEX_CSTRING *field_name_arg)
  :Item_result_field(thd), orig_db_name(db_name_arg),
   orig_table_name(table_name_arg),
   orig_field_name(*field_name_arg), context(context_arg),
   db_name(db_name_arg), table_name(table_name_arg),
   field_name(*field_name_arg),
   alias_name_used(FALSE), cached_field_index(NO_CACHED_FIELD_INDEX),
   cached_table(0), depended_from(0), can_be_depended(TRUE)
{
  name= *field_name_arg;
}


Item_ident::Item_ident(THD *thd, TABLE_LIST *view_arg,
                       const LEX_CSTRING *field_name_arg)
  :Item_result_field(thd), orig_db_name(NullS),
   orig_table_name(view_arg->table_name.str),
   orig_field_name(*field_name_arg),
   /* TODO: suspicious use of first_select_lex */
   context(&view_arg->view->first_select_lex()->context),
   db_name(NullS), table_name(view_arg->alias.str),
   field_name(*field_name_arg),
   alias_name_used(FALSE), cached_field_index(NO_CACHED_FIELD_INDEX),
   cached_table(NULL), depended_from(NULL), can_be_depended(TRUE)
{
  name= *field_name_arg;
}


/**
  Constructor used by Item_field & Item_*_ref (see Item comment)
*/

Item_ident::Item_ident(THD *thd, Item_ident *item)
  :Item_result_field(thd, item),
   orig_db_name(item->orig_db_name),
   orig_table_name(item->orig_table_name), 
   orig_field_name(item->orig_field_name),
   context(item->context),
   db_name(item->db_name),
   table_name(item->table_name),
   field_name(item->field_name),
   alias_name_used(item->alias_name_used),
   cached_field_index(item->cached_field_index),
   cached_table(item->cached_table),
   depended_from(item->depended_from),
   can_be_depended(item->can_be_depended)
{}

void Item_ident::cleanup()
{
  DBUG_ENTER("Item_ident::cleanup");
  bool was_fixed= fixed;
  Item_result_field::cleanup();
  db_name= orig_db_name; 
  table_name= orig_table_name;
  field_name= orig_field_name;
  /* Store if this Item was depended */
  if (was_fixed)
  {
    /*
      We can trust that depended_from set correctly only if this item
      was fixed
    */
    can_be_depended= MY_TEST(depended_from);
  }
  DBUG_VOID_RETURN;
}

bool Item_ident::remove_dependence_processor(void * arg)
{
  DBUG_ENTER("Item_ident::remove_dependence_processor");
  if (get_depended_from() == (st_select_lex *) arg)
    depended_from= 0;
  context= &((st_select_lex *) arg)->context;
  DBUG_RETURN(0);
}


bool Item_ident::collect_outer_ref_processor(void *param)
{
  Collect_deps_prm *prm= (Collect_deps_prm *)param;
  if (depended_from &&
      depended_from->nest_level_base == prm->nest_level_base &&
      depended_from->nest_level < prm->nest_level)
  {
    if (prm->collect)
      prm->parameters->add_unique(this, &cmp_items);
    else
      prm->count++;
  }
  return FALSE;
}


/**
  Store the pointer to this item field into a list if not already there.

  The method is used by Item::walk to collect all unique Item_field objects
  from a tree of Items into a set of items represented as a list.

  Item_cond::walk() and Item_func::walk() stop the evaluation of the
  processor function for its arguments once the processor returns
  true.Therefore in order to force this method being called for all item
  arguments in a condition the method must return false.

  @param arg  pointer to a List<Item_field>

  @return
    FALSE to force the evaluation of collect_item_field_processor
    for the subsequent items.
*/

bool Item_field::collect_item_field_processor(void *arg)
{
  DBUG_ENTER("Item_field::collect_item_field_processor");
  DBUG_PRINT("info", ("%s", field->field_name.str ?
                      field->field_name.str : "noname"));
  List<Item_field> *item_list= (List<Item_field>*) arg;
  List_iterator<Item_field> item_list_it(*item_list);
  Item_field *curr_item;
  while ((curr_item= item_list_it++))
  {
    if (curr_item->eq(this, 1))
      DBUG_RETURN(FALSE); /* Already in the set. */
  }
  item_list->push_back(this);
  DBUG_RETURN(FALSE);
}


bool Item_field::add_field_to_set_processor(void *arg)
{
  DBUG_ENTER("Item_field::add_field_to_set_processor");
  DBUG_PRINT("info", ("%s", field->field_name.str ? field->field_name.str :
                      "noname"));
  TABLE *table= (TABLE *) arg;
  if (field->table == table)
    bitmap_set_bit(&table->tmp_set, field->field_index);
  DBUG_RETURN(FALSE);
}


/**
   Rename fields in an expression to new field name as speficied by ALTER TABLE
*/

bool Item_field::rename_fields_processor(void *arg)
{
  Item::func_processor_rename *rename= (Item::func_processor_rename*) arg;
  List_iterator<Create_field> def_it(rename->fields);
  Create_field *def;

  while ((def=def_it++))
  {
    if (def->change.str &&
        (!db_name || !db_name[0] ||
         !my_strcasecmp(table_alias_charset, db_name, rename->db_name.str)) &&
        (!table_name || !table_name[0] ||
         !my_strcasecmp(table_alias_charset, table_name, rename->table_name.str)) &&
        !my_strcasecmp(system_charset_info, field_name.str, def->change.str))
    {
      field_name= def->field_name;
      break;
    }
  }
  return 0;
}


/**
  Check if an Item_field references some field from a list of fields.

  Check whether the Item_field represented by 'this' references any
  of the fields in the keyparts passed via 'arg'. Used with the
  method Item::walk() to test whether any keypart in a sequence of
  keyparts is referenced in an expression.

  @param arg   Field being compared, arg must be of type Field

  @retval
    TRUE  if 'this' references the field 'arg'
  @retval
    FALSE otherwise
*/

bool Item_field::find_item_in_field_list_processor(void *arg)
{
  KEY_PART_INFO *first_non_group_part= *((KEY_PART_INFO **) arg);
  KEY_PART_INFO *last_part= *(((KEY_PART_INFO **) arg) + 1);
  KEY_PART_INFO *cur_part;

  for (cur_part= first_non_group_part; cur_part != last_part; cur_part++)
  {
    if (field->eq(cur_part->field))
      return TRUE;
  }
  return FALSE;
}


/*
  Mark field in read_map

  NOTES
    This is used by filesort to register used fields in a a temporary
    column read set or to register used fields in a view or check constraint
*/

bool Item_field::register_field_in_read_map(void *arg)
{
  TABLE *table= (TABLE *) arg;
  int res= 0;
  if (table && table != field->table)
    return res;

  if (field->vcol_info &&
      !bitmap_fast_test_and_set(field->table->read_set, field->field_index))
  {
    res= field->vcol_info->expr->walk(&Item::register_field_in_read_map,1,arg);
  }
  else
    bitmap_set_bit(field->table->read_set, field->field_index);
  return res;
}

/*
  @brief
  Mark field in bitmap supplied as *arg
*/

bool Item_field::register_field_in_bitmap(void *arg)
{
  MY_BITMAP *bitmap= (MY_BITMAP *) arg;
  DBUG_ASSERT(bitmap);
  bitmap_set_bit(bitmap, field->field_index);
  return 0;
}


/*
  Mark field in write_map

  NOTES
    This is used by UPDATE to register underlying fields of used view fields.
*/

bool Item_field::register_field_in_write_map(void *arg)
{
  TABLE *table= (TABLE *) arg;
  if (field->table == table || !table)
    bitmap_set_bit(field->table->write_set, field->field_index);
  return 0;
}

/**
  Check that we are not referring to any not yet initialized fields

  Fields are initialized in this order:
  - All fields that have default value as a constant are initialized first.
  - Then user-specified values from the INSERT list
  - Then all fields that has a default expression, in field_index order.
  - Then all virtual fields, in field_index order.
  - Then auto-increment values

  This means:
  - For default fields we can't access the same field or a field after
    itself that doesn't have a non-constant default value.
  - A virtual field can't access itself or a virtual field after itself.
  - user-specified values will not see virtual fields or default expressions,
    as in INSERT t1 (a) VALUES (b);
  - no virtual fields can access auto-increment values

  This is used by fix_vcol_expr() when a table is opened

  We don't have to check fields that are marked as NO_DEFAULT_VALUE
  as the upper level will ensure that all these will be given a value.
*/

bool Item_field::check_field_expression_processor(void *arg)
{
  Field *org_field= (Field*) arg;
  if (field->flags & NO_DEFAULT_VALUE_FLAG)
    return 0;
  if ((field->default_value && field->default_value->flags) || field->vcol_info)
  {
    if (field == org_field ||
        (!org_field->vcol_info && field->vcol_info) ||
        (((field->vcol_info && org_field->vcol_info) ||
          (!field->vcol_info && !org_field->vcol_info)) &&
         field->field_index >= org_field->field_index))
    {
      my_error(ER_EXPRESSION_REFERS_TO_UNINIT_FIELD,
               MYF(0),
               org_field->field_name.str, field->field_name.str);
      return 1;
    }
  }
  return 0;
}

bool Item_field::update_vcol_processor(void *arg)
{
  MY_BITMAP *map= (MY_BITMAP *) arg;
  if (field->vcol_info &&
      !bitmap_fast_test_and_set(map, field->field_index))
  {
    field->vcol_info->expr->walk(&Item::update_vcol_processor, 0, arg);
    field->vcol_info->expr->save_in_field(field, 0);
  }
  return 0;
}


bool Item::check_cols(uint c)
{
  if (c != 1)
  {
    my_error(ER_OPERAND_COLUMNS, MYF(0), c);
    return 1;
  }
  return 0;
}


bool Item::check_type_or_binary(const char *opname,
                                const Type_handler *expect) const
{
  const Type_handler *handler= type_handler();
  if (handler == expect ||
      (handler->is_general_purpose_string_type() &&
       collation.collation == &my_charset_bin))
    return false;
  my_error(ER_ILLEGAL_PARAMETER_DATA_TYPE_FOR_OPERATION, MYF(0),
           handler->name().ptr(), opname);
  return true;
}


bool Item::check_type_general_purpose_string(const char *opname) const
{
  const Type_handler *handler= type_handler();
  if (handler->is_general_purpose_string_type())
    return false;
  my_error(ER_ILLEGAL_PARAMETER_DATA_TYPE_FOR_OPERATION, MYF(0),
           handler->name().ptr(), opname);
  return true;
}


bool Item::check_type_traditional_scalar(const char *opname) const
{
  const Type_handler *handler= type_handler();
  if (handler->is_traditional_type() && handler->is_scalar_type())
    return false;
  my_error(ER_ILLEGAL_PARAMETER_DATA_TYPE_FOR_OPERATION, MYF(0),
           handler->name().ptr(), opname);
  return true;
}


bool Item::check_type_can_return_int(const char *opname) const
{
  const Type_handler *handler= type_handler();
  if (handler->can_return_int())
    return false;
  my_error(ER_ILLEGAL_PARAMETER_DATA_TYPE_FOR_OPERATION, MYF(0),
           handler->name().ptr(), opname);
  return true;
}


bool Item::check_type_can_return_decimal(const char *opname) const
{
  const Type_handler *handler= type_handler();
  if (handler->can_return_decimal())
    return false;
  my_error(ER_ILLEGAL_PARAMETER_DATA_TYPE_FOR_OPERATION, MYF(0),
           handler->name().ptr(), opname);
  return true;
}


bool Item::check_type_can_return_real(const char *opname) const
{
  const Type_handler *handler= type_handler();
  if (handler->can_return_real())
    return false;
  my_error(ER_ILLEGAL_PARAMETER_DATA_TYPE_FOR_OPERATION, MYF(0),
           handler->name().ptr(), opname);
  return true;
}


bool Item::check_type_can_return_date(const char *opname) const
{
  const Type_handler *handler= type_handler();
  if (handler->can_return_date())
    return false;
  my_error(ER_ILLEGAL_PARAMETER_DATA_TYPE_FOR_OPERATION, MYF(0),
           handler->name().ptr(), opname);
  return true;
}


bool Item::check_type_can_return_time(const char *opname) const
{
  const Type_handler *handler= type_handler();
  if (handler->can_return_time())
    return false;
  my_error(ER_ILLEGAL_PARAMETER_DATA_TYPE_FOR_OPERATION, MYF(0),
           handler->name().ptr(), opname);
  return true;
}


bool Item::check_type_can_return_str(const char *opname) const
{
  const Type_handler *handler= type_handler();
  if (handler->can_return_str())
    return false;
  my_error(ER_ILLEGAL_PARAMETER_DATA_TYPE_FOR_OPERATION, MYF(0),
           handler->name().ptr(), opname);
  return true;
}


bool Item::check_type_can_return_text(const char *opname) const
{
  const Type_handler *handler= type_handler();
  if (handler->can_return_text())
    return false;
  my_error(ER_ILLEGAL_PARAMETER_DATA_TYPE_FOR_OPERATION, MYF(0),
           handler->name().ptr(), opname);
  return true;
}


bool Item::check_type_scalar(const char *opname) const
{
  /*
    fixed==true usually means than the Item has an initialized
    and reliable data type handler and attributes.
    Item_outer_ref is an exception. It copies the data type and the attributes
    from the referenced Item in the constructor, but then sets "fixed" to false,
    and re-fixes itself again in fix_inner_refs().
    This hack in Item_outer_ref should probably be refactored eventually.
    Discuss with Sanja.
  */
  DBUG_ASSERT(is_fixed() || type() == REF_ITEM);
  const Type_handler *handler= type_handler();
  if (handler->is_scalar_type())
    return false;
  my_error(ER_OPERAND_COLUMNS, MYF(0), 1);
  return true;
}


void Item::set_name(THD *thd, const char *str, size_t length, CHARSET_INFO *cs)
{
  if (!length)
  {
    /*
      Null string are replaced by item_empty_name. This is used by AS or
      internal function like last_insert_id() to detect if we need to
      change the name later.
      Used by sql_yacc.yy in select_alias handling
    */
    name.str= str ? item_used_name : item_empty_name;
    name.length= 0;
    return;
  }

  const char *str_start= str;
  if (!cs->ctype || cs->mbminlen > 1)
  {
    str+= cs->cset->scan(cs, str, str + length, MY_SEQ_SPACES);
    length-= (uint)(str - str_start);
  }
  else
  {
    /*
      This will probably need a better implementation in the future:
      a function in CHARSET_INFO structure.
    */
    while (length && !my_isgraph(cs,*str))
    {						// Fix problem with yacc
      length--;
      str++;
    }
  }
  if (str != str_start && !is_autogenerated_name)
  {
    char buff[SAFE_NAME_LEN];

    strmake(buff, str_start,
            MY_MIN(sizeof(buff)-1, length + (int) (str-str_start)));

    if (length == 0)
      push_warning_printf(thd, Sql_condition::WARN_LEVEL_WARN,
                          ER_NAME_BECOMES_EMPTY,
                          ER_THD(thd, ER_NAME_BECOMES_EMPTY),
                          buff);
    else
      push_warning_printf(thd, Sql_condition::WARN_LEVEL_WARN,
                          ER_REMOVED_SPACES, ER_THD(thd, ER_REMOVED_SPACES),
                          buff);
  }
  if (!my_charset_same(cs, system_charset_info))
  {
    size_t res_length;
    name.str= sql_strmake_with_convert(thd, str, length, cs,
                                       MAX_ALIAS_NAME, system_charset_info,
                                       &res_length);
    name.length= res_length;
  }
  else
    name.str= thd->strmake(str, (name.length= MY_MIN(length,MAX_ALIAS_NAME)));
}


void Item::set_name_no_truncate(THD *thd, const char *str, uint length,
                                CHARSET_INFO *cs)
{
  if (!my_charset_same(cs, system_charset_info))
  {
    size_t res_length;
    name.str= sql_strmake_with_convert(thd, str, length, cs,
                                       UINT_MAX, system_charset_info,
                                       &res_length);
    name.length= res_length;
  }
  else
    name.str= thd->strmake(str, (name.length= length));
}


/**
  @details
  This function is called when:
  - Comparing items in the WHERE clause (when doing where optimization)
  - When trying to find an ORDER BY/GROUP BY item in the SELECT part
*/

bool Item::eq(const Item *item, bool binary_cmp) const
{
  /*
    Note, that this is never TRUE if item is a Item_param:
    for all basic constants we have special checks, and Item_param's
    type() can be only among basic constant types.
  */
  return type() == item->type() && name.str && item->name.str &&
    !lex_string_cmp(system_charset_info, &name, &item->name);
}


Item *Item::safe_charset_converter(THD *thd, CHARSET_INFO *tocs)
{
  if (!needs_charset_converter(tocs))
    return this;
  Item_func_conv_charset *conv= new (thd->mem_root) Item_func_conv_charset(thd, this, tocs, 1);
  return conv && conv->safe ? conv : NULL;
}


/**
  Some pieces of the code do not support changing of
  Item_cache to other Item types.

  Example:
  Item_singlerow_subselect has "Item_cache **row".
  Creating of Item_func_conv_charset followed by THD::change_item_tree()
  should not change row[i] from Item_cache directly to Item_func_conv_charset,
  because Item_singlerow_subselect later calls Item_cache-specific methods,
  e.g. row[i]->store() and row[i]->cache_value().

  Let's wrap Item_func_conv_charset in a new Item_cache,
  so the Item_cache-specific methods can still be used for
  Item_singlerow_subselect::row[i] safely.

  As a bonus we cache the converted value, instead of converting every time

  TODO: we should eventually check all other use cases of change_item_tree().
  Perhaps some more potentially dangerous substitution examples exist.
*/

Item *Item_cache::safe_charset_converter(THD *thd, CHARSET_INFO *tocs)
{
  if (!example)
    return Item::safe_charset_converter(thd, tocs);
  Item *conv= example->safe_charset_converter(thd, tocs);
  if (conv == example)
    return this;
  Item_cache *cache;
  if (!conv || conv->fix_fields(thd, (Item **) NULL) ||
      unlikely(!(cache= new (thd->mem_root) Item_cache_str(thd, conv))))
    return NULL; // Safe conversion is not possible, or OEM
  cache->setup(thd, conv);
  return cache;
}


/**
  @details
  Created mostly for mysql_prepare_table(). Important
  when a string ENUM/SET column is described with a numeric default value:

  CREATE TABLE t1(a SET('a') DEFAULT 1);

  We cannot use generic Item::safe_charset_converter(), because
  the latter returns a non-fixed Item, so val_str() crashes afterwards.
  Override Item_num method, to return a fixed item.
*/

Item *Item_num::safe_charset_converter(THD *thd, CHARSET_INFO *tocs)
{
  /*
    Item_num returns pure ASCII result,
    so conversion is needed only in case of "tricky" character
    sets like UCS2. If tocs is not "tricky", return the item itself.
  */
  if (!(tocs->state & MY_CS_NONASCII))
    return this;
  
  Item *conv;
  if ((conv= const_charset_converter(thd, tocs, true)))
    conv->fix_char_length(max_char_length());
  return conv;
}


/**
  Create character set converter for constant items
  using Item_null, Item_string or Item_static_string_func.

  @param tocs       Character set to to convert the string to.
  @param lossless   Whether data loss is acceptable.
  @param func_name  Function name, or NULL.

  @return           this, if conversion is not needed,
                    NULL, if safe conversion is not possible, or
                    a new item representing the converted constant.
*/
Item *Item::const_charset_converter(THD *thd, CHARSET_INFO *tocs,
                                    bool lossless,
                                    const char *func_name)
{
  DBUG_ASSERT(const_item());
  DBUG_ASSERT(is_fixed());
  StringBuffer<64>tmp;
  String *s= val_str(&tmp);
  MEM_ROOT *mem_root= thd->mem_root;

  if (!s)
    return new (mem_root) Item_null(thd, (char *) func_name, tocs);

  if (!needs_charset_converter(s->length(), tocs))
  {
    if (collation.collation == &my_charset_bin && tocs != &my_charset_bin &&
        !this->check_well_formed_result(s, true))
      return NULL;
    return this;
  }

  uint conv_errors;
  Item_string *conv= (func_name ?
                      new (mem_root)
                      Item_static_string_func(thd, func_name,
                                              s, tocs, &conv_errors,
                                              collation.derivation,
                                              collation.repertoire) :
                      new (mem_root)
                      Item_string(thd, s, tocs, &conv_errors,
                                  collation.derivation,
                                  collation.repertoire));

  if (unlikely(!conv || (conv_errors && lossless)))
  {
    /*
      Safe conversion is not possible (or EOM).
      We could not convert a string into the requested character set
      without data loss. The target charset does not cover all the
      characters from the string. Operation cannot be done correctly.
    */
    return NULL;
  }
  if (s->charset() == &my_charset_bin && tocs != &my_charset_bin &&
      !conv->check_well_formed_result(true))
    return NULL;
  return conv;
}


Item *Item_param::safe_charset_converter(THD *thd, CHARSET_INFO *tocs)
{
  /*
    Return "this" if in prepare. result_type may change at execition time,
    to it's possible that the converter will not be needed at all:

    PREPARE stmt FROM 'SELECT * FROM t1 WHERE field = ?';
    SET @arg= 1;
    EXECUTE stmt USING @arg;

    In the above example result_type is STRING_RESULT at prepare time,
    and INT_RESULT at execution time.
  */
  return !const_item() || state == NULL_VALUE ?
         this : const_charset_converter(thd, tocs, true);
}


/**
  Get the value of the function as a MYSQL_TIME structure.
  As a extra convenience the time structure is reset on error or NULL values!
*/

bool Item::get_date_from_int(THD *thd, MYSQL_TIME *ltime, date_mode_t fuzzydate)
{
  Longlong_hybrid value(val_int(), unsigned_flag);
  return null_value || int_to_datetime_with_warn(thd, value,
                                                 ltime, fuzzydate,
                                                 field_table_or_null(),
                                                 field_name_or_null());
}


bool Item::get_date_from_real(THD *thd, MYSQL_TIME *ltime, date_mode_t fuzzydate)
{
  double value= val_real();
  return null_value || double_to_datetime_with_warn(thd, value,
                                                    ltime, fuzzydate,
                                                    field_table_or_null(),
                                                    field_name_or_null());
}


bool Item::get_date_from_string(THD *thd, MYSQL_TIME *to, date_mode_t mode)
{
  StringBuffer<40> tmp;
  Temporal::Warn_push warn(thd, field_table_or_null(), field_name_or_null(),
                           to, mode);
  Temporal_hybrid *t= new(to) Temporal_hybrid(thd, &warn, val_str(&tmp), mode);
  return !t->is_valid_temporal();
}


const MY_LOCALE *Item::locale_from_val_str()
{
  StringBuffer<MAX_FIELD_WIDTH> tmp;
  String *locale_name= val_str_ascii(&tmp);
  const MY_LOCALE *lc;
  if (!locale_name ||
      !(lc= my_locale_by_name(locale_name->c_ptr_safe())))
  {
    THD *thd= current_thd;
    push_warning_printf(thd, Sql_condition::WARN_LEVEL_WARN,
                        ER_UNKNOWN_LOCALE,
                        ER_THD(thd, ER_UNKNOWN_LOCALE),
                        locale_name ? locale_name->c_ptr_safe() : "NULL");
    lc= &my_locale_en_US;
  }
  return lc;
}


CHARSET_INFO *Item::default_charset()
{
  return current_thd->variables.collation_connection;
}


/*
  Save value in field, but don't give any warnings

  NOTES
   This is used to temporary store and retrieve a value in a column,
   for example in opt_range to adjust the key value to fit the column.
*/

int Item::save_in_field_no_warnings(Field *field, bool no_conversions)
{
  int res;
  TABLE *table= field->table;
  THD *thd= table->in_use;
  enum_check_fields tmp= thd->count_cuted_fields;
  my_bitmap_map *old_map= dbug_tmp_use_all_columns(table, table->write_set);
  sql_mode_t sql_mode= thd->variables.sql_mode;
  thd->variables.sql_mode&= ~(MODE_NO_ZERO_IN_DATE | MODE_NO_ZERO_DATE);
  thd->variables.sql_mode|= MODE_INVALID_DATES;
  thd->count_cuted_fields= CHECK_FIELD_IGNORE;

  res= save_in_field(field, no_conversions);

  thd->count_cuted_fields= tmp;
  dbug_tmp_restore_column_map(table->write_set, old_map);
  thd->variables.sql_mode= sql_mode;
  return res;
}

#ifndef DBUG_OFF
static inline
void mark_unsupported_func(const char *where, const char *processor_name)
{
  char buff[64];
  my_snprintf(buff, sizeof(buff), "%s::%s", where ? where: "", processor_name);
  DBUG_ENTER(buff);
  my_snprintf(buff, sizeof(buff), "%s returns TRUE: unsupported function", processor_name);
  DBUG_PRINT("info", ("%s", buff));
  DBUG_VOID_RETURN;
}
#else
#define mark_unsupported_func(X,Y) {}
#endif

bool mark_unsupported_function(const char *where, void *store, uint result)
{
  Item::vcol_func_processor_result *res=
    (Item::vcol_func_processor_result*) store;
  uint old_errors= res->errors;
  mark_unsupported_func(where, "check_vcol_func_processor");
  res->errors|= result;  /* Store type of expression */
  /* Store the name to the highest violation (normally VCOL_IMPOSSIBLE) */
  if (result > old_errors)
    res->name= where ? where : "";
  return false;
}

/* convenience helper for mark_unsupported_function() above */
bool mark_unsupported_function(const char *w1, const char *w2,
                               void *store, uint result)
{
  char *ptr= (char*)current_thd->alloc(strlen(w1) + strlen(w2) + 1);
  if (ptr)
    strxmov(ptr, w1, w2, NullS);
  return mark_unsupported_function(ptr, store, result);
}


Query_fragment::Query_fragment(THD *thd, sp_head *sphead,
                               const char *start, const char *end)
{
  DBUG_ASSERT(start <= end);
  if (thd->lex->clone_spec_offset)
  {
    Lex_input_stream *lip= (& thd->m_parser_state->m_lip);
    DBUG_ASSERT(lip->get_buf() <= start);
    DBUG_ASSERT(end <= lip->get_end_of_query());
    set(start - lip->get_buf(), end - start);
  }
  else if (sphead)
  {
    if (sphead->m_tmp_query)
    {
      // Normal SP statement
      DBUG_ASSERT(sphead->m_tmp_query <= start);
      set(start - sphead->m_tmp_query, end - start);
    }
    else
    {
      /*
        We're in the "if" expression of a compound query:
          if (expr)
            do_something;
          end if;
        sphead->m_tmp_query is not set yet at this point, because
        the "if" part of such statements is never put into the binary log.
        Values of Rewritable_query_parameter::pos_in_query and
        Rewritable_query_parameter:len_in_query will not be important,
        so setting both to 0 should be fine.
      */
      set(0, 0);
    }
  }
  else
  {
    // Non-SP statement
    DBUG_ASSERT(thd->query() <= start);
    DBUG_ASSERT(end <= thd->query_end());
    set(start - thd->query(), end - start);
  }
}


/*****************************************************************************
  Item_sp_variable methods
*****************************************************************************/

Item_sp_variable::Item_sp_variable(THD *thd, const LEX_CSTRING *sp_var_name)
  :Item_fixed_hybrid(thd), m_thd(0), m_name(*sp_var_name)
#ifndef DBUG_OFF
   , m_sp(0)
#endif
{
}


bool Item_sp_variable::fix_fields_from_item(THD *thd, Item **, const Item *it)
{
  m_thd= thd; /* NOTE: this must be set before any this_xxx() */

  DBUG_ASSERT(it->is_fixed());

  max_length= it->max_length;
  decimals= it->decimals;
  unsigned_flag= it->unsigned_flag;
  with_param= 1;
  if (thd->lex->current_select && thd->lex->current_select->master_unit()->item)
    thd->lex->current_select->master_unit()->item->with_param= 1;
  fixed= 1;
  collation.set(it->collation.collation, it->collation.derivation);

  return FALSE;
}


double Item_sp_variable::val_real()
{
  DBUG_ASSERT(fixed);
  Item *it= this_item();
  double ret= it->val_real();
  null_value= it->null_value;
  return ret;
}


longlong Item_sp_variable::val_int()
{
  DBUG_ASSERT(fixed);
  Item *it= this_item();
  longlong ret= it->val_int();
  null_value= it->null_value;
  return ret;
}


String *Item_sp_variable::val_str(String *sp)
{
  DBUG_ASSERT(fixed);
  Item *it= this_item();
  String *res= it->val_str(sp);

  null_value= it->null_value;

  if (!res)
    return NULL;

  /*
    This way we mark returned value of val_str as const,
    so that various functions (e.g. CONCAT) won't try to
    modify the value of the Item. Analogous mechanism is
    implemented for Item_param.
    Without this trick Item_splocal could be changed as a
    side-effect of expression computation. Here is an example
    of what happens without it: suppose x is varchar local
    variable in a SP with initial value 'ab' Then
      select concat(x,'c');
    would change x's value to 'abc', as Item_func_concat::val_str()
    would use x's internal buffer to compute the result.
    This is intended behaviour of Item_func_concat. Comments to
    Item_param class contain some more details on the topic.
  */

  if (res != &str_value)
    str_value.set(res->ptr(), res->length(), res->charset());
  else
    res->mark_as_const();

  return &str_value;
}


bool Item_sp_variable::val_native(THD *thd, Native *to)
{
  return val_native_from_item(thd, this_item(), to);
}


my_decimal *Item_sp_variable::val_decimal(my_decimal *decimal_value)
{
  DBUG_ASSERT(fixed);
  Item *it= this_item();
  my_decimal *val= it->val_decimal(decimal_value);
  null_value= it->null_value;
  return val;
}


bool Item_sp_variable::get_date(THD *thd, MYSQL_TIME *ltime, date_mode_t fuzzydate)
{
  DBUG_ASSERT(fixed);
  Item *it= this_item();
  bool val= it->get_date(thd, ltime, fuzzydate);
  null_value= it->null_value;
  return val;
}


bool Item_sp_variable::is_null()
{
  return this_item()->is_null();
}

void Item_sp_variable::make_send_field(THD *thd, Send_field *field)
{
  Item *it= this_item();

  it->make_send_field(thd, field);
  if (name.str)
    field->col_name= name;
  else
    field->col_name= m_name;
}

/*****************************************************************************
  Item_splocal methods
*****************************************************************************/

Item_splocal::Item_splocal(THD *thd,
                           const Sp_rcontext_handler *rh,
                           const LEX_CSTRING *sp_var_name,
                           uint sp_var_idx,
                           const Type_handler *handler,
                           uint pos_in_q, uint len_in_q):
  Item_sp_variable(thd, sp_var_name),
  Rewritable_query_parameter(pos_in_q, len_in_q),
  Type_handler_hybrid_field_type(handler),
  m_rcontext_handler(rh),
  m_var_idx(sp_var_idx),
  m_type(handler == &type_handler_row ? ROW_ITEM : CONST_ITEM)
{
  maybe_null= TRUE;
}


sp_rcontext *Item_splocal::get_rcontext(sp_rcontext *local_ctx) const
{
  return m_rcontext_handler->get_rcontext(local_ctx);
}


Item_field *Item_splocal::get_variable(sp_rcontext *ctx) const
{
  return get_rcontext(ctx)->get_variable(m_var_idx);
}


bool Item_splocal::fix_fields(THD *thd, Item **ref)
{
  DBUG_ASSERT(!fixed);
  Item *item= get_variable(thd->spcont);
  set_handler(item->type_handler());
  return fix_fields_from_item(thd, ref, item);
}


Item *
Item_splocal::this_item()
{
  DBUG_ASSERT(m_sp == m_thd->spcont->m_sp);
  DBUG_ASSERT(fixed);
  return get_variable(m_thd->spcont);
}

const Item *
Item_splocal::this_item() const
{
  DBUG_ASSERT(m_sp == m_thd->spcont->m_sp);
  DBUG_ASSERT(fixed);
  return get_variable(m_thd->spcont);
}


Item **
Item_splocal::this_item_addr(THD *thd, Item **)
{
  DBUG_ASSERT(m_sp == thd->spcont->m_sp);
  DBUG_ASSERT(fixed);
  return get_rcontext(thd->spcont)->get_variable_addr(m_var_idx);
}


void Item_splocal::print(String *str, enum_query_type)
{
  const LEX_CSTRING *prefix= m_rcontext_handler->get_name_prefix();
  str->reserve(m_name.length + 8 + prefix->length);
  str->append(prefix);
  str->append(&m_name);
  str->append('@');
  str->qs_append(m_var_idx);
}


bool Item_splocal::set_value(THD *thd, sp_rcontext *ctx, Item **it)
{
  return get_rcontext(ctx)->set_variable(thd, get_var_idx(), it);
}


/**
  These two declarations are different:
    x INT;
    ROW(x INT);
  A ROW with one elements should not be comparable to scalar value.

  TODO: Currently we don't support one argument with the function ROW(), so
  this query returns a syntax error, meaning that more arguments are expected:
    SELECT ROW(1);

  Therefore, all around the code we assume that cols()==1 means a scalar value
  and cols()>1 means a ROW value. With adding ROW SP variables this
  assumption is not true any more. ROW variables with one element are
  now possible.

  To implement Item::check_cols() correctly, we now should extend it to
  know if a ROW or a scalar value is being tested. For example,
  these new prototypes should work:
    virtual bool check_cols(Item_result result, uint c);
  or
    virtual bool check_cols(const Type_handler *type, uint c);

  The current implementation of Item_splocal::check_cols() is a compromise
  that should be more or less fine until we extend check_cols().
  It disallows ROW variables to appear in a scalar context.
  The "|| n == 1" part of the conditon is responsible for this.
  For example, it disallows ROW variables to appear in SELECT list:

DELIMITER $$;
CREATE PROCEDURE p1()
AS
  a ROW (a INT);
BEGIN
  SELECT a;
END;
$$
DELIMITER ;$$
--error ER_OPERAND_COLUMNS
CALL p1();

  But is produces false negatives with ROW variables consisting of one element.
  For example, this script fails:

SET sql_mode=ORACLE;
DROP PROCEDURE IF EXISTS p1;
DELIMITER $$
CREATE PROCEDURE p1
AS
  a ROW(a INT);
  b ROW(a INT);
BEGIN
  SELECT a=b;
END;
$$
DELIMITER ;
CALL p1();

  and returns "ERROR 1241 (21000): Operand should contain 1 column(s)".
  This will be fixed that we change check_cols().
*/

bool Item_splocal::check_cols(uint n)
{
  DBUG_ASSERT(m_thd->spcont);
  if (Type_handler_hybrid_field_type::cmp_type() != ROW_RESULT)
    return Item::check_cols(n);

  if (n != this_item()->cols() || n == 1)
  {
    my_error(ER_OPERAND_COLUMNS, MYF(0), n);
    return true;
  }
  return false;
}


bool Item_splocal_row_field::fix_fields(THD *thd, Item **ref)
{
  DBUG_ASSERT(!fixed);
  Item *item= get_variable(thd->spcont)->element_index(m_field_idx);
  return fix_fields_from_item(thd, ref, item);
}


Item *
Item_splocal_row_field::this_item()
{
  DBUG_ASSERT(m_sp == m_thd->spcont->m_sp);
  DBUG_ASSERT(fixed);
  return get_variable(m_thd->spcont)->element_index(m_field_idx);
}


const Item *
Item_splocal_row_field::this_item() const
{
  DBUG_ASSERT(m_sp == m_thd->spcont->m_sp);
  DBUG_ASSERT(fixed);
  return get_variable(m_thd->spcont)->element_index(m_field_idx);
}


Item **
Item_splocal_row_field::this_item_addr(THD *thd, Item **)
{
  DBUG_ASSERT(m_sp == thd->spcont->m_sp);
  DBUG_ASSERT(fixed);
  return get_variable(thd->spcont)->addr(m_field_idx);
}


void Item_splocal_row_field::print(String *str, enum_query_type)
{
  const LEX_CSTRING *prefix= m_rcontext_handler->get_name_prefix();
  str->reserve(m_name.length + m_field_name.length + 8 + prefix->length);
  str->append(prefix);
  str->append(&m_name);
  str->append('.');
  str->append(&m_field_name);
  str->append('@');
  str->qs_append(m_var_idx);
  str->append('[');
  str->qs_append(m_field_idx);
  str->append(']');
}


bool Item_splocal_row_field::set_value(THD *thd, sp_rcontext *ctx, Item **it)
{
  return get_rcontext(ctx)->set_variable_row_field(thd, m_var_idx, m_field_idx,
                                                   it);
}


bool Item_splocal_row_field_by_name::fix_fields(THD *thd, Item **it)
{
  DBUG_ASSERT(!fixed);
  m_thd= thd;
  if (get_rcontext(thd->spcont)->find_row_field_by_name_or_error(&m_field_idx,
                                                                 m_var_idx,
                                                                 m_field_name))
    return true;
  Item *item= get_variable(thd->spcont)->element_index(m_field_idx);
  set_handler(item->type_handler());
  return fix_fields_from_item(thd, it, item);
}


void Item_splocal_row_field_by_name::print(String *str, enum_query_type)
{
  const LEX_CSTRING *prefix= m_rcontext_handler->get_name_prefix();
  // +16 should be enough for .NNN@[""]
  if (str->reserve(m_name.length + 2 * m_field_name.length +
                   prefix->length + 16))
    return;
  str->qs_append(prefix);
  str->qs_append(&m_name);
  str->qs_append('.');
  str->qs_append(&m_field_name);
  str->qs_append('@');
  str->qs_append(m_var_idx);
  str->qs_append("[\"", 2);
  str->qs_append(&m_field_name);
  str->qs_append("\"]", 2);
}


bool Item_splocal_row_field_by_name::set_value(THD *thd, sp_rcontext *ctx, Item **it)
{
  DBUG_ASSERT(fixed); // Make sure m_field_idx is already set
  return Item_splocal_row_field::set_value(thd, ctx, it);
}


/*****************************************************************************
  Item_case_expr methods
*****************************************************************************/

LEX_CSTRING str_case_expr= { STRING_WITH_LEN("case_expr") };

Item_case_expr::Item_case_expr(THD *thd, uint case_expr_id):
  Item_sp_variable(thd, &str_case_expr),
  m_case_expr_id(case_expr_id)
{
}


bool Item_case_expr::fix_fields(THD *thd, Item **ref)
{
  Item *item= thd->spcont->get_case_expr(m_case_expr_id);
  return fix_fields_from_item(thd, ref, item);
}


Item *
Item_case_expr::this_item()
{
  DBUG_ASSERT(m_sp == m_thd->spcont->m_sp);

  return m_thd->spcont->get_case_expr(m_case_expr_id);
}



const Item *
Item_case_expr::this_item() const
{
  DBUG_ASSERT(m_sp == m_thd->spcont->m_sp);

  return m_thd->spcont->get_case_expr(m_case_expr_id);
}


Item **
Item_case_expr::this_item_addr(THD *thd, Item **)
{
  DBUG_ASSERT(m_sp == thd->spcont->m_sp);

  return thd->spcont->get_case_expr_addr(m_case_expr_id);
}


void Item_case_expr::print(String *str, enum_query_type)
{
  if (str->reserve(MAX_INT_WIDTH + sizeof("case_expr@")))
    return;                                    /* purecov: inspected */
  (void) str->append(STRING_WITH_LEN("case_expr@"));
  str->qs_append(m_case_expr_id);
}


/*****************************************************************************
  Item_name_const methods
*****************************************************************************/

double Item_name_const::val_real()
{
  DBUG_ASSERT(fixed);
  double ret= value_item->val_real();
  null_value= value_item->null_value;
  return ret;
}


longlong Item_name_const::val_int()
{
  DBUG_ASSERT(fixed);
  longlong ret= value_item->val_int();
  null_value= value_item->null_value;
  return ret;
}


String *Item_name_const::val_str(String *sp)
{
  DBUG_ASSERT(fixed);
  String *ret= value_item->val_str(sp);
  null_value= value_item->null_value;
  return ret;
}


my_decimal *Item_name_const::val_decimal(my_decimal *decimal_value)
{
  DBUG_ASSERT(fixed);
  my_decimal *val= value_item->val_decimal(decimal_value);
  null_value= value_item->null_value;
  return val;
}

bool Item_name_const::get_date(THD *thd, MYSQL_TIME *ltime, date_mode_t fuzzydate)
{
  DBUG_ASSERT(fixed);
  bool rc= value_item->get_date(thd, ltime, fuzzydate);
  null_value= value_item->null_value;
  return rc;
}

bool Item_name_const::is_null()
{
  return value_item->is_null();
}


Item_name_const::Item_name_const(THD *thd, Item *name_arg, Item *val):
  Item_fixed_hybrid(thd), value_item(val), name_item(name_arg)
{
  StringBuffer<128> name_buffer;
  String *name_str;
  Item::maybe_null= TRUE;
  if (name_item->basic_const_item() &&
      (name_str= name_item->val_str(&name_buffer))) // Can't have a NULL name
    set_name(thd, name_str->ptr(), name_str->length(), name_str->charset());
}


Item::Type Item_name_const::type() const
{
  /*

    We are guarenteed that value_item->basic_const_item(), if not
    an error is thrown that WRONG ARGUMENTS are supplied to
    NAME_CONST function.
    If type is FUNC_ITEM, then we have a fudged item_func_neg()
    on our hands and return the underlying type.
    For Item_func_set_collation()
    e.g. NAME_CONST('name', 'value' COLLATE collation) we return its
    'value' argument type. 
  */
  Item::Type value_type= value_item->type();
  if (value_type == FUNC_ITEM)
  {
    /* 
      The second argument of NAME_CONST('name', 'value') must be 
      a simple constant item or a NEG_FUNC/COLLATE_FUNC.
    */
    DBUG_ASSERT(((Item_func *) value_item)->functype() == 
                Item_func::NEG_FUNC ||
                ((Item_func *) value_item)->functype() == 
                Item_func::COLLATE_FUNC);
    return ((Item_func *) value_item)->key_item()->type();            
  }
  return value_type;
}


bool Item_name_const::fix_fields(THD *thd, Item **ref)
{
  if (value_item->fix_fields_if_needed(thd, &value_item) ||
      name_item->fix_fields_if_needed(thd, &name_item) ||
      !value_item->const_item() ||
      !name_item->const_item())
  {
    my_error(ER_RESERVED_SYNTAX, MYF(0), "NAME_CONST");
    return TRUE;
  }
  if (value_item->collation.derivation == DERIVATION_NUMERIC)
    collation.set_numeric();
  else
    collation.set(value_item->collation.collation, DERIVATION_IMPLICIT);
  max_length= value_item->max_length;
  decimals= value_item->decimals;
  unsigned_flag= value_item->unsigned_flag;
  fixed= 1;
  return FALSE;
}


void Item_name_const::print(String *str, enum_query_type query_type)
{
  str->append(STRING_WITH_LEN("NAME_CONST("));
  name_item->print(str, query_type);
  str->append(',');
  value_item->print(str, query_type);
  str->append(')');
}


/*
 need a special class to adjust printing : references to aggregate functions 
 must not be printed as refs because the aggregate functions that are added to
 the front of select list are not printed as well.
*/
class Item_aggregate_ref : public Item_ref
{
public:
  Item_aggregate_ref(THD *thd, Name_resolution_context *context_arg,
                     Item **item, const char *table_name_arg,
                     const LEX_CSTRING *field_name_arg):
    Item_ref(thd, context_arg, item, table_name_arg, field_name_arg) {}

  virtual inline void print (String *str, enum_query_type query_type)
  {
    if (ref)
      (*ref)->print(str, query_type);
    else
      Item_ident::print(str, query_type);
  }
  virtual Ref_Type ref_type() { return AGGREGATE_REF; }
};


/**
  Move SUM items out from item tree and replace with reference.

  @param thd			Thread handler
  @param ref_pointer_array	Pointer to array of reference fields
  @param fields		        All fields in select
  @param ref			Pointer to item
  @param split_flags            Zero or more of the following flags
	                        SPLIT_FUNC_SKIP_REGISTERED:
                                Function be must skipped for registered SUM
                                SUM items
                                SPLIT_SUM_SELECT
                                We are called on the select level and have to
                                register items operated on sum function

  @note
    All found SUM items are added FIRST in the fields list and
    we replace the item with a reference.

    If this is an item in the SELECT list then we also have to split out
    all arguments to functions used together with the sum function.
    For example in case of SELECT A*sum(B) we have to split out both
    A and sum(B).
    This is not needed for ORDER BY, GROUP BY or HAVING as all references
    to items in the select list are already of type REF

    thd->fatal_error() may be called if we are out of memory
*/

void Item::split_sum_func2(THD *thd, Ref_ptr_array ref_pointer_array,
                           List<Item> &fields, Item **ref, 
                           uint split_flags)
{
  if (unlikely(type() == SUM_FUNC_ITEM))
  {
    /* An item of type Item_sum is registered if ref_by != 0 */
    if ((split_flags & SPLIT_SUM_SKIP_REGISTERED) && 
        ((Item_sum *) this)->ref_by)
      return;
  }
  else if (type() == WINDOW_FUNC_ITEM || with_window_func)
  {
    /*
      Skip the else part, window functions are very special functions: 
      they need to have their own fields in the temp. table, but they
      need to be proceessed differently than regular aggregate functions

      Call split_sum_func here so that each argument gets its fields to
      point to the temporary table.
    */
    split_sum_func(thd, ref_pointer_array, fields, split_flags);
    if (type() == FUNC_ITEM) {
      return;
    }
  }
  else
  {
    /* Not a SUM() function */
    if (unlikely((!with_sum_func() && !(split_flags & SPLIT_SUM_SELECT))))
    {
      /*
        This is not a SUM function and there are no SUM functions inside.
        Nothing more to do.
      */
      return;
    }
    if (likely(with_sum_func() ||
               (type() == FUNC_ITEM &&
                (((Item_func *) this)->functype() ==
                 Item_func::ISNOTNULLTEST_FUNC ||
                 ((Item_func *) this)->functype() ==
                 Item_func::TRIG_COND_FUNC))))
    {
      /* Will call split_sum_func2() for all items */
      split_sum_func(thd, ref_pointer_array, fields, split_flags);
      return;
    }

    if (unlikely((!(used_tables() & ~PARAM_TABLE_BIT) ||
                  (type() == REF_ITEM &&
                   ((Item_ref*)this)->ref_type() != Item_ref::VIEW_REF))))
        return;
  }

  /*
    Replace item with a reference so that we can easily calculate
    it (in case of sum functions) or copy it (in case of fields)

    The test above is to ensure we don't do a reference for things
    that are constants (PARAM_TABLE_BIT is in effect a constant)
    or already referenced (for example an item in HAVING)
    Exception is Item_direct_view_ref which we need to convert to
    Item_ref to allow fields from view being stored in tmp table.
  */
  Item_ref *item_ref;
  uint el= fields.elements;
  /*
    If this is an item_ref, get the original item
    This is a safety measure if this is called for things that is
    already a reference.
  */
  Item *real_itm= real_item();
  ref_pointer_array[el]= real_itm;
  if (type() == WINDOW_FUNC_ITEM)
  {
    if (!(item_ref= (new (thd->mem_root)
                     Item_direct_ref(thd,
                                     &thd->lex->current_select->context,
                                     &ref_pointer_array[el], 0,
                                     &name))))
      return;                                   // fatal_error is set
  }
  else
  {
    if (!(item_ref= (new (thd->mem_root)
                     Item_aggregate_ref(thd,
                                        &thd->lex->current_select->context,
                                        &ref_pointer_array[el], 0,
                                        &name))))
      return;                                   // fatal_error is set
  }
  if (type() == SUM_FUNC_ITEM)
    item_ref->depended_from= ((Item_sum *) this)->depended_from();
  fields.push_front(real_itm);
  thd->change_item_tree(ref, item_ref);
}


static bool
left_is_superset(const DTCollation *left, const DTCollation *right)
{
  /* Allow convert to Unicode */
  if (left->collation->state & MY_CS_UNICODE &&
      (left->derivation < right->derivation ||
       (left->derivation == right->derivation &&
        (!(right->collation->state & MY_CS_UNICODE) ||
         /* The code below makes 4-byte utf8 a superset over 3-byte utf8 */
         (left->collation->state & MY_CS_UNICODE_SUPPLEMENT &&
          !(right->collation->state & MY_CS_UNICODE_SUPPLEMENT) &&
          left->collation->mbmaxlen > right->collation->mbmaxlen &&
          left->collation->mbminlen == right->collation->mbminlen)))))
    return TRUE;
  /* Allow convert from ASCII */
  if (right->repertoire == MY_REPERTOIRE_ASCII &&
      (left->derivation < right->derivation ||
       (left->derivation == right->derivation &&
        !(left->repertoire == MY_REPERTOIRE_ASCII))))
    return TRUE;
  /* Disallow conversion otherwise */
  return FALSE;
}

/**
  Aggregate two collations together taking
  into account their coercibility (aka derivation):.

  0 == DERIVATION_EXPLICIT  - an explicitly written COLLATE clause @n
  1 == DERIVATION_NONE      - a mix of two different collations @n
  2 == DERIVATION_IMPLICIT  - a column @n
  3 == DERIVATION_COERCIBLE - a string constant.

  The most important rules are:
  -# If collations are the same:
  chose this collation, and the strongest derivation.
  -# If collations are different:
  - Character sets may differ, but only if conversion without
  data loss is possible. The caller provides flags whether
  character set conversion attempts should be done. If no
  flags are substituted, then the character sets must be the same.
  Currently processed flags are:
  MY_COLL_ALLOW_SUPERSET_CONV  - allow conversion to a superset
  MY_COLL_ALLOW_COERCIBLE_CONV - allow conversion of a coercible value
  - two EXPLICIT collations produce an error, e.g. this is wrong:
  CONCAT(expr1 collate latin1_swedish_ci, expr2 collate latin1_german_ci)
  - the side with smaller derivation value wins,
  i.e. a column is stronger than a string constant,
  an explicit COLLATE clause is stronger than a column.
  - if derivations are the same, we have DERIVATION_NONE,
  we'll wait for an explicit COLLATE clause which possibly can
  come from another argument later: for example, this is valid,
  but we don't know yet when collecting the first two arguments:
     @code
       CONCAT(latin1_swedish_ci_column,
              latin1_german1_ci_column,
              expr COLLATE latin1_german2_ci)
  @endcode
*/

bool DTCollation::aggregate(const DTCollation &dt, uint flags)
{
  if (!my_charset_same(collation, dt.collation))
  {
    /* 
       We do allow to use binary strings (like BLOBS)
       together with character strings.
       Binaries have more precedence than a character
       string of the same derivation.
    */
    if (collation == &my_charset_bin)
    {
      if (derivation <= dt.derivation)
      {
	/* Do nothing */
      }
      else
      {
	set(dt); 
      }
    }
    else if (dt.collation == &my_charset_bin)
    {
      if (dt.derivation <= derivation)
      {
        set(dt);
      }
    }
    else if ((flags & MY_COLL_ALLOW_SUPERSET_CONV) &&
             left_is_superset(this, &dt))
    {
      /* Do nothing */
    }
    else if ((flags & MY_COLL_ALLOW_SUPERSET_CONV) &&
             left_is_superset(&dt, this))
    {
      set(dt);
    }
    else if ((flags & MY_COLL_ALLOW_COERCIBLE_CONV) &&
             derivation < dt.derivation &&
             dt.derivation >= DERIVATION_SYSCONST)
    {
      /* Do nothing */
    }
    else if ((flags & MY_COLL_ALLOW_COERCIBLE_CONV) &&
             dt.derivation < derivation &&
             derivation >= DERIVATION_SYSCONST)
    {
      set(dt);
    }
    else
    {
      // Cannot apply conversion
      set(&my_charset_bin, DERIVATION_NONE,
          (dt.repertoire|repertoire));
      return 1;
    }
  }
  else if (derivation < dt.derivation)
  {
    /* Do nothing */
  }
  else if (dt.derivation < derivation)
  {
    set(dt);
  }
  else
  { 
    if (collation == dt.collation)
    {
      /* Do nothing */
    }
    else 
    {
      if (derivation == DERIVATION_EXPLICIT)
      {
        set(0, DERIVATION_NONE, 0);
        return 1;
      }
      if (collation->state & MY_CS_BINSORT &&
          dt.collation->state & MY_CS_BINSORT)
        return 1;
      if (collation->state & MY_CS_BINSORT)
        return 0;
      if (dt.collation->state & MY_CS_BINSORT)
      {
        set(dt);
        return 0;
      }
      CHARSET_INFO *bin= get_charset_by_csname(collation->csname, 
                                               MY_CS_BINSORT,MYF(0));
      set(bin, DERIVATION_NONE);
    }
  }
  repertoire|= dt.repertoire;
  return 0;
}

/******************************/
static
void my_coll_agg_error(DTCollation &c1, DTCollation &c2, const char *fname)
{
  my_error(ER_CANT_AGGREGATE_2COLLATIONS,MYF(0),
           c1.collation->name,c1.derivation_name(),
           c2.collation->name,c2.derivation_name(),
           fname);
}


static
void my_coll_agg_error(DTCollation &c1, DTCollation &c2, DTCollation &c3,
                       const char *fname)
{
  my_error(ER_CANT_AGGREGATE_3COLLATIONS,MYF(0),
  	   c1.collation->name,c1.derivation_name(),
	   c2.collation->name,c2.derivation_name(),
	   c3.collation->name,c3.derivation_name(),
	   fname);
}


static
void my_coll_agg_error(Item** args, uint count, const char *fname,
                       int item_sep)
{
  if (count == 2)
    my_coll_agg_error(args[0]->collation, args[item_sep]->collation, fname);
  else if (count == 3)
    my_coll_agg_error(args[0]->collation, args[item_sep]->collation,
                      args[2*item_sep]->collation, fname);
  else
    my_error(ER_CANT_AGGREGATE_NCOLLATIONS,MYF(0),fname);
}


bool Type_std_attributes::agg_item_collations(DTCollation &c, const char *fname,
                                              Item **av, uint count,
                                              uint flags, int item_sep)
{
  uint i;
  Item **arg;
  bool unknown_cs= 0;

  c.set(av[0]->collation);
  for (i= 1, arg= &av[item_sep]; i < count; i++, arg+= item_sep)
  {
    if (c.aggregate((*arg)->collation, flags))
    {
      if (c.derivation == DERIVATION_NONE &&
          c.collation == &my_charset_bin)
      {
        unknown_cs= 1;
        continue;
      }
      my_coll_agg_error(av, count, fname, item_sep);
      return TRUE;
    }
  }

  if (unknown_cs &&
      c.derivation != DERIVATION_EXPLICIT)
  {
    my_coll_agg_error(av, count, fname, item_sep);
    return TRUE;
  }

  if ((flags & MY_COLL_DISALLOW_NONE) &&
      c.derivation == DERIVATION_NONE)
  {
    my_coll_agg_error(av, count, fname, item_sep);
    return TRUE;
  }
  
  /* If all arguments where numbers, reset to @@collation_connection */
  if (flags & MY_COLL_ALLOW_NUMERIC_CONV &&
      c.derivation == DERIVATION_NUMERIC)
    c.set(Item::default_charset(), DERIVATION_COERCIBLE, MY_REPERTOIRE_NUMERIC);

  return FALSE;
}


bool Type_std_attributes::agg_item_set_converter(const DTCollation &coll,
                                                 const char *fname,
                                                 Item **args, uint nargs,
                                                 uint flags, int item_sep)
{
  THD *thd= current_thd;
  if (thd->lex->is_ps_or_view_context_analysis())
    return false;
  Item **arg, *safe_args[2]= {NULL, NULL};

  /*
    For better error reporting: save the first and the second argument.
    We need this only if the the number of args is 3 or 2:
    - for a longer argument list, "Illegal mix of collations"
      doesn't display each argument's characteristics.
    - if nargs is 1, then this error cannot happen.
  */
  if (nargs >=2 && nargs <= 3)
  {
    safe_args[0]= args[0];
    safe_args[1]= args[item_sep];
  }

  bool res= FALSE;
  uint i;

  /*
    In case we're in statement prepare, create conversion item
    in its memory: it will be reused on each execute.
  */
  Query_arena backup;
  Query_arena *arena= thd->stmt_arena->is_stmt_prepare() ?
                      thd->activate_stmt_arena_if_needed(&backup) :
                      NULL;

  for (i= 0, arg= args; i < nargs; i++, arg+= item_sep)
  {
    Item* conv= (*arg)->safe_charset_converter(thd, coll.collation);
    if (conv == *arg)
      continue;
    if (!conv && ((*arg)->collation.repertoire == MY_REPERTOIRE_ASCII))
      conv= new (thd->mem_root) Item_func_conv_charset(thd, *arg, coll.collation, 1);

    if (!conv)
    {
      if (nargs >=2 && nargs <= 3)
      {
        /* restore the original arguments for better error message */
        args[0]= safe_args[0];
        args[item_sep]= safe_args[1];
      }
      my_coll_agg_error(args, nargs, fname, item_sep);
      res= TRUE;
      break; // we cannot return here, we need to restore "arena".
    }
    /*
      If in statement prepare, then we create a converter for two
      constant items, do it once and then reuse it.
      If we're in execution of a prepared statement, arena is NULL,
      and the conv was created in runtime memory. This can be
      the case only if the argument is a parameter marker ('?'),
      because for all true constants the charset converter has already
      been created in prepare. In this case register the change for
      rollback.
    */
    if (thd->stmt_arena->is_stmt_prepare())
      *arg= conv;
    else
      thd->change_item_tree(arg, conv);

    if (conv->fix_fields_if_needed(thd, arg))
    {
      res= TRUE;
      break; // we cannot return here, we need to restore "arena".
    }
  }
  if (arena)
    thd->restore_active_arena(arena, &backup);
  return res;
}


/**
  @brief
    Building clone for Item_func_or_sum
    
  @param thd        thread handle
  @param mem_root   part of the memory for the clone   

  @details
    This method gets copy of the current item and also 
    build clones for its referencies. For the referencies 
    build_copy is called again.
      
   @retval
     clone of the item
     0 if an error occured
*/ 

Item* Item_func_or_sum::build_clone(THD *thd)
{
  Item_func_or_sum *copy= (Item_func_or_sum *) get_copy(thd);
  if (unlikely(!copy))
    return 0;
  if (arg_count > 2)
  {
    copy->args= 
      (Item**) alloc_root(thd->mem_root, sizeof(Item*) * arg_count);
    if (unlikely(!copy->args))
      return 0;
  }
  else if (arg_count > 0)
    copy->args= copy->tmp_arg;

   
  for (uint i= 0; i < arg_count; i++)
  {
    Item *arg_clone= args[i]->build_clone(thd);
    if (!arg_clone)
      return 0;
    copy->args[i]= arg_clone;
  }
  return copy;
}

Item_sp::Item_sp(THD *thd, Name_resolution_context *context_arg,
                 sp_name *name_arg) :
  context(context_arg), m_name(name_arg), m_sp(NULL), func_ctx(NULL),
  sp_result_field(NULL)
{
  dummy_table= (TABLE*) thd->calloc(sizeof(TABLE) + sizeof(TABLE_SHARE) +
                                    sizeof(Query_arena));
  dummy_table->s= (TABLE_SHARE*) (dummy_table + 1);
  /* TODO(cvicentiu) Move this sp_query_arena in the class as a direct member.
     Currently it can not be done due to header include dependencies. */
  sp_query_arena= (Query_arena *) (dummy_table->s + 1);
  memset(&sp_mem_root, 0, sizeof(sp_mem_root));
}

Item_sp::Item_sp(THD *thd, Item_sp *item):
         context(item->context), m_name(item->m_name),
         m_sp(item->m_sp), func_ctx(NULL), sp_result_field(NULL)
{
  dummy_table= (TABLE*) thd->calloc(sizeof(TABLE)+ sizeof(TABLE_SHARE) +
                                    sizeof(Query_arena));
  dummy_table->s= (TABLE_SHARE*) (dummy_table+1);
  sp_query_arena= (Query_arena *) (dummy_table->s + 1);
  memset(&sp_mem_root, 0, sizeof(sp_mem_root));
}

const char *
Item_sp::func_name(THD *thd) const
{
  /* Calculate length to avoid reallocation of string for sure */
  size_t len= (((m_name->m_explicit_name ? m_name->m_db.length : 0) +
              m_name->m_name.length)*2 + //characters*quoting
             2 +                         // ` and `
             (m_name->m_explicit_name ?
              3 : 0) +                   // '`', '`' and '.' for the db
             1 +                         // end of string
             ALIGN_SIZE(1));             // to avoid String reallocation
  String qname((char *)alloc_root(thd->mem_root, len), len,
               system_charset_info);

  qname.length(0);
  if (m_name->m_explicit_name)
  {
    append_identifier(thd, &qname, &m_name->m_db);
    qname.append('.');
  }
  append_identifier(thd, &qname, &m_name->m_name);
  return qname.c_ptr_safe();
}

void
Item_sp::cleanup()
{
  delete sp_result_field;
  sp_result_field= NULL;
  m_sp= NULL;
  delete func_ctx;
  func_ctx= NULL;
  free_root(&sp_mem_root, MYF(0));
  dummy_table->alias.free();
}

/**
  @brief Checks if requested access to function can be granted to user.
    If function isn't found yet, it searches function first.
    If function can't be found or user don't have requested access
    error is raised.

  @param thd thread handler

  @return Indication if the access was granted or not.
  @retval FALSE Access is granted.
  @retval TRUE Requested access can't be granted or function doesn't exists.

*/
bool
Item_sp::sp_check_access(THD *thd)
{
  DBUG_ENTER("Item_sp::sp_check_access");
  DBUG_ASSERT(m_sp);
  DBUG_RETURN(m_sp->check_execute_access(thd));
}

/**
  @brief Execute function & store value in field.

  @return Function returns error status.
  @retval FALSE on success.
  @retval TRUE if an error occurred.
*/
bool Item_sp::execute(THD *thd, bool *null_value, Item **args, uint arg_count)
{
  if (unlikely(execute_impl(thd, args, arg_count)))
  {
    *null_value= 1;
    process_error(thd);
    if (thd->killed)
      thd->send_kill_message();
    return true;
  }

  /* Check that the field (the value) is not NULL. */

  *null_value= sp_result_field->is_null();
  return (*null_value);
}

/**
   @brief Execute function and store the return value in the field.

   @note This function was intended to be the concrete implementation of
    the interface function execute. This was never realized.

   @return The error state.
   @retval FALSE on success
   @retval TRUE if an error occurred.
*/
bool
Item_sp::execute_impl(THD *thd, Item **args, uint arg_count)
{
  Sub_statement_state statement_state;
  Security_context *save_security_ctx= thd->security_ctx;
  enum enum_sp_data_access access=
    (m_sp->daccess() == SP_DEFAULT_ACCESS) ?
     SP_DEFAULT_ACCESS_MAPPING : m_sp->daccess();

  DBUG_ENTER("Item_sp::execute_impl");

  if (context && context->security_ctx)
  {
    /* Set view definer security context */
    thd->security_ctx= context->security_ctx;
  }

  if (unlikely(sp_check_access(thd)))
  {
    thd->security_ctx= save_security_ctx;
    DBUG_RETURN(TRUE);
  }

  /*
    Throw an error if a non-deterministic function is called while
    statement-based replication (SBR) is active.
  */

  if (unlikely(!m_sp->detistic() && !trust_function_creators &&
               (access == SP_CONTAINS_SQL || access == SP_MODIFIES_SQL_DATA) &&
               (mysql_bin_log.is_open() &&
                thd->variables.binlog_format == BINLOG_FORMAT_STMT)))
  {
    my_error(ER_BINLOG_UNSAFE_ROUTINE, MYF(0));
    thd->security_ctx= save_security_ctx;
    DBUG_RETURN(TRUE);
  }

  /*
    Disable the binlogging if this is not a SELECT statement. If this is a
    SELECT, leave binlogging on, so execute_function() code writes the
    function call into binlog.
  */
  thd->reset_sub_statement_state(&statement_state, SUB_STMT_FUNCTION);

  /*
     If this function is an aggregate function, we want to initialise the
     mem_root only once per group. For a regular stored function, we will
     initialise once for each call to execute_function.
  */
  m_sp->agg_type();
  DBUG_ASSERT(m_sp->agg_type() == GROUP_AGGREGATE ||
              (m_sp->agg_type() == NOT_AGGREGATE && !func_ctx));
  if (!func_ctx)
  {
    init_sql_alloc(&sp_mem_root, "Item_sp", MEM_ROOT_BLOCK_SIZE, 0, MYF(0));
    *sp_query_arena= Query_arena(&sp_mem_root,
                                 Query_arena::STMT_INITIALIZED_FOR_SP);
  }

  bool err_status= m_sp->execute_function(thd, args, arg_count,
                                          sp_result_field, &func_ctx,
                                          sp_query_arena);
  /*
     We free the function context when the function finished executing normally
     (quit_func == TRUE) or the function has exited with an error.
  */
  if (err_status || func_ctx->quit_func)
  {
    /* Free Items allocated during function execution. */
    delete func_ctx;
    func_ctx= NULL;
    sp_query_arena->free_items();
    free_root(&sp_mem_root, MYF(0));
    memset(&sp_mem_root, 0, sizeof(sp_mem_root));
  }
  thd->restore_sub_statement_state(&statement_state);

  thd->security_ctx= save_security_ctx;
  DBUG_RETURN(err_status);
}


/**
  @brief Initialize the result field by creating a temporary dummy table
    and assign it to a newly created field object. Meta data used to
    create the field is fetched from the sp_head belonging to the stored
    proceedure found in the stored procedure functon cache.

  @note This function should be called from fix_fields to init the result
    field. It is some what related to Item_field.

  @see Item_field

  @param thd A pointer to the session and thread context.

  @return Function return error status.
  @retval TRUE is returned on an error
  @retval FALSE is returned on success.
*/

bool
Item_sp::init_result_field(THD *thd, uint max_length, uint maybe_null,
                           bool *null_value, LEX_CSTRING *name)
{
  DBUG_ENTER("Item_sp::init_result_field");

  DBUG_ASSERT(m_sp != NULL);
  DBUG_ASSERT(sp_result_field == NULL);

  /*
     A Field needs to be attached to a Table.
     Below we "create" a dummy table by initializing
     the needed pointers.
   */
  dummy_table->alias.set("", 0, table_alias_charset);
  dummy_table->in_use= thd;
  dummy_table->copy_blobs= TRUE;
  dummy_table->s->table_cache_key= empty_clex_str;
  dummy_table->s->table_name= empty_clex_str;
  dummy_table->maybe_null= maybe_null;

  if (!(sp_result_field= m_sp->create_result_field(max_length, name,
                                                   dummy_table)))
   DBUG_RETURN(TRUE);

  if (sp_result_field->pack_length() > sizeof(result_buf))
  {
    void *tmp;
    if (!(tmp= thd->alloc(sp_result_field->pack_length())))
      DBUG_RETURN(TRUE);
    sp_result_field->move_field((uchar*) tmp);
  }
  else
    sp_result_field->move_field(result_buf);

  sp_result_field->null_ptr= (uchar *) null_value;
  sp_result_field->null_bit= 1;

  DBUG_RETURN(FALSE);
}

/**
  @brief
    Building clone for Item_ref
    
  @param thd        thread handle
  @param mem_root   part of the memory for the clone   

  @details
    This method gets copy of the current item and also 
    builds clone for its reference. 
      
   @retval
     clone of the item
     0 if an error occured
*/ 

Item* Item_ref::build_clone(THD *thd)
{
  Item_ref *copy= (Item_ref *) get_copy(thd);
  if (unlikely(!copy) ||
      unlikely(!(copy->ref= (Item**) alloc_root(thd->mem_root,
                                                sizeof(Item*)))) ||
      unlikely(!(*copy->ref= (* ref)->build_clone(thd))))
    return 0;
  return copy;
}


/**********************************************/

Item_field::Item_field(THD *thd, Field *f)
  :Item_ident(thd, 0, NullS, *f->table_name, &f->field_name),
   item_equal(0),
   have_privileges(0), any_privileges(0)
{
  set_field(f);
  /*
    field_name and table_name should not point to garbage
    if this item is to be reused
  */
  orig_table_name= table_name;
  orig_field_name= field_name;
  with_field= 1;
}


/**
  Constructor used inside setup_wild().

  Ensures that field, table, and database names will live as long as
  Item_field (this is important in prepared statements).
*/

Item_field::Item_field(THD *thd, Name_resolution_context *context_arg,
                       Field *f)
  :Item_ident(thd, context_arg, f->table->s->db.str, *f->table_name,
              &f->field_name),
   item_equal(0),
   have_privileges(0), any_privileges(0)
{
  /*
    We always need to provide Item_field with a fully qualified field
    name to avoid ambiguity when executing prepared statements like
    SELECT * from d1.t1, d2.t1; (assuming d1.t1 and d2.t1 have columns
    with same names).
    This is because prepared statements never deal with wildcards in
    select list ('*') and always fix fields using fully specified path
    (i.e. db.table.column).
    No check for OOM: if db_name is NULL, we'll just get
    "Field not found" error.
    We need to copy db_name, table_name and field_name because they must
    be allocated in the statement memory, not in table memory (the table
    structure can go away and pop up again between subsequent executions
    of a prepared statement or after the close_tables_for_reopen() call
    in mysql_multi_update_prepare() or due to wildcard expansion in stored
    procedures).
  */
  {
    if (db_name)
      orig_db_name= thd->strdup(db_name);
    if (table_name)
      orig_table_name= thd->strdup(table_name);
    if (field_name.str)
      thd->make_lex_string(&orig_field_name, field_name.str,
                           field_name.length);
    /*
      We don't restore 'name' in cleanup because it's not changed
      during execution. Still we need it to point to persistent
      memory if this item is to be reused.
    */
    name= orig_field_name;
  }
  set_field(f);
  with_field= 1;
}


Item_field::Item_field(THD *thd, Name_resolution_context *context_arg,
                       const char *db_arg,const char *table_name_arg,
                       const LEX_CSTRING *field_name_arg)
  :Item_ident(thd, context_arg, db_arg, table_name_arg, field_name_arg),
   field(0), item_equal(0),
   have_privileges(0), any_privileges(0)
{
  SELECT_LEX *select= thd->lex->current_select;
  collation.set(DERIVATION_IMPLICIT);
  if (select && select->parsing_place != IN_HAVING)
      select->select_n_where_fields++;
  with_field= 1;
}

/**
  Constructor need to process subselect with temporary tables (see Item)
*/

Item_field::Item_field(THD *thd, Item_field *item)
  :Item_ident(thd, item),
   field(item->field),
   item_equal(item->item_equal),
   have_privileges(item->have_privileges),
   any_privileges(item->any_privileges)
{
  collation.set(DERIVATION_IMPLICIT);
  with_field= 1;
}


void Item_field::set_field(Field *field_par)
{
  field=result_field=field_par;			// for easy coding with fields
  maybe_null=field->maybe_null();
  Type_std_attributes::set(field_par->type_std_attributes());
  table_name= *field_par->table_name;
  field_name= field_par->field_name;
  db_name= field_par->table->s->db.str;
  alias_name_used= field_par->table->alias_name_used;

  fixed= 1;
  if (field->table->s->tmp_table == SYSTEM_TMP_TABLE)
    any_privileges= 0;
}


/**
  Reset this item to point to a field from the new temporary table.
  This is used when we create a new temporary table for each execution
  of prepared statement.
*/

void Item_field::reset_field(Field *f)
{
  set_field(f);
  /* 'name' is pointing at field->field_name of old field */
  name= f->field_name;
}


void Item_field::load_data_print_for_log_event(THD *thd, String *to) const
{
  append_identifier(thd, to, name.str, name.length);
}


bool Item_field::load_data_set_no_data(THD *thd, const Load_data_param *param)
{
  if (field->load_data_set_no_data(thd, param->is_fixed_length()))
    return true;
  /*
    TODO: We probably should not throw warning for each field.
    But how about intention to always have the same number
    of warnings in THD::cuted_fields (and get rid of cuted_fields
    in the end ?)
  */
  thd->cuted_fields++;
  push_warning_printf(thd, Sql_condition::WARN_LEVEL_WARN,
                      ER_WARN_TOO_FEW_RECORDS,
                      ER_THD(thd, ER_WARN_TOO_FEW_RECORDS),
                      thd->get_stmt_da()->current_row_for_warning());
  return false;
}


bool Item_field::enumerate_field_refs_processor(void *arg)
{
  Field_enumerator *fe= (Field_enumerator*)arg;
  fe->visit_field(this);
  return FALSE;
}

bool Item_field::update_table_bitmaps_processor(void *arg)
{
  update_table_bitmaps();
  return FALSE;
}

static inline void set_field_to_new_field(Field **field, Field **new_field)
{
  if (*field && (*field)->table == new_field[0]->table)
  {
    Field *newf= new_field[(*field)->field_index];
    if ((*field)->ptr == newf->ptr)
      *field= newf;
  }
}

bool Item_field::switch_to_nullable_fields_processor(void *arg)
{
  Field **new_fields= (Field **)arg;
  set_field_to_new_field(&field, new_fields);
  set_field_to_new_field(&result_field, new_fields);
  maybe_null= field && field->maybe_null();
  return 0;
}

const char *Item_ident::full_name() const
{
  char *tmp;
  if (!table_name || !field_name.str)
    return field_name.str ? field_name.str : name.str ? name.str : "tmp_field";

  if (db_name && db_name[0])
  {
    THD *thd= current_thd;
    tmp=(char*) thd->alloc((uint) strlen(db_name)+(uint) strlen(table_name)+
			   (uint) field_name.length+3);
    strxmov(tmp,db_name,".",table_name,".",field_name.str,NullS);
  }
  else
  {
    if (table_name[0])
    {
      THD *thd= current_thd;
      tmp= (char*) thd->alloc((uint) strlen(table_name) +
			      field_name.length + 2);
      strxmov(tmp, table_name, ".", field_name.str, NullS);
    }
    else
      return field_name.str;
  }
  return tmp;
}

void Item_ident::print(String *str, enum_query_type query_type)
{
  THD *thd= current_thd;
  char d_name_buff[MAX_ALIAS_NAME], t_name_buff[MAX_ALIAS_NAME];
  const char *d_name= db_name, *t_name= table_name;
  bool use_table_name= table_name && table_name[0];
  bool use_db_name= use_table_name && db_name && db_name[0] && !alias_name_used;

  if (use_db_name && (query_type & QT_ITEM_IDENT_SKIP_DB_NAMES))
    use_db_name= !thd->db.str || strcmp(thd->db.str, db_name);

  if (use_db_name)
    use_db_name= !(cached_table && cached_table->belong_to_view &&
                   cached_table->belong_to_view->compact_view_format);

  if (use_table_name && (query_type & QT_ITEM_IDENT_SKIP_TABLE_NAMES))
  {
    /*
      Don't print the table name if it's the only table in the context
      XXX technically, that's a sufficient, but too strong condition
    */
    if (!context)
      use_db_name= use_table_name= false;
    else if (context->outer_context)
      use_table_name= true;
    else if (context->last_name_resolution_table == context->first_name_resolution_table)
      use_db_name= use_table_name= false;
    else if (!context->last_name_resolution_table &&
             !context->first_name_resolution_table->next_name_resolution_table)
      use_db_name= use_table_name= false;
  }

  if (!field_name.str || !field_name.str[0])
  {
    append_identifier(thd, str, STRING_WITH_LEN("tmp_field"));
    return;
  }

  if (lower_case_table_names== 1 ||
      (lower_case_table_names == 2 && !alias_name_used))
  {
    if (use_table_name)
    {
      strmov(t_name_buff, table_name);
      my_casedn_str(files_charset_info, t_name_buff);
      t_name= t_name_buff;
    }
    if (use_db_name)
    {
      strmov(d_name_buff, db_name);
      my_casedn_str(files_charset_info, d_name_buff);
      d_name= d_name_buff;
    }
  }

  if (use_db_name)
  {
    append_identifier(thd, str, d_name, (uint)strlen(d_name));
    str->append('.');
    DBUG_ASSERT(use_table_name);
  }
  if (use_table_name)
  {
    append_identifier(thd, str, t_name, (uint) strlen(t_name));
    str->append('.');
  }
  append_identifier(thd, str, &field_name);
}

/* ARGSUSED */
String *Item_field::val_str(String *str)
{
  DBUG_ASSERT(fixed == 1);
  if ((null_value=field->is_null()))
    return 0;
  str->set_charset(str_value.charset());
  return field->val_str(str,&str_value);
}


double Item_field::val_real()
{
  DBUG_ASSERT(fixed == 1);
  if ((null_value=field->is_null()))
    return 0.0;
  return field->val_real();
}


longlong Item_field::val_int()
{
  DBUG_ASSERT(fixed == 1);
  if ((null_value=field->is_null()))
    return 0;
  return field->val_int();
}


my_decimal *Item_field::val_decimal(my_decimal *decimal_value)
{
  if ((null_value= field->is_null()))
    return 0;
  return field->val_decimal(decimal_value);
}


String *Item_field::str_result(String *str)
{
  if ((null_value=result_field->is_null()))
    return 0;
  str->set_charset(str_value.charset());
  return result_field->val_str(str,&str_value);
}

bool Item_field::get_date(THD *thd, MYSQL_TIME *ltime,date_mode_t fuzzydate)
{
  if ((null_value=field->is_null()) || field->get_date(ltime,fuzzydate))
  {
    bzero((char*) ltime,sizeof(*ltime));
    return 1;
  }
  return 0;
}

bool Item_field::get_date_result(THD *thd, MYSQL_TIME *ltime, date_mode_t fuzzydate)
{
  if (result_field->is_null() || result_field->get_date(ltime,fuzzydate))
  {
    bzero((char*) ltime,sizeof(*ltime));
    return (null_value= 1);
  }
  return (null_value= 0);
}


bool Item_field::val_native(THD *thd, Native *to)
{
  return val_native_from_field(field, to);
}


bool Item_field::val_native_result(THD *thd, Native *to)
{
  return val_native_from_field(result_field, to);
}


void Item_field::save_result(Field *to)
{
  save_field_in_field(result_field, &null_value, to, TRUE);
}


double Item_field::val_result()
{
  if ((null_value=result_field->is_null()))
    return 0.0;
  return result_field->val_real();
}

longlong Item_field::val_int_result()
{
  if ((null_value=result_field->is_null()))
    return 0;
  return result_field->val_int();
}


my_decimal *Item_field::val_decimal_result(my_decimal *decimal_value)
{
  if ((null_value= result_field->is_null()))
    return 0;
  return result_field->val_decimal(decimal_value);
}


bool Item_field::val_bool_result()
{
  if ((null_value= result_field->is_null()))
    return false;
  return result_field->val_bool();
}


bool Item_field::is_null_result()
{
  return (null_value=result_field->is_null());
}


bool Item_field::eq(const Item *item, bool binary_cmp) const
{
  Item *real_item2= ((Item *) item)->real_item();
  if (real_item2->type() != FIELD_ITEM)
    return 0;
  
  Item_field *item_field= (Item_field*) real_item2;
  if (item_field->field && field)
    return item_field->field == field;
  /*
    We may come here when we are trying to find a function in a GROUP BY
    clause from the select list.
    In this case the '100 % correct' way to do this would be to first
    run fix_fields() on the GROUP BY item and then retry this function, but
    I think it's better to relax the checking a bit as we will in
    most cases do the correct thing by just checking the field name.
    (In cases where we would choose wrong we would have to generate a
    ER_NON_UNIQ_ERROR).
  */
  return (!lex_string_cmp(system_charset_info, &item_field->name,
                          &field_name) &&
	  (!item_field->table_name || !table_name ||
	   (!my_strcasecmp(table_alias_charset, item_field->table_name,
			   table_name) &&
	    (!item_field->db_name || !db_name ||
	     (item_field->db_name && !strcmp(item_field->db_name,
					     db_name))))));
}


table_map Item_field::used_tables() const
{
  if (field->table->const_table)
    return 0;					// const item
  return (get_depended_from() ? OUTER_REF_TABLE_BIT : field->table->map);
}

table_map Item_field::all_used_tables() const
{
  return (get_depended_from() ? OUTER_REF_TABLE_BIT : field->table->map);
}


/*
  @Note  thd->fatal_error can be set in case of OOM
*/

void Item_field::fix_after_pullout(st_select_lex *new_parent, Item **ref,
                                   bool merge)
{
  if (new_parent == get_depended_from())
    depended_from= NULL;
  if (context)
  {
    bool need_change= false;
    /*
      Suppose there are nested selects:

       select_id=1
         select_id=2
           select_id=3  <----+
             select_id=4    -+
               select_id=5 --+

      Suppose, pullout operation has moved anything that had select_id=4 or 5
      in to select_id=3.

      If this Item_field had a name resolution context pointing into select_lex
      with id=4 or id=5, it needs a new name resolution context.

      However, it could also be that this object is a part of outer reference:
      Item_ref(Item_field(field in select with select_id=1))).
      - The Item_ref object has a context with select_id=5, and so needs a new
        name resolution context.
      - The Item_field object has a context with select_id=1, and doesn't need
        a new name resolution context.

      So, the following loop walks from Item_field's current context upwards.
      If we find that the select we've been pulled out to is up there, we
      create the new name resolution context. Otherwise, we don't.
    */
    for (Name_resolution_context *ct= context; ct; ct= ct->outer_context)
    {
      if (new_parent == ct->select_lex)
      {
        need_change= true;
        break;
      }
    }
    if (!need_change)
      return;

    if (!merge)
    {
      /*
        It is transformation without merge.
        This field was "outer" for the inner SELECT where it was taken and
        moved up.
        "Outer" fields uses normal SELECT_LEX context of upper SELECTs for
        name resolution, so we can switch everything to it safely.
      */
      this->context= &new_parent->context;
      return;
    }

    Name_resolution_context *ctx= new Name_resolution_context();
    if (!ctx)
      return;                                   // Fatal error set
    if (context->select_lex == new_parent)
    {
      /*
        This field was pushed in then pulled out
        (for example left part of IN)
      */
      ctx->outer_context= context->outer_context;
    }
    else if (context->outer_context)
    {
      /* just pull to the upper context */
      ctx->outer_context= context->outer_context->outer_context;
    }
    else
    {
      /* No upper context (merging Derived/VIEW where context chain ends) */
      ctx->outer_context= NULL;
    }
    ctx->table_list= context->first_name_resolution_table;
    ctx->select_lex= new_parent;
    if (context->select_lex == NULL)
      ctx->select_lex= NULL;
    ctx->first_name_resolution_table= context->first_name_resolution_table;
    ctx->last_name_resolution_table=  context->last_name_resolution_table;
    ctx->error_processor=             context->error_processor;
    ctx->error_processor_data=        context->error_processor_data;
    ctx->resolve_in_select_list=      context->resolve_in_select_list;
    ctx->security_ctx=                context->security_ctx;
    this->context=ctx;
  }
}


Item *Item_field::get_tmp_table_item(THD *thd)
{
  Item_field *new_item= new (thd->mem_root) Item_temptable_field(thd, this);
  if (new_item)
    new_item->field= new_item->result_field;
  return new_item;
}

longlong Item_field::val_int_endpoint(bool left_endp, bool *incl_endp)
{
  longlong res= val_int();
  return null_value? LONGLONG_MIN : res;
}


bool Item_basic_value::eq(const Item *item, bool binary_cmp) const
{
  const Item_const *c0, *c1;
  const Type_handler *h0, *h1;
  /*
    - Test get_item_const() for NULL filters out Item_param
      bound in a way that needs a data type conversion
      (e.g. non-integer value in a LIMIT clause).
      Item_param::get_item_const() return NULL in such cases.
    - Test for type_handler_for_comparison() equality makes sure
      that values of different data type groups do not get detected
      as equal (e.g. numbers vs strings, time vs datetime).
    - Test for cast_to_int_type_handler() equality distinguishes
      values with dual properties. For example, VARCHAR 'abc' and hex
      hybrid 0x616263 are equal in string context, but they are not equal
      if the hybrid appears in integer context (it behaves as integer then).
      Here we have no full information about the context, so treat them
      as not equal.
      QQ: We could pass Value_source::Context here instead of
      "bool binary_cmp", to make substitution more delicate.
      See Field::get_equal_const_item().
  */
  bool res= (c0= get_item_const()) &&
            (c1= item->get_item_const()) &&
            (h0= type_handler())->type_handler_for_comparison() ==
            (h1= item->type_handler())->type_handler_for_comparison() &&
            h0->cast_to_int_type_handler()->type_handler_for_comparison() ==
            h1->cast_to_int_type_handler()->type_handler_for_comparison() &&
            h0->Item_const_eq(c0, c1, binary_cmp);
  DBUG_EXECUTE_IF("Item_basic_value",
                  push_warning_printf(current_thd,
                  Sql_condition::WARN_LEVEL_NOTE,
                  ER_UNKNOWN_ERROR, "%seq=%d a=%s b=%s",
                  binary_cmp ? "bin_" : "", (int) res,
                  DbugStringItemTypeValue(current_thd, this).c_ptr(),
                  DbugStringItemTypeValue(current_thd, item).c_ptr()
                  ););
  return res;
}


/**
  Create an item from a string we KNOW points to a valid longlong
  end \\0 terminated number string.
  This is always 'signed'. Unsigned values are created with Item_uint()
*/

Item_int::Item_int(THD *thd, const char *str_arg, size_t length):
  Item_num(thd)
{
  char *end_ptr= (char*) str_arg + length;
  int error;
  value= my_strtoll10(str_arg, &end_ptr, &error);
  max_length= (uint) (end_ptr - str_arg);
  name.str= str_arg;
  /*
    We can't trust max_length as in show_routine_code we are using "Pos" as
    the field name.
  */
  name.length= !str_arg[max_length] ? max_length : strlen(str_arg);
}


my_decimal *Item_int::val_decimal(my_decimal *decimal_value)
{
  int2my_decimal(E_DEC_FATAL_ERROR, value, unsigned_flag, decimal_value);
  return decimal_value;
}

String *Item_int::val_str(String *str)
{
  str->set_int(value, unsigned_flag, collation.collation);
  return str;
}

void Item_int::print(String *str, enum_query_type query_type)
{
  // my_charset_bin is good enough for numbers
  str_value.set_int(value, unsigned_flag, &my_charset_bin);
  str->append(str_value);
}


Item *Item_bool::neg_transformer(THD *thd)
{
  value= !value;
  name= null_clex_str;
  return this;
}


Item_uint::Item_uint(THD *thd, const char *str_arg, size_t length):
  Item_int(thd, str_arg, length)
{
  unsigned_flag= 1;
}


Item_uint::Item_uint(THD *thd, const char *str_arg, longlong i, uint length):
  Item_int(thd, str_arg, i, length)
{
  unsigned_flag= 1;
}


String *Item_uint::val_str(String *str)
{
  str->set((ulonglong) value, collation.collation);
  return str;
}


void Item_uint::print(String *str, enum_query_type query_type)
{
  // latin1 is good enough for numbers
  str_value.set((ulonglong) value, default_charset());
  str->append(str_value);
}


Item_decimal::Item_decimal(THD *thd, const char *str_arg, size_t length,
                           CHARSET_INFO *charset):
  Item_num(thd)
{
  str2my_decimal(E_DEC_FATAL_ERROR, str_arg, length, charset, &decimal_value);
  name.str= str_arg;
  name.length= safe_strlen(str_arg);
  decimals= (uint8) decimal_value.frac;
  max_length= my_decimal_precision_to_length_no_truncation(decimal_value.intg +
                                                           decimals,
                                                           decimals,
                                                           unsigned_flag);
}

Item_decimal::Item_decimal(THD *thd, longlong val, bool unsig):
  Item_num(thd)
{
  int2my_decimal(E_DEC_FATAL_ERROR, val, unsig, &decimal_value);
  decimals= (uint8) decimal_value.frac;
  max_length= my_decimal_precision_to_length_no_truncation(decimal_value.intg +
                                                           decimals,
                                                           decimals,
                                                           unsigned_flag);
}


Item_decimal::Item_decimal(THD *thd, double val, int precision, int scale):
  Item_num(thd)
{
  double2my_decimal(E_DEC_FATAL_ERROR, val, &decimal_value);
  decimals= (uint8) decimal_value.frac;
  max_length= my_decimal_precision_to_length_no_truncation(decimal_value.intg +
                                                           decimals,
                                                           decimals,
                                                           unsigned_flag);
}


Item_decimal::Item_decimal(THD *thd, const char *str, const my_decimal *val_arg,
                           uint decimal_par, uint length):
  Item_num(thd)
{
  my_decimal2decimal(val_arg, &decimal_value);
  name.str= str;
  name.length= safe_strlen(str);
  decimals= (uint8) decimal_par;
  max_length= length;
}


Item_decimal::Item_decimal(THD *thd, const my_decimal *value_par):
  Item_num(thd)
{
  my_decimal2decimal(value_par, &decimal_value);
  decimals= (uint8) decimal_value.frac;
  max_length= my_decimal_precision_to_length_no_truncation(decimal_value.intg +
                                                           decimals,
                                                           decimals,
                                                           unsigned_flag);
}


Item_decimal::Item_decimal(THD *thd, const uchar *bin, int precision, int scale):
  Item_num(thd),
  decimal_value(bin, precision, scale)
{
  decimals= (uint8) decimal_value.frac;
  max_length= my_decimal_precision_to_length_no_truncation(precision, decimals,
                                                           unsigned_flag);
}


void Item_decimal::set_decimal_value(my_decimal *value_par)
{
  my_decimal2decimal(value_par, &decimal_value);
  decimals= (uint8) decimal_value.frac;
  unsigned_flag= !decimal_value.sign();
  max_length= my_decimal_precision_to_length_no_truncation(decimal_value.intg +
                                                           decimals,
                                                           decimals,
                                                           unsigned_flag);
}


Item *Item_decimal::clone_item(THD *thd)
{
  return new (thd->mem_root) Item_decimal(thd, name.str, &decimal_value, decimals,
                                         max_length);
}


String *Item_float::val_str(String *str)
{
  str->set_real(value, decimals, &my_charset_numeric);
  return str;
}


my_decimal *Item_float::val_decimal(my_decimal *decimal_value)
{
  double2my_decimal(E_DEC_FATAL_ERROR, value, decimal_value);
  return (decimal_value);
}


Item *Item_float::clone_item(THD *thd)
{
  return new (thd->mem_root) Item_float(thd, name.str, value, decimals,
                                       max_length);
}


void Item_string::print(String *str, enum_query_type query_type)
{
  const bool print_introducer=
    !(query_type & QT_WITHOUT_INTRODUCERS) && is_cs_specified();
  if (print_introducer)
  {
    str->append('_');
    str->append(collation.collation->csname);
  }

  str->append('\'');

  if (query_type & QT_TO_SYSTEM_CHARSET)
  {
    if (print_introducer)
    {
      /*
        Because we wrote an introducer, we must print str_value in its
        charset, and the resulting bytes must not be changed until they
        reach the end client.
        But the caller is asking for system_charset_info, and may later
        convert into character_set_results. That means two conversions: we
        must ensure that they don't change our printed bytes.
        So we print str_value in the least common denominator of the three
        charsets involved: ASCII. Non-ASCII characters are printed as \xFF
        sequences (which is ASCII too). This way, our bytes will not be
        changed.
      */
      ErrConvString tmp(str_value.ptr(), str_value.length(), &my_charset_bin);
      str->append(tmp.ptr());
    }
    else
    {
      str_value.print(str, system_charset_info);
    }
  }
  else
  {
    // Caller wants a result in the charset of str_value.
    str_value.print(str);
  }

  str->append('\'');
}


double Item_string::val_real()
{
  return double_from_string_with_check(&str_value);
}


/**
  @todo
  Give error if we wanted a signed integer and we got an unsigned one
*/
longlong Item_string::val_int()
{
  return longlong_from_string_with_check(&str_value);
}


my_decimal *Item_string::val_decimal(my_decimal *decimal_value)
{
  return val_decimal_from_string(decimal_value);
}


double Item_null::val_real()
{
  null_value=1;
  return 0.0;
}
longlong Item_null::val_int()
{
  null_value=1;
  return 0;
}
/* ARGSUSED */
String *Item_null::val_str(String *str)
{
  null_value=1;
  return 0;
}

my_decimal *Item_null::val_decimal(my_decimal *decimal_value)
{
  return 0;
}


<<<<<<< HEAD
bool Item_null::get_date(THD *thd, MYSQL_TIME *ltime, date_mode_t fuzzydate)
=======
longlong Item_null::val_datetime_packed()
{
  null_value= true;
  return 0;
}


longlong Item_null::val_time_packed()
{
  null_value= true;
  return 0;
}


bool Item_null::get_date(MYSQL_TIME *ltime, ulonglong fuzzydate)
>>>>>>> 396da1a7
{
  set_zero_time(ltime, MYSQL_TIMESTAMP_NONE);
  return (null_value= true);
}


Item *Item_null::safe_charset_converter(THD *thd, CHARSET_INFO *tocs)
{
  return this;
}

Item *Item_null::clone_item(THD *thd)
{
  return new (thd->mem_root) Item_null(thd, name.str);
}


Item_basic_constant *
Item_null::make_string_literal_concat(THD *thd, const LEX_CSTRING *str)
{
  DBUG_ASSERT(thd->variables.sql_mode & MODE_EMPTY_STRING_IS_NULL);
  if (str->length)
  {
    CHARSET_INFO *cs= thd->variables.collation_connection;
    uint repertoire= my_string_repertoire(cs, str->str, str->length);
    return new (thd->mem_root) Item_string(thd,
                                           str->str, (uint) str->length, cs,
                                           DERIVATION_COERCIBLE, repertoire);
  }
  return this;
}


/*********************** Item_param related ******************************/

Item_param::Item_param(THD *thd, const LEX_CSTRING *name_arg,
                       uint pos_in_query_arg, uint len_in_query_arg):
  Item_basic_value(thd),
  Rewritable_query_parameter(pos_in_query_arg, len_in_query_arg),
  /*
    Set handler to type_handler_null. Its data type test methods such as:
    - is_scalar_type()
    - can_return_int()
    - can_return_real(),
    - is_general_purpose_string_type()
    all return "true". This is needed to avoid any "illegal parameter type"
    errors in Item::check_type_xxx() at PS prepare time.
  */
  Type_handler_hybrid_field_type(&type_handler_null),
  state(NO_VALUE),
  m_empty_string_is_null(false),
  indicator(STMT_INDICATOR_NONE),
  m_out_param_info(NULL),
  /*
    Set m_is_settable_routine_parameter to "true" by default.
    This is needed for client-server protocol,
    whose parameters are always settable.
    For dynamic SQL, settability depends on the type of Item passed
    as an actual parameter. See Item_param::set_from_item().
  */
  m_is_settable_routine_parameter(true),
  m_clones(thd->mem_root)
{
  name= *name_arg;
  /*
    Since we can't say whenever this item can be NULL or cannot be NULL
    before mysql_stmt_execute(), so we assuming that it can be NULL until
    value is set.
  */
  maybe_null= 1;
}


/* Add reference to Item_param used in a copy of CTE to its master as a clone */

bool Item_param::add_as_clone(THD *thd)
{
  LEX *lex= thd->lex;
  my_ptrdiff_t master_pos= pos_in_query + lex->clone_spec_offset;
  List_iterator_fast<Item_param> it(lex->param_list);
  Item_param *master_param;
  while ((master_param = it++))
  {
    if (master_pos == master_param->pos_in_query)
      return master_param->register_clone(this);
  }
  DBUG_ASSERT(false);
  return false;
}


/* Update all clones of Item_param to sync their values with the item's value */

void Item_param::sync_clones()
{
  Item_param **c_ptr= m_clones.begin();
  Item_param **end= m_clones.end();
  for ( ; c_ptr < end; c_ptr++)
  {
    Item_param *c= *c_ptr;
    /* Scalar-type members: */
    c->maybe_null= maybe_null;
    c->null_value= null_value;
    c->Type_std_attributes::operator=(*this);
    c->Type_handler_hybrid_field_type::operator=(*this);
    c->Type_geometry_attributes::operator=(*this);

    c->state= state;
    c->m_empty_string_is_null= m_empty_string_is_null;

    c->value.PValue_simple::operator=(value);
    c->value.Type_handler_hybrid_field_type::operator=(value);
    type_handler()->Item_param_setup_conversion(current_thd, c);

    /* Class-type members: */
    c->value.m_decimal= value.m_decimal;
    /*
      Note that String's assignment op properly sets m_is_alloced to 'false',
      which is correct here: c->str_value doesn't own anything.
    */
    c->value.m_string= value.m_string;
    c->value.m_string_ptr= value.m_string_ptr;
  }
}


void Item_param::set_null()
{
  DBUG_ENTER("Item_param::set_null");
  /*
    These are cleared after each execution by reset() method or by setting
    other value.
  */
  null_value= 1;
  /* 
    Because of NULL and string values we need to set max_length for each new
    placeholder value: user can submit NULL for any placeholder type, and 
    string length can be different in each execution.
  */
  max_length= 0;
  decimals= 0;
  state= NULL_VALUE;
  DBUG_VOID_RETURN;
}

void Item_param::set_int(longlong i, uint32 max_length_arg)
{
  DBUG_ENTER("Item_param::set_int");
  DBUG_ASSERT(value.type_handler()->cmp_type() == INT_RESULT);
  value.integer= (longlong) i;
  state= SHORT_DATA_VALUE;
  collation.set_numeric();
  max_length= max_length_arg;
  decimals= 0;
  maybe_null= 0;
  null_value= 0;
  DBUG_VOID_RETURN;
}

void Item_param::set_double(double d)
{
  DBUG_ENTER("Item_param::set_double");
  DBUG_ASSERT(value.type_handler()->cmp_type() == REAL_RESULT);
  value.real= d;
  state= SHORT_DATA_VALUE;
  collation.set_numeric();
  max_length= DBL_DIG + 8;
  decimals= NOT_FIXED_DEC;
  maybe_null= 0;
  null_value= 0;
  DBUG_VOID_RETURN;
}


/**
  Set decimal parameter value from string.

  @param str      character string
  @param length   string length

  @note
    As we use character strings to send decimal values in
    binary protocol, we use str2my_decimal to convert it to
    internal decimal value.
*/

void Item_param::set_decimal(const char *str, ulong length)
{
  char *end;
  DBUG_ENTER("Item_param::set_decimal");
  DBUG_ASSERT(value.type_handler()->cmp_type() == DECIMAL_RESULT);

  end= (char*) str+length;
  str2my_decimal(E_DEC_FATAL_ERROR, str, &value.m_decimal, &end);
  state= SHORT_DATA_VALUE;
  decimals= value.m_decimal.frac;
  collation.set_numeric();
  max_length=
    my_decimal_precision_to_length_no_truncation(value.m_decimal.precision(),
                                                 decimals, unsigned_flag);
  maybe_null= 0;
  null_value= 0;
  DBUG_VOID_RETURN;
}

void Item_param::set_decimal(const my_decimal *dv, bool unsigned_arg)
{
  DBUG_ASSERT(value.type_handler()->cmp_type() == DECIMAL_RESULT);
  state= SHORT_DATA_VALUE;

  my_decimal2decimal(dv, &value.m_decimal);

  decimals= (uint8) value.m_decimal.frac;
  collation.set_numeric();
  unsigned_flag= unsigned_arg;
  max_length= my_decimal_precision_to_length(value.m_decimal.intg + decimals,
                                             decimals, unsigned_flag);
  maybe_null= 0;
  null_value= 0;
}


void Item_param::fix_temporal(uint32 max_length_arg, uint decimals_arg)
{
  state= SHORT_DATA_VALUE;
  collation.set_numeric();
  max_length= max_length_arg;
  decimals= decimals_arg;
  maybe_null= 0;
  null_value= 0;
}


void Item_param::set_time(const MYSQL_TIME *tm,
                          uint32 max_length_arg, uint decimals_arg)
{
  DBUG_ASSERT(value.type_handler()->cmp_type() == TIME_RESULT);
  value.time= *tm;
  maybe_null= 0;
  null_value= 0;
  fix_temporal(max_length_arg, decimals_arg);
}


/**
  Set parameter value from MYSQL_TIME value.

  @param tm              datetime value to set (time_type is ignored)
  @param type            type of datetime value
  @param max_length_arg  max length of datetime value as string

  @note
    If we value to be stored is not normalized, zero value will be stored
    instead and proper warning will be produced. This function relies on
    the fact that even wrong value sent over binary protocol fits into
    MAX_DATE_STRING_REP_LENGTH buffer.
*/
void Item_param::set_time(MYSQL_TIME *tm, timestamp_type time_type,
                          uint32 max_length_arg)
{ 
  DBUG_ENTER("Item_param::set_time");
  DBUG_ASSERT(value.type_handler()->cmp_type() == TIME_RESULT);

  value.time= *tm;
  value.time.time_type= time_type;

  if (check_datetime_range(&value.time))
  {
    ErrConvTime str(&value.time);
    make_truncated_value_warning(current_thd, Sql_condition::WARN_LEVEL_WARN,
                                 &str, time_type, 0, 0);
    set_zero_time(&value.time, time_type);
  }
  maybe_null= 0;
  null_value= 0;
  fix_temporal(max_length_arg,
               tm->second_part > 0 ? TIME_SECOND_PART_DIGITS : 0);
  DBUG_VOID_RETURN;
}


bool Item_param::set_str(const char *str, ulong length,
                         CHARSET_INFO *fromcs, CHARSET_INFO *tocs)
{
  DBUG_ENTER("Item_param::set_str");
  DBUG_ASSERT(value.type_handler()->cmp_type() == STRING_RESULT);
  /*
    Assign string with no conversion: data is converted only after it's
    been written to the binary log.
  */
  uint dummy_errors;
  if (unlikely(value.m_string.copy(str, length, fromcs, tocs, &dummy_errors)))
    DBUG_RETURN(TRUE);
  /*
    Set str_value_ptr to make sure it's in sync with str_value.
    This is needed in case if we're called from Item_param::set_value(),
    from the code responsible for setting OUT parameters in
    sp_head::execute_procedure(). This makes sure that
    Protocol_binary::send_out_parameters() later gets a valid value
    from Item_param::val_str().
    Note, for IN parameters, Item_param::convert_str_value() will be called
    later, which will convert the value from the client character set to the
    connection character set, and will reset both str_value and str_value_ptr.
  */
  value.m_string_ptr.set(value.m_string.ptr(),
                         value.m_string.length(),
                         value.m_string.charset());
  state= SHORT_DATA_VALUE;
  collation.set(tocs, DERIVATION_COERCIBLE);
  max_length= length;
  maybe_null= 0;
  null_value= 0;
  /* max_length and decimals are set after charset conversion */
  /* sic: str may be not null-terminated, don't add DBUG_PRINT here */
  DBUG_RETURN(FALSE);
}


bool Item_param::set_longdata(const char *str, ulong length)
{
  DBUG_ENTER("Item_param::set_longdata");
  DBUG_ASSERT(value.type_handler()->cmp_type() == STRING_RESULT);

  /*
    If client character set is multibyte, end of long data packet
    may hit at the middle of a multibyte character.  Additionally,
    if binary log is open we must write long data value to the
    binary log in character set of client. This is why we can't
    convert long data to connection character set as it comes
    (here), and first have to concatenate all pieces together,
    write query to the binary log and only then perform conversion.
  */
  if (value.m_string.length() + length > max_long_data_size)
  {
    my_message(ER_UNKNOWN_ERROR,
               "Parameter of prepared statement which is set through "
               "mysql_send_long_data() is longer than "
               "'max_long_data_size' bytes",
               MYF(0));
    DBUG_RETURN(true);
  }

  if (value.m_string.append(str, length, &my_charset_bin))
    DBUG_RETURN(TRUE);
  state= LONG_DATA_VALUE;
  maybe_null= 0;
  null_value= 0;

  DBUG_RETURN(FALSE);
}


void Item_param::CONVERSION_INFO::set(THD *thd, CHARSET_INFO *fromcs)
{
  CHARSET_INFO *tocs= thd->variables.collation_connection;

  character_set_of_placeholder= fromcs;
  character_set_client= thd->variables.character_set_client;
  /*
    Setup source and destination character sets so that they
    are different only if conversion is necessary: this will
    make later checks easier.
  */
  uint32 dummy_offset;
  final_character_set_of_str_value=
    String::needs_conversion(0, fromcs, tocs, &dummy_offset) ?
    tocs : fromcs;
}


bool Item_param::CONVERSION_INFO::convert(THD *thd, String *str)
{
  return thd->convert_string(str,
                             character_set_of_placeholder,
                             final_character_set_of_str_value);
}


/**
  Set parameter value from Item.

  @param thd   Current thread
  @param item  Item

  @retval
    0 OK
  @retval
    1 Out of memory
*/

bool Item_param::set_from_item(THD *thd, Item *item)
{
  DBUG_ENTER("Item_param::set_from_item");
  m_is_settable_routine_parameter= item->get_settable_routine_parameter();
  if (limit_clause_param)
  {
    longlong val= item->val_int();
    if (item->null_value)
    {
      set_null();
      DBUG_RETURN(false);
    }
    else
    {
      unsigned_flag= item->unsigned_flag;
      set_handler(item->type_handler());
      DBUG_RETURN(set_limit_clause_param(val));
    }
  }
  struct st_value tmp;
  if (!item->save_in_value(thd, &tmp))
  {
    const Type_handler *h= item->type_handler();
    set_handler(h);
    DBUG_RETURN(set_value(thd, item, &tmp, h));
  }
  else
    set_null();

  DBUG_RETURN(0);
}

/**
  Resets parameter after execution.

  @note
    We clear null_value here instead of setting it in set_* methods,
    because we want more easily handle case for long data.
*/

void Item_param::reset()
{
  DBUG_ENTER("Item_param::reset");
  /* Shrink string buffer if it's bigger than max possible CHAR column */
  if (value.m_string.alloced_length() > MAX_CHAR_WIDTH)
    value.m_string.free();
  else
    value.m_string.length(0);
  value.m_string_ptr.length(0);
  /*
    We must prevent all charset conversions until data has been written
    to the binary log.
  */
  value.m_string.set_charset(&my_charset_bin);
  collation.set(&my_charset_bin, DERIVATION_COERCIBLE);
  state= NO_VALUE;
  maybe_null= 1;
  null_value= 0;
  DBUG_VOID_RETURN;
}


int Item_param::save_in_field(Field *field, bool no_conversions)
{
  field->set_notnull();

  /*
    There's no "default" intentionally, to make compiler complain
    when adding a new XXX_VALUE value.
    Garbage (e.g. in case of a memory overrun) is handled after the switch.
  */
  switch (state) {
  case SHORT_DATA_VALUE:
  case LONG_DATA_VALUE:
    return value.type_handler()->Item_save_in_field(this, field, no_conversions);
  case NULL_VALUE:
    return set_field_to_null_with_conversions(field, no_conversions);
  case DEFAULT_VALUE:
    return field->save_in_field_default_value(field->table->pos_in_table_list->
                                              top_table() !=
                                              field->table->pos_in_table_list);
  case IGNORE_VALUE:
    return field->save_in_field_ignore_value(field->table->pos_in_table_list->
                                             top_table() !=
                                             field->table->pos_in_table_list);
  case NO_VALUE:
    DBUG_ASSERT(0); // Should not be possible
    return true;
  }
  DBUG_ASSERT(0); // Garbage
  return 1;
}


bool Item_param::can_return_value() const
{
  // There's no "default". See comments in Item_param::save_in_field().
  switch (state) {
  case SHORT_DATA_VALUE:
  case LONG_DATA_VALUE:
    return true;
  case IGNORE_VALUE:
  case DEFAULT_VALUE:
    invalid_default_param();
    // fall through
  case NULL_VALUE:
    return false;
  case NO_VALUE:
    DBUG_ASSERT(0); // Should not be possible
    return false;
  }
  DBUG_ASSERT(0); // Garbage
  return false;
}


void Item_param::invalid_default_param() const
{
  my_message(ER_INVALID_DEFAULT_PARAM,
             ER_THD(current_thd, ER_INVALID_DEFAULT_PARAM), MYF(0));
}


bool Item_param::get_date(THD *thd, MYSQL_TIME *res, date_mode_t fuzzydate)
{
  /*
    LIMIT clause parameter should not call get_date()
    For non-LIMIT parameters, handlers must be the same.
  */
  DBUG_ASSERT(type_handler()->result_type() ==
              value.type_handler()->result_type());
  if (state == SHORT_DATA_VALUE &&
      value.type_handler()->cmp_type() == TIME_RESULT)
  {
    *res= value.time;
    return 0;
  }
  return type_handler()->Item_get_date_with_warn(thd, this, res, fuzzydate);
}


double Item_param::PValue::val_real() const
{
  switch (type_handler()->cmp_type()) {
  case REAL_RESULT:
    return real;
  case INT_RESULT:
    return (double) integer;
  case DECIMAL_RESULT:
    return m_decimal.to_double();
  case STRING_RESULT:
    return double_from_string_with_check(&m_string);
  case TIME_RESULT:
    /*
      This works for example when user says SELECT ?+0.0 and supplies
      time value for the placeholder.
    */
    return TIME_to_double(&time);
  case ROW_RESULT:
    DBUG_ASSERT(0);
    break;
  }
  return 0.0;
}


longlong Item_param::PValue::val_int(const Type_std_attributes *attr) const
{
  switch (type_handler()->cmp_type()) {
  case REAL_RESULT:
    return Converter_double_to_longlong(real, attr->unsigned_flag).result();
  case INT_RESULT:
    return integer;
  case DECIMAL_RESULT:
    return m_decimal.to_longlong(attr->unsigned_flag);
  case STRING_RESULT:
    return longlong_from_string_with_check(&m_string);
  case TIME_RESULT:
    return (longlong) TIME_to_ulonglong(&time);
  case ROW_RESULT:
    DBUG_ASSERT(0);
    break;
  }
  return 0;
}


my_decimal *Item_param::PValue::val_decimal(my_decimal *dec,
                                            const Type_std_attributes *attr)
{
  switch (type_handler()->cmp_type()) {
  case DECIMAL_RESULT:
    return &m_decimal;
  case REAL_RESULT:
    double2my_decimal(E_DEC_FATAL_ERROR, real, dec);
    return dec;
  case INT_RESULT:
    int2my_decimal(E_DEC_FATAL_ERROR, integer, attr->unsigned_flag, dec);
    return dec;
  case STRING_RESULT:
    return decimal_from_string_with_check(dec, &m_string);
  case TIME_RESULT:
    return TIME_to_my_decimal(&time, dec);
  case ROW_RESULT:
    DBUG_ASSERT(0);
    break;
  }
  return 0;
}


String *Item_param::PValue::val_str(String *str,
                                    const Type_std_attributes *attr)
{
  switch (type_handler()->cmp_type()) {
  case STRING_RESULT:
    return &m_string_ptr;
  case REAL_RESULT:
    str->set_real(real, NOT_FIXED_DEC, &my_charset_bin);
    return str;
  case INT_RESULT:
    str->set(integer, &my_charset_bin);
    return str;
  case DECIMAL_RESULT:
    if (m_decimal.to_string_native(str, 0, 0, 0) <= 1)
      return str;
    return NULL;
  case TIME_RESULT:
  {
    if (str->reserve(MAX_DATE_STRING_REP_LENGTH))
      return NULL;
    str->length((uint) my_TIME_to_str(&time, (char*) str->ptr(),
                attr->decimals));
    str->set_charset(&my_charset_bin);
    return str;
  }
  case ROW_RESULT:
    DBUG_ASSERT(0);
    break;
  }
  return NULL;
}


/**
  Return Param item values in string format, for generating the dynamic 
  query used in update/binary logs.

  @todo
    - Change interface and implementation to fill log data in place
    and avoid one more memcpy/alloc between str and log string.
    - In case of error we need to notify replication
    that binary log contains wrong statement 
*/

const String *Item_param::value_query_val_str(THD *thd, String *str) const
{
  switch (value.type_handler()->cmp_type()) {
  case INT_RESULT:
    str->set_int(value.integer, unsigned_flag, &my_charset_bin);
    return str;
  case REAL_RESULT:
    str->set_real(value.real, NOT_FIXED_DEC, &my_charset_bin);
    return str;
  case DECIMAL_RESULT:
    if (value.m_decimal.to_string_native(str, 0, 0, 0) > 1)
      return &my_null_string;
    return str;
  case TIME_RESULT:
    {
      static const uint32 typelen= 9; // "TIMESTAMP" is the longest type name
      char *buf, *ptr;
      str->length(0);
      /*
        TODO: in case of error we need to notify replication
        that binary log contains wrong statement
      */
      if (str->reserve(MAX_DATE_STRING_REP_LENGTH + 3 + typelen))
        return NULL;

      /* Create date string inplace */
      switch (value.time.time_type) {
      case MYSQL_TIMESTAMP_DATE:
        str->append(STRING_WITH_LEN("DATE"));
        break;
      case MYSQL_TIMESTAMP_TIME:
        str->append(STRING_WITH_LEN("TIME"));
        break;
      case MYSQL_TIMESTAMP_DATETIME:
        str->append(STRING_WITH_LEN("TIMESTAMP"));
        break;
      case MYSQL_TIMESTAMP_ERROR:
      case MYSQL_TIMESTAMP_NONE:
        break;
      }
      DBUG_ASSERT(str->length() <= typelen);
      buf= str->c_ptr_quick();
      ptr= buf + str->length();
      *ptr++= '\'';
      ptr+= (uint) my_TIME_to_str(&value.time, ptr, decimals);
      *ptr++= '\'';
      str->length((uint32) (ptr - buf));
      return str;
    }
  case STRING_RESULT:
    {
      str->length(0);
      append_query_string(value.cs_info.character_set_client, str,
                          value.m_string.ptr(), value.m_string.length(),
                          thd->variables.sql_mode & MODE_NO_BACKSLASH_ESCAPES);
      return str;
    }
  case ROW_RESULT:
    DBUG_ASSERT(0);
    break;
  }
  return NULL;
}


const String *Item_param::query_val_str(THD *thd, String* str) const
{
  // There's no "default". See comments in Item_param::save_in_field().
  switch (state) {
  case SHORT_DATA_VALUE:
  case LONG_DATA_VALUE:
    return value_query_val_str(thd, str);
  case IGNORE_VALUE:
  case DEFAULT_VALUE:
    return &my_default_string;
  case NULL_VALUE:
    return &my_null_string;
  case NO_VALUE:
    DBUG_ASSERT(0); // Should not be possible
    return NULL;
  }
  DBUG_ASSERT(0); // Garbage
  return NULL;
}


/**
  Convert string from client character set to the character set of
  connection.
*/

bool Item_param::convert_str_value(THD *thd)
{
  bool rc= FALSE;
  if ((state == SHORT_DATA_VALUE || state == LONG_DATA_VALUE) &&
      value.type_handler()->cmp_type() == STRING_RESULT)
  {
    rc= value.cs_info.convert_if_needed(thd, &value.m_string);
    /* Here str_value is guaranteed to be in final_character_set_of_str_value */

    /*
      str_value_ptr is returned from val_str(). It must be not alloced
      to prevent it's modification by val_str() invoker.
    */
    value.m_string_ptr.set(value.m_string.ptr(), value.m_string.length(),
                           value.m_string.charset());
    /* Synchronize item charset and length with value charset */
    fix_charset_and_length_from_str_value(value.m_string, DERIVATION_COERCIBLE);
  }
  return rc;
}


bool Item_param::basic_const_item() const
{
  switch (state) {
  case LONG_DATA_VALUE:
  case NULL_VALUE:
    return true;
  case SHORT_DATA_VALUE:
    return type_handler()->cmp_type() != TIME_RESULT;
  case DEFAULT_VALUE:
  case IGNORE_VALUE:
    invalid_default_param();
    return false;
  case NO_VALUE:
    break;
  }
  return false;
}


Item *Item_param::value_clone_item(THD *thd)
{
  MEM_ROOT *mem_root= thd->mem_root;
  switch (value.type_handler()->cmp_type()) {
  case INT_RESULT:
    return (unsigned_flag ?
            new (mem_root) Item_uint(thd, name.str, value.integer, max_length) :
            new (mem_root) Item_int(thd, name.str, value.integer, max_length));
  case REAL_RESULT:
    return new (mem_root) Item_float(thd, name.str, value.real, decimals,
                                     max_length);
  case DECIMAL_RESULT:
    return 0; // Should create Item_decimal. See MDEV-11361.
  case STRING_RESULT:
    return new (mem_root) Item_string(thd, name.str,
                                      value.m_string.c_ptr_quick(),
                                      value.m_string.length(),
                                      value.m_string.charset(),
                                      collation.derivation,
                                      collation.repertoire);
  case TIME_RESULT:
    break;
  case ROW_RESULT:
    DBUG_ASSERT(0);
    break;
  }
  return 0;
}


/* see comments in the header file */

Item *
Item_param::clone_item(THD *thd)
{
  // There's no "default". See comments in Item_param::save_in_field().
  switch (state) {
  case IGNORE_VALUE:
  case DEFAULT_VALUE:
    invalid_default_param();
    // fall through
  case NULL_VALUE:
    return new (thd->mem_root) Item_null(thd, name.str);
  case SHORT_DATA_VALUE:
  case LONG_DATA_VALUE:
  {
    DBUG_ASSERT(type_handler()->cmp_type() == value.type_handler()->cmp_type());
    return value_clone_item(thd);
  }
  case NO_VALUE:
    return 0;
  }
  DBUG_ASSERT(0);  // Garbage
  return 0;
}


/* End of Item_param related */

void Item_param::print(String *str, enum_query_type query_type)
{
  if (state == NO_VALUE)
  {
    str->append('?');
  }
  else if (state == DEFAULT_VALUE)
  {
    str->append("default");
  }
  else if (state == IGNORE_VALUE)
  {
    str->append("ignore");
  }
  else
  {
    char buffer[STRING_BUFFER_USUAL_SIZE];
    String tmp(buffer, sizeof(buffer), &my_charset_bin);
    const String *res;
    res= query_val_str(current_thd, &tmp);
    str->append(*res);
  }
}


/**
  Preserve the original parameter types and values
  when re-preparing a prepared statement.

  @details Copy parameter type information and conversion
  function pointers from a parameter of the old statement
  to the corresponding parameter of the new one.

  Move parameter values from the old parameters to the new
  one. We simply "exchange" the values, which allows
  to save on allocation and character set conversion in
  case a parameter is a string or a blob/clob.

  The old parameter gets the value of this one, which
  ensures that all memory of this parameter is freed
  correctly.

  @param[in]  src   parameter item of the original
                    prepared statement
*/

void
Item_param::set_param_type_and_swap_value(Item_param *src)
{
  Type_std_attributes::set(src);
  set_handler(src->type_handler());

  maybe_null= src->maybe_null;
  null_value= src->null_value;
  state= src->state;

  value.swap(src->value);
}


void Item_param::set_default()
{
  m_is_settable_routine_parameter= false;
  state= DEFAULT_VALUE;
  /*
    When Item_param is set to DEFAULT_VALUE:
    - its val_str() and val_decimal() return NULL
    - get_date() returns true
    It's important also to have null_value==true for DEFAULT_VALUE.
    Otherwise the callers of val_xxx() and get_date(), e.g. Item::send(),
    can misbehave (e.g. crash on asserts).
  */
  null_value= true;
}

void Item_param::set_ignore()
{
  m_is_settable_routine_parameter= false;
  state= IGNORE_VALUE;
  null_value= true;
}

/**
  This operation is intended to store some item value in Item_param to be
  used later.

  @param thd    thread context
  @param ctx    stored procedure runtime context
  @param it     a pointer to an item in the tree

  @return Error status
    @retval TRUE on error
    @retval FALSE on success
*/

bool
Item_param::set_value(THD *thd, sp_rcontext *ctx, Item **it)
{
  Item *arg= *it;
  struct st_value tmp;
  /*
    The OUT parameter is bound to some data type.
    It's important not to touch m_type_handler,
    to make sure the next mysql_stmt_execute()
    correctly fetches the value from the client-server protocol,
    using set_param_func().
  */
  if (arg->save_in_value(thd, &tmp) ||
      set_value(thd, arg, &tmp, arg->type_handler()))
  {
    set_null();
    return false;
  }
  /* It is wrapper => other set_* shoud set null_value */
  DBUG_ASSERT(null_value == false);
  return false;
}


/**
  Setter of Item_param::m_out_param_info.

  m_out_param_info is used to store information about store routine
  OUT-parameters, such as stored routine name, database, stored routine
  variable name. It is supposed to be set in sp_head::execute() after
  Item_param::set_value() is called.
*/

void
Item_param::set_out_param_info(Send_field *info)
{
  m_out_param_info= info;
  set_handler(m_out_param_info->type_handler());
}


/**
  Getter of Item_param::m_out_param_info.

  m_out_param_info is used to store information about store routine
  OUT-parameters, such as stored routine name, database, stored routine
  variable name. It is supposed to be retrieved in
  Protocol_binary::send_out_parameters() during creation of OUT-parameter
  result set.
*/

const Send_field *
Item_param::get_out_param_info() const
{
  return m_out_param_info;
}


/**
  Fill meta-data information for the corresponding column in a result set.
  If this is an OUT-parameter of a stored procedure, preserve meta-data of
  stored-routine variable.

  @param field container for meta-data to be filled
*/

void Item_param::make_send_field(THD *thd, Send_field *field)
{
  Item::make_send_field(thd, field);

  if (!m_out_param_info)
    return;

  /*
    This is an OUT-parameter of stored procedure. We should use
    OUT-parameter info to fill out the names.
  */

  *field= *m_out_param_info;
}

bool Item_param::append_for_log(THD *thd, String *str)
{
  StringBuffer<STRING_BUFFER_USUAL_SIZE> buf;
  const String *val= query_val_str(thd, &buf);
  return str->append(*val);
}


/****************************************************************************
  Item_copy_string
****************************************************************************/

double Item_copy_string::val_real()
{
  int err_not_used;
  char *end_not_used;
  return (null_value ? 0.0 :
          my_strntod(str_value.charset(), (char*) str_value.ptr(),
                     str_value.length(), &end_not_used, &err_not_used));
}

longlong Item_copy_string::val_int()
{
  int err;
  return null_value ? 0 : my_strntoll(str_value.charset(),str_value.ptr(),
                                          str_value.length(), 10, (char**) 0,
                                          &err); 
}


int Item_copy_string::save_in_field(Field *field, bool no_conversions)
{
  return save_str_value_in_field(field, &str_value);
}


void Item_copy_string::copy()
{
  String *res=item->val_str(&str_value);
  if (res && res != &str_value)
    str_value.copy(*res);
  null_value=item->null_value;
}

/* ARGSUSED */
String *Item_copy_string::val_str(String *str)
{
  // Item_copy_string is used without fix_fields call
  if (null_value)
    return (String*) 0;
  return &str_value;
}


my_decimal *Item_copy_string::val_decimal(my_decimal *decimal_value)
{
  // Item_copy_string is used without fix_fields call
  if (null_value)
    return (my_decimal *) 0;
  string2my_decimal(E_DEC_FATAL_ERROR, &str_value, decimal_value);
  return (decimal_value);
}


/*
  Functions to convert item to field (for send_result_set_metadata)
*/

void Item_ref_null_helper::save_val(Field *to)
{
  DBUG_ASSERT(fixed == 1);
  (*ref)->save_val(to);
  owner->was_null|= null_value= (*ref)->null_value;
}


double Item_ref_null_helper::val_real()
{
  DBUG_ASSERT(fixed == 1);
  double tmp= (*ref)->val_result();
  owner->was_null|= null_value= (*ref)->null_value;
  return tmp;
}


longlong Item_ref_null_helper::val_int()
{
  DBUG_ASSERT(fixed == 1);
  longlong tmp= (*ref)->val_int_result();
  owner->was_null|= null_value= (*ref)->null_value;
  return tmp;
}


my_decimal *Item_ref_null_helper::val_decimal(my_decimal *decimal_value)
{
  DBUG_ASSERT(fixed == 1);
  my_decimal *val= (*ref)->val_decimal_result(decimal_value);
  owner->was_null|= null_value= (*ref)->null_value;
  return val;
}


bool Item_ref_null_helper::val_bool()
{
  DBUG_ASSERT(fixed == 1);
  bool val= (*ref)->val_bool_result();
  owner->was_null|= null_value= (*ref)->null_value;
  return val;
}


String* Item_ref_null_helper::val_str(String* s)
{
  DBUG_ASSERT(fixed == 1);
  String* tmp= (*ref)->str_result(s);
  owner->was_null|= null_value= (*ref)->null_value;
  return tmp;
}


bool Item_ref_null_helper::val_native(THD *thd, Native *to)
{
  return (owner->was_null|= val_native_from_item(thd, *ref, to));
}


bool Item_ref_null_helper::get_date(THD *thd, MYSQL_TIME *ltime, date_mode_t fuzzydate)
{  
  return (owner->was_null|= null_value= (*ref)->get_date_result(thd, ltime, fuzzydate));
}


/**
  Mark item and SELECT_LEXs as dependent if item was resolved in
  outer SELECT.

  @param thd             thread handler
  @param last            select from which current item depend
  @param current         current select
  @param resolved_item   item which was resolved in outer SELECT(for warning)
  @param mark_item       item which should be marked (can be differ in case of
                         substitution)
*/

static bool mark_as_dependent(THD *thd, SELECT_LEX *last, SELECT_LEX *current,
                              Item_ident *resolved_item,
                              Item_ident *mark_item)
{
  DBUG_ENTER("mark_as_dependent");

  /* store pointer on SELECT_LEX from which item is dependent */
  if (mark_item && mark_item->can_be_depended)
  {
    DBUG_PRINT("info", ("mark_item: %p  lex: %p", mark_item, last));
    mark_item->depended_from= last;
  }
  if (current->mark_as_dependent(thd, last,
                                 /** resolved_item psergey-thu **/ mark_item))
    DBUG_RETURN(TRUE);
  if (thd->lex->describe & DESCRIBE_EXTENDED)
  {
    const char *db_name= (resolved_item->db_name ?
                          resolved_item->db_name : "");
    const char *table_name= (resolved_item->table_name ?
                             resolved_item->table_name : "");
    push_warning_printf(thd, Sql_condition::WARN_LEVEL_NOTE,
                        ER_WARN_FIELD_RESOLVED,
                        ER_THD(thd,ER_WARN_FIELD_RESOLVED),
                        db_name, (db_name[0] ? "." : ""),
                        table_name, (table_name [0] ? "." : ""),
                        resolved_item->field_name.str,
                        current->select_number, last->select_number);
  }
  DBUG_RETURN(FALSE);
}


/**
  Mark range of selects and resolved identifier (field/reference)
  item as dependent.

  @param thd             thread handler
  @param last_select     select where resolved_item was resolved
  @param current_sel     current select (select where resolved_item was placed)
  @param found_field     field which was found during resolving
  @param found_item      Item which was found during resolving (if resolved
                         identifier belongs to VIEW)
  @param resolved_item   Identifier which was resolved

  @note
    We have to mark all items between current_sel (including) and
    last_select (excluding) as dependend (select before last_select should
    be marked with actual table mask used by resolved item, all other with
    OUTER_REF_TABLE_BIT) and also write dependence information to Item of
    resolved identifier.
*/

void mark_select_range_as_dependent(THD *thd,
                                    SELECT_LEX *last_select,
                                    SELECT_LEX *current_sel,
                                    Field *found_field, Item *found_item,
                                    Item_ident *resolved_item)
{
  /*
    Go from current SELECT to SELECT where field was resolved (it
    have to be reachable from current SELECT, because it was already
    done once when we resolved this field and cached result of
    resolving)
  */
  SELECT_LEX *previous_select= current_sel;
  for (; previous_select->outer_select() != last_select;
       previous_select= previous_select->outer_select())
  {
    Item_subselect *prev_subselect_item=
      previous_select->master_unit()->item;
    prev_subselect_item->used_tables_cache|= OUTER_REF_TABLE_BIT;
    prev_subselect_item->const_item_cache= 0;
  }
  {
    Item_subselect *prev_subselect_item=
      previous_select->master_unit()->item;
    Item_ident *dependent= resolved_item;
    if (found_field == view_ref_found)
    {
      Item::Type type= found_item->type();
      prev_subselect_item->used_tables_cache|=
        found_item->used_tables();
      dependent= ((type == Item::REF_ITEM || type == Item::FIELD_ITEM) ?
                  (Item_ident*) found_item :
                  0);
    }
    else
      prev_subselect_item->used_tables_cache|=
        found_field->table->map;
    prev_subselect_item->const_item_cache= 0;
    mark_as_dependent(thd, last_select, current_sel, resolved_item,
                      dependent);
  }
}


/**
  Search a GROUP BY clause for a field with a certain name.

  Search the GROUP BY list for a column named as find_item. When searching
  preference is given to columns that are qualified with the same table (and
  database) name as the one being searched for.

  @param find_item     the item being searched for
  @param group_list    GROUP BY clause

  @return
    - the found item on success
    - NULL if find_item is not in group_list
*/

static Item** find_field_in_group_list(Item *find_item, ORDER *group_list)
{
  const char *db_name;
  const char *table_name;
  LEX_CSTRING *field_name;
  ORDER      *found_group= NULL;
  int         found_match_degree= 0;
  char        name_buff[SAFE_NAME_LEN+1];

  if (find_item->type() == Item::FIELD_ITEM ||
      find_item->type() == Item::REF_ITEM)
  {
    db_name=    ((Item_ident*) find_item)->db_name;
    table_name= ((Item_ident*) find_item)->table_name;
    field_name= &((Item_ident*) find_item)->field_name;
  }
  else
    return NULL;

  if (db_name && lower_case_table_names)
  {
    /* Convert database to lower case for comparison */
    strmake_buf(name_buff, db_name);
    my_casedn_str(files_charset_info, name_buff);
    db_name= name_buff;
  }

  DBUG_ASSERT(field_name->str != 0);

  for (ORDER *cur_group= group_list ; cur_group ; cur_group= cur_group->next)
  {
    int cur_match_degree= 0;

    /* SELECT list element with explicit alias */
    if ((*(cur_group->item))->name.str && !table_name &&
        !(*(cur_group->item))->is_autogenerated_name &&
        !lex_string_cmp(system_charset_info,
                        &(*(cur_group->item))->name, field_name))
    {
      ++cur_match_degree;
    }
    /* Reference on the field or view/derived field. */
    else if ((*(cur_group->item))->type() == Item::FIELD_ITEM ||
             (*(cur_group->item))->type() == Item::REF_ITEM )
    {
      Item_ident *cur_field= (Item_ident*) *cur_group->item;
      const char *l_db_name= cur_field->db_name;
      const char *l_table_name= cur_field->table_name;
      LEX_CSTRING *l_field_name= &cur_field->field_name;

      DBUG_ASSERT(l_field_name->str != 0);

      if (!lex_string_cmp(system_charset_info,
                          l_field_name, field_name))
        ++cur_match_degree;
      else
        continue;

      if (l_table_name && table_name)
      {
        /* If field_name is qualified by a table name. */
        if (my_strcasecmp(table_alias_charset, l_table_name, table_name))
          /* Same field names, different tables. */
          return NULL;

        ++cur_match_degree;
        if (l_db_name && db_name)
        {
          /* If field_name is also qualified by a database name. */
          if (strcmp(l_db_name, db_name))
            /* Same field names, different databases. */
            return NULL;
          ++cur_match_degree;
        }
      }
    }
    else
      continue;

    if (cur_match_degree > found_match_degree)
    {
      found_match_degree= cur_match_degree;
      found_group= cur_group;
    }
    else if (found_group && (cur_match_degree == found_match_degree) &&
             !(*(found_group->item))->eq((*(cur_group->item)), 0))
    {
      /*
        If the current resolve candidate matches equally well as the current
        best match, they must reference the same column, otherwise the field
        is ambiguous.
      */
      my_error(ER_NON_UNIQ_ERROR, MYF(0),
               find_item->full_name(), current_thd->where);
      return NULL;
    }
  }

  if (found_group)
    return found_group->item;
  else
    return NULL;
}


/**
  Resolve a column reference in a sub-select.

  Resolve a column reference (usually inside a HAVING clause) against the
  SELECT and GROUP BY clauses of the query described by 'select'. The name
  resolution algorithm searches both the SELECT and GROUP BY clauses, and in
  case of a name conflict prefers GROUP BY column names over SELECT names. If
  both clauses contain different fields with the same names, a warning is
  issued that name of 'ref' is ambiguous. We extend ANSI SQL in that when no
  GROUP BY column is found, then a HAVING name is resolved as a possibly
  derived SELECT column. This extension is allowed only if the
  MODE_ONLY_FULL_GROUP_BY sql mode isn't enabled.

  @param thd     current thread
  @param ref     column reference being resolved
  @param select  the select that ref is resolved against

  @note
    The resolution procedure is:
    - Search for a column or derived column named col_ref_i [in table T_j]
    in the SELECT clause of Q.
    - Search for a column named col_ref_i [in table T_j]
    in the GROUP BY clause of Q.
    - If found different columns with the same name in GROUP BY and SELECT:
    - if the condition that uses this column name is pushed down into
    the HAVING clause return the SELECT column
    - else issue a warning and return the GROUP BY column.
    - Otherwise
    - if the MODE_ONLY_FULL_GROUP_BY mode is enabled return error
    - else return the found SELECT column.


  @return
    - NULL - there was an error, and the error was already reported
    - not_found_item - the item was not resolved, no error was reported
    - resolved item - if the item was resolved
*/

static Item**
resolve_ref_in_select_and_group(THD *thd, Item_ident *ref, SELECT_LEX *select)
{
  Item **group_by_ref= NULL;
  Item **select_ref= NULL;
  ORDER *group_list= select->group_list.first;
  bool ambiguous_fields= FALSE;
  uint counter;
  enum_resolution_type resolution;

  /*
    Search for a column or derived column named as 'ref' in the SELECT
    clause of the current select.
  */
  if (!(select_ref= find_item_in_list(ref, *(select->get_item_list()),
                                      &counter, REPORT_EXCEPT_NOT_FOUND,
                                      &resolution)))
    return NULL; /* Some error occurred. */
  if (resolution == RESOLVED_AGAINST_ALIAS)
    ref->alias_name_used= TRUE;

  /* If this is a non-aggregated field inside HAVING, search in GROUP BY. */
  if (select->having_fix_field && !ref->with_sum_func() && group_list)
  {
    group_by_ref= find_field_in_group_list(ref, group_list);
    
    /* Check if the fields found in SELECT and GROUP BY are the same field. */
    if (group_by_ref && (select_ref != not_found_item) &&
        !((*group_by_ref)->eq(*select_ref, 0)) &&
        (!select->having_fix_field_for_pushed_cond))
    {
      ambiguous_fields= TRUE;
      push_warning_printf(thd, Sql_condition::WARN_LEVEL_WARN,
                          ER_NON_UNIQ_ERROR,
                          ER_THD(thd,ER_NON_UNIQ_ERROR), ref->full_name(),
                          thd->where);

    }
  }

  if (thd->variables.sql_mode & MODE_ONLY_FULL_GROUP_BY &&
      select->having_fix_field  &&
      select_ref != not_found_item && !group_by_ref &&
      !ref->alias_name_used)
  {
    /*
      Report the error if fields was found only in the SELECT item list and
      the strict mode is enabled.
    */
    my_error(ER_NON_GROUPING_FIELD_USED, MYF(0),
             ref->name.str, "HAVING");
    return NULL;
  }
  if (select_ref != not_found_item || group_by_ref)
  {
    if (select_ref != not_found_item && !ambiguous_fields)
    {
      DBUG_ASSERT(*select_ref != 0);
      if (!select->ref_pointer_array[counter])
      {
        my_error(ER_ILLEGAL_REFERENCE, MYF(0),
                 ref->name.str, "forward reference in item list");
        return NULL;
      }
      DBUG_ASSERT((*select_ref)->is_fixed());
      return &select->ref_pointer_array[counter];
    }
    if (group_by_ref)
      return group_by_ref;
    DBUG_ASSERT(FALSE);
    return NULL; /* So there is no compiler warning. */
  }

  return (Item**) not_found_item;
}


/*
  @brief
  Whether a table belongs to an outer select.

  @param table table to check
  @param select current select

  @details
  Try to find select the table belongs to by ascending the derived tables chain.
*/

static
bool is_outer_table(TABLE_LIST *table, SELECT_LEX *select)
{
  DBUG_ASSERT(table->select_lex != select);
  TABLE_LIST *tl;

  if (table->belong_to_view &&
      table->belong_to_view->select_lex == select)
    return FALSE;

  for (tl= select->master_unit()->derived;
       tl && tl->is_merged_derived();
       select= tl->select_lex, tl= select->master_unit()->derived)
  {
    if (tl->select_lex == table->select_lex)
      return FALSE;
  }
  return TRUE;
}


/**
  Resolve the name of an outer select column reference.

  @param[in] thd             current thread
  @param[in,out] from_field  found field reference or (Field*)not_found_field
  @param[in,out] reference   view column if this item was resolved to a
    view column

  @description
  The method resolves the column reference represented by 'this' as a column
  present in outer selects that contain current select.

  In prepared statements, because of cache, find_field_in_tables()
  can resolve fields even if they don't belong to current context.
  In this case this method only finds appropriate context and marks
  current select as dependent. The found reference of field should be
  provided in 'from_field'.

  The cache is critical for prepared statements of type:

  SELECT a FROM (SELECT a FROM test.t1) AS s1 NATURAL JOIN t2 AS s2;

  This is internally converted to a join similar to

  SELECT a FROM t1 AS s1,t2 AS s2 WHERE t2.a=t1.a;

  Without the cache, we would on re-prepare not know if 'a' did match
  s1.a or s2.a.

  @note
    This is the inner loop of Item_field::fix_fields:
  @code
        for each outer query Q_k beginning from the inner-most one
        {
          search for a column or derived column named col_ref_i
          [in table T_j] in the FROM clause of Q_k;

          if such a column is not found
            Search for a column or derived column named col_ref_i
            [in table T_j] in the SELECT and GROUP clauses of Q_k.
        }
  @endcode

  @retval
    1   column succefully resolved and fix_fields() should continue.
  @retval
    0   column fully fixed and fix_fields() should return FALSE
  @retval
    -1  error occurred
*/

int
Item_field::fix_outer_field(THD *thd, Field **from_field, Item **reference)
{
  enum_parsing_place place= NO_MATTER;
  bool field_found= (*from_field != not_found_field);
  bool upward_lookup= FALSE;
  TABLE_LIST *table_list;

  /* Calulate the TABLE_LIST for the table */
  table_list= (cached_table ? cached_table :
               field_found && (*from_field) != view_ref_found ?
               (*from_field)->table->pos_in_table_list : 0);
  /*
    If there are outer contexts (outer selects, but current select is
    not derived table or view) try to resolve this reference in the
    outer contexts.

    We treat each subselect as a separate namespace, so that different
    subselects may contain columns with the same names. The subselects
    are searched starting from the innermost.
  */
  Name_resolution_context *last_checked_context= context;
  Item **ref= (Item **) not_found_item;
  SELECT_LEX *current_sel= thd->lex->current_select;
  Name_resolution_context *outer_context= 0;
  SELECT_LEX *select= 0;
  /* Currently derived tables cannot be correlated */
  if (current_sel->master_unit()->first_select()->get_linkage() !=
      DERIVED_TABLE_TYPE)
    outer_context= context->outer_context;

  /*
    This assert is to ensure we have an outer contex when *from_field
    is set.
    If this would not be the case, we would assert in mark_as_dependent
    as last_checked_countex == context
  */
  DBUG_ASSERT(outer_context || !*from_field ||
              *from_field == not_found_field);
  for (;
       outer_context;
       outer_context= outer_context->outer_context)
  {
    select= outer_context->select_lex;
    Item_subselect *prev_subselect_item=
      last_checked_context->select_lex->master_unit()->item;
    last_checked_context= outer_context;
    upward_lookup= TRUE;

    place= prev_subselect_item->parsing_place;
    /*
      If outer_field is set, field was already found by first call
      to find_field_in_tables(). Only need to find appropriate context.
    */
    if (field_found && outer_context->select_lex !=
        table_list->select_lex)
      continue;
    /*
      In case of a view, find_field_in_tables() writes the pointer to
      the found view field into '*reference', in other words, it
      substitutes this Item_field with the found expression.
    */
    if (field_found || (*from_field= find_field_in_tables(thd, this,
                                          outer_context->
                                            first_name_resolution_table,
                                          outer_context->
                                            last_name_resolution_table,
                                          reference,
                                          IGNORE_EXCEPT_NON_UNIQUE,
                                          TRUE, TRUE)) !=
        not_found_field)
    {
      if (*from_field)
      {
        if (thd->variables.sql_mode & MODE_ONLY_FULL_GROUP_BY &&
            select->cur_pos_in_select_list != UNDEF_POS)
        {
          /*
            As this is an outer field it should be added to the list of
            non aggregated fields of the outer select.
          */
          if (select->join)
          {
            marker= select->cur_pos_in_select_list;
            select->join->non_agg_fields.push_back(this, thd->mem_root);
          }
          else
          {
            /*
              join is absent if it is upper SELECT_LEX of non-select
              command
            */
            DBUG_ASSERT(select->master_unit()->outer_select() == NULL &&
                        (thd->lex->sql_command != SQLCOM_SELECT &&
                         thd->lex->sql_command != SQLCOM_UPDATE_MULTI &&
                         thd->lex->sql_command != SQLCOM_DELETE_MULTI &&
                         thd->lex->sql_command != SQLCOM_INSERT_SELECT &&
                         thd->lex->sql_command != SQLCOM_REPLACE_SELECT));
          }
        }
        if (*from_field != view_ref_found)
        {
          prev_subselect_item->used_tables_cache|= (*from_field)->table->map;
          prev_subselect_item->const_item_cache= 0;
          set_field(*from_field);
          if (!last_checked_context->select_lex->having_fix_field &&
              select->group_list.elements &&
              (place == SELECT_LIST || place == IN_HAVING))
          {
            Item_outer_ref *rf;
            /*
              If an outer field is resolved in a grouping select then it
              is replaced for an Item_outer_ref object. Otherwise an
              Item_field object is used.
              The new Item_outer_ref object is saved in the inner_refs_list of
              the outer select. Here it is only created. It can be fixed only
              after the original field has been fixed and this is done in the
              fix_inner_refs() function.
            */
            ;
            if (!(rf= new (thd->mem_root) Item_outer_ref(thd, context, this)))
              return -1;
            thd->change_item_tree(reference, rf);
            select->inner_refs_list.push_back(rf, thd->mem_root);
            rf->in_sum_func= thd->lex->in_sum_func;
          }
          /*
            A reference is resolved to a nest level that's outer or the same as
            the nest level of the enclosing set function : adjust the value of
            max_arg_level for the function if it's needed.
          */
          if (thd->lex->in_sum_func &&
              thd->lex->in_sum_func->nest_level >= select->nest_level)
          {
            Item::Type ref_type= (*reference)->type();
            set_if_bigger(thd->lex->in_sum_func->max_arg_level,
                          select->nest_level);
            set_field(*from_field);
            fixed= 1;
            mark_as_dependent(thd, last_checked_context->select_lex,
                              context->select_lex, this,
                              ((ref_type == REF_ITEM ||
                                ref_type == FIELD_ITEM) ?
                               (Item_ident*) (*reference) : 0));
            return 0;
          }
        }
        else
        {
          Item::Type ref_type= (*reference)->type();
          prev_subselect_item->used_tables_and_const_cache_join(*reference);
          mark_as_dependent(thd, last_checked_context->select_lex,
                            context->select_lex, this,
                            ((ref_type == REF_ITEM || ref_type == FIELD_ITEM) ?
                             (Item_ident*) (*reference) :
                             0));
          if (thd->lex->in_sum_func &&
              thd->lex->in_sum_func->nest_level >= select->nest_level)
          {
            set_if_bigger(thd->lex->in_sum_func->max_arg_level,
                          select->nest_level);
          }
          /*
            A reference to a view field had been found and we
            substituted it instead of this Item (find_field_in_tables
            does it by assigning the new value to *reference), so now
            we can return from this function.
          */
          return 0;
        }
      }
      break;
    }

    /* Search in SELECT and GROUP lists of the outer select. */
    if (place != IN_WHERE && place != IN_ON)
    {
      if (!(ref= resolve_ref_in_select_and_group(thd, this, select)))
        return -1; /* Some error occurred (e.g. ambiguous names). */
      if (ref != not_found_item)
      {
        DBUG_ASSERT(*ref && (*ref)->is_fixed());
        prev_subselect_item->used_tables_and_const_cache_join(*ref);
        break;
      }
    }

    /*
      Reference is not found in this select => this subquery depend on
      outer select (or we just trying to find wrong identifier, in this
      case it does not matter which used tables bits we set)
    */
    prev_subselect_item->used_tables_cache|= OUTER_REF_TABLE_BIT;
    prev_subselect_item->const_item_cache= 0;
  }

  DBUG_ASSERT(ref != 0);
  if (!*from_field)
    return -1;
  if (ref == not_found_item && *from_field == not_found_field)
  {
    if (upward_lookup)
    {
      // We can't say exactly what absent table or field
      my_error(ER_BAD_FIELD_ERROR, MYF(0), full_name(), thd->where);
    }
    else
    {
      /* Call find_field_in_tables only to report the error */
      find_field_in_tables(thd, this,
                           context->first_name_resolution_table,
                           context->last_name_resolution_table,
                           reference, REPORT_ALL_ERRORS,
                           !any_privileges, TRUE);
    }
    return -1;
  }
  else if (ref != not_found_item)
  {
    Item *save;
    Item_ref *rf;

    /* Should have been checked in resolve_ref_in_select_and_group(). */
    DBUG_ASSERT(*ref && (*ref)->is_fixed());
    /*
      Here, a subset of actions performed by Item_ref::set_properties
      is not enough. So we pass ptr to NULL into Item_[direct]_ref
      constructor, so no initialization is performed, and call 
      fix_fields() below.
    */
    save= *ref;
    *ref= NULL;                             // Don't call set_properties()
    rf= (place == IN_HAVING ?
         new (thd->mem_root)
         Item_ref(thd, context, ref, table_name,
                  &field_name, alias_name_used) :
         (!select->group_list.elements ?
         new (thd->mem_root)
          Item_direct_ref(thd, context, ref, table_name,
                          &field_name, alias_name_used) :
         new (thd->mem_root)
          Item_outer_ref(thd, context, ref, table_name,
                         &field_name, alias_name_used)));
    *ref= save;
    if (!rf)
      return -1;

    if (place != IN_HAVING && select->group_list.elements)
    {
      outer_context->select_lex->inner_refs_list.push_back((Item_outer_ref*)rf,
                                                           thd->mem_root);
      ((Item_outer_ref*)rf)->in_sum_func= thd->lex->in_sum_func;
    }
    thd->change_item_tree(reference, rf);
    /*
      rf is Item_ref => never substitute other items (in this case)
      during fix_fields() => we can use rf after fix_fields()
    */
    DBUG_ASSERT(!rf->fixed);                // Assured by Item_ref()
    if (rf->fix_fields(thd, reference) || rf->check_cols(1))
      return -1;

    /*
      We can not "move" aggregate function in the place where
      its arguments are not defined.
    */
    set_max_sum_func_level(thd, select);
    mark_as_dependent(thd, last_checked_context->select_lex,
                      context->select_lex, rf,
                      rf);

    return 0;
  }
  else
  {
    /*
      We can not "move" aggregate function in the place where
      its arguments are not defined.
    */
    set_max_sum_func_level(thd, select);
    mark_as_dependent(thd, last_checked_context->select_lex,
                      context->select_lex,
                      this, (Item_ident*)*reference);
    if (last_checked_context->select_lex->having_fix_field)
    {
      Item_ref *rf;
      rf= new (thd->mem_root) Item_ref(thd, context,
                                       (*from_field)->table->s->db.str,
                                       (*from_field)->table->alias.c_ptr(),
                                       &field_name);
      if (!rf)
        return -1;
      thd->change_item_tree(reference, rf);
      /*
        rf is Item_ref => never substitute other items (in this case)
        during fix_fields() => we can use rf after fix_fields()
      */
      DBUG_ASSERT(!rf->fixed);                // Assured by Item_ref()
      if (rf->fix_fields(thd, reference) || rf->check_cols(1))
        return -1;
      return 0;
    }
  }
  return 1;
}


/**
  Resolve the name of a column reference.

  The method resolves the column reference represented by 'this' as a column
  present in one of: FROM clause, SELECT clause, GROUP BY clause of a query
  Q, or in outer queries that contain Q.

  The name resolution algorithm used is (where [T_j] is an optional table
  name that qualifies the column name):

  @code
    resolve_column_reference([T_j].col_ref_i)
    {
      search for a column or derived column named col_ref_i
      [in table T_j] in the FROM clause of Q;

      if such a column is NOT found AND    // Lookup in outer queries.
         there are outer queries
      {
        for each outer query Q_k beginning from the inner-most one
        {
          search for a column or derived column named col_ref_i
          [in table T_j] in the FROM clause of Q_k;

          if such a column is not found
            Search for a column or derived column named col_ref_i
            [in table T_j] in the SELECT and GROUP clauses of Q_k.
        }
      }
    }
  @endcode

    Notice that compared to Item_ref::fix_fields, here we first search the FROM
    clause, and then we search the SELECT and GROUP BY clauses.

  @param[in]     thd        current thread
  @param[in,out] reference  view column if this item was resolved to a
    view column

  @retval
    TRUE  if error
  @retval
    FALSE on success
*/

bool Item_field::fix_fields(THD *thd, Item **reference)
{
  DBUG_ASSERT(fixed == 0);
  Field *from_field= (Field *)not_found_field;
  bool outer_fixed= false;
  SELECT_LEX *select= thd->lex->current_select;
  
  if (select && select->in_tvc)
  {
    my_error(ER_FIELD_REFERENCE_IN_TVC, MYF(0), full_name());
    return(1);
  }

  if (!field)					// If field is not checked
  {
    TABLE_LIST *table_list;
    /*
      In case of view, find_field_in_tables() write pointer to view field
      expression to 'reference', i.e. it substitute that expression instead
      of this Item_field
    */
    DBUG_ASSERT(context);
    if ((from_field= find_field_in_tables(thd, this,
                                          context->first_name_resolution_table,
                                          context->last_name_resolution_table,
                                          reference,
                                          thd->lex->use_only_table_context ?
                                            REPORT_ALL_ERRORS : 
                                            IGNORE_EXCEPT_NON_UNIQUE,
                                          !any_privileges,
                                          TRUE)) ==
	not_found_field)
    {
      int ret;

      /* Look up in current select's item_list to find aliased fields */
      if (select && select->is_item_list_lookup)
      {
        uint counter;
        enum_resolution_type resolution;
        Item** res= find_item_in_list(this,
                                      select->item_list,
                                      &counter, REPORT_EXCEPT_NOT_FOUND,
                                      &resolution);
        if (!res)
          return 1;
        if (resolution == RESOLVED_AGAINST_ALIAS)
          alias_name_used= TRUE;
        if (res != (Item **)not_found_item)
        {
          if ((*res)->type() == Item::FIELD_ITEM)
          {
            /*
              It's an Item_field referencing another Item_field in the select
              list.
              Use the field from the Item_field in the select list and leave
              the Item_field instance in place.
            */

            Field *new_field= (*((Item_field**)res))->field;

            if (unlikely(new_field == NULL))
            {
              /* The column to which we link isn't valid. */
              my_error(ER_BAD_FIELD_ERROR, MYF(0), (*res)->name.str,
                       thd->where);
              return(1);
            }

            /*
              We can not "move" aggregate function in the place where
              its arguments are not defined.
            */
            set_max_sum_func_level(thd, select);
            set_field(new_field);
            return 0;
          }
          else
          {
            /*
              It's not an Item_field in the select list so we must make a new
              Item_ref to point to the Item in the select list and replace the
              Item_field created by the parser with the new Item_ref.
            */
            Item_ref *rf= new (thd->mem_root)
              Item_ref(thd, context, db_name, table_name, &field_name);
            if (!rf)
              return 1;
            bool err= rf->fix_fields(thd, (Item **) &rf) || rf->check_cols(1);
            if (err)
              return TRUE;
           
            thd->change_item_tree(reference,
                                  select->context_analysis_place == IN_GROUP_BY && 
				  alias_name_used  ?  *rf->ref : rf);

            /*
              We can not "move" aggregate function in the place where
              its arguments are not defined.
            */
            set_max_sum_func_level(thd, select);
            return FALSE;
          }
        }
      }

      if (unlikely(!select))
      {
        my_error(ER_BAD_FIELD_ERROR, MYF(0), full_name(), thd->where);
        goto error;
      }
      if ((ret= fix_outer_field(thd, &from_field, reference)) < 0)
        goto error;
      outer_fixed= TRUE;
      if (!ret)
        goto mark_non_agg_field;
    }
    else if (!from_field)
      goto error;

    table_list= (cached_table ? cached_table :
                 from_field != view_ref_found ?
                 from_field->table->pos_in_table_list : 0);
    if (!outer_fixed && table_list && table_list->select_lex &&
        context->select_lex &&
        table_list->select_lex != context->select_lex &&
        !context->select_lex->is_merged_child_of(table_list->select_lex) &&
        is_outer_table(table_list, context->select_lex))
    {
      int ret;
      if ((ret= fix_outer_field(thd, &from_field, reference)) < 0)
        goto error;
      outer_fixed= 1;
      if (!ret)
        goto mark_non_agg_field;
    }

    if (thd->lex->in_sum_func &&
        thd->lex->in_sum_func->nest_level == 
        select->nest_level)
      set_if_bigger(thd->lex->in_sum_func->max_arg_level,
                    select->nest_level);
    /*
      if it is not expression from merged VIEW we will set this field.

      We can leave expression substituted from view for next PS/SP rexecution
      (i.e. do not register this substitution for reverting on cleanup()
      (register_item_tree_changing())), because this subtree will be
      fix_field'ed during setup_tables()->setup_underlying() (i.e. before
      all other expressions of query, and references on tables which do
      not present in query will not make problems.

      Also we suppose that view can't be changed during PS/SP life.
    */
    if (from_field == view_ref_found)
      return FALSE;

    set_field(from_field);
  }
  else if (should_mark_column(thd->column_usage))
  {
    TABLE *table= field->table;
    MY_BITMAP *current_bitmap, *other_bitmap;
    if (thd->column_usage == MARK_COLUMNS_READ)
    {
      current_bitmap= table->read_set;
      other_bitmap=   table->write_set;
    }
    else
    {
      current_bitmap= table->write_set;
      other_bitmap=   table->read_set;
    }
    if (!bitmap_fast_test_and_set(current_bitmap, field->field_index))
    {
      if (!bitmap_is_set(other_bitmap, field->field_index))
      {
        /* First usage of column */
        table->used_fields++;                     // Used to optimize loops
        /* purecov: begin inspected */
        table->covering_keys.intersect(field->part_of_key);
        /* purecov: end */
      }
    }
  }
#ifndef NO_EMBEDDED_ACCESS_CHECKS
  if (any_privileges)
  {
    const char *db, *tab;
    db=  field->table->s->db.str;
    tab= field->table->s->table_name.str;
    if (!(have_privileges= (get_column_grant(thd, &field->table->grant,
                                             db, tab, field_name.str) &
                            VIEW_ANY_ACL)))
    {
      my_error(ER_COLUMNACCESS_DENIED_ERROR, MYF(0),
               "ANY", thd->security_ctx->priv_user,
               thd->security_ctx->host_or_ip, field_name.str, tab);
      goto error;
    }
  }
#endif
  fixed= 1;
  if (field->vcol_info)
    fix_session_vcol_expr_for_read(thd, field, field->vcol_info);
  if (thd->variables.sql_mode & MODE_ONLY_FULL_GROUP_BY &&
      !outer_fixed && !thd->lex->in_sum_func &&
      select &&
      select->cur_pos_in_select_list != UNDEF_POS &&
      select->join)
  {
    select->join->non_agg_fields.push_back(this, thd->mem_root);
    marker= select->cur_pos_in_select_list;
  }
mark_non_agg_field:
  /*
    table->pos_in_table_list can be 0 when fixing partition functions
    or virtual fields.
  */
  if (fixed && (thd->variables.sql_mode & MODE_ONLY_FULL_GROUP_BY) &&
      field->table->pos_in_table_list)
  {
    /*
      Mark selects according to presence of non aggregated fields.
      Fields from outer selects added to the aggregate function
      outer_fields list as it's unknown at the moment whether it's
      aggregated or not.
      We're using the select lex of the cached table (if present).
    */
    SELECT_LEX *select_lex;
    if (cached_table)
      select_lex= cached_table->select_lex;
    else if (!(select_lex= field->table->pos_in_table_list->select_lex))
    {
      /*
        This can only happen when there is no real table in the query.
        We are using the field's resolution context. context->select_lex is eee
        safe for use because it's either the SELECT we want to use 
        (the current level) or a stub added by non-SELECT queries.
      */
      select_lex= context->select_lex;
    }
    if (!thd->lex->in_sum_func)
      select_lex->set_non_agg_field_used(true);
    else
    {
      if (outer_fixed)
        thd->lex->in_sum_func->outer_fields.push_back(this, thd->mem_root);
      else if (thd->lex->in_sum_func->nest_level !=
          select->nest_level)
        select_lex->set_non_agg_field_used(true);
    }
  }
  return FALSE;

error:
  context->process_error(thd);
  return TRUE;
}

bool Item_field::post_fix_fields_part_expr_processor(void *int_arg)
{
  DBUG_ASSERT(fixed);
  if (field->vcol_info)
    field->vcol_info->mark_as_in_partitioning_expr();
  /*
    Update table_name to be real table name, not the alias. Because alias is
    reallocated for every statement, and this item has a long life time */
  table_name= field->table->s->table_name.str;
  return FALSE;
}

bool Item_field::check_valid_arguments_processor(void *bool_arg)
{
  Virtual_column_info *vcol= field->vcol_info;
  if (!vcol)
    return FALSE;
  return vcol->expr->walk(&Item::check_partition_func_processor, 0, NULL)
      || vcol->expr->walk(&Item::check_valid_arguments_processor, 0, NULL);
}

void Item_field::cleanup()
{
  DBUG_ENTER("Item_field::cleanup");
  Item_ident::cleanup();
  depended_from= NULL;
  /*
    Even if this object was created by direct link to field in setup_wild()
    it will be linked correctly next time by name of field and table alias.
    I.e. we can drop 'field'.
   */
  field= 0;
  item_equal= NULL;
  null_value= FALSE;
  DBUG_VOID_RETURN;
}

/**
  Find a field among specified multiple equalities.

  The function first searches the field among multiple equalities
  of the current level (in the cond_equal->current_level list).
  If it fails, it continues searching in upper levels accessed
  through a pointer cond_equal->upper_levels.
  The search terminates as soon as a multiple equality containing 
  the field is found. 

  @param cond_equal   reference to list of multiple equalities where
                      the field (this object) is to be looked for

  @return
    - First Item_equal containing the field, if success
    - 0, otherwise
*/

Item_equal *Item_field::find_item_equal(COND_EQUAL *cond_equal)
{
  Item_equal *item= 0;
  while (cond_equal)
  {
    List_iterator_fast<Item_equal> li(cond_equal->current_level);
    while ((item= li++))
    {
      if (item->contains(field))
        return item;
    }
    /* 
      The field is not found in any of the multiple equalities
      of the current level. Look for it in upper levels
    */
    cond_equal= cond_equal->upper_levels;
  }
  return 0;
}


/**
  Set a pointer to the multiple equality the field reference belongs to
  (if any).

  The function looks for a multiple equality containing the field item
  among those referenced by arg.
  In the case such equality exists the function does the following.
  If the found multiple equality contains a constant, then the field
  reference is substituted for this constant, otherwise it sets a pointer
  to the multiple equality in the field item.


  @param arg    reference to list of multiple equalities where
                the field (this object) is to be looked for

  @note
    This function is supposed to be called as a callback parameter in calls
    of the compile method.

  @return
    - pointer to the replacing constant item, if the field item was substituted
    - pointer to the field item, otherwise.
*/

Item *Item_field::propagate_equal_fields(THD *thd,
                                         const Context &ctx,
                                         COND_EQUAL *arg)
{
  if (!(item_equal= find_item_equal(arg)))
    return this;
  if (!field->can_be_substituted_to_equal_item(ctx, item_equal))
  {
    item_equal= NULL;
    return this;
  }
  Item *item= item_equal->get_const();
  if (!item)
  {
    /*
      The found Item_equal is Okey, but it does not have a constant
      item yet. Keep this->item_equal point to the found Item_equal.
    */
    return this;
  }
  if (!(item= field->get_equal_const_item(thd, ctx, item)))
  {
    /*
      Could not do safe conversion from the original constant item
      to a field-compatible constant item.
      For example, we tried to optimize:
        WHERE date_column=' garbage ' AND LENGTH(date_column)=8;
      to
        WHERE date_column=' garbage ' AND LENGTH(DATE'XXXX-YY-ZZ');
      but failed to create a valid DATE literal from the given string literal.

      Do not do constant propagation in such cases and unlink
      "this" from the found Item_equal (as this equality not usefull).
    */
    item_equal= NULL;
    return this;
  }
  return item;
}


/**
  Replace an Item_field for an equal Item_field that evaluated earlier
  (if any).

  If this->item_equal points to some item and coincides with arg then
  the function returns a pointer to an item that is taken from
  the very beginning of the item_equal list which the Item_field
  object refers to (belongs to) unless item_equal contains  a constant
  item. In this case the function returns this constant item, 
  (if the substitution does not require conversion).   
  If the Item_field object does not refer any Item_equal object
  'this' is returned .

  @param arg   NULL or points to so some item of the Item_equal type  


  @note
    This function is supposed to be called as a callback parameter in calls
    of the transformer method.

  @return
    - pointer to a replacement Item_field if there is a better equal item or
      a pointer to a constant equal item;
    - this - otherwise.
*/

Item *Item_field::replace_equal_field(THD *thd, uchar *arg)
{
  REPLACE_EQUAL_FIELD_ARG* param= (REPLACE_EQUAL_FIELD_ARG*)arg;
  if (item_equal && item_equal == param->item_equal)
  {
    Item *const_item2= item_equal->get_const();
    if (const_item2)
    {
      /*
        Currently we don't allow to create Item_equal with compare_type()
        different from its Item_field's cmp_type().
        Field_xxx::test_if_equality_guarantees_uniqueness() prevent this.
        Also, Item_field::propagate_equal_fields() does not allow to assign
        this->item_equal to any instances of Item_equal if "this" is used
        in a non-native comparison context, or with an incompatible collation.
        So the fact that we have (item_equal != NULL) means that the currently
        processed function (the owner of "this") uses the field in its native
        comparison context, and it's safe to replace it to the constant from
        item_equal.
      */
      DBUG_ASSERT(type_handler_for_comparison()->cmp_type() ==
                  item_equal->compare_type_handler()->cmp_type());
      return const_item2;
    }
    Item_field *subst= 
      (Item_field *)(item_equal->get_first(param->context_tab, this));
    if (subst)
      subst= (Item_field *) (subst->real_item());
    if (subst && !field->eq(subst->field))
      return subst;
  }
  return this;
}


void Item::init_make_send_field(Send_field *tmp_field,
                                const Type_handler *h)
{
  tmp_field->db_name=		"";
  tmp_field->org_table_name=	"";
  tmp_field->org_col_name=	empty_clex_str;
  tmp_field->table_name=	"";
  tmp_field->col_name=	        name;
  tmp_field->flags=             (maybe_null ? 0 : NOT_NULL_FLAG) | 
                                (my_binary_compare(charset_for_protocol()) ?
                                 BINARY_FLAG : 0);
  tmp_field->set_handler(h);
  tmp_field->length=max_length;
  tmp_field->decimals=decimals;
  if (unsigned_flag)
    tmp_field->flags |= UNSIGNED_FLAG;
}

void Item::make_send_field(THD *thd, Send_field *tmp_field)
{
  init_make_send_field(tmp_field, type_handler());
}


void Item_empty_string::make_send_field(THD *thd, Send_field *tmp_field)
{
  init_make_send_field(tmp_field, string_type_handler());
}


/**
  Verifies that the input string is well-formed according to its character set.
  @param send_error   If true, call my_error if string is not well-formed.

  Will truncate input string if it is not well-formed.

  @return
  If well-formed: input string.
  If not well-formed:
    if strict mode: NULL pointer and we set this Item's value to NULL
    if not strict mode: input string truncated up to last good character
 */
String *Item::check_well_formed_result(String *str, bool send_error)
{
  /* Check whether we got a well-formed string */
  CHARSET_INFO *cs= str->charset();
  uint wlen= str->well_formed_length();
  null_value= false;
  if (unlikely(wlen < str->length()))
  {
    THD *thd= current_thd;
    char hexbuf[7];
    uint diff= str->length() - wlen;
    set_if_smaller(diff, 3);
    octet2hex(hexbuf, str->ptr() + wlen, diff);
    if (send_error)
    {
      my_error(ER_INVALID_CHARACTER_STRING, MYF(0),
               cs->csname,  hexbuf);
      return 0;
    }
    if (thd->is_strict_mode())
    {
      null_value= 1;
      str= 0;
    }
    else
    {
      str->length(wlen);
    }
    push_warning_printf(thd, Sql_condition::WARN_LEVEL_WARN,
                        ER_INVALID_CHARACTER_STRING,
                        ER_THD(thd, ER_INVALID_CHARACTER_STRING), cs->csname,
                        hexbuf);
  }
  return str;
}


/**
  Copy a string with optional character set conversion.
*/
bool
String_copier_for_item::copy_with_warn(CHARSET_INFO *dstcs, String *dst,
                                       CHARSET_INFO *srccs, const char *src,
                                       uint32 src_length, uint32 nchars)
{
  if (unlikely((dst->copy(dstcs, srccs, src, src_length, nchars, this))))
    return true; // EOM
  const char *pos;
  if (unlikely(pos= well_formed_error_pos()))
  {
    ErrConvString err(pos, src_length - (pos - src), &my_charset_bin);
    push_warning_printf(m_thd, Sql_condition::WARN_LEVEL_WARN,
                        ER_INVALID_CHARACTER_STRING,
                        ER_THD(m_thd, ER_INVALID_CHARACTER_STRING),
                        srccs == &my_charset_bin ?
                        dstcs->csname : srccs->csname,
                        err.ptr());
    return false;
  }
  if (unlikely(pos= cannot_convert_error_pos()))
  {
    char buf[16];
    int mblen= my_charlen(srccs, pos, src + src_length);
    DBUG_ASSERT(mblen > 0 && mblen * 2 + 1 <= (int) sizeof(buf));
    octet2hex(buf, pos, mblen);
    push_warning_printf(m_thd, Sql_condition::WARN_LEVEL_WARN,
                        ER_CANNOT_CONVERT_CHARACTER,
                        ER_THD(m_thd, ER_CANNOT_CONVERT_CHARACTER),
                        srccs->csname, buf, dstcs->csname);
    return false;
  }
  return false;
}


/*
  Compare two items using a given collation
  
  SYNOPSIS
    eq_by_collation()
    item               item to compare with
    binary_cmp         TRUE <-> compare as binaries
    cs                 collation to use when comparing strings

  DESCRIPTION
    This method works exactly as Item::eq if the collation cs coincides with
    the collation of the compared objects. Otherwise, first the collations that
    differ from cs are replaced for cs and then the items are compared by
    Item::eq. After the comparison the original collations of items are
    restored.

  RETURN
    1    compared items has been detected as equal   
    0    otherwise
*/

bool Item::eq_by_collation(Item *item, bool binary_cmp, CHARSET_INFO *cs)
{
  CHARSET_INFO *save_cs= 0;
  CHARSET_INFO *save_item_cs= 0;
  if (collation.collation != cs)
  {
    save_cs= collation.collation;
    collation.collation= cs;
  }
  if (item->collation.collation != cs)
  {
    save_item_cs= item->collation.collation;
    item->collation.collation= cs;
  }
  bool res= eq(item, binary_cmp);
  if (save_cs)
    collation.collation= save_cs;
  if (save_item_cs)
    item->collation.collation= save_item_cs;
  return res;
}  


/* ARGSUSED */
void Item_field::make_send_field(THD *thd, Send_field *tmp_field)
{
  field->make_send_field(tmp_field);
  DBUG_ASSERT(tmp_field->table_name != 0);
  if (name.str)
  {
    DBUG_ASSERT(name.length == strlen(name.str));
    tmp_field->col_name= name;		// Use user supplied name
  }
  if (table_name)
    tmp_field->table_name= table_name;
  if (db_name)
    tmp_field->db_name= db_name;
}


/**
  Save a field value in another field

  @param from             Field to take the value from
  @param [out] null_value Pointer to the null_value flag to set
  @param to               Field to save the value in
  @param no_conversions   How to deal with NULL value

  @details
  The function takes the value of the field 'from' and, if this value
  is not null, it saves in the field 'to' setting off the flag referenced
  by 'null_value'. Otherwise this flag is set on and field 'to' is
  also set to null possibly with conversion.

  @note
  This function is used by the functions Item_field::save_in_field,
  Item_field::save_org_in_field and Item_ref::save_in_field

  @retval FALSE OK
  @retval TRUE  Error

*/

static int save_field_in_field(Field *from, bool *null_value,
                               Field *to, bool no_conversions)
{
  int res;
  DBUG_ENTER("save_field_in_field");
  if (from->is_null())
  {
    (*null_value)= 1;
    DBUG_RETURN(set_field_to_null_with_conversions(to, no_conversions));
  }
  to->set_notnull();

  /*
    If we're setting the same field as the one we're reading from there's 
    nothing to do. This can happen in 'SET x = x' type of scenarios.
  */
  if (to == from)
  {
    (*null_value)= 0;
    DBUG_RETURN(0);
  }

  res= field_conv(to, from);
  (*null_value)= 0;
  DBUG_RETURN(res);
}


fast_field_copier Item_field::setup_fast_field_copier(Field *to)
{
  return to->get_fast_field_copier(field);
}

void Item_field::save_in_result_field(bool no_conversions)
{
  bool unused;
  save_field_in_field(field, &unused, result_field, no_conversions);
}

/**
  Set a field's value from a item.
*/

void Item_field::save_org_in_field(Field *to,
                                   fast_field_copier fast_field_copier_func)
{
  DBUG_ENTER("Item_field::save_org_in_field");
  DBUG_PRINT("enter", ("setup: %p  data: %p",
                       to, fast_field_copier_func));
  if (fast_field_copier_func)
  {
    if (field->is_null())
    {
      null_value= TRUE;
      set_field_to_null_with_conversions(to, TRUE);
      DBUG_VOID_RETURN;
    }
    to->set_notnull();
    if (to == field)
    {
      null_value= 0;
      DBUG_VOID_RETURN;
    }
    (*fast_field_copier_func)(to, field);
  }
  else
    save_field_in_field(field, &null_value, to, TRUE);
  DBUG_VOID_RETURN;
}


int Item_field::save_in_field(Field *to, bool no_conversions)
{
  return save_field_in_field(result_field, &null_value, to, no_conversions);
}


/**
  Store null in field.

  This is used on INSERT.
  Allow NULL to be inserted in timestamp and auto_increment values.

  @param field		Field where we want to store NULL

  @retval
    0   ok
  @retval
    1   Field doesn't support NULL values and can't handle 'field = NULL'
*/

int Item_null::save_in_field(Field *field, bool no_conversions)
{
  return set_field_to_null_with_conversions(field, no_conversions);
}


/**
  Store null in field.

  @param field		Field where we want to store NULL

  @retval
    0	 OK
  @retval
    1	 Field doesn't support NULL values
*/

int Item_null::save_safe_in_field(Field *field)
{
  return set_field_to_null(field);
}


/*
  This implementation can lose str_value content, so if the
  Item uses str_value to store something, it should
  reimplement it's ::save_in_field() as Item_string, for example, does.

  Note: all Item_XXX::val_str(str) methods must NOT assume that
  str != str_value. For example, see fix for bug #44743.
*/
int Item::save_str_in_field(Field *field, bool no_conversions)
{
  String *result;
  CHARSET_INFO *cs= collation.collation;
  char buff[MAX_FIELD_WIDTH];		// Alloc buffer for small columns
  str_value.set_quick(buff, sizeof(buff), cs);
  result=val_str(&str_value);
  if (null_value)
  {
    str_value.set_quick(0, 0, cs);
    return set_field_to_null_with_conversions(field, no_conversions);
  }

  /* NOTE: If null_value == FALSE, "result" must be not NULL.  */

  field->set_notnull();
  int error= field->store(result->ptr(),result->length(),cs);
  str_value.set_quick(0, 0, cs);
  return error;
}


int Item::save_real_in_field(Field *field, bool no_conversions)
{
  double nr= val_real();
  if (null_value)
    return set_field_to_null_with_conversions(field, no_conversions);
  field->set_notnull();
  return field->store(nr);
}


int Item::save_decimal_in_field(Field *field, bool no_conversions)
{
  VDec value(this);
  if (value.is_null())
    return set_field_to_null_with_conversions(field, no_conversions);
  field->set_notnull();
  return field->store_decimal(value.ptr());
}


int Item::save_int_in_field(Field *field, bool no_conversions)
{
  longlong nr= val_int();
  if (null_value)
    return set_field_to_null_with_conversions(field, no_conversions);
  field->set_notnull();
  return field->store(nr, unsigned_flag);
}


int Item::save_in_field(Field *field, bool no_conversions)
{
  int error= type_handler()->Item_save_in_field(this, field, no_conversions);
  return error ? error : (field->table->in_use->is_error() ? 1 : 0);
}


bool Item::save_in_param(THD *thd, Item_param *param)
{
  return param->set_from_item(thd, this);
}


int Item_string::save_in_field(Field *field, bool no_conversions)
{
  String *result;
  result=val_str(&str_value);
  return save_str_value_in_field(field, result);
}


Item *Item_string::clone_item(THD *thd)
{
  return new (thd->mem_root)
    Item_string(thd, name.str, str_value.ptr(),
                str_value.length(), collation.collation);
}


Item_basic_constant *
Item_string::make_string_literal_concat(THD *thd, const LEX_CSTRING *str)
{
  append(str->str, (uint32) str->length);
  if (!(collation.repertoire & MY_REPERTOIRE_EXTENDED))
  {
    // If the string has been pure ASCII so far, check the new part.
    CHARSET_INFO *cs= thd->variables.collation_connection;
    collation.repertoire|= my_string_repertoire(cs, str->str, str->length);
  }
  return this;
}


/*
  If "this" is a reasonably short pure ASCII string literal,
  try to parse known ODBC-style date, time or timestamp literals,
  e.g:
  SELECT {d'2001-01-01'};
  SELECT {t'10:20:30'};
  SELECT {ts'2001-01-01 10:20:30'};
*/
Item *Item_string::make_odbc_literal(THD *thd, const LEX_CSTRING *typestr)
{
  Item_literal *res;
  const Type_handler *h;
  if (collation.repertoire == MY_REPERTOIRE_ASCII &&
      str_value.length() < MAX_DATE_STRING_REP_LENGTH * 4 &&
      (h= Type_handler::odbc_literal_type_handler(typestr)) &&
      (res= h->create_literal_item(thd, val_str(NULL), false)))
    return res;
  /*
    h->create_literal_item() returns NULL if failed to parse the string,
    or the string format did not match the type, e.g.:  {d'2001-01-01 10:10:10'}
  */
  return this;
}


static int save_int_value_in_field (Field *field, longlong nr, 
                                    bool null_value, bool unsigned_flag)
{
  if (null_value)
    return set_field_to_null(field);
  field->set_notnull();
  return field->store(nr, unsigned_flag);
}


int Item_int::save_in_field(Field *field, bool no_conversions)
{
  return save_int_value_in_field (field, val_int(), null_value, unsigned_flag);
}


Item *Item_int::clone_item(THD *thd)
{
  return new (thd->mem_root) Item_int(thd, name.str, value, max_length, unsigned_flag);
}


void Item_datetime::set(longlong packed, enum_mysql_timestamp_type ts_type)
{
  unpack_time(packed, &ltime, ts_type);
}

int Item_datetime::save_in_field(Field *field, bool no_conversions)
{
  field->set_notnull();
  return field->store_time_dec(&ltime, decimals);
}

longlong Item_datetime::val_int()
{
  return TIME_to_ulonglong(&ltime);
}

int Item_decimal::save_in_field(Field *field, bool no_conversions)
{
  field->set_notnull();
  return field->store_decimal(&decimal_value);
}


Item *Item_int_with_ref::clone_item(THD *thd)
{
  DBUG_ASSERT(ref->const_item());
  /*
    We need to evaluate the constant to make sure it works with
    parameter markers.
  */
  return (ref->unsigned_flag ?
          new (thd->mem_root)
          Item_uint(thd, ref->name.str, ref->val_int(), ref->max_length) :
          new (thd->mem_root)
          Item_int(thd, ref->name.str, ref->val_int(), ref->max_length));
}


Item *Item::neg(THD *thd)
{
  return new (thd->mem_root) Item_func_neg(thd, this);
}

Item *Item_int::neg(THD *thd)
{
  /*
    The following if should never be true with code generated by
    our parser as LONGLONG_MIN values will be stored as decimal.
    The code is here in case someone generates an int from inside
    MariaDB
  */
  if (unlikely(value == LONGLONG_MIN))
  {
    /* Precision for int not big enough; Convert constant to decimal */
    Item_decimal *item= new (thd->mem_root) Item_decimal(thd, value, 0);
    return item ? item->neg(thd) : item;
  }
  if (value > 0)
    max_length++;
  else if (value < 0 && max_length)
    max_length--;
  value= -value;
  name= null_clex_str;
  return this;
}

Item *Item_decimal::neg(THD *thd)
{
  my_decimal_neg(&decimal_value);
  unsigned_flag= 0;
  name= null_clex_str;
  max_length= my_decimal_precision_to_length_no_truncation(
                      decimal_value.intg + decimals, decimals, unsigned_flag);
  return this;
}

Item *Item_float::neg(THD *thd)
{
  if (value > 0)
    max_length++;
  else if (value < 0 && max_length)
    max_length--;
  value= -value;
  presentation= 0;
  name= null_clex_str;
  return this;
}

Item *Item_uint::neg(THD *thd)
{
  Item_decimal *item;
  if (((ulonglong)value) <= LONGLONG_MAX)
    return new (thd->mem_root) Item_int(thd, -value, max_length+1);
  if (value == LONGLONG_MIN)
    return new (thd->mem_root) Item_int(thd, value, max_length+1);
  if (!(item= new (thd->mem_root) Item_decimal(thd, value, 1)))
    return 0;
  return item->neg(thd);
}


Item *Item_uint::clone_item(THD *thd)
{
  return new (thd->mem_root) Item_uint(thd, name.str, value, max_length);
}

static uint nr_of_decimals(const char *str, const char *end)
{
  const char *decimal_point;

  /* Find position for '.' */
  for (;;)
  {
    if (str == end)
      return 0;
    if (*str == 'e' || *str == 'E')
      return NOT_FIXED_DEC;    
    if (*str++ == '.')
      break;
  }
  decimal_point= str;
  for ( ; str < end && my_isdigit(system_charset_info, *str) ; str++)
    ;
  if (str < end && (*str == 'e' || *str == 'E'))
    return NOT_FIXED_DEC;
  /*
    QQ:
    The number of decimal digist in fact should be (str - decimal_point - 1).
    But it seems the result of nr_of_decimals() is never used!

    In case of 'e' and 'E' nr_of_decimals returns NOT_FIXED_DEC.
    In case if there is no 'e' or 'E' parser code in sql_yacc.yy
    never calls Item_float::Item_float() - it creates Item_decimal instead.

    The only piece of code where we call Item_float::Item_float(str, len)
    without having 'e' or 'E' is item_xmlfunc.cc, but this Item_float
    never appears in metadata itself. Changing the code to return
    (str - decimal_point - 1) does not make any changes in the test results.

    This should be addressed somehow.
    Looks like a reminder from before real DECIMAL times.
  */
  return (uint) (str - decimal_point);
}


/**
  This function is only called during parsing:
  - when parsing SQL query from sql_yacc.yy
  - when parsing XPath query from item_xmlfunc.cc
  We will signal an error if value is not a true double value (overflow):
  eng: Illegal %s '%-.192s' value found during parsing
  
  Note: the string is NOT null terminated when called from item_xmlfunc.cc,
  so this->name will contain some SQL query tail behind the "length" bytes.
  This is Ok for now, as this Item is never seen in SHOW,
  or EXPLAIN, or anywhere else in metadata.
  Item->name should be fixed to use LEX_STRING eventually.
*/

Item_float::Item_float(THD *thd, const char *str_arg, size_t length):
  Item_num(thd)
{
  int error;
  char *end_not_used;
  value= my_strntod(&my_charset_bin, (char*) str_arg, length, &end_not_used,
                    &error);
  if (unlikely(error))
  {
    char tmp[NAME_LEN + 1];
    my_snprintf(tmp, sizeof(tmp), "%.*s", (int)length, str_arg);
    my_error(ER_ILLEGAL_VALUE_FOR_TYPE, MYF(0), "double", tmp);
  }
  presentation= name.str= str_arg;
  name.length= strlen(str_arg);
  decimals=(uint8) nr_of_decimals(str_arg, str_arg+length);
  max_length=(uint32)length;
}


int Item_float::save_in_field(Field *field, bool no_conversions)
{
  double nr= val_real();
  if (null_value)
    return set_field_to_null(field);
  field->set_notnull();
  return field->store(nr);
}


void Item_float::print(String *str, enum_query_type query_type)
{
  if (presentation)
  {
    str->append(presentation);
    return;
  }
  char buffer[20];
  String num(buffer, sizeof(buffer), &my_charset_bin);
  num.set_real(value, decimals, &my_charset_bin);
  str->append(num);
}


inline uint char_val(char X)
{
  return (uint) (X >= '0' && X <= '9' ? X-'0' :
		 X >= 'A' && X <= 'Z' ? X-'A'+10 :
		 X-'a'+10);
}


void Item_hex_constant::hex_string_init(THD *thd, const char *str, size_t str_length)
{
  max_length=(uint)((str_length+1)/2);
  char *ptr=(char*) thd->alloc(max_length+1);
  if (!ptr)
  {
    str_value.set("", 0, &my_charset_bin);
    return;
  }
  str_value.set(ptr,max_length,&my_charset_bin);
  char *end=ptr+max_length;
  if (max_length*2 != str_length)
    *ptr++=char_val(*str++);			// Not even, assume 0 prefix
  while (ptr != end)
  {
    *ptr++= (char) (char_val(str[0])*16+char_val(str[1]));
    str+=2;
  }
  *ptr=0;					// Keep purify happy
  collation.set(&my_charset_bin, DERIVATION_COERCIBLE);
  unsigned_flag= 1;
}


void Item_hex_hybrid::print(String *str, enum_query_type query_type)
{
  uint32 len= MY_MIN(str_value.length(), sizeof(longlong));
  const char *ptr= str_value.ptr() + str_value.length() - len;
  str->append("0x");
  str->append_hex(ptr, len);
}


uint Item_hex_hybrid::decimal_precision() const
{
  switch (max_length) {// HEX                                 DEC
  case 0:              // ----                                ---
  case 1: return 3;    // 0xFF                                255
  case 2: return 5;    // 0xFFFF                            65535
  case 3: return 8;    // 0xFFFFFF                       16777215
  case 4: return 10;   // 0xFFFFFFFF                   4294967295
  case 5: return 13;   // 0xFFFFFFFFFF              1099511627775
  case 6: return 15;   // 0xFFFFFFFFFFFF          281474976710655
  case 7: return 17;   // 0xFFFFFFFFFFFFFF      72057594037927935
  }
  return 20;           // 0xFFFFFFFFFFFFFFFF 18446744073709551615
}


void Item_hex_string::print(String *str, enum_query_type query_type)
{
  str->append("X'");
  str->append_hex(str_value.ptr(), str_value.length());
  str->append("'");
}


/*
  bin item.
  In string context this is a binary string.
  In number context this is a longlong value.
*/
  
Item_bin_string::Item_bin_string(THD *thd, const char *str, size_t str_length):
  Item_hex_hybrid(thd)
{
  const char *end= str + str_length - 1;
  char *ptr;
  uchar bits= 0;
  uint power= 1;

  max_length= (uint)((str_length + 7) >> 3);
  if (!(ptr= (char*) thd->alloc(max_length + 1)))
    return;
  str_value.set(ptr, max_length, &my_charset_bin);

  if (max_length > 0)
  {
    ptr+= max_length - 1;
    ptr[1]= 0;                     // Set end null for string
    for (; end >= str; end--)
    {
      if (power == 256)
      {
        power= 1;
        *ptr--= bits;
        bits= 0;
      }
      if (*end == '1')
        bits|= power;
      power<<= 1;
    }
    *ptr= (char) bits;
  }
  else
    ptr[0]= 0;

  collation.set(&my_charset_bin, DERIVATION_COERCIBLE);
}


void Item_date_literal::print(String *str, enum_query_type query_type)
{
  str->append("DATE'");
  char buf[MAX_DATE_STRING_REP_LENGTH];
  my_date_to_str(&cached_time, buf);
  str->append(buf);
  str->append('\'');
}


Item *Item_date_literal::clone_item(THD *thd)
{
  return new (thd->mem_root) Item_date_literal(thd, &cached_time);
}


bool Item_date_literal::get_date(THD *thd, MYSQL_TIME *ltime, date_mode_t fuzzydate)
{
  fuzzydate |= sql_mode_for_dates(thd);
  *ltime= cached_time;
  return (null_value= check_date_with_warn(thd, ltime, fuzzydate,
                                           MYSQL_TIMESTAMP_ERROR));
}


void Item_datetime_literal::print(String *str, enum_query_type query_type)
{
  str->append("TIMESTAMP'");
  char buf[MAX_DATE_STRING_REP_LENGTH];
  my_datetime_to_str(&cached_time, buf, decimals);
  str->append(buf);
  str->append('\'');
}


Item *Item_datetime_literal::clone_item(THD *thd)
{
  return new (thd->mem_root) Item_datetime_literal(thd, &cached_time, decimals);
}


bool Item_datetime_literal::get_date(THD *thd, MYSQL_TIME *ltime, date_mode_t fuzzydate)
{
  fuzzydate |= sql_mode_for_dates(thd);
  *ltime= cached_time;
  return (null_value= check_date_with_warn(thd, ltime, fuzzydate,
                                           MYSQL_TIMESTAMP_ERROR));
}


void Item_time_literal::print(String *str, enum_query_type query_type)
{
  str->append("TIME'");
  char buf[MAX_DATE_STRING_REP_LENGTH];
  my_time_to_str(&cached_time, buf, decimals);
  str->append(buf);
  str->append('\'');
}


Item *Item_time_literal::clone_item(THD *thd)
{
  return new (thd->mem_root) Item_time_literal(thd, &cached_time, decimals);
}


bool Item_time_literal::get_date(THD *thd, MYSQL_TIME *ltime, date_mode_t fuzzydate)
{
  *ltime= cached_time;
  if (fuzzydate & TIME_TIME_ONLY)
    return (null_value= false);
  return (null_value= check_date_with_warn(thd, ltime, fuzzydate,
                                           MYSQL_TIMESTAMP_ERROR));
}



/**
  Pack data in buffer for sending.
*/

bool Item_null::send(Protocol *protocol, st_value *buffer)
{
  return protocol->store_null();
}


/**
  Check if an item is a constant one and can be cached.

  @param arg [out] TRUE <=> Cache this item.

  @return TRUE  Go deeper in item tree.
  @return FALSE Don't go deeper in item tree.
*/

bool Item::cache_const_expr_analyzer(uchar **arg)
{
  bool *cache_flag= (bool*)*arg;
  if (!*cache_flag)
  {
    Item *item= real_item();
    /*
      Cache constant items unless it's a basic constant, constant field or
      a subselect (they use their own cache).
    */
    if (const_item() &&
        !(basic_const_item() || item->basic_const_item() ||
          item->type() == Item::NULL_ITEM || /* Item_name_const hack */
          item->type() == Item::FIELD_ITEM ||
          item->type() == SUBSELECT_ITEM ||
          item->type() == CACHE_ITEM ||
           /*
             Do not cache GET_USER_VAR() function as its const_item() may
             return TRUE for the current thread but it still may change
             during the execution.
           */
          (item->type() == Item::FUNC_ITEM &&
           ((Item_func*)item)->functype() == Item_func::GUSERVAR_FUNC)))
      *cache_flag= TRUE;
    return TRUE;
  }
  return FALSE;
}


/**
  Cache item if needed.

  @param arg   TRUE <=> Cache this item.

  @return cache if cache needed.
  @return this otherwise.
*/

Item* Item::cache_const_expr_transformer(THD *thd, uchar *arg)
{
  if (*(bool*)arg)
  {
    *((bool*)arg)= FALSE;
    Item_cache *cache= get_cache(thd);
    if (!cache)
      return NULL;
    cache->setup(thd, this);
    cache->store(this);
    return cache;
  }
  return this;
}

/**
  Find Item by reference in the expression
*/
bool Item::find_item_processor(void *arg)
{
  return (this == ((Item *) arg));
}

bool Item_field::send(Protocol *protocol, st_value *buffer)
{
  return protocol->store(result_field);
}


Item* Item::propagate_equal_fields_and_change_item_tree(THD *thd,
                                                        const Context &ctx,
                                                        COND_EQUAL *cond,
                                                        Item **place)
{
  Item *item= propagate_equal_fields(thd, ctx, cond);
  if (item && item != this)
    thd->change_item_tree(place, item);
  return item;
}


void Item_field::update_null_value() 
{ 
  /* 
    need to set no_errors to prevent warnings about type conversion 
    popping up.
  */
  THD *thd= field->table->in_use;
  int no_errors;

  no_errors= thd->no_errors;
  thd->no_errors= 1;
  type_handler()->Item_update_null_value(this);
  thd->no_errors= no_errors;
}


/*
  Add the field to the select list and substitute it for the reference to
  the field.

  SYNOPSIS
    Item_field::update_value_transformer()
    select_arg      current select

  DESCRIPTION
    If the field doesn't belong to the table being inserted into then it is
    added to the select list, pointer to it is stored in the ref_pointer_array
    of the select and the field itself is substituted for the Item_ref object.
    This is done in order to get correct values from update fields that
    belongs to the SELECT part in the INSERT .. SELECT .. ON DUPLICATE KEY
    UPDATE statement.

  RETURN
    0             if error occurred
    ref           if all conditions are met
    this field    otherwise
*/

Item *Item_field::update_value_transformer(THD *thd, uchar *select_arg)
{
  SELECT_LEX *select= (SELECT_LEX*)select_arg;
  DBUG_ASSERT(fixed);

  if (field->table != select->context.table_list->table &&
      type() != Item::TRIGGER_FIELD_ITEM)
  {
    List<Item> *all_fields= &select->join->all_fields;
    Ref_ptr_array &ref_pointer_array= select->ref_pointer_array;
    int el= all_fields->elements;
    Item_ref *ref;

    ref_pointer_array[el]= (Item*)this;
    all_fields->push_front((Item*)this, thd->mem_root);
    ref= new (thd->mem_root)
      Item_ref(thd, &select->context, &ref_pointer_array[el],
               table_name, &field_name);
    return ref;
  }
  return this;
}


/**
  @brief
    Prepare AND/OR formula for extraction of a pushable condition

  @param checker  the checker callback function to be applied to the nodes
                  of the tree of the object
  @param arg      parameter to be passed to the checker

  @details
    This method recursively traverses this AND/OR condition and for each
    subformula of the condition it checks whether it can be usable for the
    extraction of a pushable condition. The criteria of pushability of
    a subformula is checked by the callback function 'checker' with one
    parameter arg. The subformulas that are not usable are marked with
    the flag NO_EXTRACTION_FL.
  @note
    This method is called before any call of build_pushable_cond.
    The flag NO_EXTRACTION_FL set in a subformula allows to avoid building
    clones for the subformulas that are not used in the pushable condition.
  @note
    This method is called for pushdown conditions into materialized
    derived tables/views optimization.
    Item::pushable_cond_checker_for_derived() is passed as the actual callback
    function.
    Also it is called for pushdown conditions in materialized IN subqueries.
    Item::pushable_cond_checker_for_subquery is passed as the actual
    callback function.
*/

void Item::check_pushable_cond(Pushdown_checker checker, uchar *arg)
{
  clear_extraction_flag();
  if (type() == Item::COND_ITEM)
  {
    bool and_cond= ((Item_cond*) this)->functype() == Item_func::COND_AND_FUNC;
    List_iterator<Item> li(*((Item_cond*) this)->argument_list());
    uint count= 0;
    Item *item;
    while ((item=li++))
    {
      item->check_pushable_cond(checker, arg);
      if (item->get_extraction_flag() !=  NO_EXTRACTION_FL)
        count++;
      else if (!and_cond)
        break;
    }
    if ((and_cond && count == 0) || item)
    {
      set_extraction_flag(NO_EXTRACTION_FL);
      if (and_cond)
        li.rewind();
      while ((item= li++))
        item->clear_extraction_flag();
    }
  }
  else if (!((this->*checker) (arg)))
    set_extraction_flag(NO_EXTRACTION_FL);
}


/**
  @brief
    Build condition extractable from this condition for pushdown

  @param thd      the thread handle
  @param checker  the checker callback function to be applied to the nodes
                  of the tree of the object to check if multiple equality
                  elements can be used to create equalities
  @param arg      parameter to be passed to the checker

  @details
    This method finds out what condition that can be pushed down can be
    extracted from this condition. If such condition C exists the
    method builds the item for it. The method uses the flag NO_EXTRACTION_FL
    set by the preliminary call of the method check_pushable_cond() to figure
    out whether a subformula is pushable or not.
    In the case when this item is a multiple equality a checker method is
    called to find the equal fields to build a new equality that can be
    pushed down.
  @note
    The built condition C is always implied by the condition cond
    (cond => C). The method tries to build the most restrictive such
    condition (i.e. for any other condition C' such that cond => C'
    we have C => C').
  @note
    The build item is not ready for usage: substitution for the field items
    has to be done and it has to be re-fixed.
  @note
    This method is called for pushdown conditions into materialized
    derived tables/views optimization.
    Item::pushable_equality_checker_for_derived() is passed as the actual
    callback function.
    Also it is called for pushdown conditions into materialized IN subqueries.
    Item::pushable_equality_checker_for_subquery() is passed as the actual
    callback function.

 @retval
    the built condition pushable into if such a condition exists
    NULL if there is no such a condition
*/

Item *Item::build_pushable_cond(THD *thd,
                                Pushdown_checker checker,
                                uchar *arg)
{
  bool is_multiple_equality= type() == Item::FUNC_ITEM &&
  ((Item_func*) this)->functype() == Item_func::MULT_EQUAL_FUNC;

  if (get_extraction_flag() == NO_EXTRACTION_FL)
    return 0;

  if (type() == Item::COND_ITEM)
  {
    bool cond_and= false;
    Item_cond *new_cond;
    if (((Item_cond*) this)->functype() == Item_func::COND_AND_FUNC)
    {
      cond_and= true;
      new_cond= new (thd->mem_root) Item_cond_and(thd);
    }
    else
      new_cond= new (thd->mem_root) Item_cond_or(thd);
    if (!new_cond)
      return 0;
    List_iterator<Item> li(*((Item_cond*) this)->argument_list());
    Item *item;
    bool is_fix_needed= false;

    while ((item=li++))
    {
      if (item->get_extraction_flag() == NO_EXTRACTION_FL)
      {
        if (!cond_and)
          return 0;
        continue;
      }
      Item *fix= item->build_pushable_cond(thd, checker, arg);
      if (!fix && !cond_and)
        return 0;
      if (!fix)
        continue;

      if (fix->type() == Item::COND_ITEM &&
          ((Item_cond*) fix)->functype() == Item_func::COND_AND_FUNC)
        is_fix_needed= true;

      if (new_cond->argument_list()->push_back(fix, thd->mem_root))
        return 0;
    }
    if (is_fix_needed && new_cond->fix_fields(thd, 0))
      return 0;

    switch (new_cond->argument_list()->elements)
    {
    case 0:
      return 0;
    case 1:
      return new_cond->argument_list()->head();
    default:
      return new_cond;
    }
  }
  else if (is_multiple_equality)
  {
    List<Item> equalities;
    Item *new_cond= NULL;
    if (((Item_equal *)this)->create_pushable_equalities(thd, &equalities,
                                                         checker, arg) ||
        (equalities.elements == 0))
      return 0;

    switch (equalities.elements)
    {
    case 0:
      return 0;
    case 1:
      new_cond= equalities.head();
      break;
    default:
      new_cond= new (thd->mem_root) Item_cond_and(thd, equalities);
      break;
    }
    if (new_cond && new_cond->fix_fields(thd, &new_cond))
      return 0;
    return new_cond;
  }
  else if (get_extraction_flag() != NO_EXTRACTION_FL)
    return build_clone(thd);
  return 0;
}


static
Item *get_field_item_for_having(THD *thd, Item *item, st_select_lex *sel)
{
  DBUG_ASSERT(item->type() == Item::FIELD_ITEM ||
              (item->type() == Item::REF_ITEM &&
               ((Item_ref *) item)->ref_type() == Item_ref::VIEW_REF)); 
  Item_field *field_item= NULL;
  table_map map= sel->master_unit()->derived->table->map;
  Item_equal *item_equal= item->get_item_equal();
  if (!item_equal)
    field_item= (Item_field *)(item->real_item());
  else
  {
    Item_equal_fields_iterator li(*item_equal);
    Item *equal_item;
    while ((equal_item= li++))
    {
      if (equal_item->used_tables() == map)
      {
        field_item= (Item_field *)(equal_item->real_item());
        break;
      }
    }
  }
  if (field_item)
  {
    Item_ref *ref= new (thd->mem_root) Item_ref(thd, &sel->context,
                                                NullS, NullS,
                                                &field_item->field_name);
    return ref;
  }
  DBUG_ASSERT(0);
  return NULL; 
}


Item *Item_field::derived_field_transformer_for_having(THD *thd, uchar *arg)
{
  st_select_lex *sel= (st_select_lex *)arg;
  table_map tab_map= sel->master_unit()->derived->table->map;
  if (item_equal && !(item_equal->used_tables() & tab_map))
    return this;
  if (!item_equal && used_tables() != tab_map)
    return this;
  Item *item= get_field_item_for_having(thd, this, sel);
  if (item)
    item->marker|= SUBSTITUTION_FL;
  return item;
}


Item *Item_direct_view_ref::derived_field_transformer_for_having(THD *thd,
                                                                 uchar *arg)
{
  if ((*ref)->marker & SUBSTITUTION_FL)
  {
    this->marker|= SUBSTITUTION_FL;
    return this;
  }
  st_select_lex *sel= (st_select_lex *)arg;
  table_map tab_map= sel->master_unit()->derived->table->map;
  if ((item_equal && !(item_equal->used_tables() & tab_map)) ||
      !item_equal)
    return this;
  return get_field_item_for_having(thd, this, sel);
}


static 
Item *find_producing_item(Item *item, st_select_lex *sel)
{
  DBUG_ASSERT(item->type() == Item::FIELD_ITEM ||
              (item->type() == Item::REF_ITEM &&
               ((Item_ref *) item)->ref_type() == Item_ref::VIEW_REF)); 
  Item *producing_item;
  Item_field *field_item= NULL;
  Item_equal *item_equal= item->get_item_equal();
  table_map tab_map= sel->master_unit()->derived->table->map;
  if (item->used_tables() == tab_map)
    field_item= (Item_field *) (item->real_item());
  if (!field_item && item_equal)
  {
    Item_equal_fields_iterator it(*item_equal);
    Item *equal_item;
    while ((equal_item= it++))
    {
      if (equal_item->used_tables() == tab_map)
      {
        field_item= (Item_field *) (equal_item->real_item());
        break;
      }
    }
  }
  List_iterator_fast<Item> li(sel->item_list);
  if (field_item)
  {
    uint field_no= field_item->field->field_index;
    for (uint i= 0; i <= field_no; i++)
      producing_item= li++;
    return producing_item;
  }
  return NULL;
}

Item *Item_field::derived_field_transformer_for_where(THD *thd, uchar *arg)
{
  st_select_lex *sel= (st_select_lex *)arg;
  Item *producing_item= find_producing_item(this, sel);
  if (producing_item)
  {
    Item *producing_clone= producing_item->build_clone(thd);
    if (producing_clone)
      producing_clone->marker|= SUBSTITUTION_FL;
    return producing_clone;
  }
  return this;
}

Item *Item_direct_view_ref::derived_field_transformer_for_where(THD *thd,
                                                                uchar *arg)
{
  if ((*ref)->marker & SUBSTITUTION_FL)
    return (*ref);
  if (item_equal)
  {
    st_select_lex *sel= (st_select_lex *)arg;
    Item *producing_item= find_producing_item(this, sel);
    DBUG_ASSERT (producing_item != NULL);
    return producing_item->build_clone(thd);
  }
  return (*ref);
}


Item *Item_field::grouping_field_transformer_for_where(THD *thd, uchar *arg)
{
  st_select_lex *sel= (st_select_lex *)arg;
  Field_pair *gr_field= find_matching_field_pair(this, sel->grouping_tmp_fields);
  if (gr_field)
  {
    Item *producing_clone=
      gr_field->corresponding_item->build_clone(thd);
    if (producing_clone)
      producing_clone->marker|= SUBSTITUTION_FL;
    return producing_clone;
  }
  return this;
}


Item *
Item_direct_view_ref::grouping_field_transformer_for_where(THD *thd,
                                                           uchar *arg)
{
  if ((*ref)->marker & SUBSTITUTION_FL)
  {
    this->marker|= SUBSTITUTION_FL;
    return this;
  }
  if (!item_equal)
    return this;
  st_select_lex *sel= (st_select_lex *)arg;
  Field_pair *gr_field= find_matching_field_pair(this,
                                                 sel->grouping_tmp_fields);
  return gr_field->corresponding_item->build_clone(thd);
}

void Item_field::print(String *str, enum_query_type query_type)
{
  if (field && field->table->const_table &&
      !(query_type & (QT_NO_DATA_EXPANSION | QT_VIEW_INTERNAL)))
  {
    print_value(str);
    return;
  }
  Item_ident::print(str, query_type);
}


void Item_temptable_field::print(String *str, enum_query_type query_type)
{
  /*
    Item_ident doesn't have references to the underlying Field/TABLE objects,
    so it's ok to use the following:
  */
  Item_ident::print(str, query_type);
}


Item_ref::Item_ref(THD *thd, Name_resolution_context *context_arg,
                   Item **item, const char *table_name_arg,
                   const LEX_CSTRING *field_name_arg,
                   bool alias_name_used_arg):
  Item_ident(thd, context_arg, NullS, table_name_arg, field_name_arg),
  ref(item), reference_trough_name(0)
{
  alias_name_used= alias_name_used_arg;
  /*
    This constructor used to create some internals references over fixed items
  */
  if ((set_properties_only= (ref && *ref && (*ref)->is_fixed())))
    set_properties();
}

/*
  A Field_enumerator-compatible class that invokes mark_as_dependent() for
  each field that is a reference to some ancestor of current_select.
*/
class Dependency_marker: public Field_enumerator
{
public:
  THD *thd;
  st_select_lex *current_select;
  virtual void visit_field(Item_field *item)
  {
    // Find which select the field is in. This is achieved by walking up 
    // the select tree and looking for the table of interest.
    st_select_lex *sel;
    for (sel= current_select;
         sel ;
         sel= (sel->context.outer_context ?
               sel->context.outer_context->select_lex:
               NULL))
    {
      List_iterator<TABLE_LIST> li(sel->leaf_tables);
      TABLE_LIST *tbl;
      while ((tbl= li++))
      {
        if (tbl->table == item->field->table)
        {
          if (sel != current_select)
            mark_as_dependent(thd, sel, current_select, item, item);
          return;
        }
      }
    }
  }
};

Item_ref::Item_ref(THD *thd, TABLE_LIST *view_arg, Item **item,
                   const LEX_CSTRING *field_name_arg,
                   bool alias_name_used_arg):
  Item_ident(thd, view_arg, field_name_arg),
  ref(item), reference_trough_name(0)
{
  alias_name_used= alias_name_used_arg;
  /*
    This constructor is used to create some internal references over fixed items
  */
  if ((set_properties_only= (ref && *ref && (*ref)->is_fixed())))
    set_properties();
}


/**
  Resolve the name of a reference to a column reference.

  The method resolves the column reference represented by 'this' as a column
  present in one of: GROUP BY clause, SELECT clause, outer queries. It is
  used typically for columns in the HAVING clause which are not under
  aggregate functions.

  POSTCONDITION @n
  Item_ref::ref is 0 or points to a valid item.

  @note
    The name resolution algorithm used is (where [T_j] is an optional table
    name that qualifies the column name):

  @code
        resolve_extended([T_j].col_ref_i)
        {
          Search for a column or derived column named col_ref_i [in table T_j]
          in the SELECT and GROUP clauses of Q.

          if such a column is NOT found AND    // Lookup in outer queries.
             there are outer queries
          {
            for each outer query Q_k beginning from the inner-most one
           {
              Search for a column or derived column named col_ref_i
              [in table T_j] in the SELECT and GROUP clauses of Q_k.

              if such a column is not found AND
                 - Q_k is not a group query AND
                 - Q_k is not inside an aggregate function
                 OR
                 - Q_(k-1) is not in a HAVING or SELECT clause of Q_k
              {
                search for a column or derived column named col_ref_i
                [in table T_j] in the FROM clause of Q_k;
              }
            }
          }
        }
  @endcode
  @n
    This procedure treats GROUP BY and SELECT clauses as one namespace for
    column references in HAVING. Notice that compared to
    Item_field::fix_fields, here we first search the SELECT and GROUP BY
    clauses, and then we search the FROM clause.

  @param[in]     thd        current thread
  @param[in,out] reference  view column if this item was resolved to a
    view column

  @todo
    Here we could first find the field anyway, and then test this
    condition, so that we can give a better error message -
    ER_WRONG_FIELD_WITH_GROUP, instead of the less informative
    ER_BAD_FIELD_ERROR which we produce now.

  @retval
    TRUE  if error
  @retval
    FALSE on success
*/

bool Item_ref::fix_fields(THD *thd, Item **reference)
{
  enum_parsing_place place= NO_MATTER;
  DBUG_ASSERT(fixed == 0);
  SELECT_LEX *current_sel= thd->lex->current_select;

  if (set_properties_only)
  {
    /* do nothing */
  }
  else if (!ref || ref == not_found_item)
  {
    DBUG_ASSERT(reference_trough_name != 0);
    if (!(ref= resolve_ref_in_select_and_group(thd, this,
                                               context->select_lex)))
      goto error;             /* Some error occurred (e.g. ambiguous names). */

    if (ref == not_found_item) /* This reference was not resolved. */
    {
      Name_resolution_context *last_checked_context= context;
      Name_resolution_context *outer_context= context->outer_context;
      Field *from_field;
      ref= 0;

      if (unlikely(!outer_context))
      {
        /* The current reference cannot be resolved in this query. */
        my_error(ER_BAD_FIELD_ERROR,MYF(0),
                 this->full_name(), thd->where);
        goto error;
      }

      /*
        If there is an outer context (select), and it is not a derived table
        (which do not support the use of outer fields for now), try to
        resolve this reference in the outer select(s).

        We treat each subselect as a separate namespace, so that different
        subselects may contain columns with the same names. The subselects are
        searched starting from the innermost.
      */
      from_field= (Field*) not_found_field;

      do
      {
        SELECT_LEX *select= outer_context->select_lex;
        Item_subselect *prev_subselect_item=
          last_checked_context->select_lex->master_unit()->item;
        last_checked_context= outer_context;

        /* Search in the SELECT and GROUP lists of the outer select. */
        if (outer_context->resolve_in_select_list)
        {
          if (!(ref= resolve_ref_in_select_and_group(thd, this, select)))
            goto error; /* Some error occurred (e.g. ambiguous names). */
          if (ref != not_found_item)
          {
            DBUG_ASSERT(*ref && (*ref)->is_fixed());
            prev_subselect_item->used_tables_and_const_cache_join(*ref);
            break;
          }
          /*
            Set ref to 0 to ensure that we get an error in case we replaced
            this item with another item and still use this item in some
            other place of the parse tree.
          */
          ref= 0;
        }

        place= prev_subselect_item->parsing_place;
        /*
          Check table fields only if the subquery is used somewhere out of
          HAVING or the outer SELECT does not use grouping (i.e. tables are
          accessible).
          TODO:
          Here we could first find the field anyway, and then test this
          condition, so that we can give a better error message -
          ER_WRONG_FIELD_WITH_GROUP, instead of the less informative
          ER_BAD_FIELD_ERROR which we produce now.
        */
        if ((place != IN_HAVING ||
             (!select->with_sum_func &&
              select->group_list.elements == 0)))
        {
          /*
            In case of view, find_field_in_tables() write pointer to view
            field expression to 'reference', i.e. it substitute that
            expression instead of this Item_ref
          */
          from_field= find_field_in_tables(thd, this,
                                           outer_context->
                                             first_name_resolution_table,
                                           outer_context->
                                             last_name_resolution_table,
                                           reference,
                                           IGNORE_EXCEPT_NON_UNIQUE,
                                           TRUE, TRUE);
          if (! from_field)
            goto error;
          if (from_field == view_ref_found)
          {
            Item::Type refer_type= (*reference)->type();
            prev_subselect_item->used_tables_and_const_cache_join(*reference);
            DBUG_ASSERT((*reference)->type() == REF_ITEM);
            mark_as_dependent(thd, last_checked_context->select_lex,
                              context->select_lex, this,
                              ((refer_type == REF_ITEM ||
                                refer_type == FIELD_ITEM) ?
                               (Item_ident*) (*reference) :
                               0));
            /*
              view reference found, we substituted it instead of this
              Item, so can quit
            */
            return FALSE;
          }
          if (from_field != not_found_field)
          {
            if (cached_table && cached_table->select_lex &&
                outer_context->select_lex &&
                cached_table->select_lex != outer_context->select_lex)
            {
              /*
                Due to cache, find_field_in_tables() can return field which
                doesn't belong to provided outer_context. In this case we have
                to find proper field context in order to fix field correcly.
              */
              do
              {
                outer_context= outer_context->outer_context;
                select= outer_context->select_lex;
                prev_subselect_item=
                  last_checked_context->select_lex->master_unit()->item;
                last_checked_context= outer_context;
              } while (outer_context && outer_context->select_lex &&
                       cached_table->select_lex != outer_context->select_lex);
            }
            prev_subselect_item->used_tables_cache|= from_field->table->map;
            prev_subselect_item->const_item_cache= 0;
            break;
          }
        }
        DBUG_ASSERT(from_field == not_found_field);

        /* Reference is not found => depend on outer (or just error). */
        prev_subselect_item->used_tables_cache|= OUTER_REF_TABLE_BIT;
        prev_subselect_item->const_item_cache= 0;

        outer_context= outer_context->outer_context;
      } while (outer_context);

      DBUG_ASSERT(from_field != 0 && from_field != view_ref_found);
      if (from_field != not_found_field)
      {
        Item_field* fld;
        if (!(fld= new (thd->mem_root) Item_field(thd, from_field)))
          goto error;
        thd->change_item_tree(reference, fld);
        mark_as_dependent(thd, last_checked_context->select_lex,
                          current_sel, fld, fld);
        /*
          A reference is resolved to a nest level that's outer or the same as
          the nest level of the enclosing set function : adjust the value of
          max_arg_level for the function if it's needed.
        */
        if (thd->lex->in_sum_func &&
            thd->lex->in_sum_func->nest_level >= 
            last_checked_context->select_lex->nest_level)
          set_if_bigger(thd->lex->in_sum_func->max_arg_level,
                        last_checked_context->select_lex->nest_level);
        return FALSE;
      }
      if (unlikely(ref == 0))
      {
        /* The item was not a table field and not a reference */
        my_error(ER_BAD_FIELD_ERROR, MYF(0),
                 this->full_name(), thd->where);
        goto error;
      }
      /* Should be checked in resolve_ref_in_select_and_group(). */
      DBUG_ASSERT(*ref && (*ref)->is_fixed());
      mark_as_dependent(thd, last_checked_context->select_lex,
                        context->select_lex, this, this);
      /*
        A reference is resolved to a nest level that's outer or the same as
        the nest level of the enclosing set function : adjust the value of
        max_arg_level for the function if it's needed.
      */
      if (thd->lex->in_sum_func &&
          thd->lex->in_sum_func->nest_level >= 
          last_checked_context->select_lex->nest_level)
        set_if_bigger(thd->lex->in_sum_func->max_arg_level,
                      last_checked_context->select_lex->nest_level);
    }
  }

  DBUG_ASSERT(*ref);
  /*
    Check if this is an incorrect reference in a group function or forward
    reference. Do not issue an error if this is:
      1. outer reference (will be fixed later by the fix_inner_refs function);
      2. an unnamed reference inside an aggregate function.
  */
  if (!((*ref)->type() == REF_ITEM &&
       ((Item_ref *)(*ref))->ref_type() == OUTER_REF) &&
      (((*ref)->with_sum_func() && name.str &&
        !(current_sel->get_linkage() != GLOBAL_OPTIONS_TYPE &&
          current_sel->having_fix_field)) ||
       !(*ref)->is_fixed()))
  {
    my_error(ER_ILLEGAL_REFERENCE, MYF(0),
             name.str, ((*ref)->with_sum_func() ?
                    "reference to group function":
                    "forward reference in item list"));
    goto error;
  }

  set_properties();

  if ((*ref)->check_cols(1))
    goto error;
  return FALSE;

error:
  context->process_error(thd);
  return TRUE;
}


void Item_ref::set_properties()
{
  Type_std_attributes::set(*ref);
  maybe_null= (*ref)->maybe_null;
  /*
    We have to remember if we refer to a sum function, to ensure that
    split_sum_func() doesn't try to change the reference.
  */
  copy_with_sum_func(*ref);
  with_param= (*ref)->with_param;
  with_window_func= (*ref)->with_window_func;
  with_field= (*ref)->with_field;
  fixed= 1;
  if (alias_name_used)
    return;
  if ((*ref)->type() == FIELD_ITEM)
    alias_name_used= ((Item_ident *) (*ref))->alias_name_used;
  else
    alias_name_used= TRUE; // it is not field, so it is was resolved by alias
}


void Item_ref::cleanup()
{
  DBUG_ENTER("Item_ref::cleanup");
  Item_ident::cleanup();
  if (reference_trough_name)
  {
    /* We have to reset the reference as it may been freed */
    ref= 0;
  }
  DBUG_VOID_RETURN;
}


/**
  Transform an Item_ref object with a transformer callback function.

  The function first applies the transform method to the item
  referenced by this Item_ref object. If this returns a new item the
  old item is substituted for a new one. After this the transformer
  is applied to the Item_ref object.

  @param transformer   the transformer callback function to be applied to
                       the nodes of the tree of the object
  @param argument      parameter to be passed to the transformer

  @return Item returned as the result of transformation of the Item_ref object
    @retval !NULL The transformation was successful
    @retval NULL  Out of memory error
*/

Item* Item_ref::transform(THD *thd, Item_transformer transformer, uchar *arg)
{
  DBUG_ASSERT(!thd->stmt_arena->is_stmt_prepare());
  DBUG_ASSERT((*ref) != NULL);

  /* Transform the object we are referencing. */
  Item *new_item= (*ref)->transform(thd, transformer, arg);
  if (!new_item)
    return NULL;

  /*
    THD::change_item_tree() should be called only if the tree was
    really transformed, i.e. when a new item has been created.
    Otherwise we'll be allocating a lot of unnecessary memory for
    change records at each execution.
  */
  if (*ref != new_item)
    thd->change_item_tree(ref, new_item);

  /* Transform the item ref object. */
  return (this->*transformer)(thd, arg);
}


/**
  Compile an Item_ref object with a processor and a transformer
  callback functions.

  First the function applies the analyzer to the Item_ref object. Then
  if the analizer succeeeds we first applies the compile method to the
  object the Item_ref object is referencing. If this returns a new
  item the old item is substituted for a new one.  After this the
  transformer is applied to the Item_ref object itself.
  The compile function is not called if the analyzer returns NULL
  in the parameter arg_p. 

  @param analyzer      the analyzer callback function to be applied to the
                       nodes of the tree of the object
  @param[in,out] arg_p parameter to be passed to the processor
  @param transformer   the transformer callback function to be applied to the
                       nodes of the tree of the object
  @param arg_t         parameter to be passed to the transformer

  @return Item returned as the result of transformation of the Item_ref object
*/

Item* Item_ref::compile(THD *thd, Item_analyzer analyzer, uchar **arg_p,
                        Item_transformer transformer, uchar *arg_t)
{
  /* Analyze this Item object. */
  if (!(this->*analyzer)(arg_p))
    return NULL;

  /* Compile the Item we are referencing. */
  DBUG_ASSERT((*ref) != NULL);
  if (*arg_p)
  {
    uchar *arg_v= *arg_p;
    Item *new_item= (*ref)->compile(thd, analyzer, &arg_v, transformer, arg_t);
    if (new_item && *ref != new_item)
      thd->change_item_tree(ref, new_item);
  }

  /* Transform this Item object. */
  return (this->*transformer)(thd, arg_t);
}


void Item_ref::print(String *str, enum_query_type query_type)
{
  if (ref)
  {
    if ((*ref)->type() != Item::CACHE_ITEM &&
        (*ref)->type() != Item::WINDOW_FUNC_ITEM &&
        ref_type() != VIEW_REF &&
        !table_name && name.str && alias_name_used)
    {
      THD *thd= current_thd;
      append_identifier(thd, str, &(*ref)->real_item()->name);
    }
    else
      (*ref)->print(str, query_type);
  }
  else
    Item_ident::print(str, query_type);
}


bool Item_ref::send(Protocol *prot, st_value *buffer)
{
  if (result_field)
    return prot->store(result_field);
  return (*ref)->send(prot, buffer);
}


double Item_ref::val_result()
{
  if (result_field)
  {
    if ((null_value= result_field->is_null()))
      return 0.0;
    return result_field->val_real();
  }
  return val_real();
}


bool Item_ref::is_null_result()
{
  if (result_field)
    return (null_value=result_field->is_null());

  return is_null();
}


longlong Item_ref::val_int_result()
{
  if (result_field)
  {
    if ((null_value= result_field->is_null()))
      return 0;
    return result_field->val_int();
  }
  return val_int();
}


String *Item_ref::str_result(String* str)
{
  if (result_field)
  {
    if ((null_value= result_field->is_null()))
      return 0;
    str->set_charset(str_value.charset());
    return result_field->val_str(str, &str_value);
  }
  return val_str(str);
}


bool Item_ref::val_native_result(THD *thd, Native *to)
{
  return result_field ?
         val_native_from_field(result_field, to) :
         val_native(thd, to);
}


my_decimal *Item_ref::val_decimal_result(my_decimal *decimal_value)
{
  if (result_field)
  {
    if ((null_value= result_field->is_null()))
      return 0;
    return result_field->val_decimal(decimal_value);
  }
  return val_decimal(decimal_value);
}


bool Item_ref::val_bool_result()
{
  if (result_field)
  {
    if ((null_value= result_field->is_null()))
      return false;
    return result_field->val_bool();
  }
  return val_bool();
}


void Item_ref::save_result(Field *to)
{
  if (result_field)
  {
    save_field_in_field(result_field, &null_value, to, TRUE);
    return;
  }
  (*ref)->save_result(to);
  null_value= (*ref)->null_value;
}


void Item_ref::save_val(Field *to)
{
  (*ref)->save_result(to);
  null_value= (*ref)->null_value;
}


double Item_ref::val_real()
{
  DBUG_ASSERT(fixed);
  double tmp=(*ref)->val_result();
  null_value=(*ref)->null_value;
  return tmp;
}


longlong Item_ref::val_int()
{
  DBUG_ASSERT(fixed);
  longlong tmp=(*ref)->val_int_result();
  null_value=(*ref)->null_value;
  return tmp;
}


bool Item_ref::val_bool()
{
  DBUG_ASSERT(fixed);
  bool tmp= (*ref)->val_bool_result();
  null_value= (*ref)->null_value;
  return tmp;
}


String *Item_ref::val_str(String* tmp)
{
  DBUG_ASSERT(fixed);
  tmp=(*ref)->str_result(tmp);
  null_value=(*ref)->null_value;
  return tmp;
}


bool Item_ref::is_null()
{
  DBUG_ASSERT(fixed);
  bool tmp=(*ref)->is_null_result();
  null_value=(*ref)->null_value;
  return tmp;
}


bool Item_ref::get_date(THD *thd, MYSQL_TIME *ltime, date_mode_t fuzzydate)
{
  return (null_value=(*ref)->get_date_result(thd, ltime, fuzzydate));
}


bool Item_ref::val_native(THD *thd, Native *to)
{
  return val_native_from_item(thd, *ref, to);
}


longlong Item_ref::val_datetime_packed()
{
  DBUG_ASSERT(fixed);
  longlong tmp= (*ref)->val_datetime_packed();
  null_value= (*ref)->null_value;
  return tmp;
}


longlong Item_ref::val_time_packed()
{
  DBUG_ASSERT(fixed);
  longlong tmp= (*ref)->val_time_packed();
  null_value= (*ref)->null_value;
  return tmp;
}


my_decimal *Item_ref::val_decimal(my_decimal *decimal_value)
{
  my_decimal *val= (*ref)->val_decimal_result(decimal_value);
  null_value= (*ref)->null_value;
  return val;
}

int Item_ref::save_in_field(Field *to, bool no_conversions)
{
  int res;
  if (result_field)
  {
    if (result_field->is_null())
    {
      null_value= 1;
      res= set_field_to_null_with_conversions(to, no_conversions);
      return res;
    }
    to->set_notnull();
    res= field_conv(to, result_field);
    null_value= 0;
    return res;
  }
  res= (*ref)->save_in_field(to, no_conversions);
  null_value= (*ref)->null_value;
  return res;
}


void Item_ref::save_org_in_field(Field *field, fast_field_copier optimizer_data)
{
  (*ref)->save_org_in_field(field, optimizer_data);
}


void Item_ref::make_send_field(THD *thd, Send_field *field)
{
  (*ref)->make_send_field(thd, field);
  /* Non-zero in case of a view */
  if (name.str)
    field->col_name= name;
  if (table_name)
    field->table_name= table_name;
  if (db_name)
    field->db_name= db_name;
  if (orig_field_name.str)
    field->org_col_name= orig_field_name;
  if (orig_table_name)
    field->org_table_name= orig_table_name;
}


Item *Item_ref::get_tmp_table_item(THD *thd)
{
  if (!result_field)
    return (*ref)->get_tmp_table_item(thd);

  Item_field *item= new (thd->mem_root) Item_field(thd, result_field);
  if (item)
  {
    item->table_name= table_name;
    item->db_name= db_name;
  }
  return item;
}


void Item_ref_null_helper::print(String *str, enum_query_type query_type)
{
  str->append(STRING_WITH_LEN("<ref_null_helper>("));
  if (ref)
    (*ref)->print(str, query_type);
  else
    str->append('?');
  str->append(')');
}


void Item_direct_ref::save_val(Field *to)
{
  (*ref)->save_val(to);
  null_value=(*ref)->null_value;
}


double Item_direct_ref::val_real()
{
  double tmp=(*ref)->val_real();
  null_value=(*ref)->null_value;
  return tmp;
}


longlong Item_direct_ref::val_int()
{
  longlong tmp=(*ref)->val_int();
  null_value=(*ref)->null_value;
  return tmp;
}


String *Item_direct_ref::val_str(String* tmp)
{
  tmp=(*ref)->val_str(tmp);
  null_value=(*ref)->null_value;
  return tmp;
}


my_decimal *Item_direct_ref::val_decimal(my_decimal *decimal_value)
{
  my_decimal *tmp= (*ref)->val_decimal(decimal_value);
  null_value=(*ref)->null_value;
  return tmp;
}


bool Item_direct_ref::val_bool()
{
  bool tmp= (*ref)->val_bool();
  null_value=(*ref)->null_value;
  return tmp;
}


bool Item_direct_ref::is_null()
{
  return (*ref)->is_null();
}


bool Item_direct_ref::get_date(THD *thd, MYSQL_TIME *ltime, date_mode_t fuzzydate)
{
  return (null_value=(*ref)->get_date(thd, ltime, fuzzydate));
}


bool Item_direct_ref::val_native(THD *thd, Native *to)
{
  return val_native_from_item(thd, *ref, to);
}


Item_cache_wrapper::~Item_cache_wrapper()
{
  DBUG_ASSERT(expr_cache == 0);
}

Item_cache_wrapper::Item_cache_wrapper(THD *thd, Item *item_arg):
  Item_result_field(thd), orig_item(item_arg), expr_cache(NULL), expr_value(NULL)
{
  DBUG_ASSERT(orig_item->is_fixed());
  Type_std_attributes::set(orig_item);
  maybe_null= orig_item->maybe_null;
  copy_with_sum_func(orig_item);
  with_param= orig_item->with_param;
  with_field= orig_item->with_field;
  name= item_arg->name;
  m_with_subquery= orig_item->with_subquery();

  if ((expr_value= orig_item->get_cache(thd)))
    expr_value->setup(thd, orig_item);

  fixed= 1;
}


/**
  Initialize the cache if it is needed
*/

void Item_cache_wrapper::init_on_demand()
{
    if (!expr_cache->is_inited())
    {
      orig_item->get_cache_parameters(parameters);
      expr_cache->init();
    }
}


void Item_cache_wrapper::print(String *str, enum_query_type query_type)
{
  if (query_type & QT_ITEM_CACHE_WRAPPER_SKIP_DETAILS)
  {
    /* Don't print the cache in EXPLAIN EXTENDED */
    orig_item->print(str, query_type);
    return;
  }

  str->append("<expr_cache>");
  if (expr_cache)
  {
    init_on_demand();
    expr_cache->print(str, query_type);
  }
  else
    str->append(STRING_WITH_LEN("<<DISABLED>>"));
  str->append('(');
  orig_item->print(str, query_type);
  str->append(')');
}


/**
  Prepare the expression cache wrapper (do nothing)

  @retval FALSE OK
*/

bool Item_cache_wrapper::fix_fields(THD *thd  __attribute__((unused)),
                                    Item **it __attribute__((unused)))
{
  DBUG_ASSERT(orig_item->is_fixed());
  DBUG_ASSERT(fixed);
  return FALSE;
}

bool Item_cache_wrapper::send(Protocol *protocol, st_value *buffer)
{
  if (result_field)
    return protocol->store(result_field);
  return Item::send(protocol, buffer);
}

/**
  Clean the expression cache wrapper up before reusing it.
*/

void Item_cache_wrapper::cleanup()
{
  DBUG_ENTER("Item_cache_wrapper::cleanup");
  Item_result_field::cleanup();
  delete expr_cache;
  expr_cache= 0;
  /* expr_value is Item so it will be destroyed from list of Items */
  expr_value= 0;
  parameters.empty();
  DBUG_VOID_RETURN;
}


/**
  Create an expression cache that uses a temporary table

  @param thd           Thread handle
  @param depends_on    Parameters of the expression to create cache for

  @details
  The function takes 'depends_on' as the list of all parameters for
  the expression wrapped into this object and creates an expression
  cache in a temporary table containing the field for the parameters
  and the result of the expression.

  @retval FALSE OK
  @retval TRUE  Error
*/

bool Item_cache_wrapper::set_cache(THD *thd)
{
  DBUG_ENTER("Item_cache_wrapper::set_cache");
  DBUG_ASSERT(expr_cache == 0);
  expr_cache= new Expression_cache_tmptable(thd, parameters, expr_value);
  DBUG_RETURN(expr_cache == NULL);
}

Expression_cache_tracker* Item_cache_wrapper::init_tracker(MEM_ROOT *mem_root)
{
  if (expr_cache)
  {
    Expression_cache_tracker* tracker=
      new(mem_root) Expression_cache_tracker(expr_cache);
    if (tracker)
      ((Expression_cache_tmptable *)expr_cache)->set_tracker(tracker);
    return tracker;
  }
  return NULL;
}


/**
  Check if the current values of the parameters are in the expression cache

  @details
  The function checks whether the current set of the parameters of the
  referenced item can be found in the expression cache. If so the function
  returns the item by which the result of the expression can be easily
  extracted from the cache with the corresponding val_* method.

  @retval NULL    - parameters are not in the cache
  @retval <item*> - item providing the result of the expression found in cache
*/

Item *Item_cache_wrapper::check_cache()
{
  DBUG_ENTER("Item_cache_wrapper::check_cache");
  if (expr_cache)
  {
    Expression_cache_tmptable::result res;
    Item *cached_value;
    init_on_demand();
    res= expr_cache->check_value(&cached_value);
    if (res == Expression_cache_tmptable::HIT)
      DBUG_RETURN(cached_value);
  }
  DBUG_RETURN(NULL);
}


/**
  Get the value of the cached expression and put it in the cache
*/

inline void Item_cache_wrapper::cache()
{
  expr_value->store(orig_item);
  expr_value->cache_value();
  expr_cache->put_value(expr_value); // put in expr_cache
}


/**
  Get the value of the possibly cached item into the field.
*/

void Item_cache_wrapper::save_val(Field *to)
{
  Item *cached_value;
  DBUG_ENTER("Item_cache_wrapper::val_int");
  if (!expr_cache)
  {
    orig_item->save_val(to);
    null_value= orig_item->null_value;
    DBUG_VOID_RETURN;
  }

  if ((cached_value= check_cache()))
  {
    cached_value->save_val(to);
    null_value= cached_value->null_value;
    DBUG_VOID_RETURN;
  }
  cache();
  null_value= expr_value->null_value;
  expr_value->save_val(to);
  DBUG_VOID_RETURN;
}


/**
  Get the integer value of the possibly cached item.
*/

longlong Item_cache_wrapper::val_int()
{
  Item *cached_value;
  DBUG_ENTER("Item_cache_wrapper::val_int");
  if (!expr_cache)
  {
    longlong tmp= orig_item->val_int();
    null_value= orig_item->null_value;
    DBUG_RETURN(tmp);
  }

  if ((cached_value= check_cache()))
  {
    longlong tmp= cached_value->val_int();
    null_value= cached_value->null_value;
    DBUG_RETURN(tmp);
  }
  cache();
  null_value= expr_value->null_value;
  DBUG_RETURN(expr_value->val_int());
}


/**
  Get the real value of the possibly cached item
*/

double Item_cache_wrapper::val_real()
{
  Item *cached_value;
  DBUG_ENTER("Item_cache_wrapper::val_real");
  if (!expr_cache)
  {
    double tmp= orig_item->val_real();
    null_value= orig_item->null_value;
    DBUG_RETURN(tmp);
  }

  if ((cached_value= check_cache()))
  {
    double tmp= cached_value->val_real();
    null_value= cached_value->null_value;
    DBUG_RETURN(tmp);
  }
  cache();
  null_value= expr_value->null_value;
  DBUG_RETURN(expr_value->val_real());
}


/**
  Get the string value of the possibly cached item
*/

String *Item_cache_wrapper::val_str(String* str)
{
  Item *cached_value;
  DBUG_ENTER("Item_cache_wrapper::val_str");
  if (!expr_cache)
  {
    String *tmp= orig_item->val_str(str);
    null_value= orig_item->null_value;
    DBUG_RETURN(tmp);
  }

  if ((cached_value= check_cache()))
  {
    String *tmp= cached_value->val_str(str);
    null_value= cached_value->null_value;
    DBUG_RETURN(tmp);
  }
  cache();
  if ((null_value= expr_value->null_value))
    DBUG_RETURN(NULL);
  DBUG_RETURN(expr_value->val_str(str));
}


/**
  Get the native value of the possibly cached item
*/

bool Item_cache_wrapper::val_native(THD *thd, Native* to)
{
  Item *cached_value;
  DBUG_ENTER("Item_cache_wrapper::val_native");
  if (!expr_cache)
    DBUG_RETURN(val_native_from_item(thd, orig_item, to));

  if ((cached_value= check_cache()))
    DBUG_RETURN(val_native_from_item(thd, cached_value, to));

  cache();
  if ((null_value= expr_value->null_value))
    DBUG_RETURN(true);
  DBUG_RETURN(expr_value->val_native(thd, to));
}



/**
  Get the decimal value of the possibly cached item
*/

my_decimal *Item_cache_wrapper::val_decimal(my_decimal* decimal_value)
{
  Item *cached_value;
  DBUG_ENTER("Item_cache_wrapper::val_decimal");
  if (!expr_cache)
  {
    my_decimal *tmp= orig_item->val_decimal(decimal_value);
    null_value= orig_item->null_value;
    DBUG_RETURN(tmp);
  }

  if ((cached_value= check_cache()))
  {
    my_decimal *tmp= cached_value->val_decimal(decimal_value);
    null_value= cached_value->null_value;
    DBUG_RETURN(tmp);
  }
  cache();
  if ((null_value= expr_value->null_value))
    DBUG_RETURN(NULL);
  DBUG_RETURN(expr_value->val_decimal(decimal_value));
}


/**
  Get the boolean value of the possibly cached item
*/

bool Item_cache_wrapper::val_bool()
{
  Item *cached_value;
  DBUG_ENTER("Item_cache_wrapper::val_bool");
  if (!expr_cache)
  {
    bool tmp= orig_item->val_bool();
    null_value= orig_item->null_value;
    DBUG_RETURN(tmp);
  }

  if ((cached_value= check_cache()))
  {
    bool tmp= cached_value->val_bool();
    null_value= cached_value->null_value;
    DBUG_RETURN(tmp);
  }
  cache();
  null_value= expr_value->null_value;
  DBUG_RETURN(expr_value->val_bool());
}


/**
  Check for NULL the value of the possibly cached item
*/

bool Item_cache_wrapper::is_null()
{
  Item *cached_value;
  DBUG_ENTER("Item_cache_wrapper::is_null");
  if (!expr_cache)
  {
    bool tmp= orig_item->is_null();
    null_value= orig_item->null_value;
    DBUG_RETURN(tmp);
  }

  if ((cached_value= check_cache()))
  {
    bool tmp= cached_value->is_null();
    null_value= cached_value->null_value;
    DBUG_RETURN(tmp);
  }
  cache();
  DBUG_RETURN((null_value= expr_value->null_value));
}


/**
  Get the date value of the possibly cached item
*/

bool Item_cache_wrapper::get_date(THD *thd, MYSQL_TIME *ltime, date_mode_t fuzzydate)
{
  Item *cached_value;
  DBUG_ENTER("Item_cache_wrapper::get_date");
  if (!expr_cache)
    DBUG_RETURN((null_value= orig_item->get_date(thd, ltime, fuzzydate)));

  if ((cached_value= check_cache()))
    DBUG_RETURN((null_value= cached_value->get_date(thd, ltime, fuzzydate)));

  cache();
  DBUG_RETURN((null_value= expr_value->get_date(thd, ltime, fuzzydate)));
}


int Item_cache_wrapper::save_in_field(Field *to, bool no_conversions)
{
  int res;
  DBUG_ASSERT(!result_field);
  res= orig_item->save_in_field(to, no_conversions);
  null_value= orig_item->null_value;
  return res;
}


Item* Item_cache_wrapper::get_tmp_table_item(THD *thd)
{
  if (!orig_item->with_sum_func() && !orig_item->const_item())
    return new (thd->mem_root) Item_temptable_field(thd, result_field);
  return copy_or_same(thd);
}


bool Item_direct_view_ref::send(Protocol *protocol, st_value *buffer)
{
  if (check_null_ref())
    return protocol->store_null();
  return Item_direct_ref::send(protocol, buffer);
}

/**
  Prepare referenced field then call usual Item_direct_ref::fix_fields .

  @param thd         thread handler
  @param reference   reference on reference where this item stored

  @retval
    FALSE   OK
  @retval
    TRUE    Error
*/

bool Item_direct_view_ref::fix_fields(THD *thd, Item **reference)
{
  /* view fild reference must be defined */
  DBUG_ASSERT(*ref);
  /* (*ref)->check_cols() will be made in Item_direct_ref::fix_fields */
  if ((*ref)->is_fixed())
  {
    Item *ref_item= (*ref)->real_item();
    if (ref_item->type() == Item::FIELD_ITEM)
    {
      /*
        In some cases we need to update table read set(see bug#47150).
        If ref item is FIELD_ITEM and fixed then field and table
        have proper values. So we can use them for update.
      */
      Field *fld= ((Item_field*) ref_item)->field;
      DBUG_ASSERT(fld && fld->table);
      if (thd->column_usage == MARK_COLUMNS_READ)
        bitmap_set_bit(fld->table->read_set, fld->field_index);
    }
  }
  else if ((*ref)->fix_fields_if_needed(thd, ref))
    return TRUE;

  if (Item_direct_ref::fix_fields(thd, reference))
    return TRUE;
  if (view->table && view->table->maybe_null)
    maybe_null= TRUE;
  set_null_ref_table();
  return FALSE;
}

/*
  Prepare referenced outer field then call usual Item_direct_ref::fix_fields

  SYNOPSIS
    Item_outer_ref::fix_fields()
    thd         thread handler
    reference   reference on reference where this item stored

  RETURN
    FALSE   OK
    TRUE    Error
*/

bool Item_outer_ref::fix_fields(THD *thd, Item **reference)
{
  bool err;
  /* outer_ref->check_cols() will be made in Item_direct_ref::fix_fields */
  if ((*ref) && (*ref)->fix_fields_if_needed(thd, reference))
    return TRUE;
  err= Item_direct_ref::fix_fields(thd, reference);
  if (!outer_ref)
    outer_ref= *ref;
  if ((*ref)->type() == Item::FIELD_ITEM)
    table_name= ((Item_field*)outer_ref)->table_name;
  return err;
}


void Item_outer_ref::fix_after_pullout(st_select_lex *new_parent,
                                       Item **ref_arg, bool merge)
{
  if (get_depended_from() == new_parent)
  {
    *ref_arg= outer_ref;
    (*ref_arg)->fix_after_pullout(new_parent, ref_arg, merge);
  }
}

void Item_ref::fix_after_pullout(st_select_lex *new_parent, Item **refptr,
                                 bool merge)
{
  (*ref)->fix_after_pullout(new_parent, ref, merge);
  if (get_depended_from() == new_parent)
    depended_from= NULL;
}


/**
  Mark references from inner selects used in group by clause

  The method is used by the walk method when called for the expressions
  from the group by clause. The callsare  occurred in the function
  fix_inner_refs invoked by JOIN::prepare.
  The parameter passed to Item_outer_ref::check_inner_refs_processor
  is the iterator over the list of inner references from the subselects
  of the select to be prepared. The function marks those references
  from this list whose occurrences are encountered in the group by 
  expressions passed to the walk method.  
 
  @param arg  pointer to the iterator over a list of inner references

  @return
    FALSE always
*/

bool Item_outer_ref::check_inner_refs_processor(void *arg)
{
  List_iterator_fast<Item_outer_ref> *it=
    ((List_iterator_fast<Item_outer_ref> *) arg);
  Item_outer_ref *tmp_ref;
  while ((tmp_ref= (*it)++))
  {
    if (tmp_ref == this)
    {
      tmp_ref->found_in_group_by= 1;
      break;
    }
  }
  (*it).rewind();
  return FALSE;
}


/**
  Compare two view column references for equality.

  A view column reference is considered equal to another column
  reference if the second one is a view column and if both column
  references resolve to the same item. It is assumed that both
  items are of the same type.

  @param item        item to compare with
  @param binary_cmp  make binary comparison

  @retval
    TRUE    Referenced item is equal to given item
  @retval
    FALSE   otherwise
*/

bool Item_direct_view_ref::eq(const Item *item, bool binary_cmp) const
{
  if (item->type() == REF_ITEM)
  {
    Item_ref *item_ref= (Item_ref*) item;
    if (item_ref->ref_type() == VIEW_REF)
    {
      Item *item_ref_ref= *(item_ref->ref);
      return ((*ref)->real_item() == item_ref_ref->real_item());
    }
  }
  return FALSE;
}


Item_equal *Item_direct_view_ref::find_item_equal(COND_EQUAL *cond_equal)
{
  Item* field_item= real_item();
  if (field_item->type() != FIELD_ITEM)
    return NULL;
  return ((Item_field *) field_item)->find_item_equal(cond_equal);  
}


/**
  Set a pointer to the multiple equality the view field reference belongs to
  (if any).

  @details
  The function looks for a multiple equality containing this item of the type
  Item_direct_view_ref among those referenced by arg.
  In the case such equality exists the function does the following.
  If the found multiple equality contains a constant, then the item
  is substituted for this constant, otherwise the function sets a pointer
  to the multiple equality in the item.

  @param arg    reference to list of multiple equalities where
                the item (this object) is to be looked for

  @note
    This function is supposed to be called as a callback parameter in calls
    of the compile method.

  @note 
    The function calls Item_field::propagate_equal_fields() for the field item
    this->real_item() to do the job. Then it takes the pointer to equal_item
    from this field item and assigns it to this->item_equal.

  @return
    - pointer to the replacing constant item, if the field item was substituted
    - pointer to the field item, otherwise.
*/

Item *Item_direct_view_ref::propagate_equal_fields(THD *thd,
                                                   const Context &ctx,
                                                   COND_EQUAL *cond)
{
  Item *field_item= real_item();
  if (field_item->type() != FIELD_ITEM)
    return this;
  Item *item= field_item->propagate_equal_fields(thd, ctx, cond);
  set_item_equal(field_item->get_item_equal());
  field_item->set_item_equal(NULL);
  if (item != field_item)
    return item;
  return this;
}


Item *Item_ref::propagate_equal_fields(THD *thd, const Context &ctx,
                                       COND_EQUAL *cond)
{
  Item *field_item= real_item();
  if (field_item->type() != FIELD_ITEM)
    return this;
  Item *item= field_item->propagate_equal_fields(thd, ctx, cond);
  if (item != field_item)
    return item;
  return this;
}


/**
  Replace an Item_direct_view_ref for an equal Item_field evaluated earlier
  (if any).

  @details
  If this->item_equal points to some item and coincides with arg then
  the function returns a pointer to a field item that is referred to by the 
  first element of the item_equal list which the Item_direct_view_ref
  object belongs to unless item_equal contains  a constant item. In this
  case the function returns this constant item (if the substitution does
   not require conversion).   
  If the Item_direct_view_ref object does not refer any Item_equal object
  'this' is returned .

  @param arg   NULL or points to so some item of the Item_equal type  

  @note
    This function is supposed to be called as a callback parameter in calls
    of the transformer method.

  @note 
    The function calls Item_field::replace_equal_field for the field item
    this->real_item() to do the job.

  @return
    - pointer to a replacement Item_field if there is a better equal item or
      a pointer to a constant equal item;
    - this - otherwise.
*/

Item *Item_direct_view_ref::replace_equal_field(THD *thd, uchar *arg)
{
  Item *field_item= real_item();
  if (field_item->type() != FIELD_ITEM)
    return this;
  field_item->set_item_equal(item_equal);
  Item *item= field_item->replace_equal_field(thd, arg);
  field_item->set_item_equal(0);
  return item != field_item ? item : this;
}


bool Item_field::excl_dep_on_table(table_map tab_map)
{
  return used_tables() == tab_map ||
         (item_equal && (item_equal->used_tables() & tab_map));
}


bool
Item_field::excl_dep_on_grouping_fields(st_select_lex *sel)
{
  return find_matching_field_pair(this, sel->grouping_tmp_fields) != NULL;
}


bool Item_direct_view_ref::excl_dep_on_table(table_map tab_map)
{
  table_map used= used_tables();
  if (used & OUTER_REF_TABLE_BIT)
    return false;
  if (!(used & ~tab_map))
    return true; 
  if (item_equal)
  {
    DBUG_ASSERT(real_item()->type() == Item::FIELD_ITEM);
    return item_equal->used_tables() & tab_map;
  }
  return (*ref)->excl_dep_on_table(tab_map);
}


bool Item_direct_view_ref::excl_dep_on_grouping_fields(st_select_lex *sel)
{
  if (item_equal)
  {
    DBUG_ASSERT(real_item()->type() == Item::FIELD_ITEM);
    return (find_matching_field_pair(this, sel->grouping_tmp_fields) != NULL);
  }    
  return (*ref)->excl_dep_on_grouping_fields(sel);
}


bool Item_args::excl_dep_on_grouping_fields(st_select_lex *sel)
{
  for (uint i= 0; i < arg_count; i++)
  {
    if (args[i]->type() == Item::FUNC_ITEM &&
        ((Item_func *)args[i])->functype() == Item_func::UDF_FUNC)
      return false;
    if (args[i]->const_item())
      continue;
    if (!args[i]->excl_dep_on_grouping_fields(sel))
      return false;
  }
  return true;
}


bool Item_default_value::eq(const Item *item, bool binary_cmp) const
{
  return item->type() == DEFAULT_VALUE_ITEM && 
    ((Item_default_value *)item)->arg->eq(arg, binary_cmp);
}


bool Item_default_value::fix_fields(THD *thd, Item **items)
{
  Item *real_arg;
  Item_field *field_arg;
  Field *def_field;
  DBUG_ASSERT(fixed == 0);

  if (!arg)
  {
    fixed= 1;
    return FALSE;
  }

  /*
    DEFAULT() do not need table field so should not ask handler to bring
    field value (mark column for read)
  */
  enum_column_usage save_column_usage= thd->column_usage;
  /*
    Fields which has defult value could be read, so it is better hide system
    invisible columns.
  */
  thd->column_usage= COLUMNS_WRITE;
  if (arg->fix_fields_if_needed(thd, &arg))
  {
    thd->column_usage= save_column_usage;
    goto error;
  }
  thd->column_usage= save_column_usage;

  real_arg= arg->real_item();
  if (real_arg->type() != FIELD_ITEM)
  {
    my_error(ER_NO_DEFAULT_FOR_FIELD, MYF(0), arg->name.str);
    goto error;
  }

  field_arg= (Item_field *)real_arg;
  if ((field_arg->field->flags & NO_DEFAULT_VALUE_FLAG))
  {
    my_error(ER_NO_DEFAULT_FOR_FIELD, MYF(0),
             field_arg->field->field_name.str);
    goto error;
  }
  if (!(def_field= (Field*) thd->alloc(field_arg->field->size_of())))
    goto error;
  memcpy((void *)def_field, (void *)field_arg->field,
         field_arg->field->size_of());
  // If non-constant default value expression
  if (def_field->default_value && def_field->default_value->flags)
  {
    uchar *newptr= (uchar*) thd->alloc(1+def_field->pack_length());
    if (!newptr)
      goto error;
    /*
      Even if DEFAULT() do not read tables fields, the default value
      expression can do it.
    */
    fix_session_vcol_expr_for_read(thd, def_field, def_field->default_value);
    if (should_mark_column(thd->column_usage))
      def_field->default_value->expr->update_used_tables();
    def_field->move_field(newptr+1, def_field->maybe_null() ? newptr : 0, 1);
  }
  else
    def_field->move_field_offset((my_ptrdiff_t)
                                 (def_field->table->s->default_values -
                                  def_field->table->record[0]));
  set_field(def_field);
  return FALSE;

error:
  context->process_error(thd);
  return TRUE;
}


void Item_default_value::print(String *str, enum_query_type query_type)
{
  if (!arg)
  {
    str->append(STRING_WITH_LEN("default"));
    return;
  }
  str->append(STRING_WITH_LEN("default("));
  /*
    We take DEFAULT from a field so do not need it value in case of const
    tables but its name so we set QT_NO_DATA_EXPANSION (as we print for
    table definition, also we do not need table and database name)
  */
  query_type= (enum_query_type) (query_type | QT_NO_DATA_EXPANSION);
  arg->print(str, query_type);
  str->append(')');
}

void Item_default_value::calculate()
{
  if (field->default_value)
    field->set_default();
  DEBUG_SYNC(field->table->in_use, "after_Item_default_value_calculate");
}

String *Item_default_value::val_str(String *str)
{
  calculate();
  return Item_field::val_str(str);
}

double Item_default_value::val_real()
{
  calculate();
  return Item_field::val_real();
}

longlong Item_default_value::val_int()
{
  calculate();
  return Item_field::val_int();
}

my_decimal *Item_default_value::val_decimal(my_decimal *decimal_value)
{
  calculate();
  return Item_field::val_decimal(decimal_value);
}

bool Item_default_value::get_date(THD *thd, MYSQL_TIME *ltime,date_mode_t fuzzydate)
{
  calculate();
  return Item_field::get_date(thd, ltime, fuzzydate);
}

bool Item_default_value::send(Protocol *protocol, st_value *buffer)
{
  calculate();
  return Item_field::send(protocol, buffer);
}

int Item_default_value::save_in_field(Field *field_arg, bool no_conversions)
{
  if (arg)
  {
    calculate();
    return Item_field::save_in_field(field_arg, no_conversions);
  }

  if (field_arg->default_value && field_arg->default_value->flags)
    return 0; // defaut fields will be set later, no need to do it twice
  return field_arg->save_in_field_default_value(context->error_processor ==
                                                &view_error_processor);
}

table_map Item_default_value::used_tables() const
{
  if (!field || !field->default_value)
    return static_cast<table_map>(0);
  if (!field->default_value->expr)                      // not fully parsed field
    return static_cast<table_map>(RAND_TABLE_BIT);
  return field->default_value->expr->used_tables();
}

/**
  This method like the walk method traverses the item tree, but at the
  same time it can replace some nodes in the tree.
*/ 

Item *Item_default_value::transform(THD *thd, Item_transformer transformer,
                                    uchar *args)
{
  DBUG_ASSERT(!thd->stmt_arena->is_stmt_prepare());

  /*
    If the value of arg is NULL, then this object represents a constant,
    so further transformation is unnecessary (and impossible).
  */
  if (!arg)
    return 0;

  Item *new_item= arg->transform(thd, transformer, args);
  if (!new_item)
    return 0;

  /*
    THD::change_item_tree() should be called only if the tree was
    really transformed, i.e. when a new item has been created.
    Otherwise we'll be allocating a lot of unnecessary memory for
    change records at each execution.
  */
  if (arg != new_item)
    thd->change_item_tree(&arg, new_item);
  return (this->*transformer)(thd, args);
}

void Item_ignore_value::print(String *str, enum_query_type query_type)
{
    str->append(STRING_WITH_LEN("ignore"));
}

int Item_ignore_value::save_in_field(Field *field_arg, bool no_conversions)
{
  return field_arg->save_in_field_ignore_value(context->error_processor ==
                                               &view_error_processor);
}

String *Item_ignore_value::val_str(String *str)
{
  DBUG_ASSERT(0); // never should be called
  null_value= 1;
  return 0;
}

double Item_ignore_value::val_real()
{
  DBUG_ASSERT(0); // never should be called
  null_value= 1;
  return 0.0;
}

longlong Item_ignore_value::val_int()
{
  DBUG_ASSERT(0); // never should be called
  null_value= 1;
  return 0;
}

my_decimal *Item_ignore_value::val_decimal(my_decimal *decimal_value)
{
  DBUG_ASSERT(0); // never should be called
  null_value= 1;
  return 0;
}

bool Item_ignore_value::get_date(THD *thd, MYSQL_TIME *ltime, date_mode_t fuzzydate)
{
  DBUG_ASSERT(0); // never should be called
  null_value= 1;
  return TRUE;
}

bool Item_ignore_value::send(Protocol *protocol, st_value *buffer)
{
  DBUG_ASSERT(0); // never should be called
  return TRUE;
}

bool Item_insert_value::eq(const Item *item, bool binary_cmp) const
{
  return item->type() == INSERT_VALUE_ITEM &&
    ((Item_insert_value *)item)->arg->eq(arg, binary_cmp);
}


bool Item_insert_value::fix_fields(THD *thd, Item **items)
{
  DBUG_ASSERT(fixed == 0);
  /* We should only check that arg is in first table */
  if (!arg->is_fixed())
  {
    bool res;
    TABLE_LIST *orig_next_table= context->last_name_resolution_table;
    context->last_name_resolution_table= context->first_name_resolution_table;
    res= arg->fix_fields(thd, &arg);
    context->last_name_resolution_table= orig_next_table;
    if (res)
      return TRUE;
  }

  if (arg->type() == REF_ITEM)
    arg= static_cast<Item_ref *>(arg)->ref[0];
  if (unlikely(arg->type() != FIELD_ITEM))
  {
    my_error(ER_BAD_FIELD_ERROR, MYF(0), "", "VALUES() function");
    return TRUE;
  }

  Item_field *field_arg= (Item_field *)arg;

  if (field_arg->field->table->insert_values)
  {
    Field *def_field= (Field*) thd->alloc(field_arg->field->size_of());
    if (!def_field)
      return TRUE;
    memcpy((void *)def_field, (void *)field_arg->field,
           field_arg->field->size_of());
    def_field->move_field_offset((my_ptrdiff_t)
                                 (def_field->table->insert_values -
                                  def_field->table->record[0]));
    set_field(def_field);
  }
  else
  {
    static uchar null_bit=1;
    /* charset doesn't matter here */
    Field *tmp_field= new Field_string(0, 0, &null_bit, 1, Field::NONE,
                                &field_arg->field->field_name, &my_charset_bin);
    if (tmp_field)
    {
      tmp_field->init(field_arg->field->table);
      set_field(tmp_field);
      // the index is important when read bits set
      tmp_field->field_index= field_arg->field->field_index;
    }
  }
  return FALSE;
}

void Item_insert_value::print(String *str, enum_query_type query_type)
{
  str->append(STRING_WITH_LEN("value("));
  arg->print(str, query_type);
  str->append(')');
}


/**
  Find index of Field object which will be appropriate for item
  representing field of row being changed in trigger.

  @param thd     current thread context
  @param table   table of trigger (and where we looking for fields)
  @param table_grant_info   GRANT_INFO of the subject table

  @note
    This function does almost the same as fix_fields() for Item_field
    but is invoked right after trigger definition parsing. Since at
    this stage we can't say exactly what Field object (corresponding
    to TABLE::record[0] or TABLE::record[1]) should be bound to this
    Item, we only find out index of the Field and then select concrete
    Field object in fix_fields() (by that time Table_triggers_list::old_field/
    new_field should point to proper array of Fields).
    It also binds Item_trigger_field to Table_triggers_list object for
    table of trigger which uses this item.
*/

void Item_trigger_field::setup_field(THD *thd, TABLE *table,
                                     GRANT_INFO *table_grant_info)
{
  /*
    It is too early to mark fields used here, because before execution
    of statement that will invoke trigger other statements may use same
    TABLE object, so all such mark-up will be wiped out.
    So instead we do it in Table_triggers_list::mark_fields_used()
    method which is called during execution of these statements.
  */
  enum_column_usage saved_column_usage= thd->column_usage;
  thd->column_usage= want_privilege == SELECT_ACL ? COLUMNS_READ
                                                  : COLUMNS_WRITE;
  /*
    Try to find field by its name and if it will be found
    set field_idx properly.
  */
  (void)find_field_in_table(thd, table, field_name.str, field_name.length,
                            0, &field_idx);
  thd->column_usage= saved_column_usage;
  triggers= table->triggers;
  table_grants= table_grant_info;
}


bool Item_trigger_field::eq(const Item *item, bool binary_cmp) const
{
  return item->type() == TRIGGER_FIELD_ITEM &&
         row_version == ((Item_trigger_field *)item)->row_version &&
         !lex_string_cmp(system_charset_info, &field_name,
                         &((Item_trigger_field *)item)->field_name);
}


void Item_trigger_field::set_required_privilege(bool rw)
{
  /*
    Require SELECT and UPDATE privilege if this field will be read and
    set, and only UPDATE privilege for setting the field.
  */
  want_privilege= (rw ? SELECT_ACL | UPDATE_ACL : UPDATE_ACL);
}


bool Item_trigger_field::set_value(THD *thd, sp_rcontext * /*ctx*/, Item **it)
{
  Item *item= thd->sp_prepare_func_item(it);

  if (!item || fix_fields_if_needed(thd, NULL))
    return true;

  // NOTE: field->table->copy_blobs should be false here, but let's
  // remember the value at runtime to avoid subtle bugs.
  bool copy_blobs_saved= field->table->copy_blobs;

  field->table->copy_blobs= true;

  int err_code= item->save_in_field(field, 0);

  field->table->copy_blobs= copy_blobs_saved;
  field->set_explicit_default(item);

  return err_code < 0;
}


bool Item_trigger_field::fix_fields(THD *thd, Item **items)
{
  /*
    Since trigger is object tightly associated with TABLE object most
    of its set up can be performed during trigger loading i.e. trigger
    parsing! So we have little to do in fix_fields. :)
  */

  DBUG_ASSERT(fixed == 0);

  /* Set field. */

  if (likely(field_idx != (uint)-1))
  {
#ifndef NO_EMBEDDED_ACCESS_CHECKS
    /*
      Check access privileges for the subject table. We check privileges only
      in runtime.
    */

    if (table_grants)
    {
      table_grants->want_privilege= want_privilege;

      if (check_grant_column(thd, table_grants,
                             triggers->trigger_table->s->db.str,
                             triggers->trigger_table->s->table_name.str,
                             field_name.str, field_name.length,
                             thd->security_ctx))
        return TRUE;
    }
#endif // NO_EMBEDDED_ACCESS_CHECKS

    field= (row_version == OLD_ROW) ? triggers->old_field[field_idx] :
                                      triggers->new_field[field_idx];
    set_field(field);
    fixed= 1;
    return FALSE;
  }

  my_error(ER_BAD_FIELD_ERROR, MYF(0), field_name.str,
           (row_version == NEW_ROW) ? "NEW" : "OLD");
  return TRUE;
}


void Item_trigger_field::print(String *str, enum_query_type query_type)
{
  str->append((row_version == NEW_ROW) ? "NEW" : "OLD", 3);
  str->append('.');
  str->append(&field_name);
}


bool Item_trigger_field::check_vcol_func_processor(void *arg)
{
  const char *ver= row_version == NEW_ROW ? "NEW." : "OLD.";
  return mark_unsupported_function(ver, field_name.str, arg, VCOL_IMPOSSIBLE);
}


void Item_trigger_field::cleanup()
{
  want_privilege= original_privilege;
  /*
    Since special nature of Item_trigger_field we should not do most of
    things from Item_field::cleanup() or Item_ident::cleanup() here.
  */
  Item_fixed_hybrid::cleanup();
}


Item_result item_cmp_type(Item_result a,Item_result b)
{
  if (a == b)
    return a;
  if (a == ROW_RESULT || b == ROW_RESULT)
    return ROW_RESULT;
  if (a == TIME_RESULT || b == TIME_RESULT)
    return TIME_RESULT;
  if ((a == INT_RESULT || a == DECIMAL_RESULT) &&
      (b == INT_RESULT || b == DECIMAL_RESULT))
    return DECIMAL_RESULT;
  return REAL_RESULT;
}


void resolve_const_item(THD *thd, Item **ref, Item *comp_item)
{
  Item *item= *ref;
  if (item->basic_const_item())
    return;                                     // Can't be better
  Type_handler_hybrid_field_type cmp(comp_item->type_handler_for_comparison());
  if (!cmp.aggregate_for_comparison(item->type_handler_for_comparison()))
  {
    Item *new_item= cmp.type_handler()->
                     make_const_item_for_comparison(thd, item, comp_item);
    if (new_item)
      thd->change_item_tree(ref, new_item);
  }
}

/**
  Compare the value stored in field with the expression from the query.

  @param field   Field which the Item is stored in after conversion
  @param item    Original expression from query

  @return Returns an integer greater than, equal to, or less than 0 if
          the value stored in the field is greater than, equal to,
          or less than the original Item. A 0 may also be returned if 
          out of memory.          

  @note We use this in the range optimizer/partition pruning,
        because in some cases we can't store the value in the field
        without some precision/character loss.

        We similarly use it to verify that expressions like
        BIGINT_FIELD <cmp> <literal value>
        is done correctly (as int/decimal/float according to literal type).

  @todo rewrite it to use Arg_comparator (currently it's a simplified and
        incomplete version of it)
*/

int stored_field_cmp_to_item(THD *thd, Field *field, Item *item)
{
  Type_handler_hybrid_field_type cmp(field->type_handler_for_comparison());
  if (cmp.aggregate_for_comparison(item->type_handler_for_comparison()))
  {
    // At fix_fields() time we checked that "field" and "item" are comparable
    DBUG_ASSERT(0);
    return 0;
  }
  return cmp.type_handler()->stored_field_cmp_to_item(thd, field, item);
}


void Item_cache::store(Item *item)
{
  example= item;
  if (!item)
    null_value= TRUE;
  value_cached= FALSE;
}

void Item_cache::print(String *str, enum_query_type query_type)
{
  if (example &&                                          // There is a cached item
      (query_type & QT_NO_DATA_EXPANSION))                // Caller is show-create-table
  {
    // Instead of "cache" or the cached value, print the cached item name
    example->print(str, query_type);
    return;
  }

  if (value_cached)
  {
    print_value(str);
    return;
  }
  str->append(STRING_WITH_LEN("<cache>("));
  if (example)
    example->print(str, query_type);
  else
    Item::print(str, query_type);
  str->append(')');
}

/**
  Assign to this cache NULL value if it is possible
*/

void Item_cache::set_null()
{
  if (maybe_null)
  {
    null_value= TRUE;
    value_cached= TRUE;
  }
}


bool  Item_cache_int::cache_value()
{
  if (!example)
    return FALSE;
  value_cached= TRUE;
  value= example->val_int_result();
  null_value= example->null_value;
  unsigned_flag= example->unsigned_flag;
  return TRUE;
}


String *Item_cache_int::val_str(String *str)
{
  if (!has_value())
    return NULL;
  str->set_int(value, unsigned_flag, default_charset());
  return str;
}


my_decimal *Item_cache_int::val_decimal(my_decimal *decimal_val)
{
  if (!has_value())
    return NULL;
  int2my_decimal(E_DEC_FATAL_ERROR, value, unsigned_flag, decimal_val);
  return decimal_val;
}

double Item_cache_int::val_real()
{
  if (!has_value())
    return 0.0;
  return (double) value;
}

longlong Item_cache_int::val_int()
{
  if (!has_value())
    return 0;
  return value;
}

int Item_cache_int::save_in_field(Field *field, bool no_conversions)
{
  int error;
  if (!has_value())
    return set_field_to_null_with_conversions(field, no_conversions);

  field->set_notnull();
  error= field->store(value, unsigned_flag);

  return error ? error : field->table->in_use->is_error() ? 1 : 0;
}


Item *Item_cache_int::convert_to_basic_const_item(THD *thd)
{
  Item *new_item;
  DBUG_ASSERT(value_cached || example != 0);
  if (!value_cached)
    cache_value();
  new_item= null_value ?
            (Item*) new (thd->mem_root) Item_null(thd) :
	    (Item*) new (thd->mem_root) Item_int(thd, val_int(), max_length);
  return new_item;
} 


Item_cache_temporal::Item_cache_temporal(THD *thd, const Type_handler *handler)
 :Item_cache_int(thd, handler)
{
  if (mysql_timestamp_type() == MYSQL_TIMESTAMP_ERROR)
    set_handler(&type_handler_datetime2);
}


bool Item_cache_temporal::cache_value()
{
  if (!example)
    return false;
  value_cached= true;
  value= example->val_datetime_packed_result(current_thd);
  null_value= example->null_value;
  return true;
}


bool Item_cache_time::cache_value()
{
  if (!example)
    return false;
  value_cached= true;
  value= example->val_time_packed_result(current_thd);
  null_value= example->null_value;
  return true;
}


bool Item_cache_temporal::get_date(THD *thd, MYSQL_TIME *ltime, date_mode_t fuzzydate)
{
  if (!has_value())
  {
    bzero((char*) ltime,sizeof(*ltime));
    return (null_value= true);
  }

  unpack_time(value, ltime, mysql_timestamp_type());
  return 0;
}


int Item_cache_temporal::save_in_field(Field *field, bool no_conversions)
{
  MYSQL_TIME ltime;
  // This is a temporal type. No nanoseconds, so round mode is not important.
  if (get_date(field->get_thd(), &ltime, TIME_CONV_NONE | TIME_FRAC_NONE))
    return set_field_to_null_with_conversions(field, no_conversions);
  field->set_notnull();
  int error= field->store_time_dec(&ltime, decimals);
  return error ? error : field->table->in_use->is_error() ? 1 : 0;
}


void Item_cache_temporal::store_packed(longlong val_arg, Item *example_arg)
{
  /* An explicit value is given, save it. */
  store(example_arg);
  value_cached= true;
  value= val_arg;
  null_value= false;
}


Item *Item_cache_temporal::clone_item(THD *thd)
{
  Item_cache *tmp= type_handler()->Item_get_cache(thd, this);
  Item_cache_temporal *item= static_cast<Item_cache_temporal*>(tmp);
  item->store_packed(value, example);
  return item;
}


Item *Item_cache_temporal::convert_to_basic_const_item(THD *thd)
{
  Item *new_item;
  DBUG_ASSERT(value_cached || example != 0);
  if (!value_cached)
    cache_value();
  if (null_value)
    return new (thd->mem_root) Item_null(thd);
  else
    return make_literal(thd);
  return new_item;
}

Item *Item_cache_datetime::make_literal(THD *thd)
{
  MYSQL_TIME ltime;
  unpack_time(val_datetime_packed(thd), &ltime, MYSQL_TIMESTAMP_DATETIME);
  return new (thd->mem_root) Item_datetime_literal(thd, &ltime, decimals);
}

Item *Item_cache_date::make_literal(THD *thd)
{
  MYSQL_TIME ltime;
  unpack_time(val_datetime_packed(thd), &ltime, MYSQL_TIMESTAMP_DATE);
  return new (thd->mem_root) Item_date_literal(thd, &ltime);
}

Item *Item_cache_time::make_literal(THD *thd)
{
  MYSQL_TIME ltime;
  unpack_time(val_time_packed(thd), &ltime, MYSQL_TIMESTAMP_TIME);
  return new (thd->mem_root) Item_time_literal(thd, &ltime, decimals);
}


int Item_cache_timestamp::save_in_field(Field *field, bool no_conversions)
{
  if (!has_value())
    return set_field_to_null_with_conversions(field, no_conversions);
  return m_native.save_in_field(field, decimals);
}


bool Item_cache_timestamp::val_native(THD *thd, Native *to)
{
  if (!has_value())
  {
    null_value= true;
    return true;
  }
  return null_value= to->copy(m_native);
}


Datetime Item_cache_timestamp::to_datetime(THD *thd)
{
  DBUG_ASSERT(is_fixed() == 1);
  if (!has_value())
  {
    null_value= true;
    return Datetime();
  }
  return m_native.to_datetime(thd);
}


bool Item_cache_timestamp::get_date(THD *thd, MYSQL_TIME *ltime,
                                    date_mode_t fuzzydate)
{
  if (!has_value())
  {
    set_zero_time(ltime, MYSQL_TIMESTAMP_DATETIME);
    return true;
  }
  Timestamp_or_zero_datetime tm(m_native);
  return (null_value= tm.to_TIME(thd, ltime, fuzzydate));
}


bool Item_cache_timestamp::cache_value()
{
  if (!example)
    return false;
  value_cached= true;
  null_value= example->val_native_with_conversion_result(current_thd, &m_native,
                                                         type_handler());
  return true;
}


bool Item_cache_real::cache_value()
{
  if (!example)
    return FALSE;
  value_cached= TRUE;
  value= example->val_result();
  null_value= example->null_value;
  return TRUE;
}


double Item_cache_real::val_real()
{
  if (!has_value())
    return 0.0;
  return value;
}

longlong Item_cache_real::val_int()
{
  if (!has_value())
    return 0;
  return Converter_double_to_longlong(value, unsigned_flag).result();
}


String* Item_cache_double::val_str(String *str)
{
  if (!has_value())
    return NULL;
  str->set_real(value, decimals, default_charset());
  return str;
}


String* Item_cache_float::val_str(String *str)
{
  if (!has_value())
    return NULL;
  Float(value).to_string(str, decimals);
  return str;
}


my_decimal *Item_cache_real::val_decimal(my_decimal *decimal_val)
{
  if (!has_value())
    return NULL;
  double2my_decimal(E_DEC_FATAL_ERROR, value, decimal_val);
  return decimal_val;
}


Item *Item_cache_real::convert_to_basic_const_item(THD *thd)
{
  Item *new_item;
  DBUG_ASSERT(value_cached || example != 0);
  if (!value_cached)
    cache_value();
  new_item= null_value ?
            (Item*) new (thd->mem_root) Item_null(thd) :
	    (Item*) new (thd->mem_root) Item_float(thd, val_real(),
                                                   decimals);
  return new_item;
} 


bool Item_cache_decimal::cache_value()
{
  if (!example)
    return FALSE;
  value_cached= TRUE;
  my_decimal *val= example->val_decimal_result(&decimal_value);
  if (!(null_value= example->null_value) && val != &decimal_value)
    my_decimal2decimal(val, &decimal_value);
  return TRUE;
}

double Item_cache_decimal::val_real()
{
  return !has_value() ? 0.0 : decimal_value.to_double();
}

longlong Item_cache_decimal::val_int()
{
  return !has_value() ? 0 : decimal_value.to_longlong(unsigned_flag);
}

String* Item_cache_decimal::val_str(String *str)
{
  return !has_value() ? NULL :
         decimal_value.to_string_round(str, decimals, &decimal_value);
}

my_decimal *Item_cache_decimal::val_decimal(my_decimal *val)
{
  if (!has_value())
    return NULL;
  return &decimal_value;
}


Item *Item_cache_decimal::convert_to_basic_const_item(THD *thd)
{
  Item *new_item;
  DBUG_ASSERT(value_cached || example != 0);
  if (!value_cached)
    cache_value();
  if (null_value)
    new_item= (Item*) new (thd->mem_root) Item_null(thd);
  else
  {
     VDec tmp(this);
     new_item= (Item*) new (thd->mem_root) Item_decimal(thd, tmp.ptr());
  }
  return new_item;
} 


bool Item_cache_str::cache_value()
{
  if (!example)
    return FALSE;
  value_cached= TRUE;
  value_buff.set(buffer, sizeof(buffer), example->collation.collation);
  value= example->str_result(&value_buff);
  if ((null_value= example->null_value))
    value= 0;
  else if (value != &value_buff)
  {
    /*
      We copy string value to avoid changing value if 'item' is table field
      in queries like following (where t1.c is varchar):
      select a, 
             (select a,b,c from t1 where t1.a=t2.a) = ROW(a,2,'a'),
             (select c from t1 where a=t2.a)
        from t2;
    */
    value_buff.copy(*value);
    value= &value_buff;
  }
  return TRUE;
}

double Item_cache_str::val_real()
{
  if (!has_value())
    return 0.0;
  return value ? double_from_string_with_check(value) :  0.0;
}


longlong Item_cache_str::val_int()
{
  if (!has_value())
    return 0;
  return value ? longlong_from_string_with_check(value) : 0;
}


String* Item_cache_str::val_str(String *str)
{
  if (!has_value())
    return 0;
  return value;
}


my_decimal *Item_cache_str::val_decimal(my_decimal *decimal_val)
{
  if (!has_value())
    return NULL;
  return value ? decimal_from_string_with_check(decimal_val, value) : 0;
}


int Item_cache_str::save_in_field(Field *field, bool no_conversions)
{
  if (!has_value())
    return set_field_to_null_with_conversions(field, no_conversions);
  int res= Item_cache::save_in_field(field, no_conversions);
  return (is_varbinary && field->type() == MYSQL_TYPE_STRING &&
          value->length() < field->field_length) ? 1 : res;
}


bool Item_cache_row::allocate(THD *thd, uint num)
{
  item_count= num;
  return (!(values= 
	    (Item_cache **) thd->calloc(sizeof(Item_cache *)*item_count)));
}


Item *Item_cache_str::convert_to_basic_const_item(THD *thd)
{
  Item *new_item;
  DBUG_ASSERT(value_cached || example != 0);
  if (!value_cached)
    cache_value();
  if (null_value)
    new_item= (Item*) new (thd->mem_root) Item_null(thd);
  else
  {
    char buff[MAX_FIELD_WIDTH];
    String tmp(buff, sizeof(buff), value->charset());
    String *result= val_str(&tmp);
    uint length= result->length();
    char *tmp_str= thd->strmake(result->ptr(), length);
    new_item= new (thd->mem_root) Item_string(thd, tmp_str, length,
                                              result->charset());
  }
  return new_item;
}


bool Item_cache_row::setup(THD *thd, Item *item)
{
  example= item;
  if (!values && allocate(thd, item->cols()))
    return 1;
  for (uint i= 0; i < item_count; i++)
  {
    Item *el= item->element_index(i);
    Item_cache *tmp;
    if (!(tmp= values[i]= el->get_cache(thd)))
      return 1;
    tmp->setup(thd, el);
  }
  return 0;
}


void Item_cache_row::store(Item * item)
{
  example= item;
  if (!item)
  {
    null_value= TRUE;
    return;
  }
  for (uint i= 0; i < item_count; i++)
    values[i]->store(item->element_index(i));
}


bool Item_cache_row::cache_value()
{
  if (!example)
    return FALSE;
  value_cached= TRUE;
  null_value= 0;
  example->bring_value();
  for (uint i= 0; i < item_count; i++)
  {
    values[i]->cache_value();
    null_value|= values[i]->null_value;
  }
  return TRUE;
}


void Item_cache_row::illegal_method_call(const char *method)
{
  DBUG_ENTER("Item_cache_row::illegal_method_call");
  DBUG_PRINT("error", ("!!! %s method was called for row item", method));
  DBUG_ASSERT(0);
  my_error(ER_OPERAND_COLUMNS, MYF(0), 1);
  DBUG_VOID_RETURN;
}


bool Item_cache_row::check_cols(uint c)
{
  if (c != item_count)
  {
    my_error(ER_OPERAND_COLUMNS, MYF(0), c);
    return 1;
  }
  return 0;
}


bool Item_cache_row::null_inside()
{
  for (uint i= 0; i < item_count; i++)
  {
    if (values[i]->cols() > 1)
    {
      if (values[i]->null_inside())
	return 1;
    }
    else
    {
      values[i]->update_null_value();
      if (values[i]->null_value)
	return 1;
    }
  }
  return 0;
}


void Item_cache_row::bring_value()
{
  if (!example)
    return;
  example->bring_value();
  null_value= example->null_value;
  for (uint i= 0; i < item_count; i++)
    values[i]->bring_value();
}


/**
  Assign to this cache NULL value if it is possible
*/

void Item_cache_row::set_null()
{
  Item_cache::set_null();
  if (!values)
    return;
  for (uint i= 0; i < item_count; i++)
    values[i]->set_null();
};


double Item_type_holder::val_real()
{
  DBUG_ASSERT(0); // should never be called
  return 0.0;
}


longlong Item_type_holder::val_int()
{
  DBUG_ASSERT(0); // should never be called
  return 0;
}

my_decimal *Item_type_holder::val_decimal(my_decimal *)
{
  DBUG_ASSERT(0); // should never be called
  return 0;
}

String *Item_type_holder::val_str(String*)
{
  DBUG_ASSERT(0); // should never be called
  return 0;
}

bool Item_type_holder::get_date(THD *thd, MYSQL_TIME *ltime, date_mode_t fuzzydate)
{
  DBUG_ASSERT(0); // should never be called
  return true;
}

void Item_result_field::cleanup()
{
  DBUG_ENTER("Item_result_field::cleanup()");
  Item_fixed_hybrid::cleanup();
  result_field= 0;
  DBUG_VOID_RETURN;
}

/**
  Dummy error processor used by default by Name_resolution_context.

  @note
    do nothing
*/

void dummy_error_processor(THD *thd, void *data)
{}

/**
  Wrapper of hide_view_error call for Name_resolution_context error
  processor.

  @note
    hide view underlying tables details in error messages
*/

void view_error_processor(THD *thd, void *data)
{
  ((TABLE_LIST *)data)->hide_view_error(thd);
}


st_select_lex *Item_ident::get_depended_from() const
{
  st_select_lex *dep;
  if ((dep= depended_from))
    for ( ; dep->merged_into; dep= dep->merged_into) ;
  return dep;
}


table_map Item_ref::used_tables() const		
{
  return get_depended_from() ? OUTER_REF_TABLE_BIT : (*ref)->used_tables(); 
}


void Item_ref::update_used_tables()
{
  if (!get_depended_from())
    (*ref)->update_used_tables();
}

void Item_direct_view_ref::update_used_tables()
{
  set_null_ref_table();
  Item_direct_ref::update_used_tables();
}


table_map Item_direct_view_ref::used_tables() const
{
  DBUG_ASSERT(fixed);

  if (get_depended_from())
    return OUTER_REF_TABLE_BIT;

  if (view->is_merged_derived() || view->merged || !view->table)
  {
    table_map used= (*ref)->used_tables();
    return (used ?
            used :
            ((null_ref_table != NO_NULL_TABLE) ?
             null_ref_table->map :
             (table_map)0 ));
  }
  return view->table->map;
}

table_map Item_direct_view_ref::not_null_tables() const
{
  if (get_depended_from())
    return 0;
  if  (!( view->merged || !view->table))
    return view->table->map;
  TABLE *tab= get_null_ref_table();
  if (tab == NO_NULL_TABLE || (*ref)->used_tables())
    return (*ref)->not_null_tables();
   return get_null_ref_table()->map;
}

/*
  we add RAND_TABLE_BIT to prevent moving this item from HAVING to WHERE
*/
table_map Item_ref_null_helper::used_tables() const
{
  return (get_depended_from() ?
          OUTER_REF_TABLE_BIT :
          (*ref)->used_tables() | RAND_TABLE_BIT);
}


#ifndef DBUG_OFF

/* Debugger help function */
static char dbug_item_print_buf[2048];

const char *dbug_print_item(Item *item)
{
  char *buf= dbug_item_print_buf;
  String str(buf, sizeof(dbug_item_print_buf), &my_charset_bin);
  str.length(0);
  if (!item)
    return "(Item*)NULL";
  
  THD *thd= current_thd;
  ulonglong save_option_bits= thd->variables.option_bits;
  thd->variables.option_bits &= ~OPTION_QUOTE_SHOW_CREATE;

  item->print(&str, QT_EXPLAIN);

  thd->variables.option_bits= save_option_bits;

  if (str.c_ptr_safe() == buf)
    return buf;
  else
    return "Couldn't fit into buffer";
}

const char *dbug_print_select(SELECT_LEX *sl)
{
  char *buf= dbug_item_print_buf;
  String str(buf, sizeof(dbug_item_print_buf), &my_charset_bin);
  str.length(0);
  if (!sl)
    return "(SELECT_LEX*)NULL";

  THD *thd= current_thd;
  ulonglong save_option_bits= thd->variables.option_bits;
  thd->variables.option_bits &= ~OPTION_QUOTE_SHOW_CREATE;

  sl->print(thd, &str, QT_EXPLAIN);

  thd->variables.option_bits= save_option_bits;

  if (str.c_ptr() == buf)
    return buf;
  else
    return "Couldn't fit into buffer";
}

const char *dbug_print_unit(SELECT_LEX_UNIT *un)
{
  char *buf= dbug_item_print_buf;
  String str(buf, sizeof(dbug_item_print_buf), &my_charset_bin);
  str.length(0);
  if (!un)
    return "(SELECT_LEX_UNIT*)NULL";

  THD *thd= current_thd;
  ulonglong save_option_bits= thd->variables.option_bits;
  thd->variables.option_bits &= ~OPTION_QUOTE_SHOW_CREATE;

  un->print(&str, QT_EXPLAIN);

  thd->variables.option_bits= save_option_bits;

  if (str.c_ptr() == buf)
    return buf;
  else
    return "Couldn't fit into buffer";
}

const char *dbug_print(Item *x)            { return dbug_print_item(x);   }
const char *dbug_print(SELECT_LEX *x)      { return dbug_print_select(x); }
const char *dbug_print(SELECT_LEX_UNIT *x) { return dbug_print_unit(x);   }

#endif /*DBUG_OFF*/



void Item::register_in(THD *thd)
{
  next= thd->free_list;
  thd->free_list= this;
}<|MERGE_RESOLUTION|>--- conflicted
+++ resolved
@@ -3768,25 +3768,21 @@
 }
 
 
-<<<<<<< HEAD
-bool Item_null::get_date(THD *thd, MYSQL_TIME *ltime, date_mode_t fuzzydate)
-=======
-longlong Item_null::val_datetime_packed()
+longlong Item_null::val_datetime_packed(THD *)
 {
   null_value= true;
   return 0;
 }
 
 
-longlong Item_null::val_time_packed()
+longlong Item_null::val_time_packed(THD *)
 {
   null_value= true;
   return 0;
 }
 
 
-bool Item_null::get_date(MYSQL_TIME *ltime, ulonglong fuzzydate)
->>>>>>> 396da1a7
+bool Item_null::get_date(THD *thd, MYSQL_TIME *ltime, date_mode_t fuzzydate)
 {
   set_zero_time(ltime, MYSQL_TIMESTAMP_NONE);
   return (null_value= true);
@@ -8230,19 +8226,19 @@
 }
 
 
-longlong Item_ref::val_datetime_packed()
+longlong Item_ref::val_datetime_packed(THD *thd)
 {
   DBUG_ASSERT(fixed);
-  longlong tmp= (*ref)->val_datetime_packed();
+  longlong tmp= (*ref)->val_datetime_packed(thd);
   null_value= (*ref)->null_value;
   return tmp;
 }
 
 
-longlong Item_ref::val_time_packed()
+longlong Item_ref::val_time_packed(THD *thd)
 {
   DBUG_ASSERT(fixed);
-  longlong tmp= (*ref)->val_time_packed();
+  longlong tmp= (*ref)->val_time_packed(thd);
   null_value= (*ref)->null_value;
   return tmp;
 }
