#ifndef HANDLER_INCLUDED
#define HANDLER_INCLUDED
/*
<<<<<<< HEAD
   Copyright (c) 2000, 2011, Oracle and/or its affiliates.
   Copyright (c) 2009-2011 Monty Program Ab
=======
   Copyright (c) 2000, 2016, Oracle and/or its affiliates. All rights reserved.
>>>>>>> e7061f7e

   This program is free software; you can redistribute it and/or
   modify it under the terms of the GNU General Public License
   as published by the Free Software Foundation; version 2 of
   the License.

   This program is distributed in the hope that it will be useful,
   but WITHOUT ANY WARRANTY; without even the implied warranty of
   MERCHANTABILITY or FITNESS FOR A PARTICULAR PURPOSE. See the
   GNU General Public License for more details.

   You should have received a copy of the GNU General Public License
   along with this program; if not, write to the Free Software
   Foundation, Inc., 51 Franklin St, Fifth Floor, Boston, MA 02110-1301  USA
*/

/* Definitions for parameters to do with handler-routines */

#ifdef USE_PRAGMA_INTERFACE
#pragma interface			/* gcc class implementation */
#endif

#include "sql_const.h"
#include "mysqld.h"                             /* server_id */
#include "sql_plugin.h"        /* plugin_ref, st_plugin_int, plugin */
#include "thr_lock.h"          /* thr_lock_type, THR_LOCK_DATA */
#include "sql_cache.h"
#include "structs.h"                            /* SHOW_COMP_OPTION */

#include <my_compare.h>
#include <ft_global.h>
#include <keycache.h>

#if MAX_KEY > 128
#error MAX_KEY is too large.  Values up to 128 are supported.
#endif

// the following is for checking tables

#define HA_ADMIN_ALREADY_DONE	  1
#define HA_ADMIN_OK               0
#define HA_ADMIN_NOT_IMPLEMENTED -1
#define HA_ADMIN_FAILED		 -2
#define HA_ADMIN_CORRUPT         -3
#define HA_ADMIN_INTERNAL_ERROR  -4
#define HA_ADMIN_INVALID         -5
#define HA_ADMIN_REJECT          -6
#define HA_ADMIN_TRY_ALTER       -7
#define HA_ADMIN_WRONG_CHECKSUM  -8
#define HA_ADMIN_NOT_BASE_TABLE  -9
#define HA_ADMIN_NEEDS_UPGRADE  -10
#define HA_ADMIN_NEEDS_ALTER    -11
#define HA_ADMIN_NEEDS_CHECK    -12

/* Bits in table_flags() to show what database can do */

#define HA_NO_TRANSACTIONS     (1 << 0) /* Doesn't support transactions */
#define HA_PARTIAL_COLUMN_READ (1 << 1) /* read may not return all columns */
#define HA_TABLE_SCAN_ON_INDEX (1 << 2) /* No separate data/index file */
/*
  The following should be set if the following is not true when scanning
  a table with rnd_next()
  - We will see all rows (including deleted ones)
  - Row positions are 'table->s->db_record_offset' apart
  If this flag is not set, filesort will do a position() call for each matched
  row to be able to find the row later.
*/
#define HA_REC_NOT_IN_SEQ      (1 << 3)
#define HA_CAN_GEOMETRY        (1 << 4)
/*
  Reading keys in random order is as fast as reading keys in sort order
  (Used in records.cc to decide if we should use a record cache and by
  filesort to decide if we should sort key + data or key + pointer-to-row
*/
#define HA_FAST_KEY_READ       (1 << 5)
/*
  Set the following flag if we on delete should force all key to be read
  and on update read all keys that changes
*/
#define HA_REQUIRES_KEY_COLUMNS_FOR_DELETE (1 << 6)
#define HA_NULL_IN_KEY         (1 << 7) /* One can have keys with NULL */
#define HA_DUPLICATE_POS       (1 << 8)    /* ha_position() gives dup row */
#define HA_NO_BLOBS            (1 << 9) /* Doesn't support blobs */
#define HA_CAN_INDEX_BLOBS     (1 << 10)
#define HA_AUTO_PART_KEY       (1 << 11) /* auto-increment in multi-part key */
#define HA_REQUIRE_PRIMARY_KEY (1 << 12) /* .. and can't create a hidden one */
#define HA_STATS_RECORDS_IS_EXACT (1 << 13) /* stats.records is exact */
/*
  INSERT_DELAYED only works with handlers that uses MySQL internal table
  level locks
*/
#define HA_CAN_INSERT_DELAYED  (1 << 14)
/*
  If we get the primary key columns for free when we do an index read
  It also implies that we have to retrive the primary key when using
  position() and rnd_pos().
*/
#define HA_PRIMARY_KEY_IN_READ_INDEX (1 << 15)
/*
  If HA_PRIMARY_KEY_REQUIRED_FOR_POSITION is set, it means that to position()
  uses a primary key given by the record argument.
  Without primary key, we can't call position().
  If not set, the position is returned as the current rows position
  regardless of what argument is given.
*/ 
#define HA_PRIMARY_KEY_REQUIRED_FOR_POSITION (1 << 16) 
#define HA_CAN_RTREEKEYS       (1 << 17)
#define HA_NOT_DELETE_WITH_CACHE (1 << 18)
/*
  The following is we need to a primary key to delete (and update) a row.
  If there is no primary key, all columns needs to be read on update and delete
*/
#define HA_PRIMARY_KEY_REQUIRED_FOR_DELETE (1 << 19)
#define HA_NO_PREFIX_CHAR_KEYS (1 << 20)
#define HA_CAN_FULLTEXT        (1 << 21)
#define HA_CAN_SQL_HANDLER     (1 << 22)
#define HA_NO_AUTO_INCREMENT   (1 << 23)
/* Has automatic checksums and uses the old checksum format */
#define HA_HAS_OLD_CHECKSUM    (1 << 24)
/* Table data are stored in separate files (for lower_case_table_names) */
#define HA_FILE_BASED	       (1 << 26)
#define HA_NO_VARCHAR	       (1 << 27)
#define HA_CAN_BIT_FIELD       (1 << 28) /* supports bit fields */
#define HA_NEED_READ_RANGE_BUFFER (1 << 29) /* for read_multi_range */
#define HA_ANY_INDEX_MAY_BE_UNIQUE (1 << 30)
#define HA_NO_COPY_ON_ALTER    (LL(1) << 31)
#define HA_HAS_RECORDS	       (LL(1) << 32) /* records() gives exact count*/
/* Has it's own method of binlog logging */
#define HA_HAS_OWN_BINLOGGING  (LL(1) << 33)
/*
  Engine is capable of row-format and statement-format logging,
  respectively
*/
#define HA_BINLOG_ROW_CAPABLE  (LL(1) << 34)
#define HA_BINLOG_STMT_CAPABLE (LL(1) << 35)
/*
    When a multiple key conflict happens in a REPLACE command mysql
    expects the conflicts to be reported in the ascending order of
    key names.

    For e.g.

    CREATE TABLE t1 (a INT, UNIQUE (a), b INT NOT NULL, UNIQUE (b), c INT NOT
                     NULL, INDEX(c));

    REPLACE INTO t1 VALUES (1,1,1),(2,2,2),(2,1,3);

    MySQL expects the conflict with 'a' to be reported before the conflict with
    'b'.

    If the underlying storage engine does not report the conflicting keys in
    ascending order, it causes unexpected errors when the REPLACE command is
    executed.

    This flag helps the underlying SE to inform the server that the keys are not
    ordered.
*/
#define HA_DUPLICATE_KEY_NOT_IN_ORDER    (LL(1) << 36)

/*
  Engine supports REPAIR TABLE. Used by CHECK TABLE FOR UPGRADE if an
  incompatible table is detected. If this flag is set, CHECK TABLE FOR UPGRADE
  will report ER_TABLE_NEEDS_UPGRADE, otherwise ER_TABLE_NEED_REBUILD.
*/
#define HA_CAN_REPAIR                    (LL(1) << 37)

/* Has automatic checksums and uses the new checksum format */
#define HA_HAS_NEW_CHECKSUM    (LL(1) << 38)
#define HA_CAN_VIRTUAL_COLUMNS (LL(1) << 39)
#define HA_MRR_CANT_SORT       (LL(1) << 40)
#define HA_RECORD_MUST_BE_CLEAN_ON_WRITE (LL(1) << 41)

/*
  Table condition pushdown must be performed regardless of
  'engine_condition_pushdown' setting.

  This flag is aimed at storage engines that come with "special" predicates
  that can only be evaluated inside the storage engine.  
  For example, when one does 
    select * from sphinx_table where query='{fulltext_query}'
  then the "query=..." condition must be always pushed down into storage
  engine.
*/
#define HA_MUST_USE_TABLE_CONDITION_PUSHDOWN (LL(1) << 42)

/*
  Set of all binlog flags. Currently only contain the capabilities
  flags.
 */
#define HA_BINLOG_FLAGS (HA_BINLOG_ROW_CAPABLE | HA_BINLOG_STMT_CAPABLE)

/* bits in index_flags(index_number) for what you can do with index */
#define HA_READ_NEXT            1       /* TODO really use this flag */
#define HA_READ_PREV            2       /* supports ::index_prev */
#define HA_READ_ORDER           4       /* index_next/prev follow sort order */
#define HA_READ_RANGE           8       /* can find all records in a range */
#define HA_ONLY_WHOLE_INDEX	16	/* Can't use part key searches */
#define HA_KEYREAD_ONLY         64	/* Support HA_EXTRA_KEYREAD */

/*
  Index scan will not return records in rowid order. Not guaranteed to be
  set for unordered (e.g. HASH) indexes.
*/
#define HA_KEY_SCAN_NOT_ROR     128 
#define HA_DO_INDEX_COND_PUSHDOWN  256 /* Supports Index Condition Pushdown */
/*
  Data is clustered on this key. This means that when you read the key
  you also get the row data without any additional disk reads.
*/
#define HA_CLUSTERED_INDEX      512

/*
  bits in alter_table_flags:
*/
/*
  These bits are set if different kinds of indexes can be created or dropped
  in-place without re-creating the table using a temporary table.
  NO_READ_WRITE indicates that the handler needs concurrent reads and writes
  of table data to be blocked.
  Partitioning needs both ADD and DROP to be supported by its underlying
  handlers, due to error handling, see bug#57778.
*/
#define HA_INPLACE_ADD_INDEX_NO_READ_WRITE         (1L << 0)
#define HA_INPLACE_DROP_INDEX_NO_READ_WRITE        (1L << 1)
#define HA_INPLACE_ADD_UNIQUE_INDEX_NO_READ_WRITE  (1L << 2)
#define HA_INPLACE_DROP_UNIQUE_INDEX_NO_READ_WRITE (1L << 3)
#define HA_INPLACE_ADD_PK_INDEX_NO_READ_WRITE      (1L << 4)
#define HA_INPLACE_DROP_PK_INDEX_NO_READ_WRITE     (1L << 5)
/*
  These are set if different kinds of indexes can be created or dropped
  in-place while still allowing concurrent reads (but not writes) of table
  data. If a handler is capable of one or more of these, it should also set
  the corresponding *_NO_READ_WRITE bit(s).
*/
#define HA_INPLACE_ADD_INDEX_NO_WRITE              (1L << 6)
#define HA_INPLACE_DROP_INDEX_NO_WRITE             (1L << 7)
#define HA_INPLACE_ADD_UNIQUE_INDEX_NO_WRITE       (1L << 8)
#define HA_INPLACE_DROP_UNIQUE_INDEX_NO_WRITE      (1L << 9)
#define HA_INPLACE_ADD_PK_INDEX_NO_WRITE           (1L << 10)
#define HA_INPLACE_DROP_PK_INDEX_NO_WRITE          (1L << 11)
/*
  HA_PARTITION_FUNCTION_SUPPORTED indicates that the function is
  supported at all.
  HA_FAST_CHANGE_PARTITION means that optimised variants of the changes
  exists but they are not necessarily done online.

  HA_ONLINE_DOUBLE_WRITE means that the handler supports writing to both
  the new partition and to the old partitions when updating through the
  old partitioning schema while performing a change of the partitioning.
  This means that we can support updating of the table while performing
  the copy phase of the change. For no lock at all also a double write
  from new to old must exist and this is not required when this flag is
  set.
  This is actually removed even before it was introduced the first time.
  The new idea is that handlers will handle the lock level already in
  store_lock for ALTER TABLE partitions.

  HA_PARTITION_ONE_PHASE is a flag that can be set by handlers that take
  care of changing the partitions online and in one phase. Thus all phases
  needed to handle the change are implemented inside the storage engine.
  The storage engine must also support auto-discovery since the frm file
  is changed as part of the change and this change must be controlled by
  the storage engine. A typical engine to support this is NDB (through
  WL #2498).
*/
#define HA_PARTITION_FUNCTION_SUPPORTED         (1L << 12)
#define HA_FAST_CHANGE_PARTITION                (1L << 13)
#define HA_PARTITION_ONE_PHASE                  (1L << 14)

/* operations for disable/enable indexes */
#define HA_KEY_SWITCH_NONUNIQ      0
#define HA_KEY_SWITCH_ALL          1
#define HA_KEY_SWITCH_NONUNIQ_SAVE 2
#define HA_KEY_SWITCH_ALL_SAVE     3

/*
  Note: the following includes binlog and closing 0.
  so: innodb + bdb + ndb + binlog + myisam + myisammrg + archive +
      example + csv + heap + blackhole + federated + 0
  (yes, the sum is deliberately inaccurate)
  TODO remove the limit, use dynarrays
*/
#define MAX_HA 64

/*
  Use this instead of 0 as the initial value for the slot number of
  handlerton, so that we can distinguish uninitialized slot number
  from slot 0.
*/
#define HA_SLOT_UNDEF ((uint)-1)

/*
  Parameters for open() (in register form->filestat)
  HA_GET_INFO does an implicit HA_ABORT_IF_LOCKED
*/

#define HA_OPEN_KEYFILE		1
#define HA_OPEN_RNDFILE		2
#define HA_GET_INDEX		4
#define HA_GET_INFO		8	/* do a ha_info() after open */
#define HA_READ_ONLY		16	/* File opened as readonly */
/* Try readonly if can't open with read and write */
#define HA_TRY_READ_ONLY	32
#define HA_WAIT_IF_LOCKED	64	/* Wait if locked on open */
#define HA_ABORT_IF_LOCKED	128	/* skip if locked on open.*/
#define HA_BLOCK_LOCK		256	/* unlock when reading some records */
#define HA_OPEN_TEMPORARY	512

	/* Some key definitions */
#define HA_KEY_NULL_LENGTH	1
#define HA_KEY_BLOB_LENGTH	2

#define HA_LEX_CREATE_TMP_TABLE	1
#define HA_LEX_CREATE_IF_NOT_EXISTS 2
#define HA_LEX_CREATE_TABLE_LIKE 4
#define HA_CREATE_TMP_ALTER    8
#define HA_MAX_REC_LENGTH	65535

/* Table caching type */
#define HA_CACHE_TBL_NONTRANSACT 0
#define HA_CACHE_TBL_NOCACHE     1
#define HA_CACHE_TBL_ASKTRANSACT 2
#define HA_CACHE_TBL_TRANSACT    4

/* Options of START TRANSACTION statement (and later of SET TRANSACTION stmt) */
#define MYSQL_START_TRANS_OPT_WITH_CONS_SNAPSHOT 1

/* Flags for method is_fatal_error */
#define HA_CHECK_DUP_KEY 1
#define HA_CHECK_DUP_UNIQUE 2
#define HA_CHECK_FK_ERROR 4
#define HA_CHECK_DUP (HA_CHECK_DUP_KEY + HA_CHECK_DUP_UNIQUE)

enum legacy_db_type
{
  DB_TYPE_UNKNOWN=0,DB_TYPE_DIAB_ISAM=1,
  DB_TYPE_HASH,DB_TYPE_MISAM,DB_TYPE_PISAM,
  DB_TYPE_RMS_ISAM, DB_TYPE_HEAP, DB_TYPE_ISAM,
  DB_TYPE_MRG_ISAM, DB_TYPE_MYISAM, DB_TYPE_MRG_MYISAM,
  DB_TYPE_BERKELEY_DB, DB_TYPE_INNODB,
  DB_TYPE_GEMINI, DB_TYPE_NDBCLUSTER,
  DB_TYPE_EXAMPLE_DB, DB_TYPE_ARCHIVE_DB, DB_TYPE_CSV_DB,
  DB_TYPE_FEDERATED_DB,
  DB_TYPE_BLACKHOLE_DB,
  DB_TYPE_PARTITION_DB,
  DB_TYPE_BINLOG,
  DB_TYPE_SOLID,
  DB_TYPE_PBXT,
  DB_TYPE_TABLE_FUNCTION,
  DB_TYPE_MEMCACHE,
  DB_TYPE_FALCON,
  DB_TYPE_MARIA,
  /** Performance schema engine. */
  DB_TYPE_PERFORMANCE_SCHEMA,
  DB_TYPE_ARIA=42,
  DB_TYPE_TOKUDB=43,
  DB_TYPE_FIRST_DYNAMIC=44,
  DB_TYPE_DEFAULT=127 // Must be last
};
/*
  Better name for DB_TYPE_UNKNOWN. Should be used for engines that do not have
  a hard-coded type value here.
 */
#define DB_TYPE_AUTOASSIGN DB_TYPE_UNKNOWN

enum row_type { ROW_TYPE_NOT_USED=-1, ROW_TYPE_DEFAULT, ROW_TYPE_FIXED,
		ROW_TYPE_DYNAMIC, ROW_TYPE_COMPRESSED,
		ROW_TYPE_REDUNDANT, ROW_TYPE_COMPACT, ROW_TYPE_PAGE };

/* not part of the enum, so that it shouldn't be in switch(row_type) */
#define ROW_TYPE_MAX ((uint)ROW_TYPE_PAGE + 1)

enum enum_binlog_func {
  BFN_RESET_LOGS=        1,
  BFN_RESET_SLAVE=       2,
  BFN_BINLOG_WAIT=       3,
  BFN_BINLOG_END=        4,
  BFN_BINLOG_PURGE_FILE= 5
};

enum enum_binlog_command {
  LOGCOM_CREATE_TABLE,
  LOGCOM_ALTER_TABLE,
  LOGCOM_RENAME_TABLE,
  LOGCOM_DROP_TABLE,
  LOGCOM_CREATE_DB,
  LOGCOM_ALTER_DB,
  LOGCOM_DROP_DB
};

/* struct to hold information about the table that should be created */

/* Bits in used_fields */
#define HA_CREATE_USED_AUTO             (1L << 0)
#define HA_CREATE_USED_RAID             (1L << 1) //RAID is no longer availble
#define HA_CREATE_USED_UNION            (1L << 2)
#define HA_CREATE_USED_INSERT_METHOD    (1L << 3)
#define HA_CREATE_USED_MIN_ROWS         (1L << 4)
#define HA_CREATE_USED_MAX_ROWS         (1L << 5)
#define HA_CREATE_USED_AVG_ROW_LENGTH   (1L << 6)
#define HA_CREATE_USED_PACK_KEYS        (1L << 7)
#define HA_CREATE_USED_CHARSET          (1L << 8)
#define HA_CREATE_USED_DEFAULT_CHARSET  (1L << 9)
#define HA_CREATE_USED_DATADIR          (1L << 10)
#define HA_CREATE_USED_INDEXDIR         (1L << 11)
#define HA_CREATE_USED_ENGINE           (1L << 12)
#define HA_CREATE_USED_CHECKSUM         (1L << 13)
#define HA_CREATE_USED_DELAY_KEY_WRITE  (1L << 14)
#define HA_CREATE_USED_ROW_FORMAT       (1L << 15)
#define HA_CREATE_USED_COMMENT          (1L << 16)
#define HA_CREATE_USED_PASSWORD         (1L << 17)
#define HA_CREATE_USED_CONNECTION       (1L << 18)
#define HA_CREATE_USED_KEY_BLOCK_SIZE   (1L << 19)
/* The following two are used by Maria engine: */
#define HA_CREATE_USED_TRANSACTIONAL    (1L << 20)
#define HA_CREATE_USED_PAGE_CHECKSUM    (1L << 21)

typedef ulonglong my_xid; // this line is the same as in log_event.h
#define MYSQL_XID_PREFIX "MySQLXid"
#define MYSQL_XID_PREFIX_LEN 8 // must be a multiple of 8
#define MYSQL_XID_OFFSET (MYSQL_XID_PREFIX_LEN+sizeof(server_id))
#define MYSQL_XID_GTRID_LEN (MYSQL_XID_OFFSET+sizeof(my_xid))

#define XIDDATASIZE MYSQL_XIDDATASIZE
#define MAXGTRIDSIZE 64
#define MAXBQUALSIZE 64

#define COMPATIBLE_DATA_YES 0
#define COMPATIBLE_DATA_NO  1

/**
  struct xid_t is binary compatible with the XID structure as
  in the X/Open CAE Specification, Distributed Transaction Processing:
  The XA Specification, X/Open Company Ltd., 1991.
  http://www.opengroup.org/bookstore/catalog/c193.htm

  @see MYSQL_XID in mysql/plugin.h
*/
struct xid_t {
  long formatID;
  long gtrid_length;
  long bqual_length;
  char data[XIDDATASIZE];  // not \0-terminated !

  xid_t() {}                                /* Remove gcc warning */  
  bool eq(struct xid_t *xid)
  { return eq(xid->gtrid_length, xid->bqual_length, xid->data); }
  bool eq(long g, long b, const char *d)
  { return g == gtrid_length && b == bqual_length && !memcmp(d, data, g+b); }
  void set(struct xid_t *xid)
  { memcpy(this, xid, xid->length()); }
  void set(long f, const char *g, long gl, const char *b, long bl)
  {
    formatID= f;
    memcpy(data, g, gtrid_length= gl);
    memcpy(data+gl, b, bqual_length= bl);
  }
  void set(ulonglong xid)
  {
    my_xid tmp;
    formatID= 1;
    set(MYSQL_XID_PREFIX_LEN, 0, MYSQL_XID_PREFIX);
    memcpy(data+MYSQL_XID_PREFIX_LEN, &server_id, sizeof(server_id));
    tmp= xid;
    memcpy(data+MYSQL_XID_OFFSET, &tmp, sizeof(tmp));
    gtrid_length=MYSQL_XID_GTRID_LEN;
  }
  void set(long g, long b, const char *d)
  {
    formatID= 1;
    gtrid_length= g;
    bqual_length= b;
    memcpy(data, d, g+b);
  }
  bool is_null() { return formatID == -1; }
  void null() { formatID= -1; }
  my_xid quick_get_my_xid()
  {
    my_xid tmp;
    memcpy(&tmp, data+MYSQL_XID_OFFSET, sizeof(tmp));
    return tmp;
  }
  my_xid get_my_xid()
  {
    return gtrid_length == MYSQL_XID_GTRID_LEN && bqual_length == 0 &&
           !memcmp(data, MYSQL_XID_PREFIX, MYSQL_XID_PREFIX_LEN) ?
           quick_get_my_xid() : 0;
  }
  uint length()
  {
    return sizeof(formatID)+sizeof(gtrid_length)+sizeof(bqual_length)+
           gtrid_length+bqual_length;
  }
  uchar *key()
  {
    return (uchar *)&gtrid_length;
  }
  uint key_length()
  {
    return sizeof(gtrid_length)+sizeof(bqual_length)+gtrid_length+bqual_length;
  }
};
typedef struct xid_t XID;

/* for recover() handlerton call */
#define MIN_XID_LIST_SIZE  128
#define MAX_XID_LIST_SIZE  (1024*128)

/*
  These structures are used to pass information from a set of SQL commands
  on add/drop/change tablespace definitions to the proper hton.
*/
#define UNDEF_NODEGROUP 65535
enum ts_command_type
{
  TS_CMD_NOT_DEFINED = -1,
  CREATE_TABLESPACE = 0,
  ALTER_TABLESPACE = 1,
  CREATE_LOGFILE_GROUP = 2,
  ALTER_LOGFILE_GROUP = 3,
  DROP_TABLESPACE = 4,
  DROP_LOGFILE_GROUP = 5,
  CHANGE_FILE_TABLESPACE = 6,
  ALTER_ACCESS_MODE_TABLESPACE = 7
};

enum ts_alter_tablespace_type
{
  TS_ALTER_TABLESPACE_TYPE_NOT_DEFINED = -1,
  ALTER_TABLESPACE_ADD_FILE = 1,
  ALTER_TABLESPACE_DROP_FILE = 2
};

enum tablespace_access_mode
{
  TS_NOT_DEFINED= -1,
  TS_READ_ONLY = 0,
  TS_READ_WRITE = 1,
  TS_NOT_ACCESSIBLE = 2
};

struct handlerton;
class st_alter_tablespace : public Sql_alloc
{
  public:
  const char *tablespace_name;
  const char *logfile_group_name;
  enum ts_command_type ts_cmd_type;
  enum ts_alter_tablespace_type ts_alter_tablespace_type;
  const char *data_file_name;
  const char *undo_file_name;
  const char *redo_file_name;
  ulonglong extent_size;
  ulonglong undo_buffer_size;
  ulonglong redo_buffer_size;
  ulonglong initial_size;
  ulonglong autoextend_size;
  ulonglong max_size;
  uint nodegroup_id;
  handlerton *storage_engine;
  bool wait_until_completed;
  const char *ts_comment;
  enum tablespace_access_mode ts_access_mode;
  st_alter_tablespace()
  {
    tablespace_name= NULL;
    logfile_group_name= "DEFAULT_LG"; //Default log file group
    ts_cmd_type= TS_CMD_NOT_DEFINED;
    data_file_name= NULL;
    undo_file_name= NULL;
    redo_file_name= NULL;
    extent_size= 1024*1024;        //Default 1 MByte
    undo_buffer_size= 8*1024*1024; //Default 8 MByte
    redo_buffer_size= 8*1024*1024; //Default 8 MByte
    initial_size= 128*1024*1024;   //Default 128 MByte
    autoextend_size= 0;            //No autoextension as default
    max_size= 0;                   //Max size == initial size => no extension
    storage_engine= NULL;
    nodegroup_id= UNDEF_NODEGROUP;
    wait_until_completed= TRUE;
    ts_comment= NULL;
    ts_access_mode= TS_NOT_DEFINED;
  }
};

/* The handler for a table type.  Will be included in the TABLE structure */

struct TABLE;

/*
  Make sure that the order of schema_tables and enum_schema_tables are the same.
*/
enum enum_schema_tables
{
  SCH_CHARSETS= 0,
  SCH_CLIENT_STATS,
  SCH_COLLATIONS,
  SCH_COLLATION_CHARACTER_SET_APPLICABILITY,
  SCH_COLUMNS,
  SCH_COLUMN_PRIVILEGES,
  SCH_ENGINES,
  SCH_EVENTS,
  SCH_FILES,
  SCH_GLOBAL_STATUS,
  SCH_GLOBAL_VARIABLES,
  SCH_INDEX_STATS,
  SCH_KEY_CACHES,
  SCH_KEY_COLUMN_USAGE,
  SCH_OPEN_TABLES,
  SCH_PARAMETERS,
  SCH_PARTITIONS,
  SCH_PLUGINS,
  SCH_PROCESSLIST,
  SCH_PROFILES,
  SCH_REFERENTIAL_CONSTRAINTS,
  SCH_PROCEDURES,
  SCH_SCHEMATA,
  SCH_SCHEMA_PRIVILEGES,
  SCH_SESSION_STATUS,
  SCH_SESSION_VARIABLES,
  SCH_STATISTICS,
  SCH_STATUS,
  SCH_TABLES,
  SCH_TABLESPACES,
  SCH_TABLE_CONSTRAINTS,
  SCH_TABLE_NAMES,
  SCH_TABLE_PRIVILEGES,
  SCH_TABLE_STATS,
  SCH_TRIGGERS,
  SCH_USER_PRIVILEGES,
  SCH_USER_STATS,
  SCH_VARIABLES,
  SCH_VIEWS
};

struct TABLE_SHARE;
struct st_foreign_key_info;
typedef struct st_foreign_key_info FOREIGN_KEY_INFO;
typedef bool (stat_print_fn)(THD *thd, const char *type, uint type_len,
                             const char *file, uint file_len,
                             const char *status, uint status_len);
enum ha_stat_type { HA_ENGINE_STATUS, HA_ENGINE_LOGS, HA_ENGINE_MUTEX };
extern st_plugin_int *hton2plugin[MAX_HA];

/* Transaction log maintains type definitions */
enum log_status
{
  HA_LOG_STATUS_FREE= 0,      /* log is free and can be deleted */
  HA_LOG_STATUS_INUSE= 1,     /* log can't be deleted because it is in use */
  HA_LOG_STATUS_NOSUCHLOG= 2  /* no such log (can't be returned by
                                the log iterator status) */
};
/*
  Function for signaling that the log file changed its state from
  LOG_STATUS_INUSE to LOG_STATUS_FREE

  Now it do nothing, will be implemented as part of new transaction
  log management for engines.
  TODO: implement the function.
*/
void signal_log_not_needed(struct handlerton, char *log_file);
/*
  Data of transaction log iterator.
*/
struct handler_log_file_data {
  LEX_STRING filename;
  enum log_status status;
};

/*
  Definitions for engine-specific table/field/index options in the CREATE TABLE.

  Options are declared with HA_*OPTION_* macros (HA_TOPTION_NUMBER,
  HA_FOPTION_ENUM, HA_IOPTION_STRING, etc).

  Every macros takes the option name, and the name of the underlying field of
  the appropriate C structure. The "appropriate C structure" is
  ha_table_option_struct for table level options,
  ha_field_option_struct for field level options,
  ha_index_option_struct for key level options. The engine either
  defines a structure of this name, or uses #define's to map
  these "appropriate" names to the actual structure type name.

  ULL options use a ulonglong as the backing store.
  HA_*OPTION_NUMBER() takes the option name, the structure field name,
  the default value for the option, min, max, and blk_siz values.

  STRING options use a char* as a backing store.
  HA_*OPTION_STRING takes the option name and the structure field name.
  The default value will be 0.

  ENUM options use a uint as a backing store (not enum!!!).
  HA_*OPTION_ENUM takes the option name, the structure field name,
  the default value for the option as a number, and a string with the
  permitted values for this enum - one string with comma separated values,
  for example: "gzip,bzip2,lzma"

  BOOL options use a bool as a backing store.
  HA_*OPTION_BOOL takes the option name, the structure field name,
  and the default value for the option.
  From the SQL, BOOL options accept YES/NO, ON/OFF, and 1/0.

  The name of the option is limited to 255 bytes,
  the value (for string options) - to the 32767 bytes.

  See ha_example.cc for an example.
*/

struct ha_table_option_struct;
struct ha_field_option_struct;
struct ha_index_option_struct;

enum ha_option_type { HA_OPTION_TYPE_ULL,    /* unsigned long long */
                      HA_OPTION_TYPE_STRING, /* char * */
                      HA_OPTION_TYPE_ENUM,   /* uint */
                      HA_OPTION_TYPE_BOOL};  /* bool */

#define HA_xOPTION_NUMBER(name, struc, field, def, min, max, blk_siz)   \
  { HA_OPTION_TYPE_ULL, name, sizeof(name)-1,                        \
    offsetof(struc, field), def, min, max, blk_siz, 0 }
#define HA_xOPTION_STRING(name, struc, field)                        \
  { HA_OPTION_TYPE_STRING, name, sizeof(name)-1,                     \
    offsetof(struc, field), 0, 0, 0, 0, 0 }
#define HA_xOPTION_ENUM(name, struc, field, values, def)             \
  { HA_OPTION_TYPE_ENUM, name, sizeof(name)-1,                       \
    offsetof(struc, field), def, 0,                                  \
    sizeof(values)-1, 0, values }
#define HA_xOPTION_BOOL(name, struc, field, def)                     \
  { HA_OPTION_TYPE_BOOL, name, sizeof(name)-1,                       \
    offsetof(struc, field), def, 0, 1, 0, 0 }
#define HA_xOPTION_END { HA_OPTION_TYPE_ULL, 0, 0, 0, 0, 0, 0, 0, 0 }

#define HA_TOPTION_NUMBER(name, field, def, min, max, blk_siz)          \
  HA_xOPTION_NUMBER(name, ha_table_option_struct, field, def, min, max, blk_siz)
#define HA_TOPTION_STRING(name, field)                               \
  HA_xOPTION_STRING(name, ha_table_option_struct, field)
#define HA_TOPTION_ENUM(name, field, values, def)                    \
  HA_xOPTION_ENUM(name, ha_table_option_struct, field, values, def)
#define HA_TOPTION_BOOL(name, field, def)                            \
  HA_xOPTION_BOOL(name, ha_table_option_struct, field, def)
#define HA_TOPTION_END HA_xOPTION_END

#define HA_FOPTION_NUMBER(name, field, def, min, max, blk_siz)          \
  HA_xOPTION_NUMBER(name, ha_field_option_struct, field, def, min, max, blk_siz)
#define HA_FOPTION_STRING(name, field)                               \
  HA_xOPTION_STRING(name, ha_field_option_struct, field)
#define HA_FOPTION_ENUM(name, field, values, def)                    \
  HA_xOPTION_ENUM(name, ha_field_option_struct, field, values, def)
#define HA_FOPTION_BOOL(name, field, def)                            \
  HA_xOPTION_BOOL(name, ha_field_option_struct, field, def)
#define HA_FOPTION_END HA_xOPTION_END

#define HA_IOPTION_NUMBER(name, field, def, min, max, blk_siz)          \
  HA_xOPTION_NUMBER(name, ha_index_option_struct, field, def, min, max, blk_siz)
#define HA_IOPTION_STRING(name, field)                               \
  HA_xOPTION_STRING(name, ha_index_option_struct, field)
#define HA_IOPTION_ENUM(name, field, values, def)                    \
  HA_xOPTION_ENUM(name, ha_index_option_struct, field, values, def)
#define HA_IOPTION_BOOL(name, field, def)                            \
  HA_xOPTION_BOOL(name, ha_index_option_struct, field, def)
#define HA_IOPTION_END HA_xOPTION_END

typedef struct st_ha_create_table_option {
  enum ha_option_type type;
  const char *name;
  size_t name_length;
  ptrdiff_t offset;
  ulonglong def_value;
  ulonglong min_value, max_value, block_size;
  const char *values;
} ha_create_table_option;

enum handler_iterator_type
{
  /* request of transaction log iterator */
  HA_TRANSACTLOG_ITERATOR= 1
};
enum handler_create_iterator_result
{
  HA_ITERATOR_OK,          /* iterator created */
  HA_ITERATOR_UNSUPPORTED, /* such type of iterator is not supported */
  HA_ITERATOR_ERROR        /* error during iterator creation */
};

/*
  Iterator structure. Can be used by handler/handlerton for different purposes.

  Iterator should be created in the way to point "before" the first object
  it iterate, so next() call move it to the first object or return !=0 if
  there is nothing to iterate through.
*/
struct handler_iterator {
  /*
    Moves iterator to next record and return 0 or return !=0
    if there is no records.
    iterator_object will be filled by this function if next() returns 0.
    Content of the iterator_object depend on iterator type.
  */
  int (*next)(struct handler_iterator *, void *iterator_object);
  /*
    Free resources allocated by iterator, after this call iterator
    is not usable.
  */
  void (*destroy)(struct handler_iterator *);
  /*
    Pointer to buffer for the iterator to use.
    Should be allocated by function which created the iterator and
    destroied by freed by above "destroy" call
  */
  void *buffer;
};

class handler;
/*
  handlerton is a singleton structure - one instance per storage engine -
  to provide access to storage engine functionality that works on the
  "global" level (unlike handler class that works on a per-table basis)

  usually handlerton instance is defined statically in ha_xxx.cc as

  static handlerton { ... } xxx_hton;

  savepoint_*, prepare, recover, and *_by_xid pointers can be 0.
*/
struct handlerton
{
  /*
    Historical marker for if the engine is available of not
  */
  SHOW_COMP_OPTION state;

  /*
    Historical number used for frm file to determine the correct
    storage engine.  This is going away and new engines will just use
    "name" for this.
  */
  enum legacy_db_type db_type;
  /*
    each storage engine has it's own memory area (actually a pointer)
    in the thd, for storing per-connection information.
    It is accessed as

      thd->ha_data[xxx_hton.slot]

   slot number is initialized by MySQL after xxx_init() is called.
   */
   uint slot;
   /*
     to store per-savepoint data storage engine is provided with an area
     of a requested size (0 is ok here).
     savepoint_offset must be initialized statically to the size of
     the needed memory to store per-savepoint information.
     After xxx_init it is changed to be an offset to savepoint storage
     area and need not be used by storage engine.
     see binlog_hton and binlog_savepoint_set/rollback for an example.
   */
   uint savepoint_offset;
   /*
     handlerton methods:

     close_connection is only called if
     thd->ha_data[xxx_hton.slot] is non-zero, so even if you don't need
     this storage area - set it to something, so that MySQL would know
     this storage engine was accessed in this connection
   */
   int  (*close_connection)(handlerton *hton, THD *thd);
   /*
     Tell handler that query has been killed.
   */
   void (*kill_query)(handlerton *hton, THD *thd, enum thd_kill_levels level);
   /*
     sv points to an uninitialized storage area of requested size
     (see savepoint_offset description)
   */
   int  (*savepoint_set)(handlerton *hton, THD *thd, void *sv);
   /*
     sv points to a storage area, that was earlier passed
     to the savepoint_set call
   */
   int  (*savepoint_rollback)(handlerton *hton, THD *thd, void *sv);
   int  (*savepoint_release)(handlerton *hton, THD *thd, void *sv);
   /*
     'all' is true if it's a real commit, that makes persistent changes
     'all' is false if it's not in fact a commit but an end of the
     statement that is part of the transaction.
     NOTE 'all' is also false in auto-commit mode where 'end of statement'
     and 'real commit' mean the same event.
   */
   int (*commit)(handlerton *hton, THD *thd, bool all);
   /*
     The commit_ordered() method is called prior to the commit() method, after
     the transaction manager has decided to commit (not rollback) the
     transaction. Unlike commit(), commit_ordered() is called only when the
     full transaction is committed, not for each commit of statement
     transaction in a multi-statement transaction.

     Not that like prepare(), commit_ordered() is only called when 2-phase
     commit takes place. Ie. when no binary log and only a single engine
     participates in a transaction, one commit() is called, no
     commit_ordered(). So engines must be prepared for this.

     The calls to commit_ordered() in multiple parallel transactions is
     guaranteed to happen in the same order in every participating
     handler. This can be used to ensure the same commit order among multiple
     handlers (eg. in table handler and binlog). So if transaction T1 calls
     into commit_ordered() of handler A before T2, then T1 will also call
     commit_ordered() of handler B before T2.

     Engines that implement this method should during this call make the
     transaction visible to other transactions, thereby making the order of
     transaction commits be defined by the order of commit_ordered() calls.

     The intention is that commit_ordered() should do the minimal amount of
     work that needs to happen in consistent commit order among handlers. To
     preserve ordering, calls need to be serialised on a global mutex, so
     doing any time-consuming or blocking operations in commit_ordered() will
     limit scalability.

     Handlers can rely on commit_ordered() calls to be serialised (no two
     calls can run in parallel, so no extra locking on the handler part is
     required to ensure this).

     Note that commit_ordered() can be called from a different thread than the
     one handling the transaction! So it can not do anything that depends on
     thread local storage, in particular it can not call my_error() and
     friends (instead it can store the error code and delay the call of
     my_error() to the commit() method).

     Similarly, since commit_ordered() returns void, any return error code
     must be saved and returned from the commit() method instead.

     The commit_ordered method is optional, and can be left unset if not
     needed in a particular handler (then there will be no ordering guarantees
     wrt. other engines and binary log).
   */
   void (*commit_ordered)(handlerton *hton, THD *thd, bool all);
   int  (*rollback)(handlerton *hton, THD *thd, bool all);
   int  (*prepare)(handlerton *hton, THD *thd, bool all);
   /*
     The prepare_ordered method is optional. If set, it will be called after
     successful prepare() in all handlers participating in 2-phase
     commit. Like commit_ordered(), it is called only when the full
     transaction is committed, not for each commit of statement transaction.

     The calls to prepare_ordered() among multiple parallel transactions are
     ordered consistently with calls to commit_ordered(). This means that
     calls to prepare_ordered() effectively define the commit order, and that
     each handler will see the same sequence of transactions calling into
     prepare_ordered() and commit_ordered().

     Thus, prepare_ordered() can be used to define commit order for handlers
     that need to do this in the prepare step (like binlog). It can also be
     used to release transaction's locks early in an order consistent with the
     order transactions will be eventually committed.

     Like commit_ordered(), prepare_ordered() calls are serialised to maintain
     ordering, so the intention is that they should execute fast, with only
     the minimal amount of work needed to define commit order. Handlers can
     rely on this serialisation, and do not need to do any extra locking to
     avoid two prepare_ordered() calls running in parallel.

     Like commit_ordered(), prepare_ordered() is not guaranteed to be called
     in the context of the thread handling the rest of the transaction. So it
     cannot invoke code that relies on thread local storage, in particular it
     cannot call my_error().

     prepare_ordered() cannot cause a rollback by returning an error, all
     possible errors must be handled in prepare() (the prepare_ordered()
     method returns void). In case of some fatal error, a record of the error
     must be made internally by the engine and returned from commit() later.

     Note that for user-level XA SQL commands, no consistent ordering among
     prepare_ordered() and commit_ordered() is guaranteed (as that would
     require blocking all other commits for an indefinite time).

     When 2-phase commit is not used (eg. only one engine (and no binlog) in
     transaction), neither prepare() nor prepare_ordered() is called.
   */
   void (*prepare_ordered)(handlerton *hton, THD *thd, bool all);
   int  (*recover)(handlerton *hton, XID *xid_list, uint len);
   int  (*commit_by_xid)(handlerton *hton, XID *xid);
   int  (*rollback_by_xid)(handlerton *hton, XID *xid);
  /*
    "Disable or enable checkpointing internal to the storage engine. This is
    used for FLUSH TABLES WITH READ LOCK AND DISABLE CHECKPOINT to ensure that
    the engine will never start any recovery from a time between
    FLUSH TABLES ... ; UNLOCK TABLES.

    While checkpointing is disabled, the engine should pause any background
    write activity (such as tablespace checkpointing) that require consistency
    between different files (such as transaction log and tablespace files) for
    crash recovery to succeed. The idea is to use this to make safe
    multi-volume LVM snapshot backups.
  */
   int  (*checkpoint_state)(handlerton *hton, bool disabled);
   void *(*create_cursor_read_view)(handlerton *hton, THD *thd);
   void (*set_cursor_read_view)(handlerton *hton, THD *thd, void *read_view);
   void (*close_cursor_read_view)(handlerton *hton, THD *thd, void *read_view);
   handler *(*create)(handlerton *hton, TABLE_SHARE *table, MEM_ROOT *mem_root);
   void (*drop_database)(handlerton *hton, char* path);
   int (*panic)(handlerton *hton, enum ha_panic_function flag);
   int (*start_consistent_snapshot)(handlerton *hton, THD *thd);
   bool (*flush_logs)(handlerton *hton);
   bool (*show_status)(handlerton *hton, THD *thd, stat_print_fn *print, enum ha_stat_type stat);
   uint (*partition_flags)();
   uint (*alter_table_flags)(uint flags);
   int (*alter_tablespace)(handlerton *hton, THD *thd, st_alter_tablespace *ts_info);
   int (*fill_is_table)(handlerton *hton, THD *thd, TABLE_LIST *tables, 
                        class Item *cond, 
                        enum enum_schema_tables);
   uint32 flags;                                /* global handler flags */
   /*
      Those handlerton functions below are properly initialized at handler
      init.
   */
   int (*binlog_func)(handlerton *hton, THD *thd, enum_binlog_func fn, void *arg);
   void (*binlog_log_query)(handlerton *hton, THD *thd, 
                            enum_binlog_command binlog_command,
                            const char *query, uint query_length,
                            const char *db, const char *table_name);
   int (*release_temporary_latches)(handlerton *hton, THD *thd);

   /*
     Get log status.
     If log_status is null then the handler do not support transaction
     log information (i.e. log iterator can't be created).
     (see example of implementation in handler.cc, TRANS_LOG_MGM_EXAMPLE_CODE)

   */
   enum log_status (*get_log_status)(handlerton *hton, char *log);

   /*
     Iterators creator.
     Presence of the pointer should be checked before using
   */
   enum handler_create_iterator_result
     (*create_iterator)(handlerton *hton, enum handler_iterator_type type,
                        struct handler_iterator *fill_this_in);
   int (*discover)(handlerton *hton, THD* thd, const char *db, 
                   const char *name,
                   uchar **frmblob, 
                   size_t *frmlen);
   int (*find_files)(handlerton *hton, THD *thd,
                     const char *db,
                     const char *path,
                     const char *wild, bool dir, List<LEX_STRING> *files);
   int (*table_exists_in_engine)(handlerton *hton, THD* thd, const char *db,
                                 const char *name);

   uint32 license; /* Flag for Engine License */
   /*
     Optional clauses in the CREATE/ALTER TABLE
   */
   ha_create_table_option *table_options; // table level options
   ha_create_table_option *field_options; // these are specified per field
   ha_create_table_option *index_options; // these are specified per index

};


inline LEX_STRING *hton_name(const handlerton *hton)
{
  return &(hton2plugin[hton->slot]->name);
}


/* Possible flags of a handlerton (there can be 32 of them) */
#define HTON_NO_FLAGS                 0
#define HTON_CLOSE_CURSORS_AT_COMMIT (1 << 0)
#define HTON_ALTER_NOT_SUPPORTED     (1 << 1) //Engine does not support alter
#define HTON_CAN_RECREATE            (1 << 2) //Delete all is used for truncate
#define HTON_HIDDEN                  (1 << 3) //Engine does not appear in lists
#define HTON_NOT_USER_SELECTABLE     (1 << 5)
#define HTON_TEMPORARY_NOT_SUPPORTED (1 << 6) //Having temporary tables not supported
#define HTON_SUPPORT_LOG_TABLES      (1 << 7) //Engine supports log tables
#define HTON_NO_PARTITION            (1 << 8) //You can not partition these tables
#define HTON_EXTENDED_KEYS           (1 << 9) //supports extended keys

// MySQL compatibility. Unused.
#define HTON_SUPPORTS_FOREIGN_KEYS   (1 << 0) //Foreign key constraint supported.

class Ha_trx_info;

struct THD_TRANS
{
  /* true is not all entries in the ht[] support 2pc */
  bool        no_2pc;
  /* storage engines that registered in this transaction */
  Ha_trx_info *ha_list;
  /* 
    The purpose of this flag is to keep track of non-transactional
    tables that were modified in scope of:
    - transaction, when the variable is a member of
    THD::transaction.all
    - top-level statement or sub-statement, when the variable is a
    member of THD::transaction.stmt
    This member has the following life cycle:
    * stmt.modified_non_trans_table is used to keep track of
    modified non-transactional tables of top-level statements. At
    the end of the previous statement and at the beginning of the session,
    it is reset to FALSE.  If such functions
    as mysql_insert, mysql_update, mysql_delete etc modify a
    non-transactional table, they set this flag to TRUE.  At the
    end of the statement, the value of stmt.modified_non_trans_table 
    is merged with all.modified_non_trans_table and gets reset.
    * all.modified_non_trans_table is reset at the end of transaction
    
    * Since we do not have a dedicated context for execution of a
    sub-statement, to keep track of non-transactional changes in a
    sub-statement, we re-use stmt.modified_non_trans_table. 
    At entrance into a sub-statement, a copy of the value of
    stmt.modified_non_trans_table (containing the changes of the
    outer statement) is saved on stack. Then 
    stmt.modified_non_trans_table is reset to FALSE and the
    substatement is executed. Then the new value is merged with the
    saved value.
  */
  bool modified_non_trans_table;

  void reset() { no_2pc= FALSE; modified_non_trans_table= FALSE; }
  bool is_empty() const { return ha_list == NULL; }
  THD_TRANS() {}                        /* Remove gcc warning */
};


/**
  Either statement transaction or normal transaction - related
  thread-specific storage engine data.

  If a storage engine participates in a statement/transaction,
  an instance of this class is present in
  thd->transaction.{stmt|all}.ha_list. The addition to
  {stmt|all}.ha_list is made by trans_register_ha().

  When it's time to commit or rollback, each element of ha_list
  is used to access storage engine's prepare()/commit()/rollback()
  methods, and also to evaluate if a full two phase commit is
  necessary.

  @sa General description of transaction handling in handler.cc.
*/

class Ha_trx_info
{
public:
  /** Register this storage engine in the given transaction context. */
  void register_ha(THD_TRANS *trans, handlerton *ht_arg)
  {
    DBUG_ASSERT(m_flags == 0);
    DBUG_ASSERT(m_ht == NULL);
    DBUG_ASSERT(m_next == NULL);

    m_ht= ht_arg;
    m_flags= (int) TRX_READ_ONLY; /* Assume read-only at start. */

    m_next= trans->ha_list;
    trans->ha_list= this;
  }

  /** Clear, prepare for reuse. */
  void reset()
  {
    m_next= NULL;
    m_ht= NULL;
    m_flags= 0;
  }

  Ha_trx_info() { reset(); }

  void set_trx_read_write()
  {
    DBUG_ASSERT(is_started());
    m_flags|= (int) TRX_READ_WRITE;
  }
  bool is_trx_read_write() const
  {
    DBUG_ASSERT(is_started());
    return m_flags & (int) TRX_READ_WRITE;
  }
  bool is_started() const { return m_ht != NULL; }
  /** Mark this transaction read-write if the argument is read-write. */
  void coalesce_trx_with(const Ha_trx_info *stmt_trx)
  {
    /*
      Must be called only after the transaction has been started.
      Can be called many times, e.g. when we have many
      read-write statements in a transaction.
    */
    DBUG_ASSERT(is_started());
    if (stmt_trx->is_trx_read_write())
      set_trx_read_write();
  }
  Ha_trx_info *next() const
  {
    DBUG_ASSERT(is_started());
    return m_next;
  }
  handlerton *ht() const
  {
    DBUG_ASSERT(is_started());
    return m_ht;
  }
private:
  enum { TRX_READ_ONLY= 0, TRX_READ_WRITE= 1 };
  /** Auxiliary, used for ha_list management */
  Ha_trx_info *m_next;
  /**
    Although a given Ha_trx_info instance is currently always used
    for the same storage engine, 'ht' is not-NULL only when the
    corresponding storage is a part of a transaction.
  */
  handlerton *m_ht;
  /**
    Transaction flags related to this engine.
    Not-null only if this instance is a part of transaction.
    May assume a combination of enum values above.
  */
  uchar       m_flags;
};


enum enum_tx_isolation { ISO_READ_UNCOMMITTED, ISO_READ_COMMITTED,
			 ISO_REPEATABLE_READ, ISO_SERIALIZABLE};


typedef struct {
  ulonglong data_file_length;
  ulonglong max_data_file_length;
  ulonglong index_file_length;
  ulonglong delete_length;
  ha_rows records;
  ulong mean_rec_length;
  time_t create_time;
  time_t check_time;
  time_t update_time;
  ulonglong check_sum;
} PARTITION_STATS;

#define UNDEF_NODEGROUP 65535
class Item;
struct st_table_log_memory_entry;

class partition_info;

struct st_partition_iter;
#define NOT_A_PARTITION_ID ((uint32)-1)

enum ha_choice { HA_CHOICE_UNDEF, HA_CHOICE_NO, HA_CHOICE_YES, HA_CHOICE_MAX };

typedef struct st_ha_create_information
{
  CHARSET_INFO *table_charset, *default_table_charset;
  LEX_STRING connect_string;
  const char *password, *tablespace;
  LEX_STRING comment;
  const char *data_file_name, *index_file_name;
  const char *alias;
  ulonglong max_rows,min_rows;
  ulonglong auto_increment_value;
  ulong table_options;
  ulong avg_row_length;
  ulong used_fields;
  ulong key_block_size;
  SQL_I_List<TABLE_LIST> merge_list;
  handlerton *db_type;
  /**
    Row type of the table definition.

    Defaults to ROW_TYPE_DEFAULT for all non-ALTER statements.
    For ALTER TABLE defaults to ROW_TYPE_NOT_USED (means "keep the current").

    Can be changed either explicitly by the parser.
    If nothing speficied inherits the value of the original table (if present).
  */
  enum row_type row_type;
  uint null_bits;                       /* NULL bits at start of record */
  uint options;				/* OR of HA_CREATE_ options */
  uint merge_insert_method;
  uint extra_size;                      /* length of extra data segment */
  enum ha_choice transactional;
  bool frm_only;                        ///< 1 if no ha_create_table()
  bool varchar;                         ///< 1 if table has a VARCHAR
  enum ha_storage_media storage_media;  ///< DEFAULT, DISK or MEMORY
  enum ha_choice page_checksum;         ///< If we have page_checksums
  engine_option_value *option_list;     ///< list of table create options
  /* the following three are only for ALTER TABLE, check_if_incompatible_data() */
  ha_table_option_struct *option_struct;           ///< structure with parsed table options
  ha_field_option_struct **fields_option_struct;   ///< array of field option structures
  ha_index_option_struct **indexes_option_struct;  ///< array of index option structures
} HA_CREATE_INFO;


typedef struct st_key_create_information
{
  enum ha_key_alg algorithm;
  ulong block_size;
  LEX_STRING parser_name;
  LEX_STRING comment;
} KEY_CREATE_INFO;


/*
  Class for maintaining hooks used inside operations on tables such
  as: create table functions, delete table functions, and alter table
  functions.

  Class is using the Template Method pattern to separate the public
  usage interface from the private inheritance interface.  This
  imposes no overhead, since the public non-virtual function is small
  enough to be inlined.

  The hooks are usually used for functions that does several things,
  e.g., create_table_from_items(), which both create a table and lock
  it.
 */
class TABLEOP_HOOKS
{
public:
  TABLEOP_HOOKS() {}
  virtual ~TABLEOP_HOOKS() {}

  inline void prelock(TABLE **tables, uint count)
  {
    do_prelock(tables, count);
  }

  inline int postlock(TABLE **tables, uint count)
  {
    return do_postlock(tables, count);
  }
private:
  /* Function primitive that is called prior to locking tables */
  virtual void do_prelock(TABLE **tables, uint count)
  {
    /* Default is to do nothing */
  }

  /**
     Primitive called after tables are locked.

     If an error is returned, the tables will be unlocked and error
     handling start.

     @return Error code or zero.
   */
  virtual int do_postlock(TABLE **tables, uint count)
  {
    return 0;                           /* Default is to do nothing */
  }
};

typedef struct st_savepoint SAVEPOINT;
extern ulong savepoint_alloc_size;
extern KEY_CREATE_INFO default_key_create_info;

/* Forward declaration for condition pushdown to storage engine */
typedef class Item COND;

typedef struct st_ha_check_opt
{
  st_ha_check_opt() {}                        /* Remove gcc warning */
  uint flags;       /* isam layer flags (e.g. for myisamchk) */
  uint sql_flags;   /* sql layer flags - for something myisamchk cannot do */
  time_t start_time;   /* When check/repair starts */
  KEY_CACHE *key_cache; /* new key cache when changing key cache */
  void init();
} HA_CHECK_OPT;


/********************************************************************************
 * MRR
 ********************************************************************************/

typedef void *range_seq_t;

typedef struct st_range_seq_if
{
  /*
    Get key information
 
    SYNOPSIS
      get_key_info()
        init_params  The seq_init_param parameter 
        length       OUT length of the keys in this range sequence
        map          OUT key_part_map of the keys in this range sequence

    DESCRIPTION
      This function is set only when using HA_MRR_FIXED_KEY mode. In that mode, 
      all ranges are single-point equality ranges that use the same set of key
      parts. This function allows the MRR implementation to get the length of
      a key, and which keyparts it uses.
  */
  void (*get_key_info)(void *init_params, uint *length, key_part_map *map);

  /*
    Initialize the traversal of range sequence
    
    SYNOPSIS
      init()
        init_params  The seq_init_param parameter 
        n_ranges     The number of ranges obtained 
        flags        A combination of HA_MRR_SINGLE_POINT, HA_MRR_FIXED_KEY

    RETURN
      An opaque value to be used as RANGE_SEQ_IF::next() parameter
  */
  range_seq_t (*init)(void *init_params, uint n_ranges, uint flags);


  /*
    Get the next range in the range sequence

    SYNOPSIS
      next()
        seq    The value returned by RANGE_SEQ_IF::init()
        range  OUT Information about the next range
    
    RETURN
      FALSE - Ok, the range structure filled with info about the next range
      TRUE  - No more ranges
  */
  bool (*next) (range_seq_t seq, KEY_MULTI_RANGE *range);

  /*
    Check whether range_info orders to skip the next record

    SYNOPSIS
      skip_record()
        seq         The value returned by RANGE_SEQ_IF::init()
        range_info  Information about the next range 
                    (Ignored if MRR_NO_ASSOCIATION is set)
        rowid       Rowid of the record to be checked (ignored if set to 0)
    
    RETURN
      1 - Record with this range_info and/or this rowid shall be filtered
          out from the stream of records returned by multi_range_read_next()
      0 - The record shall be left in the stream
  */ 
  bool (*skip_record) (range_seq_t seq, range_id_t range_info, uchar *rowid);

  /*
    Check if the record combination matches the index condition
    SYNOPSIS
      skip_index_tuple()
        seq         The value returned by RANGE_SEQ_IF::init()
        range_info  Information about the next range 
    
    RETURN
      0 - The record combination satisfies the index condition
      1 - Otherwise
  */ 
  bool (*skip_index_tuple) (range_seq_t seq, range_id_t range_info);
} RANGE_SEQ_IF;

typedef bool (*SKIP_INDEX_TUPLE_FUNC) (range_seq_t seq, range_id_t range_info);

class COST_VECT
{ 
public:
  double io_count;     /* number of I/O                 */
  double avg_io_cost;  /* cost of an average I/O oper.  */
  double cpu_cost;     /* cost of operations in CPU     */
  double mem_cost;     /* cost of used memory           */ 
  double import_cost;  /* cost of remote operations     */
  
  enum { IO_COEFF=1 };
  enum { CPU_COEFF=1 };
  enum { MEM_COEFF=1 };
  enum { IMPORT_COEFF=1 };

  COST_VECT() {}                              // keep gcc happy

  double total_cost() 
  {
    return IO_COEFF*io_count*avg_io_cost + CPU_COEFF * cpu_cost +
           MEM_COEFF*mem_cost + IMPORT_COEFF*import_cost;
  }

  void zero()
  {
    avg_io_cost= 1.0;
    io_count= cpu_cost= mem_cost= import_cost= 0.0;
  }

  void multiply(double m)
  {
    io_count *= m;
    cpu_cost *= m;
    import_cost *= m;
    /* Don't multiply mem_cost */
  }

  void add(const COST_VECT* cost)
  {
    double io_count_sum= io_count + cost->io_count;
    add_io(cost->io_count, cost->avg_io_cost);
    io_count= io_count_sum;
    cpu_cost += cost->cpu_cost;
  }
  void add_io(double add_io_cnt, double add_avg_cost)
  {
    /* In edge cases add_io_cnt may be zero */
    if (add_io_cnt > 0)
    {
      double io_count_sum= io_count + add_io_cnt;
      avg_io_cost= (io_count * avg_io_cost + 
                    add_io_cnt * add_avg_cost) / io_count_sum;
      io_count= io_count_sum;
    }
  }

  /*
    To be used when we go from old single value-based cost calculations to
    the new COST_VECT-based.
  */
  void convert_from_cost(double cost)
  {
    zero();
    avg_io_cost= 1.0;
    io_count= cost;
  }
};

void get_sweep_read_cost(TABLE *table, ha_rows nrows, bool interrupted, 
                         COST_VECT *cost);

/*
  Indicates that all scanned ranges will be singlepoint (aka equality) ranges.
  The ranges may not use the full key but all of them will use the same number
  of key parts.
*/
#define HA_MRR_SINGLE_POINT 1
#define HA_MRR_FIXED_KEY  2

/* 
  Indicates that RANGE_SEQ_IF::next(&range) doesn't need to fill in the
  'range' parameter.
*/
#define HA_MRR_NO_ASSOCIATION 4

/* 
  The MRR user will provide ranges in key order, and MRR implementation
  must return rows in key order.
*/
#define HA_MRR_SORTED 8

/* MRR implementation doesn't have to retrieve full records */
#define HA_MRR_INDEX_ONLY 16

/* 
  The passed memory buffer is of maximum possible size, the caller can't
  assume larger buffer.
*/
#define HA_MRR_LIMITS 32


/*
  Flag set <=> default MRR implementation is used
  (The choice is made by **_info[_const]() function which may set this
   flag. SQL layer remembers the flag value and then passes it to
   multi_read_range_init().
*/
#define HA_MRR_USE_DEFAULT_IMPL 64

/*
  Used only as parameter to multi_range_read_info():
  Flag set <=> the caller guarantees that the bounds of the scanned ranges
  will not have NULL values.
*/
#define HA_MRR_NO_NULL_ENDPOINTS 128

/*
  The MRR user has materialized range keys somewhere in the user's buffer.
  This can be used for optimization of the procedure that sorts these keys
  since in this case key values don't have to be copied into the MRR buffer.

  In other words, it is guaranteed that after RANGE_SEQ_IF::next() call the 
  pointer in range->start_key.key will point to a key value that will remain 
  there until the end of the MRR scan.
*/
#define HA_MRR_MATERIALIZED_KEYS 256

/*
  The following bits are reserved for use by MRR implementation. The intended
  use scenario:

  * sql layer calls handler->multi_range_read_info[_const]() 
    - MRR implementation figures out what kind of scan it will perform, saves
      the result in *mrr_mode parameter.
  * sql layer remembers what was returned in *mrr_mode

  * the optimizer picks the query plan (which may or may not include the MRR 
    scan that was estimated by the multi_range_read_info[_const] call)

  * if the query is an EXPLAIN statement, sql layer will call 
    handler->multi_range_read_explain_info(mrr_mode) to get a text description
    of the picked MRR scan; the description will be a part of EXPLAIN output.
*/
#define HA_MRR_IMPLEMENTATION_FLAG1 512
#define HA_MRR_IMPLEMENTATION_FLAG2 1024
#define HA_MRR_IMPLEMENTATION_FLAG3 2048
#define HA_MRR_IMPLEMENTATION_FLAG4 4096
#define HA_MRR_IMPLEMENTATION_FLAG5 8192
#define HA_MRR_IMPLEMENTATION_FLAG6 16384

#define HA_MRR_IMPLEMENTATION_FLAGS \
  (512 | 1024 | 2048 | 4096 | 8192 | 16384)

/*
  This is a buffer area that the handler can use to store rows.
  'end_of_used_area' should be kept updated after calls to
  read-functions so that other parts of the code can use the
  remaining area (until next read calls is issued).
*/

typedef struct st_handler_buffer
{
  /* const? */uchar *buffer;         /* Buffer one can start using */
  /* const? */uchar *buffer_end;     /* End of buffer */
  uchar *end_of_used_area;     /* End of area that was used by handler */
} HANDLER_BUFFER;

typedef struct system_status_var SSV;

class ha_statistics
{
public:
  ulonglong data_file_length;		/* Length off data file */
  ulonglong max_data_file_length;	/* Length off data file */
  ulonglong index_file_length;
  ulonglong max_index_file_length;
  ulonglong delete_length;		/* Free bytes */
  ulonglong auto_increment_value;
  /*
    The number of records in the table. 
      0    - means the table has exactly 0 rows
    other  - if (table_flags() & HA_STATS_RECORDS_IS_EXACT)
               the value is the exact number of records in the table
             else
               it is an estimate
  */
  ha_rows records;
  ha_rows deleted;			/* Deleted records */
  ulong mean_rec_length;		/* physical reclength */
  time_t create_time;			/* When table was created */
  time_t check_time;
  time_t update_time;
  uint block_size;			/* index block size */

  /*
    number of buffer bytes that native mrr implementation needs,
  */
  uint mrr_length_per_rec; 

  ha_statistics():
    data_file_length(0), max_data_file_length(0),
    index_file_length(0), delete_length(0), auto_increment_value(0),
    records(0), deleted(0), mean_rec_length(0), create_time(0),
    check_time(0), update_time(0), block_size(0), mrr_length_per_rec(0)
  {}
};

extern "C" enum icp_result handler_index_cond_check(void* h_arg);

uint calculate_key_len(TABLE *, uint, const uchar *, key_part_map);
/*
  bitmap with first N+1 bits set
  (keypart_map for a key prefix of [0..N] keyparts)
*/
#define make_keypart_map(N) (((key_part_map)2 << (N)) - 1)
/*
  bitmap with first N bits set
  (keypart_map for a key prefix of [0..N-1] keyparts)
*/
#define make_prev_keypart_map(N) (((key_part_map)1 << (N)) - 1)


/**
  Index creation context.
  Created by handler::add_index() and destroyed by handler::final_add_index().
  And finally freed at the end of the statement.
  (Sql_alloc does not free in delete).
*/

class handler_add_index : public Sql_alloc
{
public:
  /* Table where the indexes are added */
  TABLE* const table;
  /* Indexes being created */
  KEY* const key_info;
  /* Size of key_info[] */
  const uint num_of_keys;
  handler_add_index(TABLE *table_arg, KEY *key_info_arg, uint num_of_keys_arg)
    : table (table_arg), key_info (key_info_arg), num_of_keys (num_of_keys_arg)
  {}
  virtual ~handler_add_index() {}
};

class Query_cache;
struct Query_cache_block_table;
/**
  The handler class is the interface for dynamically loadable
  storage engines. Do not add ifdefs and take care when adding or
  changing virtual functions to avoid vtable confusion
*/

class handler :public Sql_alloc
{
public:
  typedef ulonglong Table_flags;
protected:
  TABLE_SHARE *table_share;   /* The table definition */
  TABLE *table;               /* The current open table */
  Table_flags cached_table_flags;       /* Set on init() and open() */

  ha_rows estimation_rows_to_insert;
public:
  handlerton *ht;                 /* storage engine of this handler */
  uchar *ref;				/* Pointer to current row */
  uchar *dup_ref;			/* Pointer to duplicate row */

  ha_statistics stats;

  /** MultiRangeRead-related members: */
  range_seq_t mrr_iter;    /* Interator to traverse the range sequence */
  RANGE_SEQ_IF mrr_funcs;  /* Range sequence traversal functions */
  HANDLER_BUFFER *multi_range_buffer; /* MRR buffer info */
  uint ranges_in_seq; /* Total number of ranges in the traversed sequence */
  /* TRUE <=> source MRR ranges and the output are ordered */
  bool mrr_is_output_sorted;

  /** TRUE <=> we're currently traversing a range in mrr_cur_range. */
  bool mrr_have_range;
  /** Current range (the one we're now returning rows from) */
  KEY_MULTI_RANGE mrr_cur_range;

  /** The following are for read_range() */
  key_range save_end_range, *end_range;
  KEY_PART_INFO *range_key_part;
  int key_compare_result_on_equal;
  bool eq_range;
  bool internal_tmp_table;                      /* If internal tmp table */

  uint errkey;				/* Last dup key */
  uint key_used_on_scan;
  uint active_index;
  /* 
    TRUE <=> the engine guarantees that returned records are within the range
    being scanned.
  */
  bool in_range_check_pushed_down;

  /** Length of ref (1-8 or the clustered key length) */
  uint ref_length;
  FT_INFO *ft_handler;
  enum {NONE=0, INDEX, RND} inited;
  bool locked;
  bool implicit_emptied;                /* Can be !=0 only if HEAP */
  const COND *pushed_cond;
  /**
    next_insert_id is the next value which should be inserted into the
    auto_increment column: in a inserting-multi-row statement (like INSERT
    SELECT), for the first row where the autoinc value is not specified by the
    statement, get_auto_increment() called and asked to generate a value,
    next_insert_id is set to the next value, then for all other rows
    next_insert_id is used (and increased each time) without calling
    get_auto_increment().
  */
  ulonglong next_insert_id;
  /**
    insert id for the current row (*autogenerated*; if not
    autogenerated, it's 0).
    At first successful insertion, this variable is stored into
    THD::first_successful_insert_id_in_cur_stmt.
  */
  ulonglong insert_id_for_cur_row;
  /**
    Interval returned by get_auto_increment() and being consumed by the
    inserter.
  */
  /* Statistics  variables */
  ulonglong rows_read;
  ulonglong rows_tmp_read;
  ulonglong rows_changed;
  /* One bigger than needed to avoid to test if key == MAX_KEY */
  ulonglong index_rows_read[MAX_KEY+1];

  Item *pushed_idx_cond;
  uint pushed_idx_cond_keyno;  /* The index which the above condition is for */

  Discrete_interval auto_inc_interval_for_cur_row;
  /**
     Number of reserved auto-increment intervals. Serves as a heuristic
     when we have no estimation of how many records the statement will insert:
     the more intervals we have reserved, the bigger the next one. Reset in
     handler::ha_release_auto_increment().
  */
  uint auto_inc_intervals_count;

  /**
    Instrumented table associated with this handler.
    This member should be set to NULL when no instrumentation is in place,
    so that linking an instrumented/non instrumented server/plugin works.
    For example:
    - the server is compiled with the instrumentation.
    The server expects either NULL or valid pointers in m_psi.
    - an engine plugin is compiled without instrumentation.
    The plugin can not leave this pointer uninitialized,
    or can not leave a trash value on purpose in this pointer,
    as this would crash the server.
  */
  PSI_table *m_psi;

  handler(handlerton *ht_arg, TABLE_SHARE *share_arg)
    :table_share(share_arg), table(0),
    estimation_rows_to_insert(0), ht(ht_arg),
    ref(0), end_range(NULL), key_used_on_scan(MAX_KEY), active_index(MAX_KEY),
    in_range_check_pushed_down(FALSE),
    ref_length(sizeof(my_off_t)),
    ft_handler(0), inited(NONE),
    locked(FALSE), implicit_emptied(0),
    pushed_cond(0), next_insert_id(0), insert_id_for_cur_row(0),
    pushed_idx_cond(NULL),
    pushed_idx_cond_keyno(MAX_KEY),
    auto_inc_intervals_count(0),
    m_psi(NULL)
  {
    reset_statistics();
  }
  virtual ~handler(void)
  {
    DBUG_ASSERT(locked == FALSE);
    DBUG_ASSERT(inited == NONE);
  }
  virtual handler *clone(const char *name, MEM_ROOT *mem_root);
  /** This is called after create to allow us to set up cached variables */
  void init()
  {
    cached_table_flags= table_flags();
  }
  /* ha_ methods: pubilc wrappers for private virtual API */

  int ha_open(TABLE *table, const char *name, int mode, uint test_if_locked);
  int ha_index_init(uint idx, bool sorted)
  {
    DBUG_EXECUTE_IF("ha_index_init_fail", return HA_ERR_TABLE_DEF_CHANGED;);
    int result;
    DBUG_ENTER("ha_index_init");
    DBUG_ASSERT(inited==NONE);
    if (!(result= index_init(idx, sorted)))
    {
      inited=       INDEX;
      active_index= idx;
      end_range= NULL;
    }
    DBUG_RETURN(result);
  }
  int ha_index_end()
  {
    DBUG_ENTER("ha_index_end");
    DBUG_ASSERT(inited==INDEX);
    inited=       NONE;
    active_index= MAX_KEY;
    end_range=    NULL;
    DBUG_RETURN(index_end());
  }
  /* This is called after index_init() if we need to do a index scan */
  virtual int prepare_index_scan() { return 0; }
  virtual int prepare_index_key_scan_map(const uchar * key, key_part_map keypart_map)
  {
    uint key_len= calculate_key_len(table, active_index, key, keypart_map);
    return  prepare_index_key_scan(key, key_len);
  }
  virtual int prepare_index_key_scan( const uchar * key, uint key_len )
  { return 0; }
  virtual int prepare_range_scan(const key_range *start_key, const key_range *end_key)
  { return 0; }

  int ha_rnd_init(bool scan) __attribute__ ((warn_unused_result))
  {
    DBUG_EXECUTE_IF("ha_rnd_init_fail", return HA_ERR_TABLE_DEF_CHANGED;);
    int result;
    DBUG_ENTER("ha_rnd_init");
    DBUG_ASSERT(inited==NONE || (inited==RND && scan));
    inited= (result= rnd_init(scan)) ? NONE: RND;
    end_range= NULL;
    DBUG_RETURN(result);
  }
  int ha_rnd_end()
  {
    DBUG_ENTER("ha_rnd_end");
    DBUG_ASSERT(inited==RND);
    inited=NONE;
    end_range= NULL;
    DBUG_RETURN(rnd_end());
  }
  int ha_rnd_init_with_error(bool scan) __attribute__ ((warn_unused_result));
  int ha_reset();
  /* this is necessary in many places, e.g. in HANDLER command */
  int ha_index_or_rnd_end()
  {
    return inited == INDEX ? ha_index_end() : inited == RND ? ha_rnd_end() : 0;
  }
  /**
    The cached_table_flags is set at ha_open and ha_external_lock
  */
  Table_flags ha_table_flags() const { return cached_table_flags; }
  /**
    These functions represent the public interface to *users* of the
    handler class, hence they are *not* virtual. For the inheritance
    interface, see the (private) functions write_row(), update_row(),
    and delete_row() below.
  */
  int ha_external_lock(THD *thd, int lock_type);
  int ha_write_row(uchar * buf);
  int ha_update_row(const uchar * old_data, uchar * new_data);
  int ha_delete_row(const uchar * buf);
  void ha_release_auto_increment();

  int check_collation_compatibility();
  int ha_check_for_upgrade(HA_CHECK_OPT *check_opt);
  /** to be actually called to get 'check()' functionality*/
  int ha_check(THD *thd, HA_CHECK_OPT *check_opt);
  int ha_repair(THD* thd, HA_CHECK_OPT* check_opt);
  void ha_start_bulk_insert(ha_rows rows)
  {
    DBUG_ENTER("handler::ha_start_bulk_insert");
    estimation_rows_to_insert= rows;
    start_bulk_insert(rows);
    DBUG_VOID_RETURN;
  }
  int ha_end_bulk_insert()
  {
    DBUG_ENTER("handler::ha_end_bulk_insert");
    estimation_rows_to_insert= 0;
    int ret= end_bulk_insert();
    DBUG_RETURN(ret);
  }
  int ha_bulk_update_row(const uchar *old_data, uchar *new_data,
                         uint *dup_key_found);
  int ha_delete_all_rows();
  int ha_truncate();
  int ha_reset_auto_increment(ulonglong value);
  int ha_optimize(THD* thd, HA_CHECK_OPT* check_opt);
  int ha_analyze(THD* thd, HA_CHECK_OPT* check_opt);
  bool ha_check_and_repair(THD *thd);
  int ha_disable_indexes(uint mode);
  int ha_enable_indexes(uint mode);
  int ha_discard_or_import_tablespace(my_bool discard);
  void ha_prepare_for_alter();
  int ha_rename_table(const char *from, const char *to);
  int ha_delete_table(const char *name);
  void ha_drop_table(const char *name);

  int ha_create(const char *name, TABLE *form, HA_CREATE_INFO *info);

  int ha_create_handler_files(const char *name, const char *old_name,
                              int action_flag, HA_CREATE_INFO *info);

  int ha_change_partitions(HA_CREATE_INFO *create_info,
                           const char *path,
                           ulonglong * const copied,
                           ulonglong * const deleted,
                           const uchar *pack_frm_data,
                           size_t pack_frm_len);
  int ha_drop_partitions(const char *path);
  int ha_rename_partitions(const char *path);

  void adjust_next_insert_id_after_explicit_value(ulonglong nr);
  int update_auto_increment();
  void print_keydup_error(uint key_nr, const char *msg, myf errflag);
  virtual void print_error(int error, myf errflag);
  virtual bool get_error_message(int error, String *buf);
  uint get_dup_key(int error);
  void reset_statistics()
  {
    rows_read= rows_changed= rows_tmp_read= 0;
    bzero(index_rows_read, sizeof(index_rows_read));
  }
  virtual void change_table_ptr(TABLE *table_arg, TABLE_SHARE *share)
  {
    table= table_arg;
    table_share= share;
    reset_statistics();
  }
  virtual double scan_time()
  { return ulonglong2double(stats.data_file_length) / IO_SIZE + 2; }
  virtual double read_time(uint index, uint ranges, ha_rows rows)
  { return rows2double(ranges+rows); }

  /**
    Calculate cost of 'keyread' scan for given index and number of records.

     @param index    index to read
     @param ranges   #of ranges to read
     @param rows     #of records to read
  */
  virtual double keyread_time(uint index, uint ranges, ha_rows rows);

  virtual const key_map *keys_to_use_for_scanning() { return &key_map_empty; }
  bool has_transactions()
  { return (ha_table_flags() & HA_NO_TRANSACTIONS) == 0; }
  virtual uint extra_rec_buf_length() const { return 0; }

  /**
    This method is used to analyse the error to see whether the error
    is ignorable or not, certain handlers can have more error that are
    ignorable than others. E.g. the partition handler can get inserts
    into a range where there is no partition and this is an ignorable
    error.
    HA_ERR_FOUND_DUP_UNIQUE is a special case in MyISAM that means the
    same thing as HA_ERR_FOUND_DUP_KEY but can in some cases lead to
    a slightly different error message.
  */
  virtual bool is_fatal_error(int error, uint flags)
  {
    if (!error ||
        ((flags & HA_CHECK_DUP_KEY) &&
         (error == HA_ERR_FOUND_DUPP_KEY ||
          error == HA_ERR_FOUND_DUPP_UNIQUE)) ||
<<<<<<< HEAD
        error == HA_ERR_AUTOINC_ERANGE)
=======
        ((flags & HA_CHECK_FK_ERROR) &&
         (error == HA_ERR_ROW_IS_REFERENCED ||
          error == HA_ERR_NO_REFERENCED_ROW)))
>>>>>>> e7061f7e
      return FALSE;
    return TRUE;
  }

  /**
    Number of rows in table. It will only be called if
    (table_flags() & (HA_HAS_RECORDS | HA_STATS_RECORDS_IS_EXACT)) != 0
  */
  virtual ha_rows records() { return stats.records; }
  /**
    Return upper bound of current number of records in the table
    (max. of how many records one will retrieve when doing a full table scan)
    If upper bound is not known, HA_POS_ERROR should be returned as a max
    possible upper bound.
  */
  virtual ha_rows estimate_rows_upper_bound()
  { return stats.records+EXTRA_RECORDS; }

  /**
    Get the row type from the storage engine.  If this method returns
    ROW_TYPE_NOT_USED, the information in HA_CREATE_INFO should be used.
  */
  virtual enum row_type get_row_type() const { return ROW_TYPE_NOT_USED; }

  virtual const char *index_type(uint key_number) { DBUG_ASSERT(0); return "";}


  /**
    Signal that the table->read_set and table->write_set table maps changed
    The handler is allowed to set additional bits in the above map in this
    call. Normally the handler should ignore all calls until we have done
    a ha_rnd_init() or ha_index_init(), write_row(), update_row or delete_row()
    as there may be several calls to this routine.
  */
  virtual void column_bitmaps_signal();
  /*
    We have to check for inited as some engines, like innodb, sets
    active_index during table scan.
  */
  uint get_index(void) const
  { return inited == INDEX ? active_index : MAX_KEY; }
  int ha_close(void);

  /**
    @retval  0   Bulk update used by handler
    @retval  1   Bulk update not used, normal operation used
  */
  virtual bool start_bulk_update() { return 1; }
  /**
    @retval  0   Bulk delete used by handler
    @retval  1   Bulk delete not used, normal operation used
  */
  virtual bool start_bulk_delete() { return 1; }
  /**
    After this call all outstanding updates must be performed. The number
    of duplicate key errors are reported in the duplicate key parameter.
    It is allowed to continue to the batched update after this call, the
    handler has to wait until end_bulk_update with changing state.

    @param    dup_key_found       Number of duplicate keys found

    @retval  0           Success
    @retval  >0          Error code
  */
  virtual int exec_bulk_update(uint *dup_key_found)
  {
    DBUG_ASSERT(FALSE);
    return HA_ERR_WRONG_COMMAND;
  }
  /**
    Perform any needed clean-up, no outstanding updates are there at the
    moment.
  */
  virtual void end_bulk_update() { return; }
  /**
    Execute all outstanding deletes and close down the bulk delete.

    @retval 0             Success
    @retval >0            Error code
  */
  virtual int end_bulk_delete()
  {
    DBUG_ASSERT(FALSE);
    return HA_ERR_WRONG_COMMAND;
  }
  /**
     @brief
     Positions an index cursor to the index specified in the
     handle. Fetches the row if available. If the key value is null,
     begin at the first key of the index.
  */
protected:
  virtual int index_read_map(uchar * buf, const uchar * key,
                             key_part_map keypart_map,
                             enum ha_rkey_function find_flag)
  {
    uint key_len= calculate_key_len(table, active_index, key, keypart_map);
    return index_read(buf, key, key_len, find_flag);
  }
  /**
     @brief
     Positions an index cursor to the index specified in the
     handle. Fetches the row if available. If the key value is null,
     begin at the first key of the index.
  */
  virtual int index_read_idx_map(uchar * buf, uint index, const uchar * key,
                                 key_part_map keypart_map,
                                 enum ha_rkey_function find_flag);
  virtual int index_next(uchar * buf)
   { return  HA_ERR_WRONG_COMMAND; }
  virtual int index_prev(uchar * buf)
   { return  HA_ERR_WRONG_COMMAND; }
  virtual int index_first(uchar * buf)
   { return  HA_ERR_WRONG_COMMAND; }
  virtual int index_last(uchar * buf)
   { return  HA_ERR_WRONG_COMMAND; }
  virtual int index_next_same(uchar *buf, const uchar *key, uint keylen);
  virtual int close(void)=0;
  inline void update_rows_read()
  {
    if (likely(!internal_tmp_table))
      rows_read++;
    else
      rows_tmp_read++;
  }
  inline void update_index_statistics()
  {
    index_rows_read[active_index]++;
    update_rows_read();
  }
public:

  /* Similar functions like the above, but does statistics counting */
  inline int ha_index_read_map(uchar * buf, const uchar * key,
                               key_part_map keypart_map,
                               enum ha_rkey_function find_flag);
  inline int ha_index_read_idx_map(uchar * buf, uint index, const uchar * key,
                                   key_part_map keypart_map,
                                   enum ha_rkey_function find_flag);
  inline int ha_index_next(uchar * buf);
  inline int ha_index_prev(uchar * buf);
  inline int ha_index_first(uchar * buf);
  inline int ha_index_last(uchar * buf);
  inline int ha_index_next_same(uchar *buf, const uchar *key, uint keylen);
  /*
    TODO: should we make for those functions non-virtual ha_func_name wrappers,
    too?
  */
  virtual ha_rows multi_range_read_info_const(uint keyno, RANGE_SEQ_IF *seq,
                                              void *seq_init_param, 
                                              uint n_ranges, uint *bufsz,
                                              uint *mrr_mode, COST_VECT *cost);
  virtual ha_rows multi_range_read_info(uint keyno, uint n_ranges, uint keys,
                                        uint key_parts, uint *bufsz, 
                                        uint *mrr_mode, COST_VECT *cost);
  virtual int multi_range_read_init(RANGE_SEQ_IF *seq, void *seq_init_param,
                                    uint n_ranges, uint mrr_mode, 
                                    HANDLER_BUFFER *buf);
  virtual int multi_range_read_next(range_id_t *range_info);
  /*
    Return string representation of the MRR plan.

    This is intended to be used for EXPLAIN, via the following scenario:
    1. SQL layer calls handler->multi_range_read_info().
    1.1. Storage engine figures out whether it will use some non-default
         MRR strategy, sets appropritate bits in *mrr_mode, and returns 
         control to SQL layer
    2. SQL layer remembers the returned mrr_mode
    3. SQL layer compares various options and choses the final query plan. As
       a part of that, it makes a choice of whether to use the MRR strategy
       picked in 1.1
    4. EXPLAIN code converts the query plan to its text representation. If MRR
       strategy is part of the plan, it calls
       multi_range_read_explain_info(mrr_mode) to get a text representation of
       the picked MRR strategy.

    @param mrr_mode   Mode which was returned by multi_range_read_info[_const]
    @param str        INOUT string to be printed for EXPLAIN
    @param str_end    End of the string buffer. The function is free to put the 
                      string into [str..str_end] memory range.
  */
  virtual int multi_range_read_explain_info(uint mrr_mode, char *str, 
                                            size_t size)
  { return 0; }

  virtual int read_range_first(const key_range *start_key,
                               const key_range *end_key,
                               bool eq_range, bool sorted);
  virtual int read_range_next();
  int compare_key(key_range *range);
  int compare_key2(key_range *range);
  virtual int ft_init() { return HA_ERR_WRONG_COMMAND; }
  void ft_end() { ft_handler=NULL; }
  virtual FT_INFO *ft_init_ext(uint flags, uint inx,String *key)
    { return NULL; }
private:
  virtual int ft_read(uchar *buf) { return HA_ERR_WRONG_COMMAND; }
  virtual int rnd_next(uchar *buf)=0;
  virtual int rnd_pos(uchar * buf, uchar *pos)=0;
  /**
    This function only works for handlers having
    HA_PRIMARY_KEY_REQUIRED_FOR_POSITION set.
    It will return the row with the PK given in the record argument.
  */
  virtual int rnd_pos_by_record(uchar *record)
  {
    position(record);
    return rnd_pos(record, ref);
  }
  virtual int read_first_row(uchar *buf, uint primary_key);
public:

  /* Same as above, but with statistics */
  inline int ha_ft_read(uchar *buf);
  inline int ha_rnd_next(uchar *buf);
  inline int ha_rnd_pos(uchar *buf, uchar *pos);
  inline int ha_rnd_pos_by_record(uchar *buf);
  inline int ha_read_first_row(uchar *buf, uint primary_key);

  /**
    The following 3 function is only needed for tables that may be
    internal temporary tables during joins.
  */
  virtual int remember_rnd_pos()
    { return HA_ERR_WRONG_COMMAND; }
  virtual int restart_rnd_next(uchar *buf)
    { return HA_ERR_WRONG_COMMAND; }
  virtual int rnd_same(uchar *buf, uint inx)
    { return HA_ERR_WRONG_COMMAND; }

  virtual ha_rows records_in_range(uint inx, key_range *min_key,
                                   key_range *max_key)
    { return (ha_rows) 10; }
  /*
    If HA_PRIMARY_KEY_REQUIRED_FOR_POSITION is set, then it sets ref
    (reference to the row, aka position, with the primary key given in
    the record).
    Otherwise it set ref to the current row.
  */
  virtual void position(const uchar *record)=0;
  virtual int info(uint)=0; // see my_base.h for full description
  virtual void get_dynamic_partition_info(PARTITION_STATS *stat_info,
                                          uint part_id);
  virtual int extra(enum ha_extra_function operation)
  { return 0; }
  virtual int extra_opt(enum ha_extra_function operation, ulong cache_size)
  { return extra(operation); }

  /**
    In an UPDATE or DELETE, if the row under the cursor was locked by another
    transaction, and the engine used an optimistic read of the last
    committed row value under the cursor, then the engine returns 1 from this
    function. MySQL must NOT try to update this optimistic value. If the
    optimistic value does not match the WHERE condition, MySQL can decide to
    skip over this row. Currently only works for InnoDB. This can be used to
    avoid unnecessary lock waits.

    If this method returns nonzero, it will also signal the storage
    engine that the next read will be a locking re-read of the row.
  */
  virtual bool was_semi_consistent_read() { return 0; }
  /**
    Tell the engine whether it should avoid unnecessary lock waits.
    If yes, in an UPDATE or DELETE, if the row under the cursor was locked
    by another transaction, the engine may try an optimistic read of
    the last committed row value under the cursor.
  */
  virtual void try_semi_consistent_read(bool) {}
  virtual void unlock_row() {}
  virtual int start_stmt(THD *thd, thr_lock_type lock_type) {return 0;}
  virtual void get_auto_increment(ulonglong offset, ulonglong increment,
                                  ulonglong nb_desired_values,
                                  ulonglong *first_value,
                                  ulonglong *nb_reserved_values);
  void set_next_insert_id(ulonglong id)
  {
    DBUG_PRINT("info",("auto_increment: next value %lu", (ulong)id));
    next_insert_id= id;
  }
  void restore_auto_increment(ulonglong prev_insert_id)
  {
    /*
      Insertion of a row failed, re-use the lastly generated auto_increment
      id, for the next row. This is achieved by resetting next_insert_id to
      what it was before the failed insertion (that old value is provided by
      the caller). If that value was 0, it was the first row of the INSERT;
      then if insert_id_for_cur_row contains 0 it means no id was generated
      for this first row, so no id was generated since the INSERT started, so
      we should set next_insert_id to 0; if insert_id_for_cur_row is not 0, it
      is the generated id of the first and failed row, so we use it.
    */
    next_insert_id= (prev_insert_id > 0) ? prev_insert_id :
      insert_id_for_cur_row;
  }

  virtual void update_create_info(HA_CREATE_INFO *create_info) {}
  int check_old_types();
  virtual int assign_to_keycache(THD* thd, HA_CHECK_OPT* check_opt)
  { return HA_ADMIN_NOT_IMPLEMENTED; }
  virtual int preload_keys(THD* thd, HA_CHECK_OPT* check_opt)
  { return HA_ADMIN_NOT_IMPLEMENTED; }
  /* end of the list of admin commands */

  virtual int indexes_are_disabled(void) {return 0;}
  virtual char *update_table_comment(const char * comment)
  { return (char*) comment;}
  virtual void append_create_info(String *packet) {}
  /**
    If index == MAX_KEY then a check for table is made and if index <
    MAX_KEY then a check is made if the table has foreign keys and if
    a foreign key uses this index (and thus the index cannot be dropped).

    @param  index            Index to check if foreign key uses it

    @retval   TRUE            Foreign key defined on table or index
    @retval   FALSE           No foreign key defined
  */
  virtual bool is_fk_defined_on_table_or_index(uint index)
  { return FALSE; }
  virtual char* get_foreign_key_create_info()
  { return(NULL);}  /* gets foreign key create string from InnoDB */
  virtual char* get_tablespace_name(THD *thd, char *name, uint name_len)
  { return(NULL);}  /* gets tablespace name from handler */
  /** used in ALTER TABLE; 1 if changing storage engine is allowed */
  virtual bool can_switch_engines() { return 1; }
  virtual int can_continue_handler_scan() { return 0; }
  /**
    Get the list of foreign keys in this table.

    @remark Returns the set of foreign keys where this table is the
            dependent or child table.

    @param thd  The thread handle.
    @param f_key_list[out]  The list of foreign keys.

    @return The handler error code or zero for success.
  */
  virtual int
  get_foreign_key_list(THD *thd, List<FOREIGN_KEY_INFO> *f_key_list)
  { return 0; }
  /**
    Get the list of foreign keys referencing this table.

    @remark Returns the set of foreign keys where this table is the
            referenced or parent table.

    @param thd  The thread handle.
    @param f_key_list[out]  The list of foreign keys.

    @return The handler error code or zero for success.
  */
  virtual int
  get_parent_foreign_key_list(THD *thd, List<FOREIGN_KEY_INFO> *f_key_list)
  { return 0; }
  virtual uint referenced_by_foreign_key() { return 0;}
  virtual void init_table_handle_for_HANDLER()
  { return; }       /* prepare InnoDB for HANDLER */
  virtual void free_foreign_key_create_info(char* str) {}
  /** The following can be called without an open handler */
  virtual const char *table_type() const =0;
  /**
    If frm_error() is called then we will use this to find out what file
    extentions exist for the storage engine. This is also used by the default
    rename_table and delete_table method in handler.cc.

    For engines that have two file name extentions (separate meta/index file
    and data file), the order of elements is relevant. First element of engine
    file name extentions array should be meta/index file extention. Second
    element - data file extention. This order is assumed by
    prepare_for_repair() when REPAIR TABLE ... USE_FRM is issued.
  */
  virtual const char **bas_ext() const =0;

  virtual int get_default_no_partitions(HA_CREATE_INFO *create_info)
  { return 1;}
  virtual void set_auto_partitions(partition_info *part_info) { return; }
  virtual bool get_no_parts(const char *name,
                            uint *no_parts)
  {
    *no_parts= 0;
    return 0;
  }
  virtual void set_part_info(partition_info *part_info) {return;}

  virtual ulong index_flags(uint idx, uint part, bool all_parts) const =0;

/**
   First phase of in-place add index.
   Handlers are supposed to create new indexes here but not make them
   visible.

   @param table_arg   Table to add index to
   @param key_info    Information about new indexes
   @param num_of_key  Number of new indexes
   @param add[out]    Context of handler specific information needed
                      for final_add_index().

   @note This function can be called with less than exclusive metadata
   lock depending on which flags are listed in alter_table_flags.
*/
  virtual int add_index(TABLE *table_arg, KEY *key_info, uint num_of_keys,
                        handler_add_index **add)
  { return (HA_ERR_WRONG_COMMAND); }

/**
   Second and last phase of in-place add index.
   Commit or rollback pending new indexes.

   @param add     Context of handler specific information from add_index().
   @param commit  If true, commit. If false, rollback index changes.

   @note This function is called with exclusive metadata lock.
*/
  virtual int final_add_index(handler_add_index *add, bool commit)
  { return (HA_ERR_WRONG_COMMAND); }

  virtual int prepare_drop_index(TABLE *table_arg, uint *key_num,
                                 uint num_of_keys)
  { return (HA_ERR_WRONG_COMMAND); }
  virtual int final_drop_index(TABLE *table_arg)
  { return (HA_ERR_WRONG_COMMAND); }

  uint max_record_length() const
  { return min(HA_MAX_REC_LENGTH, max_supported_record_length()); }
  uint max_keys() const
  { return min(MAX_KEY, max_supported_keys()); }
  uint max_key_parts() const
  { return min(MAX_REF_PARTS, max_supported_key_parts()); }
  uint max_key_length() const
  { return min(MAX_KEY_LENGTH, max_supported_key_length()); }
  uint max_key_part_length() const
  { return min(MAX_KEY_LENGTH, max_supported_key_part_length()); }

  virtual uint max_supported_record_length() const { return HA_MAX_REC_LENGTH; }
  virtual uint max_supported_keys() const { return 0; }
  virtual uint max_supported_key_parts() const { return MAX_REF_PARTS; }
  virtual uint max_supported_key_length() const { return MAX_KEY_LENGTH; }
  virtual uint max_supported_key_part_length() const { return 255; }
  virtual uint min_record_length(uint options) const { return 1; }

  virtual uint checksum() const { return 0; }
  virtual bool is_crashed() const  { return 0; }
  virtual bool auto_repair(int error) const { return 0; }

  void update_global_table_stats();
  void update_global_index_stats();

#define CHF_CREATE_FLAG 0
#define CHF_DELETE_FLAG 1
#define CHF_RENAME_FLAG 2
#define CHF_INDEX_FLAG  3

  /**
    @note lock_count() can return > 1 if the table is MERGE or partitioned.
  */
  virtual uint lock_count(void) const { return 1; }
  /**
    Is not invoked for non-transactional temporary tables.

    @note store_lock() can return more than one lock if the table is MERGE
    or partitioned.

    @note that one can NOT rely on table->in_use in store_lock().  It may
    refer to a different thread if called from mysql_lock_abort_for_thread().

    @note If the table is MERGE, store_lock() can return less locks
    than lock_count() claimed. This can happen when the MERGE children
    are not attached when this is called from another thread.
  */
  virtual THR_LOCK_DATA **store_lock(THD *thd,
				     THR_LOCK_DATA **to,
				     enum thr_lock_type lock_type)=0;

  /** Type of table for caching query */
  virtual uint8 table_cache_type() { return HA_CACHE_TBL_NONTRANSACT; }


  /**
    @brief Register a named table with a call back function to the query cache.

    @param thd The thread handle
    @param table_key A pointer to the table name in the table cache
    @param key_length The length of the table name
    @param[out] engine_callback The pointer to the storage engine call back
      function
    @param[out] engine_data Storage engine specific data which could be
      anything

    This method offers the storage engine, the possibility to store a reference
    to a table name which is going to be used with query cache. 
    The method is called each time a statement is written to the cache and can
    be used to verify if a specific statement is cachable. It also offers
    the possibility to register a generic (but static) call back function which
    is called each time a statement is matched against the query cache.

    @note If engine_data supplied with this function is different from
      engine_data supplied with the callback function, and the callback returns
      FALSE, a table invalidation on the current table will occur.

    @return Upon success the engine_callback will point to the storage engine
      call back function, if any, and engine_data will point to any storage
      engine data used in the specific implementation.
      @retval TRUE Success
      @retval FALSE The specified table or current statement should not be
        cached
  */

  virtual my_bool register_query_cache_table(THD *thd, char *table_key,
                                             uint key_length,
                                             qc_engine_callback
                                             *engine_callback,
                                             ulonglong *engine_data)
  {
    *engine_callback= 0;
    return TRUE;
  }

  /*
    Count tables invisible from all tables list on which current one built
    (like myisammrg and partitioned tables)

    tables_type          mask for the tables should be added herdde

    returns number of such tables
  */

  virtual uint count_query_cache_dependant_tables(uint8 *tables_type
                                                  __attribute__((unused)))
  {
    return 0;
  }

  /*
    register tables invisible from all tables list on which current one built
    (like myisammrg and partitioned tables).

    @note they should be counted by method above

    cache                Query cache pointer
    block                Query cache block to write the table
    n                    Number of the table

    @retval FALSE - OK
    @retval TRUE  - Error
  */

  virtual my_bool
    register_query_cache_dependant_tables(THD *thd
                                          __attribute__((unused)),
                                          Query_cache *cache
                                          __attribute__((unused)),
                                          Query_cache_block_table **block
                                          __attribute__((unused)),
                                          uint *n __attribute__((unused)))
  {
    return FALSE;
  }

 /*
   Check if the primary key (if there is one) is a clustered and a
   reference key. This means:

   - Data is stored together with the primary key (no secondary lookup
     needed to find the row data). The optimizer uses this to find out
     the cost of fetching data.
   - The primary key is part of each secondary key and is used
     to find the row data in the primary index when reading trough
     secondary indexes.
   - When doing a HA_KEYREAD_ONLY we get also all the primary key parts
     into the row. This is critical property used by index_merge.

   All the above is usually true for engines that store the row
   data in the primary key index (e.g. in a b-tree), and use the primary
   key value as a position().  InnoDB is an example of such an engine.

   For such a clustered primary key, the following should also hold:
   index_flags() should contain HA_CLUSTERED_INDEX
   table_flags() should contain HA_TABLE_SCAN_ON_INDEX

   @retval TRUE   yes
   @retval FALSE  No.
 */
 virtual bool primary_key_is_clustered() { return FALSE; }
 virtual int cmp_ref(const uchar *ref1, const uchar *ref2)
 {
   return memcmp(ref1, ref2, ref_length);
 }

 /*
   Condition pushdown to storage engines
 */

 /**
   Push condition down to the table handler.

   @param  cond   Condition to be pushed. The condition tree must not be
                  modified by the by the caller.

   @return
     The 'remainder' condition that caller must use to filter out records.
     NULL means the handler will not return rows that do not match the
     passed condition.

   @note
   The pushed conditions form a stack (from which one can remove the
   last pushed condition using cond_pop).
   The table handler filters out rows using (pushed_cond1 AND pushed_cond2 
   AND ... AND pushed_condN)
   or less restrictive condition, depending on handler's capabilities.

   handler->ha_reset() call empties the condition stack.
   Calls to rnd_init/rnd_end, index_init/index_end etc do not affect the
   condition stack.
 */ 
 virtual const COND *cond_push(const COND *cond) { return cond; };
 /**
   Pop the top condition from the condition stack of the handler instance.

   Pops the top if condition stack, if stack is not empty.
 */
 virtual void cond_pop() { return; };

 /**
   Push down an index condition to the handler.

   The server will use this method to push down a condition it wants
   the handler to evaluate when retrieving records using a specified
   index. The pushed index condition will only refer to fields from
   this handler that is contained in the index (but it may also refer
   to fields in other handlers). Before the handler evaluates the
   condition it must read the content of the index entry into the 
   record buffer.

   The handler is free to decide if and how much of the condition it
   will take responsibility for evaluating. Based on this evaluation
   it should return the part of the condition it will not evaluate.
   If it decides to evaluate the entire condition it should return
   NULL. If it decides not to evaluate any part of the condition it
   should return a pointer to the same condition as given as argument.

   @param keyno    the index number to evaluate the condition on
   @param idx_cond the condition to be evaluated by the handler

   @return The part of the pushed condition that the handler decides
           not to evaluate
 */
 virtual Item *idx_cond_push(uint keyno, Item* idx_cond) { return idx_cond; }

 /** Reset information about pushed index conditions */
 virtual void cancel_pushed_idx_cond()
 {
   pushed_idx_cond= NULL;
   pushed_idx_cond_keyno= MAX_KEY;
   in_range_check_pushed_down= false;
 }
 virtual bool check_if_incompatible_data(HA_CREATE_INFO *create_info,
					 uint table_changes)
 { return COMPATIBLE_DATA_NO; }

  /**
    use_hidden_primary_key() is called in case of an update/delete when
    (table_flags() and HA_PRIMARY_KEY_REQUIRED_FOR_DELETE) is defined
    but we don't have a primary key
  */
  virtual void use_hidden_primary_key();
  virtual uint alter_table_flags(uint flags)
  {
    if (ht->alter_table_flags)
      return ht->alter_table_flags(flags);
    return 0;
  }

  LEX_STRING *engine_name() { return hton_name(ht); }

  /*
    @brief
    Check whether the engine supports virtual columns
    
    @retval
      FALSE   if the engine does not support virtual columns    
    @retval
      TRUE    if the engine supports virtual columns
  */

  virtual bool check_if_supported_virtual_columns(void) { return FALSE;}
  
  TABLE* get_table() { return table; }
  TABLE_SHARE* get_table_share() { return table_share; }
protected:
  /* deprecated, don't use in new engines */
  inline void ha_statistic_increment(ulong SSV::*offset) const { }

  /* Service methods for use by storage engines. */
  void **ha_data(THD *) const;
  THD *ha_thd(void) const;

  /**
    Acquire the instrumented table information from a table share.
    @param share a table share
    @return an instrumented table share, or NULL.
  */
  PSI_table_share *ha_table_share_psi(const TABLE_SHARE *share) const;

  inline void psi_open()
  {
    DBUG_ASSERT(m_psi == NULL);
    DBUG_ASSERT(table_share != NULL);
#ifdef HAVE_PSI_INTERFACE
    if (PSI_server)
    {
      PSI_table_share *share_psi= ha_table_share_psi(table_share);
      if (share_psi)
        m_psi= PSI_server->open_table(share_psi, this);
    }
#endif
  }

  inline void psi_close()
  {
#ifdef HAVE_PSI_INTERFACE
    if (PSI_server && m_psi)
    {
      PSI_server->close_table(m_psi);
      m_psi= NULL; /* instrumentation handle, invalid after close_table() */
    }
#endif
    DBUG_ASSERT(m_psi == NULL);
  }

  /**
    Default rename_table() and delete_table() rename/delete files with a
    given name and extensions from bas_ext().

    These methods can be overridden, but their default implementation
    provide useful functionality.
  */
  virtual int rename_table(const char *from, const char *to);
  /**
    Delete a table in the engine. Called for base as well as temporary
    tables.
  */
  virtual int delete_table(const char *name);

private:
  /* Private helpers */
  inline void mark_trx_read_write();
private:
  inline void increment_statistics(ulong SSV::*offset) const;
  inline void decrement_statistics(ulong SSV::*offset) const;

  /*
    Low-level primitives for storage engines.  These should be
    overridden by the storage engine class. To call these methods, use
    the corresponding 'ha_*' method above.
  */

  virtual int open(const char *name, int mode, uint test_if_locked)=0;
  /* Note: ha_index_read_idx_map() may bypass index_init() */
  virtual int index_init(uint idx, bool sorted) { return 0; }
  virtual int index_end() { return 0; }
  /**
    rnd_init() can be called two times without rnd_end() in between
    (it only makes sense if scan=1).
    then the second call should prepare for the new table scan (e.g
    if rnd_init allocates the cursor, second call should position it
    to the start of the table, no need to deallocate and allocate it again
  */
  virtual int rnd_init(bool scan)= 0;
  virtual int rnd_end() { return 0; }
  virtual int write_row(uchar *buf __attribute__((unused)))
  {
    return HA_ERR_WRONG_COMMAND;
  }

  virtual int update_row(const uchar *old_data __attribute__((unused)),
                         uchar *new_data __attribute__((unused)))
  {
    return HA_ERR_WRONG_COMMAND;
  }

  virtual int delete_row(const uchar *buf __attribute__((unused)))
  {
    return HA_ERR_WRONG_COMMAND;
  }
  /**
    Reset state of file to after 'open'.
    This function is called after every statement for all tables used
    by that statement.
  */
  virtual int reset() { return 0; }
  virtual Table_flags table_flags(void) const= 0;
  /**
    Is not invoked for non-transactional temporary tables.

    Tells the storage engine that we intend to read or write data
    from the table. This call is prefixed with a call to handler::store_lock()
    and is invoked only for those handler instances that stored the lock.

    Calls to rnd_init/index_init are prefixed with this call. When table
    IO is complete, we call external_lock(F_UNLCK).
    A storage engine writer should expect that each call to
    ::external_lock(F_[RD|WR]LOCK is followed by a call to
    ::external_lock(F_UNLCK). If it is not, it is a bug in MySQL.

    The name and signature originate from the first implementation
    in MyISAM, which would call fcntl to set/clear an advisory
    lock on the data file in this method.

    @param   lock_type    F_RDLCK, F_WRLCK, F_UNLCK

    @return  non-0 in case of failure, 0 in case of success.
    When lock_type is F_UNLCK, the return value is ignored.
  */
  virtual int external_lock(THD *thd __attribute__((unused)),
                            int lock_type __attribute__((unused)))
  {
    return 0;
  }
  virtual void release_auto_increment() { return; };
  /** admin commands - called from mysql_admin_table */
  virtual int check_for_upgrade(HA_CHECK_OPT *check_opt)
  { return 0; }
  virtual int check(THD* thd, HA_CHECK_OPT* check_opt)
  { return HA_ADMIN_NOT_IMPLEMENTED; }

  /**
     In this method check_opt can be modified
     to specify CHECK option to use to call check()
     upon the table.
  */
  virtual int repair(THD* thd, HA_CHECK_OPT* check_opt)
  {
    DBUG_ASSERT(!(ha_table_flags() & HA_CAN_REPAIR));
    return HA_ADMIN_NOT_IMPLEMENTED;
  }
  virtual void start_bulk_insert(ha_rows rows) {}
  virtual int end_bulk_insert() { return 0; }
  virtual int index_read(uchar * buf, const uchar * key, uint key_len,
                         enum ha_rkey_function find_flag)
   { return  HA_ERR_WRONG_COMMAND; }
  /**
    This method is similar to update_row, however the handler doesn't need
    to execute the updates at this point in time. The handler can be certain
    that another call to bulk_update_row will occur OR a call to
    exec_bulk_update before the set of updates in this query is concluded.

    @param    old_data       Old record
    @param    new_data       New record
    @param    dup_key_found  Number of duplicate keys found

    @retval  0   Bulk delete used by handler
    @retval  1   Bulk delete not used, normal operation used
  */
  virtual int bulk_update_row(const uchar *old_data, uchar *new_data,
                              uint *dup_key_found)
  {
    DBUG_ASSERT(FALSE);
    return HA_ERR_WRONG_COMMAND;
  }
  /**
    This is called to delete all rows in a table
    If the handler don't support this, then this function will
    return HA_ERR_WRONG_COMMAND and MySQL will delete the rows one
    by one.
  */
  virtual int delete_all_rows()
  { return (my_errno=HA_ERR_WRONG_COMMAND); }
  /**
    Quickly remove all rows from a table.

    @remark This method is responsible for implementing MySQL's TRUNCATE
            TABLE statement, which is a DDL operation. As such, a engine
            can bypass certain integrity checks and in some cases avoid
            fine-grained locking (e.g. row locks) which would normally be
            required for a DELETE statement.

    @remark Typically, truncate is not used if it can result in integrity
            violation. For example, truncate is not used when a foreign
            key references the table, but it might be used if foreign key
            checks are disabled.

    @remark Engine is responsible for resetting the auto-increment counter.

    @remark The table is locked in exclusive mode.
  */
  virtual int truncate()
  {
    int error= delete_all_rows();
    return error ? error : reset_auto_increment(0);
  }
  /**
    Reset the auto-increment counter to the given value, i.e. the next row
    inserted will get the given value.
  */
  virtual int reset_auto_increment(ulonglong value)
  { return 0; }
  virtual int optimize(THD* thd, HA_CHECK_OPT* check_opt)
  { return HA_ADMIN_NOT_IMPLEMENTED; }
  virtual int analyze(THD* thd, HA_CHECK_OPT* check_opt)
  { return HA_ADMIN_NOT_IMPLEMENTED; }
  virtual bool check_and_repair(THD *thd) { return TRUE; }
  virtual int disable_indexes(uint mode) { return HA_ERR_WRONG_COMMAND; }
  virtual int enable_indexes(uint mode) { return HA_ERR_WRONG_COMMAND; }
  virtual int discard_or_import_tablespace(my_bool discard)
  { return (my_errno=HA_ERR_WRONG_COMMAND); }
  virtual void prepare_for_alter() { return; }
  virtual void drop_table(const char *name);
  virtual int create(const char *name, TABLE *form, HA_CREATE_INFO *info)=0;

  virtual int create_handler_files(const char *name, const char *old_name,
                                   int action_flag, HA_CREATE_INFO *info)
  { return FALSE; }

  virtual int change_partitions(HA_CREATE_INFO *create_info,
                                const char *path,
                                ulonglong * const copied,
                                ulonglong * const deleted,
                                const uchar *pack_frm_data,
                                size_t pack_frm_len)
  { return HA_ERR_WRONG_COMMAND; }
  virtual int drop_partitions(const char *path)
  { return HA_ERR_WRONG_COMMAND; }
  virtual int rename_partitions(const char *path)
  { return HA_ERR_WRONG_COMMAND; }
  friend class ha_partition;
public:
  /* XXX to be removed, see ha_partition::partition_ht() */
  virtual handlerton *partition_ht() const
  { return ht; }
  inline int ha_write_tmp_row(uchar *buf);
  inline int ha_update_tmp_row(const uchar * old_data, uchar * new_data);

  virtual void set_lock_type(enum thr_lock_type lock);

  friend enum icp_result handler_index_cond_check(void* h_arg);
};

#include "multi_range_read.h"

bool key_uses_partial_cols(TABLE_SHARE *table, uint keyno);

	/* Some extern variables used with handlers */

extern const char *ha_row_type[];
extern MYSQL_PLUGIN_IMPORT const char *tx_isolation_names[];
extern MYSQL_PLUGIN_IMPORT const char *binlog_format_names[];
extern TYPELIB tx_isolation_typelib;
extern const char *myisam_stats_method_names[];
extern ulong total_ha, total_ha_2pc;

/* lookups */
handlerton *ha_default_handlerton(THD *thd);
plugin_ref ha_resolve_by_name(THD *thd, const LEX_STRING *name);
plugin_ref ha_lock_engine(THD *thd, const handlerton *hton);
handlerton *ha_resolve_by_legacy_type(THD *thd, enum legacy_db_type db_type);
handler *get_new_handler(TABLE_SHARE *share, MEM_ROOT *alloc,
                         handlerton *db_type);
handlerton *ha_checktype(THD *thd, enum legacy_db_type database_type,
                          bool no_substitute, bool report_error);


static inline enum legacy_db_type ha_legacy_type(const handlerton *db_type)
{
  return (db_type == NULL) ? DB_TYPE_UNKNOWN : db_type->db_type;
}

static inline const char *ha_resolve_storage_engine_name(const handlerton *db_type)
{
  return db_type == NULL ? "UNKNOWN" : hton_name(db_type)->str;
}

static inline bool ha_check_storage_engine_flag(const handlerton *db_type, uint32 flag)
{
  return db_type == NULL ? FALSE : test(db_type->flags & flag);
}

static inline bool ha_storage_engine_is_enabled(const handlerton *db_type)
{
  return (db_type && db_type->create) ?
         (db_type->state == SHOW_OPTION_YES) : FALSE;
}

/* basic stuff */
int ha_init_errors(void);
int ha_init(void);
int ha_end(void);
int ha_initialize_handlerton(st_plugin_int *plugin);
int ha_finalize_handlerton(st_plugin_int *plugin);

TYPELIB *ha_known_exts(void);
int ha_panic(enum ha_panic_function flag);
void ha_close_connection(THD* thd);
void ha_kill_query(THD* thd, enum thd_kill_levels level);
bool ha_flush_logs(handlerton *db_type);
void ha_drop_database(char* path);
void ha_checkpoint_state(bool disable);
int ha_create_table(THD *thd, const char *path,
                    const char *db, const char *table_name,
                    HA_CREATE_INFO *create_info,
		    bool update_create_info);
int ha_delete_table(THD *thd, handlerton *db_type, const char *path,
                    const char *db, const char *alias, bool generate_warning);

/* statistics and info */
bool ha_show_status(THD *thd, handlerton *db_type, enum ha_stat_type stat);

/* discovery */
int ha_create_table_from_engine(THD* thd, const char *db, const char *name);
bool ha_check_if_table_exists(THD* thd, const char *db, const char *name,
                             bool *exists);
int ha_discover(THD* thd, const char* dbname, const char* name,
                uchar** frmblob, size_t* frmlen);
int ha_find_files(THD *thd,const char *db,const char *path,
                  const char *wild, bool dir, List<LEX_STRING>* files);
int ha_table_exists_in_engine(THD* thd, const char* db, const char* name);

/* key cache */
extern "C" int ha_init_key_cache(const char *name, KEY_CACHE *key_cache, void *);
int ha_resize_key_cache(KEY_CACHE *key_cache);
int ha_change_key_cache_param(KEY_CACHE *key_cache);
int ha_repartition_key_cache(KEY_CACHE *key_cache);
int ha_change_key_cache(KEY_CACHE *old_key_cache, KEY_CACHE *new_key_cache);

/* report to InnoDB that control passes to the client */
int ha_release_temporary_latches(THD *thd);

/* transactions: interface to handlerton functions */
int ha_start_consistent_snapshot(THD *thd);
int ha_commit_or_rollback_by_xid(XID *xid, bool commit);
int ha_commit_one_phase(THD *thd, bool all);
int ha_commit_trans(THD *thd, bool all);
int ha_rollback_trans(THD *thd, bool all);
int ha_prepare(THD *thd);
int ha_recover(HASH *commit_list);

/* transactions: these functions never call handlerton functions directly */
int ha_enable_transaction(THD *thd, bool on);

/* savepoints */
int ha_rollback_to_savepoint(THD *thd, SAVEPOINT *sv);
int ha_savepoint(THD *thd, SAVEPOINT *sv);
int ha_release_savepoint(THD *thd, SAVEPOINT *sv);

/* these are called by storage engines */
void trans_register_ha(THD *thd, bool all, handlerton *ht);

/*
  Storage engine has to assume the transaction will end up with 2pc if
   - there is more than one 2pc-capable storage engine available
   - in the current transaction 2pc was not disabled yet
*/
#define trans_need_2pc(thd, all)                   ((total_ha_2pc > 1) && \
        !((all ? &thd->transaction.all : &thd->transaction.stmt)->no_2pc))

#ifdef HAVE_NDB_BINLOG
int ha_reset_logs(THD *thd);
int ha_binlog_index_purge_file(THD *thd, const char *file);
void ha_reset_slave(THD *thd);
void ha_binlog_log_query(THD *thd, handlerton *db_type,
                         enum_binlog_command binlog_command,
                         const char *query, uint query_length,
                         const char *db, const char *table_name);
void ha_binlog_wait(THD *thd);
int ha_binlog_end(THD *thd);
#else
#define ha_reset_logs(a) do {} while (0)
#define ha_binlog_index_purge_file(a,b) do {} while (0)
#define ha_reset_slave(a) do {} while (0)
#define ha_binlog_log_query(a,b,c,d,e,f,g) do {} while (0)
#define ha_binlog_wait(a) do {} while (0)
#define ha_binlog_end(a)  do {} while (0)
#endif

const char *get_canonical_filename(handler *file, const char *path,
                                   char *tmp_path);
bool mysql_xa_recover(THD *thd);

inline const char *table_case_name(HA_CREATE_INFO *info, const char *name)
{
  return ((lower_case_table_names == 2 && info->alias) ? info->alias : name);
}
<<<<<<< HEAD
#endif
=======

void warn_fk_constraint_violation(THD *thd, TABLE *table, int error);

#endif /* HANDLER_INCLUDED */
>>>>>>> e7061f7e
<|MERGE_RESOLUTION|>--- conflicted
+++ resolved
@@ -1,12 +1,8 @@
 #ifndef HANDLER_INCLUDED
 #define HANDLER_INCLUDED
 /*
-<<<<<<< HEAD
-   Copyright (c) 2000, 2011, Oracle and/or its affiliates.
-   Copyright (c) 2009-2011 Monty Program Ab
-=======
-   Copyright (c) 2000, 2016, Oracle and/or its affiliates. All rights reserved.
->>>>>>> e7061f7e
+   Copyright (c) 2000, 2016, Oracle and/or its affiliates.
+   Copyright (c) 2009, 2016, MariaDB
 
    This program is free software; you can redistribute it and/or
    modify it under the terms of the GNU General Public License
@@ -2028,13 +2024,10 @@
         ((flags & HA_CHECK_DUP_KEY) &&
          (error == HA_ERR_FOUND_DUPP_KEY ||
           error == HA_ERR_FOUND_DUPP_UNIQUE)) ||
-<<<<<<< HEAD
-        error == HA_ERR_AUTOINC_ERANGE)
-=======
+        error == HA_ERR_AUTOINC_ERANGE ||
         ((flags & HA_CHECK_FK_ERROR) &&
          (error == HA_ERR_ROW_IS_REFERENCED ||
           error == HA_ERR_NO_REFERENCED_ROW)))
->>>>>>> e7061f7e
       return FALSE;
     return TRUE;
   }
@@ -3116,11 +3109,7 @@
 {
   return ((lower_case_table_names == 2 && info->alias) ? info->alias : name);
 }
-<<<<<<< HEAD
-#endif
-=======
 
 void warn_fk_constraint_violation(THD *thd, TABLE *table, int error);
 
-#endif /* HANDLER_INCLUDED */
->>>>>>> e7061f7e
+#endif /* HANDLER_INCLUDED */