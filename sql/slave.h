/* Copyright (C) 2000-2003 MySQL AB

   This program is free software; you can redistribute it and/or modify
   it under the terms of the GNU General Public License as published by
   the Free Software Foundation; version 2 of the License.

   This program is distributed in the hope that it will be useful,
   but WITHOUT ANY WARRANTY; without even the implied warranty of
   MERCHANTABILITY or FITNESS FOR A PARTICULAR PURPOSE.  See the
   GNU General Public License for more details.

   You should have received a copy of the GNU General Public License
   along with this program; if not, write to the Free Software
   Foundation, Inc., 59 Temple Place, Suite 330, Boston, MA  02111-1307  USA */

#ifndef SLAVE_H
#define SLAVE_H

/**
  @defgroup Replication Replication
  @{

  @file
*/
#ifdef HAVE_REPLICATION

#include "log.h"
#include "my_list.h"
#include "rpl_filter.h"
#include "rpl_tblmap.h"

#define SLAVE_NET_TIMEOUT  3600

#define MAX_SLAVE_ERROR    2000


// Forward declarations
class Relay_log_info;
class Master_info;


/*****************************************************************************

  MySQL Replication

  Replication is implemented via two types of threads:

    I/O Thread - One of these threads is started for each master server.
                 They maintain a connection to their master server, read log
                 events from the master as they arrive, and queues them into
                 a single, shared relay log file.  A Master_info 
                 represents each of these threads.

    SQL Thread - One of these threads is started and reads from the relay log
                 file, executing each event.  A Relay_log_info 
                 represents this thread.

  Buffering in the relay log file makes it unnecessary to reread events from
  a master server across a slave restart.  It also decouples the slave from
  the master where long-running updates and event logging are concerned--ie
  it can continue to log new events while a slow query executes on the slave.

*****************************************************************************/

/*
  MUTEXES in replication:

  LOCK_active_mi: [note: this was originally meant for multimaster, to switch
  from a master to another, to protect active_mi] It is used to SERIALIZE ALL
  administrative commands of replication: START SLAVE, STOP SLAVE, CHANGE
  MASTER, RESET SLAVE, end_slave() (when mysqld stops) [init_slave() does not
  need it it's called early]. Any of these commands holds the mutex from the
  start till the end. This thus protects us against a handful of deadlocks
  (consider start_slave_thread() which, when starting the I/O thread, releases
  mi->run_lock, keeps rli->run_lock, and tries to re-acquire mi->run_lock).

  Currently active_mi never moves (it's created at startup and deleted at
  shutdown, and not changed: it always points to the same Master_info struct),
  because we don't have multimaster. So for the moment, mi does not move, and
  mi->rli does not either.

<<<<<<< HEAD
  In Master_info: run_lock, data_lock
  run_lock protects all information about the run state: slave_running, and the
  existence of the I/O thread (to stop/start it, you need this mutex).
=======
  In MASTER_INFO: run_lock, data_lock
  run_lock protects all information about the run state: slave_running, thd
  and the existence of the I/O thread to stop/start it, you need this mutex).
>>>>>>> ad316c25
  data_lock protects some moving members of the struct: counters (log name,
  position) and relay log (MYSQL_BIN_LOG object).

  In Relay_log_info: run_lock, data_lock
  see Master_info
  
  Order of acquisition: if you want to have LOCK_active_mi and a run_lock, you
  must acquire LOCK_active_mi first.

  In MYSQL_BIN_LOG: LOCK_log, LOCK_index of the binlog and the relay log
  LOCK_log: when you write to it. LOCK_index: when you create/delete a binlog
  (so that you have to update the .index file).
*/

extern ulong master_retry_count;
extern MY_BITMAP slave_error_mask;
extern bool use_slave_mask;
extern char *slave_load_tmpdir;
extern char *master_info_file, *relay_log_info_file;
extern char *opt_relay_logname, *opt_relaylog_index_name;
extern my_bool opt_skip_slave_start, opt_reckless_slave;
extern my_bool opt_log_slave_updates;
extern ulonglong relay_log_space_limit;

/*
  3 possible values for Master_info::slave_running and
  Relay_log_info::slave_running.
  The values 0,1,2 are very important: to keep the diff small, I didn't
  substitute places where we use 0/1 with the newly defined symbols. So don't change
  these values.
  The same way, code is assuming that in Relay_log_info we use only values
  0/1.
  I started with using an enum, but
  enum_variable=1; is not legal so would have required many line changes.
*/
#define MYSQL_SLAVE_NOT_RUN         0
#define MYSQL_SLAVE_RUN_NOT_CONNECT 1
#define MYSQL_SLAVE_RUN_CONNECT     2

#define RPL_LOG_NAME (rli->group_master_log_name[0] ? rli->group_master_log_name :\
 "FIRST")
#define IO_RPL_LOG_NAME (mi->master_log_name[0] ? mi->master_log_name :\
 "FIRST")

/*
  If the following is set, if first gives an error, second will be
  tried. Otherwise, if first fails, we fail.
*/
#define SLAVE_FORCE_ALL 4

int init_slave();
void init_slave_skip_errors(const char* arg);
bool flush_relay_log_info(Relay_log_info* rli);
int register_slave_on_master(MYSQL* mysql);
int terminate_slave_threads(Master_info* mi, int thread_mask,
			     bool skip_lock = 0);
int start_slave_threads(bool need_slave_mutex, bool wait_for_start,
			Master_info* mi, const char* master_info_fname,
			const char* slave_info_fname, int thread_mask);
/*
  cond_lock is usually same as start_lock. It is needed for the case when
  start_lock is 0 which happens if start_slave_thread() is called already
  inside the start_lock section, but at the same time we want a
  pthread_cond_wait() on start_cond,start_lock
*/
int start_slave_thread(pthread_handler h_func, pthread_mutex_t* start_lock,
		       pthread_mutex_t *cond_lock,
		       pthread_cond_t* start_cond,
		       volatile uint *slave_running,
		       volatile ulong *slave_run_id,
		       Master_info* mi,
                       bool high_priority);

/* If fd is -1, dump to NET */
int mysql_table_dump(THD* thd, const char* db,
		     const char* tbl_name, int fd = -1);

/* retrieve table from master and copy to slave*/
int fetch_master_table(THD* thd, const char* db_name, const char* table_name,
		       Master_info* mi, MYSQL* mysql, bool overwrite);

bool show_master_info(THD* thd, Master_info* mi);
bool show_binlog_info(THD* thd);
bool rpl_master_has_bug(Relay_log_info *rli, uint bug_id);

const char *print_slave_db_safe(const char *db);
int check_expected_error(THD* thd, Relay_log_info const *rli, int error_code);
void skip_load_data_infile(NET* net);

void end_slave(); /* clean up */
void clear_until_condition(Relay_log_info* rli);
void clear_slave_error(Relay_log_info* rli);
void end_relay_log_info(Relay_log_info* rli);
void lock_slave_threads(Master_info* mi);
void unlock_slave_threads(Master_info* mi);
void init_thread_mask(int* mask,Master_info* mi,bool inverse);
int init_relay_log_pos(Relay_log_info* rli,const char* log,ulonglong pos,
		       bool need_data_lock, const char** errmsg,
                       bool look_for_description_event);

int purge_relay_logs(Relay_log_info* rli, THD *thd, bool just_reset,
		     const char** errmsg);
void set_slave_thread_options(THD* thd);
void set_slave_thread_default_charset(THD *thd, Relay_log_info const *rli);
void rotate_relay_log(Master_info* mi);
int apply_event_and_update_pos(Log_event* ev, THD* thd, Relay_log_info* rli,
                               bool skip);

pthread_handler_t handle_slave_io(void *arg);
pthread_handler_t handle_slave_sql(void *arg);
extern bool volatile abort_loop;
extern Master_info main_mi, *active_mi; /* active_mi for multi-master */
extern LIST master_list;
extern my_bool replicate_same_server_id;

extern int disconnect_slave_event_count, abort_slave_event_count ;

/* the master variables are defaults read from my.cnf or command line */
extern uint master_port, master_connect_retry, report_port;
extern char * master_user, *master_password, *master_host;
extern char *master_info_file, *relay_log_info_file, *report_user;
extern char *report_host, *report_password;

extern my_bool master_ssl;
extern char *master_ssl_ca, *master_ssl_capath, *master_ssl_cert;
extern char *master_ssl_cipher, *master_ssl_key;
       
extern I_List<THD> threads;

#endif /* HAVE_REPLICATION */

/* masks for start/stop operations on io and sql slave threads */
#define SLAVE_IO  1
#define SLAVE_SQL 2

/**
  @} (end of group Replication)
*/

#endif<|MERGE_RESOLUTION|>--- conflicted
+++ resolved
@@ -79,15 +79,9 @@
   because we don't have multimaster. So for the moment, mi does not move, and
   mi->rli does not either.
 
-<<<<<<< HEAD
   In Master_info: run_lock, data_lock
-  run_lock protects all information about the run state: slave_running, and the
-  existence of the I/O thread (to stop/start it, you need this mutex).
-=======
-  In MASTER_INFO: run_lock, data_lock
   run_lock protects all information about the run state: slave_running, thd
   and the existence of the I/O thread to stop/start it, you need this mutex).
->>>>>>> ad316c25
   data_lock protects some moving members of the struct: counters (log name,
   position) and relay log (MYSQL_BIN_LOG object).
 
