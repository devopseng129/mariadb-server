/* Copyright (C) 2000-2006 MySQL AB

   This program is free software; you can redistribute it and/or modify
   it under the terms of the GNU General Public License as published by
   the Free Software Foundation; version 2 of the License.

   This program is distributed in the hope that it will be useful,
   but WITHOUT ANY WARRANTY; without even the implied warranty of
   MERCHANTABILITY or FITNESS FOR A PARTICULAR PURPOSE.  See the
   GNU General Public License for more details.

   You should have received a copy of the GNU General Public License
   along with this program; if not, write to the Free Software
   Foundation, Inc., 59 Temple Place, Suite 330, Boston, MA  02111-1307  USA */


/* mysql_select and join optimization */

#ifdef USE_PRAGMA_IMPLEMENTATION
#pragma implementation				// gcc: Class implementation
#endif

#include "mysql_priv.h"
#include "sql_select.h"
#include "sql_cursor.h"

#include <m_ctype.h>
#include <hash.h>
#include <ft_global.h>

const char *join_type_str[]={ "UNKNOWN","system","const","eq_ref","ref",
			      "MAYBE_REF","ALL","range","index","fulltext",
			      "ref_or_null","unique_subquery","index_subquery",
                              "index_merge"
};

struct st_sargable_param;

static void optimize_keyuse(JOIN *join, DYNAMIC_ARRAY *keyuse_array);
static bool make_join_statistics(JOIN *join, TABLE_LIST *leaves, COND *conds,
				 DYNAMIC_ARRAY *keyuse);
static bool update_ref_and_keys(THD *thd, DYNAMIC_ARRAY *keyuse,
                                JOIN_TAB *join_tab,
                                uint tables, COND *conds,
                                COND_EQUAL *cond_equal,
                                table_map table_map, SELECT_LEX *select_lex,
                                st_sargable_param **sargables);
static int sort_keyuse(KEYUSE *a,KEYUSE *b);
static void set_position(JOIN *join,uint index,JOIN_TAB *table,KEYUSE *key);
static bool create_ref_for_key(JOIN *join, JOIN_TAB *j, KEYUSE *org_keyuse,
			       table_map used_tables);
static void choose_plan(JOIN *join,table_map join_tables);

static void best_access_path(JOIN *join, JOIN_TAB *s, THD *thd,
                             table_map remaining_tables, uint idx,
                             double record_count, double read_time);
static void optimize_straight_join(JOIN *join, table_map join_tables);
static void greedy_search(JOIN *join, table_map remaining_tables,
                             uint depth, uint prune_level);
static void best_extension_by_limited_search(JOIN *join,
                                             table_map remaining_tables,
                                             uint idx, double record_count,
                                             double read_time, uint depth,
                                             uint prune_level);
static uint determine_search_depth(JOIN* join);
static int join_tab_cmp(const void* ptr1, const void* ptr2);
static int join_tab_cmp_straight(const void* ptr1, const void* ptr2);
/*
  TODO: 'find_best' is here only temporarily until 'greedy_search' is
  tested and approved.
*/
static void find_best(JOIN *join,table_map rest_tables,uint index,
		      double record_count,double read_time);
static uint cache_record_length(JOIN *join,uint index);
static double prev_record_reads(JOIN *join,table_map found_ref);
static bool get_best_combination(JOIN *join);
static store_key *get_store_key(THD *thd,
				KEYUSE *keyuse, table_map used_tables,
				KEY_PART_INFO *key_part, char *key_buff,
				uint maybe_null);
static bool make_simple_join(JOIN *join,TABLE *tmp_table);
static void make_outerjoin_info(JOIN *join);
static bool make_join_select(JOIN *join,SQL_SELECT *select,COND *item);
static void make_join_readinfo(JOIN *join, ulonglong options);
static bool only_eq_ref_tables(JOIN *join, ORDER *order, table_map tables);
static void update_depend_map(JOIN *join);
static void update_depend_map(JOIN *join, ORDER *order);
static ORDER *remove_const(JOIN *join,ORDER *first_order,COND *cond,
			   bool change_list, bool *simple_order);
static int return_zero_rows(JOIN *join, select_result *res,TABLE_LIST *tables,
                            List<Item> &fields, bool send_row,
                            ulonglong select_options, const char *info,
                            Item *having);
static COND *build_equal_items(THD *thd, COND *cond,
                               COND_EQUAL *inherited,
                               List<TABLE_LIST> *join_list,
                               COND_EQUAL **cond_equal_ref);
static COND* substitute_for_best_equal_field(COND *cond,
                                             COND_EQUAL *cond_equal,
                                             void *table_join_idx);
static COND *simplify_joins(JOIN *join, List<TABLE_LIST> *join_list,
                            COND *conds, bool top);
static bool check_interleaving_with_nj(JOIN_TAB *last, JOIN_TAB *next);
static void restore_prev_nj_state(JOIN_TAB *last);
static void reset_nj_counters(List<TABLE_LIST> *join_list);
static uint build_bitmap_for_nested_joins(List<TABLE_LIST> *join_list,
                                          uint first_unused);

static COND *optimize_cond(JOIN *join, COND *conds,
                           List<TABLE_LIST> *join_list,
			   Item::cond_result *cond_value);
static bool resolve_nested_join (TABLE_LIST *table);
static bool const_expression_in_where(COND *conds,Item *item, Item **comp_item);
static bool open_tmp_table(TABLE *table);
static bool create_myisam_tmp_table(TABLE *table,TMP_TABLE_PARAM *param,
				    ulonglong options);
static int do_select(JOIN *join,List<Item> *fields,TABLE *tmp_table,
		     Procedure *proc);

static enum_nested_loop_state
evaluate_join_record(JOIN *join, JOIN_TAB *join_tab,
                     int error, my_bool *report_error);
static enum_nested_loop_state
evaluate_null_complemented_join_record(JOIN *join, JOIN_TAB *join_tab);
static enum_nested_loop_state
flush_cached_records(JOIN *join, JOIN_TAB *join_tab, bool skip_last);
static enum_nested_loop_state
end_send(JOIN *join, JOIN_TAB *join_tab, bool end_of_records);
static enum_nested_loop_state
end_send_group(JOIN *join, JOIN_TAB *join_tab, bool end_of_records);
static enum_nested_loop_state
end_write(JOIN *join, JOIN_TAB *join_tab, bool end_of_records);
static enum_nested_loop_state
end_update(JOIN *join, JOIN_TAB *join_tab, bool end_of_records);
static enum_nested_loop_state
end_unique_update(JOIN *join, JOIN_TAB *join_tab, bool end_of_records);
static enum_nested_loop_state
end_write_group(JOIN *join, JOIN_TAB *join_tab, bool end_of_records);

static int test_if_group_changed(List<Cached_item> &list);
static int join_read_const_table(JOIN_TAB *tab, POSITION *pos);
static int join_read_system(JOIN_TAB *tab);
static int join_read_const(JOIN_TAB *tab);
static int join_read_key(JOIN_TAB *tab);
static int join_read_always_key(JOIN_TAB *tab);
static int join_read_last_key(JOIN_TAB *tab);
static int join_no_more_records(READ_RECORD *info);
static int join_read_next(READ_RECORD *info);
static int join_init_quick_read_record(JOIN_TAB *tab);
static int test_if_quick_select(JOIN_TAB *tab);
static int join_init_read_record(JOIN_TAB *tab);
static int join_read_first(JOIN_TAB *tab);
static int join_read_next(READ_RECORD *info);
static int join_read_next_same(READ_RECORD *info);
static int join_read_last(JOIN_TAB *tab);
static int join_read_prev_same(READ_RECORD *info);
static int join_read_prev(READ_RECORD *info);
static int join_ft_read_first(JOIN_TAB *tab);
static int join_ft_read_next(READ_RECORD *info);
int join_read_always_key_or_null(JOIN_TAB *tab);
int join_read_next_same_or_null(READ_RECORD *info);
static COND *make_cond_for_table(COND *cond,table_map table,
				 table_map used_table);
static Item* part_of_refkey(TABLE *form,Field *field);
uint find_shortest_key(TABLE *table, const key_map *usable_keys);
static bool test_if_skip_sort_order(JOIN_TAB *tab,ORDER *order,
				    ha_rows select_limit, bool no_changes);
static bool list_contains_unique_index(TABLE *table,
                          bool (*find_func) (Field *, void *), void *data);
static bool find_field_in_item_list (Field *field, void *data);
static bool find_field_in_order_list (Field *field, void *data);
static int create_sort_index(THD *thd, JOIN *join, ORDER *order,
			     ha_rows filesort_limit, ha_rows select_limit);
static int remove_duplicates(JOIN *join,TABLE *entry,List<Item> &fields,
			     Item *having);
static int remove_dup_with_compare(THD *thd, TABLE *entry, Field **field,
				   ulong offset,Item *having);
static int remove_dup_with_hash_index(THD *thd,TABLE *table,
				      uint field_count, Field **first_field,

				      ulong key_length,Item *having);
static int join_init_cache(THD *thd,JOIN_TAB *tables,uint table_count);
static ulong used_blob_length(CACHE_FIELD **ptr);
static bool store_record_in_cache(JOIN_CACHE *cache);
static void reset_cache_read(JOIN_CACHE *cache);
static void reset_cache_write(JOIN_CACHE *cache);
static void read_cached_record(JOIN_TAB *tab);
static bool cmp_buffer_with_ref(JOIN_TAB *tab);
static bool setup_new_fields(THD *thd, List<Item> &fields,
			     List<Item> &all_fields, ORDER *new_order);
static ORDER *create_distinct_group(THD *thd, Item **ref_pointer_array,
                                    ORDER *order, List<Item> &fields,
				    bool *all_order_by_fields_used);
static bool test_if_subpart(ORDER *a,ORDER *b);
static TABLE *get_sort_by_table(ORDER *a,ORDER *b,TABLE_LIST *tables);
static void calc_group_buffer(JOIN *join,ORDER *group);
static bool make_group_fields(JOIN *main_join, JOIN *curr_join);
static bool alloc_group_fields(JOIN *join,ORDER *group);
// Create list for using with tempory table
static bool change_to_use_tmp_fields(THD *thd, Item **ref_pointer_array,
				     List<Item> &new_list1,
				     List<Item> &new_list2,
				     uint elements, List<Item> &items);
// Create list for using with tempory table
static bool change_refs_to_tmp_fields(THD *thd, Item **ref_pointer_array,
				      List<Item> &new_list1,
				      List<Item> &new_list2,
				      uint elements, List<Item> &items);
static void init_tmptable_sum_functions(Item_sum **func);
static void update_tmptable_sum_func(Item_sum **func,TABLE *tmp_table);
static void copy_sum_funcs(Item_sum **func_ptr, Item_sum **end);
static bool add_ref_to_table_cond(THD *thd, JOIN_TAB *join_tab);
static bool setup_sum_funcs(THD *thd, Item_sum **func_ptr);
static bool init_sum_functions(Item_sum **func, Item_sum **end);
static bool update_sum_func(Item_sum **func);
static void select_describe(JOIN *join, bool need_tmp_table,bool need_order,
			    bool distinct, const char *message=NullS);
static Item *remove_additional_cond(Item* conds);
static void add_group_and_distinct_keys(JOIN *join, JOIN_TAB *join_tab);


/*
  This handles SELECT with and without UNION
*/

bool handle_select(THD *thd, LEX *lex, select_result *result,
                   ulong setup_tables_done_option)
{
  bool res;
  register SELECT_LEX *select_lex = &lex->select_lex;
  DBUG_ENTER("handle_select");

  if (select_lex->next_select() || select_lex->master_unit()->fake_select_lex)
    res= mysql_union(thd, lex, result, &lex->unit, setup_tables_done_option);
  else
  {
    SELECT_LEX_UNIT *unit= &lex->unit;
    unit->set_limit(unit->global_parameters);
    /*
      'options' of mysql_select will be set in JOIN, as far as JOIN for
      every PS/SP execution new, we will not need reset this flag if 
      setup_tables_done_option changed for next rexecution
    */
    res= mysql_select(thd, &select_lex->ref_pointer_array,
		      (TABLE_LIST*) select_lex->table_list.first,
		      select_lex->with_wild, select_lex->item_list,
		      select_lex->where,
		      select_lex->order_list.elements +
		      select_lex->group_list.elements,
		      (ORDER*) select_lex->order_list.first,
		      (ORDER*) select_lex->group_list.first,
		      select_lex->having,
		      (ORDER*) lex->proc_list.first,
		      select_lex->options | thd->options |
                      setup_tables_done_option,
		      result, unit, select_lex);
  }
  DBUG_PRINT("info",("res: %d  report_error: %d", res,
		     thd->net.report_error));
  res|= thd->net.report_error;
  if (unlikely(res))
  {
    /* If we had a another error reported earlier then this will be ignored */
    result->send_error(ER_UNKNOWN_ERROR, ER(ER_UNKNOWN_ERROR));
    result->abort();
  }
  DBUG_RETURN(res);
}


/*
  Function to setup clauses without sum functions
*/
inline int setup_without_group(THD *thd, Item **ref_pointer_array,
			       TABLE_LIST *tables,
			       TABLE_LIST *leaves,
			       List<Item> &fields,
			       List<Item> &all_fields,
			       COND **conds,
			       ORDER *order,
			       ORDER *group, bool *hidden_group_fields)
{
  int res;
  nesting_map save_allow_sum_func=thd->lex->allow_sum_func ;
  DBUG_ENTER("setup_without_group");

  thd->lex->allow_sum_func&= ~(1 << thd->lex->current_select->nest_level);
  res= setup_conds(thd, tables, leaves, conds);

  thd->lex->allow_sum_func|= 1 << thd->lex->current_select->nest_level;
  res= res || setup_order(thd, ref_pointer_array, tables, fields, all_fields,
                          order);
  thd->lex->allow_sum_func&= ~(1 << thd->lex->current_select->nest_level);
  res= res || setup_group(thd, ref_pointer_array, tables, fields, all_fields,
                          group, hidden_group_fields);
  thd->lex->allow_sum_func= save_allow_sum_func;
  DBUG_RETURN(res);
}

/*****************************************************************************
  Check fields, find best join, do the select and output fields.
  mysql_select assumes that all tables are already opened
*****************************************************************************/

/*
  Prepare of whole select (including sub queries in future).
  return -1 on error
          0 on success
*/
int
JOIN::prepare(Item ***rref_pointer_array,
	      TABLE_LIST *tables_init,
	      uint wild_num, COND *conds_init, uint og_num,
	      ORDER *order_init, ORDER *group_init,
	      Item *having_init,
	      ORDER *proc_param_init, SELECT_LEX *select_lex_arg,
	      SELECT_LEX_UNIT *unit_arg)
{
  DBUG_ENTER("JOIN::prepare");

  // to prevent double initialization on EXPLAIN
  if (optimized)
    DBUG_RETURN(0);

  conds= conds_init;
  order= order_init;
  group_list= group_init;
  having= having_init;
  proc_param= proc_param_init;
  tables_list= tables_init;
  select_lex= select_lex_arg;
  select_lex->join= this;
  join_list= &select_lex->top_join_list;
  union_part= (unit_arg->first_select()->next_select() != 0);

  /*
    If we have already executed SELECT, then it have not sense to prevent
    its table from update (see unique_table())
  */
  if (thd->derived_tables_processing)
    select_lex->exclude_from_table_unique_test= TRUE;

  /* Check that all tables, fields, conds and order are ok */

  if ((!(select_options & OPTION_SETUP_TABLES_DONE) &&
       setup_tables_and_check_access(thd, &select_lex->context, join_list,
                                     tables_list, &conds, 
                                     &select_lex->leaf_tables, FALSE, 
                                     SELECT_ACL, SELECT_ACL)) ||
      setup_wild(thd, tables_list, fields_list, &all_fields, wild_num) ||
      select_lex->setup_ref_array(thd, og_num) ||
      setup_fields(thd, (*rref_pointer_array), fields_list, 1,
		   &all_fields, 1) ||
      setup_without_group(thd, (*rref_pointer_array), tables_list,
			  select_lex->leaf_tables, fields_list,
			  all_fields, &conds, order, group_list,
			  &hidden_group_fields))
    DBUG_RETURN(-1);				/* purecov: inspected */

  ref_pointer_array= *rref_pointer_array;
  
  if (having)
  {
    nesting_map save_allow_sum_func= thd->lex->allow_sum_func;
    thd->where="having clause";
    thd->lex->allow_sum_func|= 1 << select_lex_arg->nest_level;
    select_lex->having_fix_field= 1;
    bool having_fix_rc= (!having->fixed &&
			 (having->fix_fields(thd, &having) ||
			  having->check_cols(1)));
    select_lex->having_fix_field= 0;
    if (having_fix_rc || thd->net.report_error)
      DBUG_RETURN(-1);				/* purecov: inspected */
    thd->lex->allow_sum_func= save_allow_sum_func;
  }

  if (!thd->lex->view_prepare_mode)
  {
    Item_subselect *subselect;
    /* Is it subselect? */
    if ((subselect= select_lex->master_unit()->item))
    {
      Item_subselect::trans_res res;
      if ((res= subselect->select_transformer(this)) !=
	  Item_subselect::RES_OK)
      {
        select_lex->fix_prepare_information(thd, &conds, &having);
	DBUG_RETURN((res == Item_subselect::RES_ERROR));
      }
    }
  }

  select_lex->fix_prepare_information(thd, &conds, &having);

  if (having && having->with_sum_func)
    having->split_sum_func2(thd, ref_pointer_array, all_fields,
                            &having, TRUE);
  if (select_lex->inner_sum_func_list)
  {
    Item_sum *end=select_lex->inner_sum_func_list;
    Item_sum *item_sum= end;  
    do
    { 
      item_sum= item_sum->next;
      item_sum->split_sum_func2(thd, ref_pointer_array,
                                all_fields, item_sum->ref_by, FALSE);
    } while (item_sum != end);
  }

  if (setup_ftfuncs(select_lex)) /* should be after having->fix_fields */
    DBUG_RETURN(-1);
  

  /*
    Check if one one uses a not constant column with group functions
    and no GROUP BY.
    TODO:  Add check of calculation of GROUP functions and fields:
	   SELECT COUNT(*)+table.col1 from table1;
  */
  {
    if (!group_list)
    {
      uint flag=0;
      List_iterator_fast<Item> it(fields_list);
      Item *item;
      while ((item= it++))
      {
	if (item->with_sum_func)
	  flag|=1;
	else if (!(flag & 2) && !item->const_during_execution())
	  flag|=2;
      }
      if (flag == 3)
      {
	my_message(ER_MIX_OF_GROUP_FUNC_AND_FIELDS,
                   ER(ER_MIX_OF_GROUP_FUNC_AND_FIELDS), MYF(0));
	DBUG_RETURN(-1);
      }
    }
    TABLE_LIST *table_ptr;
    for (table_ptr= select_lex->leaf_tables;
	 table_ptr;
	 table_ptr= table_ptr->next_leaf)
      tables++;
  }
  {
    /* Caclulate the number of groups */
    send_group_parts= 0;
    for (ORDER *group_tmp= group_list ; group_tmp ; group_tmp= group_tmp->next)
      send_group_parts++;
  }
  
  procedure= setup_procedure(thd, proc_param, result, fields_list, &error);
  if (error)
    goto err;					/* purecov: inspected */
  if (procedure)
  {
    if (setup_new_fields(thd, fields_list, all_fields,
			 procedure->param_fields))
	goto err;				/* purecov: inspected */
    if (procedure->group)
    {
      if (!test_if_subpart(procedure->group,group_list))
      {						/* purecov: inspected */
	my_message(ER_DIFF_GROUPS_PROC, ER(ER_DIFF_GROUPS_PROC),
                   MYF(0));                     /* purecov: inspected */
	goto err;				/* purecov: inspected */
      }
    }
#ifdef NOT_NEEDED
    else if (!group_list && procedure->flags & PROC_GROUP)
    {
      my_message(ER_NO_GROUP_FOR_PROC, MYF(0));
      goto err;
    }
#endif
    if (order && (procedure->flags & PROC_NO_SORT))
    {						/* purecov: inspected */
      my_message(ER_ORDER_WITH_PROC, ER(ER_ORDER_WITH_PROC),
                 MYF(0));                       /* purecov: inspected */
      goto err;					/* purecov: inspected */
    }
  }

  /* Init join struct */
  count_field_types(&tmp_table_param, all_fields, 0);
  ref_pointer_array_size= all_fields.elements*sizeof(Item*);
  this->group= group_list != 0;
  unit= unit_arg;

#ifdef RESTRICTED_GROUP
  if (sum_func_count && !group_list && (func_count || field_count))
  {
    my_message(ER_WRONG_SUM_SELECT,ER(ER_WRONG_SUM_SELECT),MYF(0));
    goto err;
  }
#endif
  if (!procedure && result && result->prepare(fields_list, unit_arg))
    goto err;					/* purecov: inspected */

  if (select_lex->olap == ROLLUP_TYPE && rollup_init())
    goto err;
  if (alloc_func_list())
    goto err;

  DBUG_RETURN(0); // All OK

err:
  delete procedure;				/* purecov: inspected */
  procedure= 0;
  DBUG_RETURN(-1);				/* purecov: inspected */
}


/*
  Remove the predicates pushed down into the subquery

  SYNOPSIS
    JOIN::remove_subq_pushed_predicates()
      where   IN  Must be NULL
              OUT The remaining WHERE condition, or NULL

  DESCRIPTION
    Given that this join will be executed using (unique|index)_subquery,
    without "checking NULL", remove the predicates that were pushed down
    into the subquery.

    We can remove the equalities that will be guaranteed to be true by the
    fact that subquery engine will be using index lookup.

    If the subquery compares scalar values, we can remove the condition that
    was wrapped into trig_cond (it will be checked when needed by the subquery
    engine)

    If the subquery compares row values, we need to keep the wrapped
    equalities in the WHERE clause: when the left (outer) tuple has both NULL
    and non-NULL values, we'll do a full table scan and will rely on the
    equalities corresponding to non-NULL parts of left tuple to filter out
    non-matching records.
*/

void JOIN::remove_subq_pushed_predicates(Item **where)
{
  if (conds->type() == Item::FUNC_ITEM &&
      ((Item_func *)this->conds)->functype() == Item_func::EQ_FUNC &&
      ((Item_func *)conds)->arguments()[0]->type() == Item::REF_ITEM &&
      ((Item_func *)conds)->arguments()[1]->type() == Item::FIELD_ITEM)
  {
    *where= 0;
    return;
  }
  if (conds->type() == Item::COND_ITEM &&
      ((class Item_func *)this->conds)->functype() ==
      Item_func::COND_AND_FUNC)
  {
    *where= remove_additional_cond(conds);
  }
}


/*
  Index lookup-based subquery: save some flags for EXPLAIN output

  SYNOPSIS
    save_index_subquery_explain_info()
      join_tab  Subquery's join tab (there is only one as index lookup is
                only used for subqueries that are single-table SELECTs)
      where     Subquery's WHERE clause

  DESCRIPTION
    For index lookup-based subquery (i.e. one executed with
    subselect_uniquesubquery_engine or subselect_indexsubquery_engine),
    check its EXPLAIN output row should contain 
      "Using index" (TAB_INFO_FULL_SCAN_ON_NULL) 
      "Using Where" (TAB_INFO_USING_WHERE)
      "Full scan on NULL key" (TAB_INFO_FULL_SCAN_ON_NULL)
    and set appropriate flags in join_tab->packed_info.
*/

static void save_index_subquery_explain_info(JOIN_TAB *join_tab, Item* where)
{
  join_tab->packed_info= TAB_INFO_HAVE_VALUE;
  if (join_tab->table->used_keys.is_set(join_tab->ref.key))
    join_tab->packed_info |= TAB_INFO_USING_INDEX;
  if (where)
    join_tab->packed_info |= TAB_INFO_USING_WHERE;
  for (uint i = 0; i < join_tab->ref.key_parts; i++)
  {
    if (join_tab->ref.cond_guards[i])
    {
      join_tab->packed_info |= TAB_INFO_FULL_SCAN_ON_NULL;
      break;
    }
  }
}


/*
  global select optimisation.
  return 0 - success
         1 - error
  error code saved in field 'error'
*/

int
JOIN::optimize()
{
  DBUG_ENTER("JOIN::optimize");
  // to prevent double initialization on EXPLAIN
  if (optimized)
    DBUG_RETURN(0);
  optimized= 1;

  if (thd->lex->orig_sql_command != SQLCOM_SHOW_STATUS)
    thd->status_var.last_query_cost= 0.0;

  thd_proc_info(thd, "optimizing");
  row_limit= ((select_distinct || order || group_list) ? HA_POS_ERROR :
	      unit->select_limit_cnt);
  /* select_limit is used to decide if we are likely to scan the whole table */
  select_limit= unit->select_limit_cnt;
  if (having || (select_options & OPTION_FOUND_ROWS))
    select_limit= HA_POS_ERROR;
  do_send_rows = (unit->select_limit_cnt) ? 1 : 0;
  // Ignore errors of execution if option IGNORE present
  if (thd->lex->ignore)
    thd->lex->current_select->no_error= 1;
#ifdef HAVE_REF_TO_FIELDS			// Not done yet
  /* Add HAVING to WHERE if possible */
  if (having && !group_list && !sum_func_count)
  {
    if (!conds)
    {
      conds= having;
      having= 0;
    }
    else if ((conds=new Item_cond_and(conds,having)))
    {
      /*
        Item_cond_and can't be fixed after creation, so we do not check
        conds->fixed
      */
      conds->fix_fields(thd, &conds);
      conds->change_ref_to_fields(thd, tables_list);
      conds->top_level_item();
      having= 0;
    }
  }
#endif
  SELECT_LEX *sel= thd->lex->current_select;
  if (sel->first_cond_optimization)
  {
    /*
      The following code will allocate the new items in a permanent
      MEMROOT for prepared statements and stored procedures.
    */

    Query_arena *arena= thd->stmt_arena, backup;
    if (arena->is_conventional())
      arena= 0;                                   // For easier test
    else
      thd->set_n_backup_active_arena(arena, &backup);

    sel->first_cond_optimization= 0;

    /* Convert all outer joins to inner joins if possible */
    conds= simplify_joins(this, join_list, conds, TRUE);
    build_bitmap_for_nested_joins(join_list, 0);

    sel->prep_where= conds ? conds->copy_andor_structure(thd) : 0;

    if (arena)
      thd->restore_active_arena(arena, &backup);
  }

  conds= optimize_cond(this, conds, join_list, &cond_value);   
  if (thd->net.report_error)
  {
    error= 1;
    DBUG_PRINT("error",("Error from optimize_cond"));
    DBUG_RETURN(1);
  }

  {
    Item::cond_result having_value;
    having= optimize_cond(this, having, join_list, &having_value);
    if (thd->net.report_error)
    {
      error= 1;
      DBUG_PRINT("error",("Error from optimize_cond"));
      DBUG_RETURN(1);
    }

    if (cond_value == Item::COND_FALSE || having_value == Item::COND_FALSE || 
        (!unit->select_limit_cnt && !(select_options & OPTION_FOUND_ROWS)))
    {						/* Impossible cond */
      DBUG_PRINT("info", (having_value == Item::COND_FALSE ? 
                            "Impossible HAVING" : "Impossible WHERE"));
      zero_result_cause=  having_value == Item::COND_FALSE ?
                           "Impossible HAVING" : "Impossible WHERE";
      error= 0;
      DBUG_RETURN(0);
    }
  }

  /* Optimize count(*), min() and max() */
  if (tables_list && tmp_table_param.sum_func_count && ! group_list)
  {
    int res;
    /*
      opt_sum_query() returns HA_ERR_KEY_NOT_FOUND if no rows match
      to the WHERE conditions,
      or 1 if all items were resolved,
      or 0, or an error number HA_ERR_...
    */
    if ((res=opt_sum_query(select_lex->leaf_tables, all_fields, conds)))
    {
      if (res == HA_ERR_KEY_NOT_FOUND)
      {
        DBUG_PRINT("info",("No matching min/max row"));
	zero_result_cause= "No matching min/max row";
	error=0;
	DBUG_RETURN(0);
      }
      if (res > 1)
      {
        thd->fatal_error();
        error= res;
        DBUG_PRINT("error",("Error from opt_sum_query"));
        DBUG_RETURN(1);
      }
<<<<<<< HEAD
=======
      if (res < 0)
      {
        DBUG_PRINT("info",("No matching min/max row"));
        zero_result_cause= "No matching min/max row";
        error=0;
        DBUG_RETURN(0);
      }
>>>>>>> 55b0cd8f
      DBUG_PRINT("info",("Select tables optimized away"));
      zero_result_cause= "Select tables optimized away";
      tables_list= 0;				// All tables resolved
      /*
        Extract all table-independent conditions and replace the WHERE
        clause with them. All other conditions were computed by opt_sum_query
        and the MIN/MAX/COUNT function(s) have been replaced by constants,
        so there is no need to compute the whole WHERE clause again.
        Notice that make_cond_for_table() will always succeed to remove all
        computed conditions, because opt_sum_query() is applicable only to
        conjunctions.
        Preserve conditions for EXPLAIN.
      */
      if (conds && !(thd->lex->describe & DESCRIBE_EXTENDED))
      {
        COND *table_independent_conds=
          make_cond_for_table(conds, PSEUDO_TABLE_BITS, 0);
        DBUG_EXECUTE("where",
                     print_where(table_independent_conds,
                                 "where after opt_sum_query()"););
        conds= table_independent_conds;
      }
    }
  }
  if (!tables_list)
  {
    DBUG_PRINT("info",("No tables"));
    error= 0;
    DBUG_RETURN(0);
  }
  error= -1;					// Error is sent to client
  sort_by_table= get_sort_by_table(order, group_list, select_lex->leaf_tables);

  /* Calculate how to do the join */
  thd_proc_info(thd, "statistics");
  if (make_join_statistics(this, select_lex->leaf_tables, conds, &keyuse) ||
      thd->is_fatal_error)
  {
    DBUG_PRINT("error",("Error: make_join_statistics() failed"));
    DBUG_RETURN(1);
  }

  /* Remove distinct if only const tables */
  select_distinct= select_distinct && (const_tables != tables);
  thd_proc_info(thd, "preparing");
  if (result->initialize_tables(this))
  {
    DBUG_PRINT("error",("Error: initialize_tables() failed"));
    DBUG_RETURN(1);				// error == -1
  }
  if (const_table_map != found_const_table_map &&
      !(select_options & SELECT_DESCRIBE) &&
      (!conds ||
       !(conds->used_tables() & RAND_TABLE_BIT) ||
       select_lex->master_unit() == &thd->lex->unit)) // upper level SELECT
  {
    zero_result_cause= "no matching row in const table";
    DBUG_PRINT("error",("Error: %s", zero_result_cause));
    error= 0;
    DBUG_RETURN(0);
  }
  if (!(thd->options & OPTION_BIG_SELECTS) &&
      best_read > (double) thd->variables.max_join_size &&
      !(select_options & SELECT_DESCRIBE))
  {						/* purecov: inspected */
    my_message(ER_TOO_BIG_SELECT, ER(ER_TOO_BIG_SELECT), MYF(0));
    error= -1;
    DBUG_RETURN(1);
  }
  if (const_tables && !thd->locked_tables &&
      !(select_options & SELECT_NO_UNLOCK))
    mysql_unlock_some_tables(thd, table, const_tables);
  if (!conds && outer_join)
  {
    /* Handle the case where we have an OUTER JOIN without a WHERE */
    conds=new Item_int((longlong) 1,1);	// Always true
  }
  select= make_select(*table, const_table_map,
                      const_table_map, conds, 1, &error);
  if (error)
  {						/* purecov: inspected */
    error= -1;					/* purecov: inspected */
    DBUG_PRINT("error",("Error: make_select() failed"));
    DBUG_RETURN(1);
  }
  
  reset_nj_counters(join_list);
  make_outerjoin_info(this);

  /*
    Among the equal fields belonging to the same multiple equality
    choose the one that is to be retrieved first and substitute
    all references to these in where condition for a reference for
    the selected field.
  */
  if (conds)
  {
    conds= substitute_for_best_equal_field(conds, cond_equal, map2table);
    conds->update_used_tables();
    DBUG_EXECUTE("where", print_where(conds, "after substitute_best_equal"););
  }
  /*
    Permorm the the optimization on fields evaluation mentioned above
    for all on expressions.
  */ 
  for (JOIN_TAB *tab= join_tab + const_tables; tab < join_tab + tables ; tab++)
  {
    if (*tab->on_expr_ref)
    {
      *tab->on_expr_ref= substitute_for_best_equal_field(*tab->on_expr_ref,
                                                         tab->cond_equal,
                                                         map2table);
      (*tab->on_expr_ref)->update_used_tables();
    }
  }

  if (make_join_select(this, select, conds))
  {
    zero_result_cause=
      "Impossible WHERE noticed after reading const tables";
    DBUG_RETURN(0);				// error == 0
  }

  error= -1;					/* if goto err */

  /* Optimize distinct away if possible */
  {
    ORDER *org_order= order;
    order=remove_const(this, order,conds,1, &simple_order);
    if (thd->net.report_error)
    {
      error= 1;
      DBUG_PRINT("error",("Error from remove_const"));
      DBUG_RETURN(1);
    }

    /*
      If we are using ORDER BY NULL or ORDER BY const_expression,
      return result in any order (even if we are using a GROUP BY)
    */
    if (!order && org_order)
      skip_sort_order= 1;
  }
  /*
     Check if we can optimize away GROUP BY/DISTINCT.
     We can do that if there are no aggregate functions, the
     fields in DISTINCT clause (if present) and/or columns in GROUP BY
     (if present) contain direct references to all key parts of
     an unique index (in whatever order) and if the key parts of the
     unique index cannot contain NULLs.
     Note that the unique keys for DISTINCT and GROUP BY should not
     be the same (as long as they are unique).

     The FROM clause must contain a single non-constant table.
  */
  if (tables - const_tables == 1 && (group_list || select_distinct) &&
      !tmp_table_param.sum_func_count &&
      (!join_tab[const_tables].select ||
       !join_tab[const_tables].select->quick ||
       join_tab[const_tables].select->quick->get_type() != 
       QUICK_SELECT_I::QS_TYPE_GROUP_MIN_MAX))
  {
    if (group_list &&
       list_contains_unique_index(join_tab[const_tables].table,
                                 find_field_in_order_list,
                                 (void *) group_list))
    {
      group_list= 0;
      group= 0;
    }
    if (select_distinct &&
       list_contains_unique_index(join_tab[const_tables].table,
                                 find_field_in_item_list,
                                 (void *) &fields_list))
    {
      select_distinct= 0;
    }
  }
  if (group_list || tmp_table_param.sum_func_count)
  {
    if (! hidden_group_fields && rollup.state == ROLLUP::STATE_NONE)
      select_distinct=0;
  }
  else if (select_distinct && tables - const_tables == 1)
  {
    /*
      We are only using one table. In this case we change DISTINCT to a
      GROUP BY query if:
      - The GROUP BY can be done through indexes (no sort) and the ORDER
        BY only uses selected fields.
	(In this case we can later optimize away GROUP BY and ORDER BY)
      - We are scanning the whole table without LIMIT
        This can happen if:
        - We are using CALC_FOUND_ROWS
        - We are using an ORDER BY that can't be optimized away.

      We don't want to use this optimization when we are using LIMIT
      because in this case we can just create a temporary table that
      holds LIMIT rows and stop when this table is full.
    */
    JOIN_TAB *tab= &join_tab[const_tables];
    bool all_order_fields_used;
    if (order)
      skip_sort_order= test_if_skip_sort_order(tab, order, select_limit, 1);
    if ((group_list=create_distinct_group(thd, select_lex->ref_pointer_array,
                                          order, fields_list,
				          &all_order_fields_used)))
    {
      bool skip_group= (skip_sort_order &&
			test_if_skip_sort_order(tab, group_list, select_limit,
						1) != 0);
      if ((skip_group && all_order_fields_used) ||
	  select_limit == HA_POS_ERROR ||
	  (order && !skip_sort_order))
      {
	/*  Change DISTINCT to GROUP BY */
	select_distinct= 0;
	no_order= !order;
	if (all_order_fields_used)
	{
	  if (order && skip_sort_order)
	  {
	    /*
	      Force MySQL to read the table in sorted order to get result in
	      ORDER BY order.
	    */
	    tmp_table_param.quick_group=0;
	  }
	  order=0;
        }
	group=1;				// For end_write_group
      }
      else
	group_list= 0;
    }
    else if (thd->is_fatal_error)			// End of memory
      DBUG_RETURN(1);
  }
  simple_group= 0;
  {
    ORDER *old_group_list;
    group_list= remove_const(this, (old_group_list= group_list), conds,
                             rollup.state == ROLLUP::STATE_NONE,
			     &simple_group);
    if (thd->net.report_error)
    {
      error= 1;
      DBUG_PRINT("error",("Error from remove_const"));
      DBUG_RETURN(1);
    }
    if (old_group_list && !group_list)
      select_distinct= 0;
  }
  if (!group_list && group)
  {
    order=0;					// The output has only one row
    simple_order=1;
    select_distinct= 0;                       // No need in distinct for 1 row
  }

  calc_group_buffer(this, group_list);
  send_group_parts= tmp_table_param.group_parts; /* Save org parts */
  if (procedure && procedure->group)
  {
    group_list= procedure->group= remove_const(this, procedure->group, conds,
					       1, &simple_group);
    if (thd->net.report_error)
    {
      error= 1;
      DBUG_PRINT("error",("Error from remove_const"));
      DBUG_RETURN(1);
    }   
    calc_group_buffer(this, group_list);
  }

  if (test_if_subpart(group_list, order) ||
      (!group_list && tmp_table_param.sum_func_count))
    order=0;

  // Can't use sort on head table if using row cache
  if (full_join)
  {
    if (group_list)
      simple_group=0;
    if (order)
      simple_order=0;
  }

  /*
    Check if we need to create a temporary table.
    This has to be done if all tables are not already read (const tables)
    and one of the following conditions holds:
    - We are using DISTINCT (simple distinct's are already optimized away)
    - We are using an ORDER BY or GROUP BY on fields not in the first table
    - We are using different ORDER BY and GROUP BY orders
    - The user wants us to buffer the result.
  */
  need_tmp= (const_tables != tables &&
	     ((select_distinct || !simple_order || !simple_group) ||
	      (group_list && order) ||
	      test(select_options & OPTION_BUFFER_RESULT)));

  // No cache for MATCH
  make_join_readinfo(this,
		     (select_options & (SELECT_DESCRIBE |
					SELECT_NO_JOIN_CACHE)) |
		     (select_lex->ftfunc_list->elements ?
		      SELECT_NO_JOIN_CACHE : 0));

  /* Perform FULLTEXT search before all regular searches */
  if (!(select_options & SELECT_DESCRIBE))
    init_ftfuncs(thd, select_lex, test(order));

  /*
    is this simple IN subquery?
  */
  if (!group_list && !order &&
      unit->item && unit->item->substype() == Item_subselect::IN_SUBS &&
      tables == 1 && conds &&
      !unit->first_select()->next_select())
  {
    if (!having)
    {
      Item *where= 0;
      if (join_tab[0].type == JT_EQ_REF &&
	  join_tab[0].ref.items[0]->name == in_left_expr_name)
      {
        remove_subq_pushed_predicates(&where);
        save_index_subquery_explain_info(join_tab, where);
        join_tab[0].type= JT_UNIQUE_SUBQUERY;
        error= 0;
        DBUG_RETURN(unit->item->
                    change_engine(new
                                  subselect_uniquesubquery_engine(thd,
                                                                  join_tab,
                                                                  unit->item,
                                                                  where)));
      }
      else if (join_tab[0].type == JT_REF &&
	       join_tab[0].ref.items[0]->name == in_left_expr_name)
      {
	remove_subq_pushed_predicates(&where);
        save_index_subquery_explain_info(join_tab, where);
        join_tab[0].type= JT_INDEX_SUBQUERY;
        error= 0;
        DBUG_RETURN(unit->item->
                    change_engine(new
                                  subselect_indexsubquery_engine(thd,
                                                                 join_tab,
                                                                 unit->item,
                                                                 where,
                                                                 NULL,
                                                                 0)));
      }
    } else if (join_tab[0].type == JT_REF_OR_NULL &&
	       join_tab[0].ref.items[0]->name == in_left_expr_name &&
               having->name == in_having_cond)
    {
      join_tab[0].type= JT_INDEX_SUBQUERY;
      error= 0;
      conds= remove_additional_cond(conds);
      save_index_subquery_explain_info(join_tab, conds);
      DBUG_RETURN(unit->item->
		  change_engine(new subselect_indexsubquery_engine(thd,
								   join_tab,
								   unit->item,
								   conds,
                                                                   having,
								   1)));
    }

  }
  /*
    Need to tell Innobase that to play it safe, it should fetch all
    columns of the tables: this is because MySQL may build row
    pointers for the rows, and for all columns of the primary key the
    field->query_id has not necessarily been set to thd->query_id by
    MySQL.
  */

#ifdef HAVE_INNOBASE_DB
  if (need_tmp || select_distinct || group_list || order)
  {
    for (uint i_h = const_tables; i_h < tables; i_h++)
    {
      TABLE* table_h = join_tab[i_h].table;
      table_h->file->extra(HA_EXTRA_RETRIEVE_PRIMARY_KEY);
    }
  }
#endif

  DBUG_EXECUTE("info",TEST_join(this););

  if (const_tables != tables)
  {
    /*
      Because filesort always does a full table scan or a quick range scan
      we must add the removed reference to the select for the table.
      We only need to do this when we have a simple_order or simple_group
      as in other cases the join is done before the sort.
    */
    if ((order || group_list) &&
        join_tab[const_tables].type != JT_ALL &&
        join_tab[const_tables].type != JT_FT &&
        join_tab[const_tables].type != JT_REF_OR_NULL &&
        (order && simple_order || group_list && simple_group))
    {
      if (add_ref_to_table_cond(thd,&join_tab[const_tables])) {
        DBUG_RETURN(1);
      }
    }
    
    if (!(select_options & SELECT_BIG_RESULT) &&
        ((group_list &&
          (!simple_group ||
           !test_if_skip_sort_order(&join_tab[const_tables], group_list,
                                    unit->select_limit_cnt, 0))) ||
         select_distinct) &&
        tmp_table_param.quick_group && !procedure)
    {
      need_tmp=1; simple_order=simple_group=0;	// Force tmp table without sort
    }
    if (order)
    {
      /*
        Force using of tmp table if sorting by a SP or UDF function due to
        their expensive and probably non-deterministic nature.
      */
      for (ORDER *tmp_order= order; tmp_order ; tmp_order=tmp_order->next)
      {
        Item *item= *tmp_order->item;
        if (item->walk(&Item::is_expensive_processor,(byte*)0))
        {
          /* Force tmp table without sort */
          need_tmp=1; simple_order=simple_group=0;
          break;
        }
      }
    }
  }

  tmp_having= having;
  if (select_options & SELECT_DESCRIBE)
  {
    error= 0;
    DBUG_RETURN(0);
  }
  having= 0;

  /*
    The loose index scan access method guarantees that all grouping or
    duplicate row elimination (for distinct) is already performed
    during data retrieval, and that all MIN/MAX functions are already
    computed for each group. Thus all MIN/MAX functions should be
    treated as regular functions, and there is no need to perform
    grouping in the main execution loop.
    Notice that currently loose index scan is applicable only for
    single table queries, thus it is sufficient to test only the first
    join_tab element of the plan for its access method.
  */
  if (join_tab->is_using_loose_index_scan())
    tmp_table_param.precomputed_group_by= TRUE;

  /* Create a tmp table if distinct or if the sort is too complicated */
  if (need_tmp)
  {
    DBUG_PRINT("info",("Creating tmp table"));
    thd_proc_info(thd, "Creating tmp table");

    init_items_ref_array();

    tmp_table_param.hidden_field_count= (all_fields.elements -
					 fields_list.elements);
    ORDER *tmp_group= ((!simple_group && !procedure &&
                        !(test_flags & TEST_NO_KEY_GROUP)) ? group_list :
                                                             (ORDER*) 0);
    /*
      Pushing LIMIT to the temporary table creation is not applicable
      when there is ORDER BY or GROUP BY or there is no GROUP BY, but
      there are aggregate functions, because in all these cases we need
      all result rows.
    */
    ha_rows tmp_rows_limit= ((order == 0 || skip_sort_order ||
                              test(select_options & OPTION_BUFFER_RESULT)) &&
                             !tmp_group &&
                             !thd->lex->current_select->with_sum_func) ?
                            select_limit : HA_POS_ERROR;

    if (!(exec_tmp_table1 =
	  create_tmp_table(thd, &tmp_table_param, all_fields,
                           tmp_group,
			   group_list ? 0 : select_distinct,
			   group_list && simple_group,
			   select_options,
                           tmp_rows_limit,
			   (char *) "")))
		{
      DBUG_RETURN(1);
    }

    /*
      We don't have to store rows in temp table that doesn't match HAVING if:
      - we are sorting the table and writing complete group rows to the
        temp table.
      - We are using DISTINCT without resolving the distinct as a GROUP BY
        on all columns.
      
      If having is not handled here, it will be checked before the row
      is sent to the client.
    */    
    if (tmp_having && 
	(sort_and_group || (exec_tmp_table1->distinct && !group_list)))
      having= tmp_having;

    /* if group or order on first table, sort first */
    if (group_list && simple_group)
    {
      DBUG_PRINT("info",("Sorting for group"));
      thd_proc_info(thd, "Sorting for group");
      if (create_sort_index(thd, this, group_list,
			    HA_POS_ERROR, HA_POS_ERROR) ||
	  alloc_group_fields(this, group_list) ||
          make_sum_func_list(all_fields, fields_list, 1) ||
          setup_sum_funcs(thd, sum_funcs))
      {
        DBUG_RETURN(1);
      }
      group_list=0;
    }
    else
    {
      if (make_sum_func_list(all_fields, fields_list, 0) ||
          setup_sum_funcs(thd, sum_funcs))
      {
        DBUG_RETURN(1);
      }

      if (!group_list && ! exec_tmp_table1->distinct && order && simple_order)
      {
        thd_proc_info(thd, "Sorting for order");
        if (create_sort_index(thd, this, order,
                              HA_POS_ERROR, HA_POS_ERROR))
        {
          DBUG_RETURN(1);
        }
        order=0;
      }
    }
    
    /*
      Optimize distinct when used on some of the tables
      SELECT DISTINCT t1.a FROM t1,t2 WHERE t1.b=t2.b
      In this case we can stop scanning t2 when we have found one t1.a
    */

    if (exec_tmp_table1->distinct)
    {
      table_map used_tables= thd->used_tables;
      JOIN_TAB *last_join_tab= join_tab+tables-1;
      do
      {
	if (used_tables & last_join_tab->table->map)
	  break;
	last_join_tab->not_used_in_distinct=1;
      } while (last_join_tab-- != join_tab);
      /* Optimize "select distinct b from t1 order by key_part_1 limit #" */
      if (order && skip_sort_order)
      {
 	/* Should always succeed */
	if (test_if_skip_sort_order(&join_tab[const_tables],
				    order, unit->select_limit_cnt, 0))
	  order=0;
      }
    }

    if (select_lex->uncacheable && !is_top_level_join())
    {
      /* If this join belongs to an uncacheable subquery */
      if (!(tmp_join= (JOIN*)thd->alloc(sizeof(JOIN))))
	DBUG_RETURN(-1);
      error= 0;				// Ensure that tmp_join.error= 0
      restore_tmp();
    }
  }

  error= 0;
  DBUG_RETURN(0);
}


/*
  Restore values in temporary join
*/
void JOIN::restore_tmp()
{
  memcpy(tmp_join, this, (size_t) sizeof(JOIN));
}


int
JOIN::reinit()
{
  DBUG_ENTER("JOIN::reinit");

  unit->offset_limit_cnt= (ha_rows)(select_lex->offset_limit ?
                                    select_lex->offset_limit->val_uint() :
                                    ULL(0));

  first_record= 0;

  if (exec_tmp_table1)
  {
    exec_tmp_table1->file->extra(HA_EXTRA_RESET_STATE);
    exec_tmp_table1->file->delete_all_rows();
    free_io_cache(exec_tmp_table1);
    filesort_free_buffers(exec_tmp_table1,0);
  }
  if (exec_tmp_table2)
  {
    exec_tmp_table2->file->extra(HA_EXTRA_RESET_STATE);
    exec_tmp_table2->file->delete_all_rows();
    free_io_cache(exec_tmp_table2);
    filesort_free_buffers(exec_tmp_table2,0);
  }
  if (items0)
    set_items_ref_array(items0);

  if (join_tab_save)
    memcpy(join_tab, join_tab_save, sizeof(JOIN_TAB) * tables);

  if (tmp_join)
    restore_tmp();

  /* Reset of sum functions */
  if (sum_funcs)
  {
    Item_sum *func, **func_ptr= sum_funcs;
    while ((func= *(func_ptr++)))
      func->clear();
  }

  DBUG_RETURN(0);
}


bool
JOIN::save_join_tab()
{
  if (!join_tab_save && select_lex->master_unit()->uncacheable)
  {
    if (!(join_tab_save= (JOIN_TAB*)thd->memdup((gptr) join_tab,
						sizeof(JOIN_TAB) * tables)))
      return 1;
  }
  return 0;
}


/*
  Exec select
*/
void
JOIN::exec()
{
  List<Item> *columns_list= &fields_list;
  int      tmp_error;
  DBUG_ENTER("JOIN::exec");

  thd_proc_info(thd, "executing");
  error= 0;
  if (procedure)
  {
    procedure_fields_list= fields_list;
    if (procedure->change_columns(procedure_fields_list) ||
	result->prepare(procedure_fields_list, unit))
    {
      thd->limit_found_rows= thd->examined_row_count= 0;
      DBUG_VOID_RETURN;
    }
    columns_list= &procedure_fields_list;
  }
  (void) result->prepare2(); // Currently, this cannot fail.

  if (!tables_list && (tables || !select_lex->with_sum_func))
  {                                           // Only test of functions
    if (select_options & SELECT_DESCRIBE)
      select_describe(this, FALSE, FALSE, FALSE,
		      (zero_result_cause?zero_result_cause:"No tables used"));
    else
    {
      result->send_fields(*columns_list,
                          Protocol::SEND_NUM_ROWS | Protocol::SEND_EOF);
      /*
        We have to test for 'conds' here as the WHERE may not be constant
        even if we don't have any tables for prepared statements or if
        conds uses something like 'rand()'.
      */
      if (cond_value != Item::COND_FALSE &&
          (!conds || conds->val_int()) &&
          (!having || having->val_int()))
      {
	if (do_send_rows &&
            (procedure ? (procedure->send_row(procedure_fields_list) ||
             procedure->end_of_records()) : result->send_data(fields_list)))
	  error= 1;
	else
	{
	  error= (int) result->send_eof();
	  send_records= ((select_options & OPTION_FOUND_ROWS) ? 1 :
                         thd->sent_row_count);
	}
      }
      else
      {
	error=(int) result->send_eof();
        send_records= 0;
      }
    }
    /* Single select (without union) always returns 0 or 1 row */
    thd->limit_found_rows= send_records;
    thd->examined_row_count= 0;
    DBUG_VOID_RETURN;
  }
  /*
    Don't reset the found rows count if there're no tables as
    FOUND_ROWS() may be called. Never reset the examined row count here.
    It must be accumulated from all join iterations of all join parts.
  */
  if (tables)
    thd->limit_found_rows= 0;

  if (zero_result_cause)
  {
    (void) return_zero_rows(this, result, select_lex->leaf_tables,
                            *columns_list,
			    send_row_on_empty_set(),
			    select_options,
			    zero_result_cause,
			    having);
    DBUG_VOID_RETURN;
  }

  if (select_options & SELECT_DESCRIBE)
  {
    /*
      Check if we managed to optimize ORDER BY away and don't use temporary
      table to resolve ORDER BY: in that case, we only may need to do
      filesort for GROUP BY.
    */
    if (!order && !no_order && (!skip_sort_order || !need_tmp))
    {
      /*
	Reset 'order' to 'group_list' and reinit variables describing
	'order'
      */
      order= group_list;
      simple_order= simple_group;
      skip_sort_order= 0;
    }
    if (order && 
        (order != group_list || !(select_options & SELECT_BIG_RESULT)) &&
	(const_tables == tables ||
 	 ((simple_order || skip_sort_order) &&
	  test_if_skip_sort_order(&join_tab[const_tables], order,
				  select_limit, 0))))
      order=0;
    having= tmp_having;
    select_describe(this, need_tmp,
		    order != 0 && !skip_sort_order,
		    select_distinct,
                    !tables ? "No tables used" : NullS);
    DBUG_VOID_RETURN;
  }

  JOIN *curr_join= this;
  List<Item> *curr_all_fields= &all_fields;
  List<Item> *curr_fields_list= &fields_list;
  TABLE *curr_tmp_table= 0;
  /*
    Initialize examined rows here because the values from all join parts
    must be accumulated in examined_row_count. Hence every join
    iteration must count from zero.
  */
  curr_join->examined_rows= 0;

  if ((curr_join->select_lex->options & OPTION_SCHEMA_TABLE) &&
      !thd->lex->describe &&
      get_schema_tables_result(curr_join, PROCESSED_BY_JOIN_EXEC))
  {
    DBUG_VOID_RETURN;
  }

  /* Create a tmp table if distinct or if the sort is too complicated */
  if (need_tmp)
  {
    if (tmp_join)
    {
      /*
        We are in a non cacheable sub query. Get the saved join structure
        after optimization.
        (curr_join may have been modified during last exection and we need
        to reset it)
      */
      curr_join= tmp_join;
    }
    curr_tmp_table= exec_tmp_table1;

    /* Copy data to the temporary table */
    thd_proc_info(thd, "Copying to tmp table");
    DBUG_PRINT("info", ("%s", thd->proc_info));
    if ((tmp_error= do_select(curr_join, (List<Item> *) 0, curr_tmp_table, 0)))
    {
      error= tmp_error;
      DBUG_VOID_RETURN;
    }
    curr_tmp_table->file->info(HA_STATUS_VARIABLE);
    
    if (curr_join->having)
      curr_join->having= curr_join->tmp_having= 0; // Allready done
    
    /* Change sum_fields reference to calculated fields in tmp_table */
    curr_join->all_fields= *curr_all_fields;
    if (!items1)
    {
      items1= items0 + all_fields.elements;
      if (sort_and_group || curr_tmp_table->group)
      {
	if (change_to_use_tmp_fields(thd, items1,
				     tmp_fields_list1, tmp_all_fields1,
				     fields_list.elements, all_fields))
	  DBUG_VOID_RETURN;
      }
      else
      {
	if (change_refs_to_tmp_fields(thd, items1,
				      tmp_fields_list1, tmp_all_fields1,
				      fields_list.elements, all_fields))
	  DBUG_VOID_RETURN;
      }
      curr_join->tmp_all_fields1= tmp_all_fields1;
      curr_join->tmp_fields_list1= tmp_fields_list1;
      curr_join->items1= items1;
    }
    curr_all_fields= &tmp_all_fields1;
    curr_fields_list= &tmp_fields_list1;
    curr_join->set_items_ref_array(items1);
    
    if (sort_and_group || curr_tmp_table->group)
    {
      curr_join->tmp_table_param.field_count+= 
	curr_join->tmp_table_param.sum_func_count+
	curr_join->tmp_table_param.func_count;
      curr_join->tmp_table_param.sum_func_count= 
	curr_join->tmp_table_param.func_count= 0;
    }
    else
    {
      curr_join->tmp_table_param.field_count+= 
	curr_join->tmp_table_param.func_count;
      curr_join->tmp_table_param.func_count= 0;
    }
    
    // procedure can't be used inside subselect => we do nothing special for it
    if (procedure)
      procedure->update_refs();
    
    if (curr_tmp_table->group)
    {						// Already grouped
      if (!curr_join->order && !curr_join->no_order && !skip_sort_order)
	curr_join->order= curr_join->group_list;  /* order by group */
      curr_join->group_list= 0;
    }
    
    /*
      If we have different sort & group then we must sort the data by group
      and copy it to another tmp table
      This code is also used if we are using distinct something
      we haven't been able to store in the temporary table yet
      like SEC_TO_TIME(SUM(...)).
    */

    if (curr_join->group_list && (!test_if_subpart(curr_join->group_list,
						   curr_join->order) || 
				  curr_join->select_distinct) ||
	(curr_join->select_distinct &&
	 curr_join->tmp_table_param.using_indirect_summary_function))
    {					/* Must copy to another table */
      DBUG_PRINT("info",("Creating group table"));
      
      /* Free first data from old join */
      curr_join->join_free();
      if (make_simple_join(curr_join, curr_tmp_table))
	DBUG_VOID_RETURN;
      calc_group_buffer(curr_join, group_list);
      count_field_types(&curr_join->tmp_table_param,
			curr_join->tmp_all_fields1,
			curr_join->select_distinct && !curr_join->group_list);
      curr_join->tmp_table_param.hidden_field_count= 
	(curr_join->tmp_all_fields1.elements-
	 curr_join->tmp_fields_list1.elements);
      
      
      if (exec_tmp_table2)
	curr_tmp_table= exec_tmp_table2;
      else
      {
	/* group data to new table */

        /*
          If the access method is loose index scan then all MIN/MAX
          functions are precomputed, and should be treated as regular
          functions. See extended comment in JOIN::exec.
        */
        if (curr_join->join_tab->is_using_loose_index_scan())
          curr_join->tmp_table_param.precomputed_group_by= TRUE;

	if (!(curr_tmp_table=
	      exec_tmp_table2= create_tmp_table(thd,
						&curr_join->tmp_table_param,
						*curr_all_fields,
						(ORDER*) 0,
						curr_join->select_distinct && 
						!curr_join->group_list,
						1, curr_join->select_options,
						HA_POS_ERROR,
						(char *) "")))
	  DBUG_VOID_RETURN;
	curr_join->exec_tmp_table2= exec_tmp_table2;
      }
      if (curr_join->group_list)
      {
	thd_proc_info(thd, "Creating sort index");
	if (curr_join->join_tab == join_tab && save_join_tab())
	{
	  DBUG_VOID_RETURN;
	}
	if (create_sort_index(thd, curr_join, curr_join->group_list,
			      HA_POS_ERROR, HA_POS_ERROR) ||
	    make_group_fields(this, curr_join))
	{
	  DBUG_VOID_RETURN;
	}
        sortorder= curr_join->sortorder;
      }
      
      thd_proc_info(thd, "Copying to group table");
      DBUG_PRINT("info", ("%s", thd->proc_info));
      tmp_error= -1;
      if (curr_join != this)
      {
	if (sum_funcs2)
	{
	  curr_join->sum_funcs= sum_funcs2;
	  curr_join->sum_funcs_end= sum_funcs_end2; 
	}
	else
	{
	  curr_join->alloc_func_list();
	  sum_funcs2= curr_join->sum_funcs;
	  sum_funcs_end2= curr_join->sum_funcs_end;
	}
      }
      if (curr_join->make_sum_func_list(*curr_all_fields, *curr_fields_list,
					1, TRUE))
        DBUG_VOID_RETURN;
      curr_join->group_list= 0;
      if (setup_sum_funcs(curr_join->thd, curr_join->sum_funcs) ||
	  (tmp_error= do_select(curr_join, (List<Item> *) 0, curr_tmp_table,
				0)))
      {
	error= tmp_error;
	DBUG_VOID_RETURN;
      }
      end_read_record(&curr_join->join_tab->read_record);
      curr_join->const_tables= curr_join->tables; // Mark free for cleanup()
      curr_join->join_tab[0].table= 0;           // Table is freed
      
      // No sum funcs anymore
      if (!items2)
      {
	items2= items1 + all_fields.elements;
	if (change_to_use_tmp_fields(thd, items2,
				     tmp_fields_list2, tmp_all_fields2, 
				     fields_list.elements, tmp_all_fields1))
	  DBUG_VOID_RETURN;
	curr_join->tmp_fields_list2= tmp_fields_list2;
	curr_join->tmp_all_fields2= tmp_all_fields2;
      }
      curr_fields_list= &curr_join->tmp_fields_list2;
      curr_all_fields= &curr_join->tmp_all_fields2;
      curr_join->set_items_ref_array(items2);
      curr_join->tmp_table_param.field_count+= 
	curr_join->tmp_table_param.sum_func_count;
      curr_join->tmp_table_param.sum_func_count= 0;
    }
    if (curr_tmp_table->distinct)
      curr_join->select_distinct=0;		/* Each row is unique */
    
    curr_join->join_free();			/* Free quick selects */
    if (curr_join->select_distinct && ! curr_join->group_list)
    {
      thd_proc_info(thd, "Removing duplicates");
      if (curr_join->tmp_having)
	curr_join->tmp_having->update_used_tables();
      if (remove_duplicates(curr_join, curr_tmp_table,
			    *curr_fields_list, curr_join->tmp_having))
	DBUG_VOID_RETURN;
      curr_join->tmp_having=0;
      curr_join->select_distinct=0;
    }
    curr_tmp_table->reginfo.lock_type= TL_UNLOCK;
    if (make_simple_join(curr_join, curr_tmp_table))
      DBUG_VOID_RETURN;
    calc_group_buffer(curr_join, curr_join->group_list);
    count_field_types(&curr_join->tmp_table_param, *curr_all_fields, 0);
    
  }
  if (procedure)
    count_field_types(&curr_join->tmp_table_param, *curr_all_fields, 0);
  
  if (curr_join->group || curr_join->tmp_table_param.sum_func_count ||
      (procedure && (procedure->flags & PROC_GROUP)))
  {
    if (make_group_fields(this, curr_join))
    {
      DBUG_VOID_RETURN;
    }
    if (!items3)
    {
      if (!items0)
	init_items_ref_array();
      items3= ref_pointer_array + (all_fields.elements*4);
      setup_copy_fields(thd, &curr_join->tmp_table_param,
			items3, tmp_fields_list3, tmp_all_fields3,
			curr_fields_list->elements, *curr_all_fields);
      tmp_table_param.save_copy_funcs= curr_join->tmp_table_param.copy_funcs;
      tmp_table_param.save_copy_field= curr_join->tmp_table_param.copy_field;
      tmp_table_param.save_copy_field_end=
	curr_join->tmp_table_param.copy_field_end;
      curr_join->tmp_all_fields3= tmp_all_fields3;
      curr_join->tmp_fields_list3= tmp_fields_list3;
    }
    else
    {
      curr_join->tmp_table_param.copy_funcs= tmp_table_param.save_copy_funcs;
      curr_join->tmp_table_param.copy_field= tmp_table_param.save_copy_field;
      curr_join->tmp_table_param.copy_field_end=
	tmp_table_param.save_copy_field_end;
    }
    curr_fields_list= &tmp_fields_list3;
    curr_all_fields= &tmp_all_fields3;
    curr_join->set_items_ref_array(items3);

    if (curr_join->make_sum_func_list(*curr_all_fields, *curr_fields_list,
				      1, TRUE) || 
        setup_sum_funcs(curr_join->thd, curr_join->sum_funcs) ||
        thd->is_fatal_error)
      DBUG_VOID_RETURN;
  }
  if (curr_join->group_list || curr_join->order)
  {
    DBUG_PRINT("info",("Sorting for send_fields"));
    thd_proc_info(thd, "Sorting result");
    /* If we have already done the group, add HAVING to sorted table */
    if (curr_join->tmp_having && ! curr_join->group_list && 
	! curr_join->sort_and_group)
    {
      // Some tables may have been const
      curr_join->tmp_having->update_used_tables();
      JOIN_TAB *curr_table= &curr_join->join_tab[curr_join->const_tables];
      table_map used_tables= (curr_join->const_table_map |
			      curr_table->table->map);

      Item* sort_table_cond= make_cond_for_table(curr_join->tmp_having,
						 used_tables,
						 used_tables);
      if (sort_table_cond)
      {
	if (!curr_table->select)
	  if (!(curr_table->select= new SQL_SELECT))
	    DBUG_VOID_RETURN;
	if (!curr_table->select->cond)
	  curr_table->select->cond= sort_table_cond;
	else					// This should never happen
	{
	  if (!(curr_table->select->cond=
		new Item_cond_and(curr_table->select->cond,
				  sort_table_cond)))
	    DBUG_VOID_RETURN;
	  /*
	    Item_cond_and do not need fix_fields for execution, its parameters
	    are fixed or do not need fix_fields, too
	  */
	  curr_table->select->cond->quick_fix_field();
	}
	curr_table->select_cond= curr_table->select->cond;
	curr_table->select_cond->top_level_item();
	DBUG_EXECUTE("where",print_where(curr_table->select->cond,
					 "select and having"););
	curr_join->tmp_having= make_cond_for_table(curr_join->tmp_having,
						   ~ (table_map) 0,
						   ~used_tables);
	DBUG_EXECUTE("where",print_where(curr_join->tmp_having,
                                         "having after sort"););
      }
    }
    {
      if (group)
	curr_join->select_limit= HA_POS_ERROR;
      else
      {
	/*
	  We can abort sorting after thd->select_limit rows if we there is no
	  WHERE clause for any tables after the sorted one.
	*/
	JOIN_TAB *curr_table= &curr_join->join_tab[curr_join->const_tables+1];
	JOIN_TAB *end_table= &curr_join->join_tab[curr_join->tables];
	for (; curr_table < end_table ; curr_table++)
	{
	  /*
	    table->keyuse is set in the case there was an original WHERE clause
	    on the table that was optimized away.
	  */
	  if (curr_table->select_cond ||
	      (curr_table->keyuse && !curr_table->first_inner))
	  {
	    /* We have to sort all rows */
	    curr_join->select_limit= HA_POS_ERROR;
	    break;
	  }
	}
      }
      if (curr_join->join_tab == join_tab && save_join_tab())
      {
	DBUG_VOID_RETURN;
      }
      /*
	Here we sort rows for ORDER BY/GROUP BY clause, if the optimiser
	chose FILESORT to be faster than INDEX SCAN or there is no 
	suitable index present.
	Note, that create_sort_index calls test_if_skip_sort_order and may
	finally replace sorting with index scan if there is a LIMIT clause in
	the query. XXX: it's never shown in EXPLAIN!
	OPTION_FOUND_ROWS supersedes LIMIT and is taken into account.
      */
      if (create_sort_index(thd, curr_join,
			    curr_join->group_list ? 
			    curr_join->group_list : curr_join->order,
			    curr_join->select_limit,
			    (select_options & OPTION_FOUND_ROWS ?
			     HA_POS_ERROR : unit->select_limit_cnt)))
	DBUG_VOID_RETURN;
      sortorder= curr_join->sortorder;
    }
  }
  /* XXX: When can we have here thd->net.report_error not zero? */
  if (thd->net.report_error)
  {
    error= thd->net.report_error;
    DBUG_VOID_RETURN;
  }
  curr_join->having= curr_join->tmp_having;
  curr_join->fields= curr_fields_list;
  curr_join->procedure= procedure;

  if (is_top_level_join() && thd->cursor && tables != const_tables)
  {
    /*
      We are here if this is JOIN::exec for the last select of the main unit
      and the client requested to open a cursor.
      We check that not all tables are constant because this case is not
      handled by do_select() separately, and this case is not implemented
      for cursors yet.
    */
    DBUG_ASSERT(error == 0);
    /*
      curr_join is used only for reusable joins - that is, 
      to perform SELECT for each outer row (like in subselects).
      This join is main, so we know for sure that curr_join == join.
    */
    DBUG_ASSERT(curr_join == this);
    /* Open cursor for the last join sweep */
    error= thd->cursor->open(this);
  }
  else
  {
    thd_proc_info(thd, "Sending data");
    DBUG_PRINT("info", ("%s", thd->proc_info));
    result->send_fields((procedure ? curr_join->procedure_fields_list :
                         *curr_fields_list),
                        Protocol::SEND_NUM_ROWS | Protocol::SEND_EOF);
    error= do_select(curr_join, curr_fields_list, NULL, procedure);
    thd->limit_found_rows= curr_join->send_records;
  }

  /* Accumulate the counts from all join iterations of all join parts. */
  thd->examined_row_count+= curr_join->examined_rows;
  DBUG_PRINT("counts", ("thd->examined_row_count: %lu",
                        (ulong) thd->examined_row_count));
  DBUG_VOID_RETURN;
}


/*
  Clean up join. Return error that hold JOIN.
*/

int
JOIN::destroy()
{
  DBUG_ENTER("JOIN::destroy");
  select_lex->join= 0;

  if (tmp_join)
  {
    if (join_tab != tmp_join->join_tab)
    {
      JOIN_TAB *tab, *end;
      for (tab= join_tab, end= tab+tables ; tab != end ; tab++)
      {
	tab->cleanup();
      }
    }
    tmp_join->tmp_join= 0;
    tmp_table_param.copy_field=0;
    DBUG_RETURN(tmp_join->destroy());
  }
  cond_equal= 0;

  cleanup(1);
  if (exec_tmp_table1)
    free_tmp_table(thd, exec_tmp_table1);
  if (exec_tmp_table2)
    free_tmp_table(thd, exec_tmp_table2);
  delete select;
  delete_dynamic(&keyuse);
  delete procedure;
  DBUG_RETURN(error);
}

/*
  An entry point to single-unit select (a select without UNION).

  SYNOPSIS
    mysql_select()

    thd                  thread handler
    rref_pointer_array   a reference to ref_pointer_array of
                         the top-level select_lex for this query
    tables               list of all tables used in this query.
                         The tables have been pre-opened.
    wild_num             number of wildcards used in the top level 
                         select of this query.
                         For example statement
                         SELECT *, t1.*, catalog.t2.* FROM t0, t1, t2;
                         has 3 wildcards.
    fields               list of items in SELECT list of the top-level
                         select
                         e.g. SELECT a, b, c FROM t1 will have Item_field
                         for a, b and c in this list.
    conds                top level item of an expression representing
                         WHERE clause of the top level select
    og_num               total number of ORDER BY and GROUP BY clauses
                         arguments
    order                linked list of ORDER BY agruments
    group                linked list of GROUP BY arguments
    having               top level item of HAVING expression
    proc_param           list of PROCEDUREs
    select_options       select options (BIG_RESULT, etc)
    result               an instance of result set handling class.
                         This object is responsible for send result
                         set rows to the client or inserting them
                         into a table.
    select_lex           the only SELECT_LEX of this query
    unit                 top-level UNIT of this query
                         UNIT is an artificial object created by the parser
                         for every SELECT clause.
                         e.g. SELECT * FROM t1 WHERE a1 IN (SELECT * FROM t2)
                         has 2 unions.

  RETURN VALUE
   FALSE  success
   TRUE   an error
*/

bool
mysql_select(THD *thd, Item ***rref_pointer_array,
	     TABLE_LIST *tables, uint wild_num, List<Item> &fields,
	     COND *conds, uint og_num,  ORDER *order, ORDER *group,
	     Item *having, ORDER *proc_param, ulonglong select_options,
	     select_result *result, SELECT_LEX_UNIT *unit,
	     SELECT_LEX *select_lex)
{
  bool err;
  bool free_join= 1;
  DBUG_ENTER("mysql_select");

  select_lex->context.resolve_in_select_list= TRUE;
  JOIN *join;
  if (select_lex->join != 0)
  {
    join= select_lex->join;
    /*
      is it single SELECT in derived table, called in derived table
      creation
    */
    if (select_lex->linkage != DERIVED_TABLE_TYPE ||
	(select_options & SELECT_DESCRIBE))
    {
      if (select_lex->linkage != GLOBAL_OPTIONS_TYPE)
      {
	//here is EXPLAIN of subselect or derived table
	if (join->change_result(result))
	{
	  DBUG_RETURN(TRUE);
	}
      }
      else
      {
        if (err= join->prepare(rref_pointer_array, tables, wild_num,
                               conds, og_num, order, group, having, proc_param,
                               select_lex, unit))
	{
	  goto err;
	}
      }
    }
    free_join= 0;
    join->select_options= select_options;
  }
  else
  {
    if (!(join= new JOIN(thd, fields, select_options, result)))
	DBUG_RETURN(TRUE);
    thd_proc_info(thd, "init");
    thd->used_tables=0;                         // Updated by setup_fields
    if (err= join->prepare(rref_pointer_array, tables, wild_num,
                           conds, og_num, order, group, having, proc_param,
                           select_lex, unit))
    {
      goto err;
    }
  }

  if ((err= join->optimize()))
  {
    goto err;					// 1
  }

  if (thd->lex->describe & DESCRIBE_EXTENDED)
  {
    join->conds_history= join->conds;
    join->having_history= (join->having?join->having:join->tmp_having);
  }

  if (thd->net.report_error)
    goto err;

  join->exec();

  if (thd->cursor && thd->cursor->is_open())
  {
    /*
      A cursor was opened for the last sweep in exec().
      We are here only if this is mysql_select for top-level SELECT_LEX_UNIT
      and there were no error.
    */
    free_join= 0;
  }

  if (thd->lex->describe & DESCRIBE_EXTENDED)
  {
    select_lex->where= join->conds_history;
    select_lex->having= join->having_history;
  }

err:
  if (free_join)
  {
    thd_proc_info(thd, "end");
    err|= select_lex->cleanup();
    thd_proc_info(thd, "end");
    DBUG_RETURN(err || thd->net.report_error);
  }
  DBUG_RETURN(join->error);
}

/*****************************************************************************
  Create JOIN_TABS, make a guess about the table types,
  Approximate how many records will be used in each table
*****************************************************************************/

static ha_rows get_quick_record_count(THD *thd, SQL_SELECT *select,
				      TABLE *table,
				      const key_map *keys,ha_rows limit)
{
  int error;
  DBUG_ENTER("get_quick_record_count");
  if (select)
  {
    select->head=table;
    table->reginfo.impossible_range=0;
    if ((error= select->test_quick_select(thd, *(key_map *)keys,(table_map) 0,
                                          limit, 0)) == 1)
      DBUG_RETURN(select->quick->records);
    if (error == -1)
    {
      table->reginfo.impossible_range=1;
      DBUG_RETURN(0);
    }
    DBUG_PRINT("warning",("Couldn't use record count on const keypart"));
  }
  DBUG_RETURN(HA_POS_ERROR);			/* This shouldn't happend */
}

/*
   This structure is used to collect info on potentially sargable
   predicates in order to check whether they become sargable after
   reading const tables.
   We form a bitmap of indexes that can be used for sargable predicates.
   Only such indexes are involved in range analysis.
*/
typedef struct st_sargable_param
{
  Field *field;              /* field against which to check sargability */
  Item **arg_value;          /* values of potential keys for lookups     */
  uint num_values;           /* number of values in the above array      */
} SARGABLE_PARAM;  

/*
  Calculate the best possible join and initialize the join structure

  RETURN VALUES
  0	ok
  1	Fatal error
*/

static bool
make_join_statistics(JOIN *join, TABLE_LIST *tables, COND *conds,
		     DYNAMIC_ARRAY *keyuse_array)
{
  int error;
  TABLE *table;
  uint i,table_count,const_count,key;
  table_map found_const_table_map, all_table_map, found_ref, refs;
  key_map const_ref, eq_part;
  TABLE **table_vector;
  JOIN_TAB *stat,*stat_end,*s,**stat_ref;
  KEYUSE *keyuse,*start_keyuse;
  table_map outer_join=0;
  SARGABLE_PARAM *sargables= 0;
  JOIN_TAB *stat_vector[MAX_TABLES+1];
  DBUG_ENTER("make_join_statistics");

  table_count=join->tables;
  stat=(JOIN_TAB*) join->thd->calloc(sizeof(JOIN_TAB)*table_count);
  stat_ref=(JOIN_TAB**) join->thd->alloc(sizeof(JOIN_TAB*)*MAX_TABLES);
  table_vector=(TABLE**) join->thd->alloc(sizeof(TABLE*)*(table_count*2));
  if (!stat || !stat_ref || !table_vector)
    DBUG_RETURN(1);				// Eom /* purecov: inspected */

  join->best_ref=stat_vector;

  stat_end=stat+table_count;
  found_const_table_map= all_table_map=0;
  const_count=0;

  for (s= stat, i= 0;
       tables;
       s++, tables= tables->next_leaf, i++)
  {
    TABLE_LIST *embedding= tables->embedding;
    stat_vector[i]=s;
    s->keys.init();
    s->const_keys.init();
    s->checked_keys.init();
    s->needed_reg.init();
    table_vector[i]=s->table=table=tables->table;
    table->pos_in_table_list= tables;
    error= table->file->info(HA_STATUS_VARIABLE | HA_STATUS_NO_LOCK);
    if(error)
    {
        table->file->print_error(error, MYF(0));
        DBUG_RETURN(1);
    }
    table->quick_keys.clear_all();
    table->reginfo.join_tab=s;
    table->reginfo.not_exists_optimize=0;
    bzero((char*) table->const_key_parts, sizeof(key_part_map)*table->s->keys);
    all_table_map|= table->map;
    s->join=join;
    s->info=0;					// For describe

    s->dependent= tables->dep_tables;
    s->key_dependent= 0;
    if (tables->schema_table)
      table->file->records= 2;

    s->on_expr_ref= &tables->on_expr;
    if (*s->on_expr_ref)
    {
      /* s is the only inner table of an outer join */
      if (!table->file->records && !embedding)
      {						// Empty table
        s->dependent= 0;                        // Ignore LEFT JOIN depend.
	set_position(join,const_count++,s,(KEYUSE*) 0);
	continue;
      }
      outer_join|= table->map;
      s->embedding_map= 0;
      for (;embedding; embedding= embedding->embedding)
        s->embedding_map|= embedding->nested_join->nj_map;
      continue;
    }
    if (embedding)
    {
      /* s belongs to a nested join, maybe to several embedded joins */
      s->embedding_map= 0;
      do
      {
        NESTED_JOIN *nested_join= embedding->nested_join;
        s->embedding_map|=nested_join->nj_map;
        s->dependent|= embedding->dep_tables;
        embedding= embedding->embedding;
        outer_join|= nested_join->used_tables;
      }
      while (embedding);
      continue;
    }

    if ((table->s->system || table->file->records <= 1) && ! s->dependent &&
	!(table->file->table_flags() & HA_NOT_EXACT_COUNT) &&
        !table->fulltext_searched)
    {
      set_position(join,const_count++,s,(KEYUSE*) 0);
    }
  }
  stat_vector[i]=0;
  join->outer_join=outer_join;

  if (join->outer_join)
  {
    /* 
       Build transitive closure for relation 'to be dependent on'.
       This will speed up the plan search for many cases with outer joins,
       as well as allow us to catch illegal cross references/
       Warshall's algorithm is used to build the transitive closure.
       As we use bitmaps to represent the relation the complexity
       of the algorithm is O((number of tables)^2). 
    */
    for (i= 0, s= stat ; i < table_count ; i++, s++)
    {
      for (uint j= 0 ; j < table_count ; j++)
      {
        table= stat[j].table;
        if (s->dependent & table->map)
          s->dependent |= table->reginfo.join_tab->dependent;
      }
      if (s->dependent)
        s->table->maybe_null= 1;
    }
    /* Catch illegal cross references for outer joins */
    for (i= 0, s= stat ; i < table_count ; i++, s++)
    {
      if (s->dependent & s->table->map)
      {
        join->tables=0;			// Don't use join->table
        my_message(ER_WRONG_OUTER_JOIN, ER(ER_WRONG_OUTER_JOIN), MYF(0));
        DBUG_RETURN(1);
      }
      s->key_dependent= s->dependent;
    }
  }

  if (conds || outer_join)
    if (update_ref_and_keys(join->thd, keyuse_array, stat, join->tables,
                            conds, join->cond_equal,
                            ~outer_join, join->select_lex, &sargables))
      DBUG_RETURN(1);

  /* Read tables with 0 or 1 rows (system tables) */
  join->const_table_map= 0;

  for (POSITION *p_pos=join->positions, *p_end=p_pos+const_count;
       p_pos < p_end ;
       p_pos++)
  {
    int tmp;
    s= p_pos->table;
    s->type=JT_SYSTEM;
    join->const_table_map|=s->table->map;
    if ((tmp=join_read_const_table(s, p_pos)))
    {
      if (tmp > 0)
	DBUG_RETURN(1);			// Fatal error
    }
    else
      found_const_table_map|= s->table->map;
  }

  /* loop until no more const tables are found */
  int ref_changed;
  do
  {
  more_const_tables_found:
    ref_changed = 0;
    found_ref=0;

    /*
      We only have to loop from stat_vector + const_count as
      set_position() will move all const_tables first in stat_vector
    */

    for (JOIN_TAB **pos=stat_vector+const_count ; (s= *pos) ; pos++)
    {
      table=s->table;

      /* 
        If equi-join condition by a key is null rejecting and after a
        substitution of a const table the key value happens to be null
        then we can state that there are no matches for this equi-join.
      */  
      if ((keyuse= s->keyuse) && *s->on_expr_ref && !s->embedding_map)
      {
        /* 
          When performing an outer join operation if there are no matching rows
          for the single row of the outer table all the inner tables are to be
          null complemented and thus considered as constant tables.
          Here we apply this consideration to the case of outer join operations 
          with a single inner table only because the case with nested tables
          would require a more thorough analysis.
          TODO. Apply single row substitution to null complemented inner tables
          for nested outer join operations. 
	*/              
        while (keyuse->table == table)
        {
          if (!(keyuse->val->used_tables() & ~join->const_table_map) &&
              keyuse->val->is_null() && keyuse->null_rejecting)
          {
            s->type= JT_CONST;
            mark_as_null_row(table);
            found_const_table_map|= table->map;
	    join->const_table_map|= table->map;
	    set_position(join,const_count++,s,(KEYUSE*) 0);
            goto more_const_tables_found;
           }
	  keyuse++;
        }
      }

      if (s->dependent)				// If dependent on some table
      {
	// All dep. must be constants
	if (s->dependent & ~(found_const_table_map))
	  continue;
	if (table->file->records <= 1L &&
	    !(table->file->table_flags() & HA_NOT_EXACT_COUNT) &&
            !table->pos_in_table_list->embedding)
	{					// system table
	  int tmp= 0;
	  s->type=JT_SYSTEM;
	  join->const_table_map|=table->map;
	  set_position(join,const_count++,s,(KEYUSE*) 0);
	  if ((tmp= join_read_const_table(s, join->positions+const_count-1)))
	  {
	    if (tmp > 0)
	      DBUG_RETURN(1);			// Fatal error
	  }
	  else
	    found_const_table_map|= table->map;
	  continue;
	}
      }
      /* check if table can be read by key or table only uses const refs */
      if ((keyuse=s->keyuse))
      {
	s->type= JT_REF;
	while (keyuse->table == table)
	{
	  start_keyuse=keyuse;
	  key=keyuse->key;
	  s->keys.set_bit(key);               // QQ: remove this ?

	  refs=0;
          const_ref.clear_all();
	  eq_part.clear_all();
	  do
	  {
	    if (keyuse->val->type() != Item::NULL_ITEM && !keyuse->optimize)
	    {
	      if (!((~found_const_table_map) & keyuse->used_tables))
		const_ref.set_bit(keyuse->keypart);
	      else
		refs|=keyuse->used_tables;
	      eq_part.set_bit(keyuse->keypart);
	    }
	    keyuse++;
	  } while (keyuse->table == table && keyuse->key == key);

	  if (eq_part.is_prefix(table->key_info[key].key_parts) &&
              !table->fulltext_searched && 
              !table->pos_in_table_list->embedding)
	  {
            if ((table->key_info[key].flags & (HA_NOSAME | HA_END_SPACE_KEY))
                 == HA_NOSAME)
            {
	      if (const_ref == eq_part)
	      {					// Found everything for ref.
	        int tmp;
	        ref_changed = 1;
	        s->type= JT_CONST;
	        join->const_table_map|=table->map;
	        set_position(join,const_count++,s,start_keyuse);
	        if (create_ref_for_key(join, s, start_keyuse,
				       found_const_table_map))
		  DBUG_RETURN(1);
	        if ((tmp=join_read_const_table(s,
                                               join->positions+const_count-1)))
	        {
		  if (tmp > 0)
		    DBUG_RETURN(1);			// Fatal error
	        }
	        else
		  found_const_table_map|= table->map;
	        break;
	      }
	      else
	        found_ref|= refs;      // Table is const if all refs are const
	    }
            else if (const_ref == eq_part)
              s->const_keys.set_bit(key);
          }
	}
      }
    }
  } while (join->const_table_map & found_ref && ref_changed);

  /* 
    Update info on indexes that can be used for search lookups as
    reading const tables may has added new sargable predicates. 
  */
  if (const_count && sargables)
  {
    for( ; sargables->field ; sargables++)
    {
      Field *field= sargables->field;
      JOIN_TAB *stat= field->table->reginfo.join_tab;
      key_map possible_keys= field->key_start;
      possible_keys.intersect(field->table->keys_in_use_for_query);
      bool is_const= 1;
      for (uint i=0; i< sargables->num_values; i++)
        is_const&= sargables->arg_value[i]->const_item();
      if (is_const)
        stat[0].const_keys.merge(possible_keys);
    }
  }

  /* Calc how many (possible) matched records in each table */

  for (s=stat ; s < stat_end ; s++)
  {
    if (s->type == JT_SYSTEM || s->type == JT_CONST)
    {
      /* Only one matching row */
      s->found_records=s->records=s->read_time=1; s->worst_seeks=1.0;
      continue;
    }
    /* Approximate found rows and time to read them */
    s->found_records=s->records=s->table->file->records;
    s->read_time=(ha_rows) s->table->file->scan_time();

    /*
      Set a max range of how many seeks we can expect when using keys
      This is can't be to high as otherwise we are likely to use
      table scan.
    */
    s->worst_seeks= min((double) s->found_records / 10,
			(double) s->read_time*3);
    if (s->worst_seeks < 2.0)			// Fix for small tables
      s->worst_seeks=2.0;

    /*
      Add to stat->const_keys those indexes for which all group fields or
      all select distinct fields participate in one index.
    */
    add_group_and_distinct_keys(join, s);

    if (!s->const_keys.is_clear_all() &&
        !s->table->pos_in_table_list->embedding)
    {
      ha_rows records;
      SQL_SELECT *select;
      select= make_select(s->table, found_const_table_map,
			  found_const_table_map,
			  *s->on_expr_ref ? *s->on_expr_ref : conds,
			  1, &error);
      if (!select)
        DBUG_RETURN(1);
      records= get_quick_record_count(join->thd, select, s->table,
				      &s->const_keys, join->row_limit);
      s->quick=select->quick;
      s->needed_reg=select->needed_reg;
      select->quick=0;
      if (records == 0 && s->table->reginfo.impossible_range)
      {
	/*
	  Impossible WHERE or ON expression
	  In case of ON, we mark that the we match one empty NULL row.
	  In case of WHERE, don't set found_const_table_map to get the
	  caller to abort with a zero row result.
	*/
	join->const_table_map|= s->table->map;
	set_position(join,const_count++,s,(KEYUSE*) 0);
	s->type= JT_CONST;
	if (*s->on_expr_ref)
	{
	  /* Generate empty row */
	  s->info= "Impossible ON condition";
	  found_const_table_map|= s->table->map;
	  s->type= JT_CONST;
	  mark_as_null_row(s->table);		// All fields are NULL
	}
      }
      if (records != HA_POS_ERROR)
      {
	s->found_records=records;
	s->read_time= (ha_rows) (s->quick ? s->quick->read_time : 0.0);
      }
      delete select;
    }
  }

  join->join_tab=stat;
  join->map2table=stat_ref;
  join->table= join->all_tables=table_vector;
  join->const_tables=const_count;
  join->found_const_table_map=found_const_table_map;

  /* Find an optimal join order of the non-constant tables. */
  if (join->const_tables != join->tables)
  {
    optimize_keyuse(join, keyuse_array);
    choose_plan(join, all_table_map & ~join->const_table_map);
  }
  else
  {
    memcpy((gptr) join->best_positions,(gptr) join->positions,
	   sizeof(POSITION)*join->const_tables);
    join->best_read=1.0;
  }
  /* Generate an execution plan from the found optimal join order. */
  DBUG_RETURN(join->thd->killed || get_best_combination(join));
}


/*****************************************************************************
  Check with keys are used and with tables references with tables
  Updates in stat:
	  keys	     Bitmap of all used keys
	  const_keys Bitmap of all keys with may be used with quick_select
	  keyuse     Pointer to possible keys
*****************************************************************************/

typedef struct key_field_t {		// Used when finding key fields
  Field		*field;
  Item		*val;			// May be empty if diff constant
  uint		level;
  uint		optimize;
  bool		eq_func;
  /*
    If true, the condition this struct represents will not be satisfied
    when val IS NULL.
  */
  bool          null_rejecting; 
  bool         *cond_guard; /* See KEYUSE::cond_guard */
} KEY_FIELD;

/* Values in optimize */
#define KEY_OPTIMIZE_EXISTS		1
#define KEY_OPTIMIZE_REF_OR_NULL	2

/*
  Merge new key definitions to old ones, remove those not used in both

  This is called for OR between different levels

  To be able to do 'ref_or_null' we merge a comparison of a column
  and 'column IS NULL' to one test.  This is useful for sub select queries
  that are internally transformed to something like:

  SELECT * FROM t1 WHERE t1.key=outer_ref_field or t1.key IS NULL 

  KEY_FIELD::null_rejecting is processed as follows:
  result has null_rejecting=true if it is set for both ORed references.
  for example:
    (t2.key = t1.field OR t2.key  =  t1.field) -> null_rejecting=true
    (t2.key = t1.field OR t2.key <=> t1.field) -> null_rejecting=false
*/

static KEY_FIELD *
merge_key_fields(KEY_FIELD *start,KEY_FIELD *new_fields,KEY_FIELD *end,
		 uint and_level)
{
  if (start == new_fields)
    return start;				// Impossible or
  if (new_fields == end)
    return start;				// No new fields, skip all

  KEY_FIELD *first_free=new_fields;

  /* Mark all found fields in old array */
  for (; new_fields != end ; new_fields++)
  {
    for (KEY_FIELD *old=start ; old != first_free ; old++)
    {
      if (old->field == new_fields->field)
      {
        /*
          NOTE: below const_item() call really works as "!used_tables()", i.e.
          it can return FALSE where it is feasible to make it return TRUE.
          
          The cause is as follows: Some of the tables are already known to be
          const tables (the detection code is in make_join_statistics(),
          above the update_ref_and_keys() call), but we didn't propagate 
          information about this: TABLE::const_table is not set to TRUE, and
          Item::update_used_tables() hasn't been called for each item.
          The result of this is that we're missing some 'ref' accesses.
          TODO: OptimizerTeam: Fix this
        */
	if (!new_fields->val->const_item())
	{
	  /*
	    If the value matches, we can use the key reference.
	    If not, we keep it until we have examined all new values
	  */
	  if (old->val->eq(new_fields->val, old->field->binary()))
	  {
	    old->level= and_level;
	    old->optimize= ((old->optimize & new_fields->optimize &
			     KEY_OPTIMIZE_EXISTS) |
			    ((old->optimize | new_fields->optimize) &
			     KEY_OPTIMIZE_REF_OR_NULL));
            old->null_rejecting= (old->null_rejecting &&
                                  new_fields->null_rejecting);
	  }
	}
	else if (old->eq_func && new_fields->eq_func &&
		 old->val->eq(new_fields->val, old->field->binary()))

	{
	  old->level= and_level;
	  old->optimize= ((old->optimize & new_fields->optimize &
			   KEY_OPTIMIZE_EXISTS) |
			  ((old->optimize | new_fields->optimize) &
			   KEY_OPTIMIZE_REF_OR_NULL));
          old->null_rejecting= (old->null_rejecting &&
                                new_fields->null_rejecting);
	}
	else if (old->eq_func && new_fields->eq_func &&
		 ((old->val->const_item() && old->val->is_null()) || 
                  new_fields->val->is_null()))
	{
	  /* field = expression OR field IS NULL */
	  old->level= and_level;
	  old->optimize= KEY_OPTIMIZE_REF_OR_NULL;
	  /*
            Remember the NOT NULL value unless the value does not depend
            on other tables.
          */
	  if (!old->val->used_tables() && old->val->is_null())
	    old->val= new_fields->val;
          /* The referred expression can be NULL: */ 
          old->null_rejecting= 0;
	}
	else
	{
	  /*
	    We are comparing two different const.  In this case we can't
	    use a key-lookup on this so it's better to remove the value
	    and let the range optimzier handle it
	  */
	  if (old == --first_free)		// If last item
	    break;
	  *old= *first_free;			// Remove old value
	  old--;				// Retry this value
	}
      }
    }
  }
  /* Remove all not used items */
  for (KEY_FIELD *old=start ; old != first_free ;)
  {
    if (old->level != and_level)
    {						// Not used in all levels
      if (old == --first_free)
	break;
      *old= *first_free;			// Remove old value
      continue;
    }
    old++;
  }
  return first_free;
}


/*
  Add a possible key to array of possible keys if it's usable as a key

  SYNPOSIS
    add_key_field()
    key_fields			Pointer to add key, if usable
    and_level			And level, to be stored in KEY_FIELD
    cond                        Condition predicate
    field			Field used in comparision
    eq_func			True if we used =, <=> or IS NULL
    value			Value used for comparison with field
    usable_tables		Tables which can be used for key optimization
    sargables            IN/OUT Array of found sargable candidates

  NOTES
    If we are doing a NOT NULL comparison on a NOT NULL field in a outer join
    table, we store this to be able to do not exists optimization later.

  RETURN
    *key_fields is incremented if we stored a key in the array
*/

static void
add_key_field(KEY_FIELD **key_fields,uint and_level, Item_func *cond,
              Field *field, bool eq_func, Item **value, uint num_values,
              table_map usable_tables, SARGABLE_PARAM **sargables)
{
  uint exists_optimize= 0;
  if (!(field->flags & PART_KEY_FLAG))
  {
    // Don't remove column IS NULL on a LEFT JOIN table
    if (!eq_func || (*value)->type() != Item::NULL_ITEM ||
        !field->table->maybe_null || field->null_ptr)
      return;					// Not a key. Skip it
    exists_optimize= KEY_OPTIMIZE_EXISTS;
    DBUG_ASSERT(num_values == 1);
  }
  else
  {
    table_map used_tables=0;
    bool optimizable=0;
    for (uint i=0; i<num_values; i++)
    {
      used_tables|=(value[i])->used_tables();
      if (!((value[i])->used_tables() & (field->table->map | RAND_TABLE_BIT)))
        optimizable=1;
    }
    if (!optimizable)
      return;
    if (!(usable_tables & field->table->map))
    {
      if (!eq_func || (*value)->type() != Item::NULL_ITEM ||
          !field->table->maybe_null || field->null_ptr)
	return;					// Can't use left join optimize
      exists_optimize= KEY_OPTIMIZE_EXISTS;
    }
    else
    {
      JOIN_TAB *stat=field->table->reginfo.join_tab;
      key_map possible_keys=field->key_start;
      possible_keys.intersect(field->table->keys_in_use_for_query);
      stat[0].keys.merge(possible_keys);             // Add possible keys

      /*
	Save the following cases:
	Field op constant
	Field LIKE constant where constant doesn't start with a wildcard
	Field = field2 where field2 is in a different table
	Field op formula
	Field IS NULL
	Field IS NOT NULL
         Field BETWEEN ...
         Field IN ...
      */
      stat[0].key_dependent|=used_tables;

      bool is_const=1;
      for (uint i=0; i<num_values; i++)
        is_const&= value[i]->const_item();
      if (is_const)
        stat[0].const_keys.merge(possible_keys);
      else if (!eq_func)
      {
        /* 
          Save info to be able check whether this predicate can be 
          considered as sargable for range analisis after reading const tables.
          We do not save info about equalities as update_const_equal_items
          will take care of updating info on keys from sargable equalities. 
        */
        (*sargables)--;
        (*sargables)->field= field;
        (*sargables)->arg_value= value;
        (*sargables)->num_values= num_values;
      }
      /*
	We can't always use indexes when comparing a string index to a
	number. cmp_type() is checked to allow compare of dates to numbers.
        eq_func is NEVER true when num_values > 1
       */
      if (!eq_func)
      {
        /* 
          Additional optimization: if we're processing
          "t.key BETWEEN c1 AND c1" then proceed as if we were processing
          "t.key = c1".
          TODO: This is a very limited fix. A more generic fix is possible. 
          There are 2 options:
          A) Make equality propagation code be able to handle BETWEEN
             (including cases like t1.key BETWEEN t2.key AND t3.key)
          B) Make range optimizer to infer additional "t.key = c" equalities
             and use them in equality propagation process (see details in
             OptimizerKBAndTodo)
        */
        if ((cond->functype() != Item_func::BETWEEN) ||
            ((Item_func_between*) cond)->negated ||
            !value[0]->eq(value[1], field->binary()))
          return;
        eq_func= TRUE;
      }

      if (field->result_type() == STRING_RESULT)
      {
        if ((*value)->result_type() != STRING_RESULT)
        {
          if (field->cmp_type() != (*value)->result_type())
            return;
        }
        else
        {
          /*
            We can't use indexes if the effective collation
            of the operation differ from the field collation.

            We also cannot use index on a text column, as the column may
            contain 'x' 'x\t' 'x ' and 'read_next_same' will stop after
            'x' when searching for WHERE col='x '
          */
          if (field->cmp_type() == STRING_RESULT &&
              (((Field_str*)field)->charset() != cond->compare_collation() ||
               ((*value)->type() != Item::NULL_ITEM &&
                (field->flags & BLOB_FLAG) && !field->binary())))
            return;
        }
      }
    }
  }
  /*
    For the moment eq_func is always true. This slot is reserved for future
    extensions where we want to remembers other things than just eq comparisons
  */
  DBUG_ASSERT(eq_func);
  /* Store possible eq field */
  (*key_fields)->field=		field;
  (*key_fields)->eq_func=	eq_func;
  (*key_fields)->val=		*value;
  (*key_fields)->level=		and_level;
  (*key_fields)->optimize=	exists_optimize;
  /*
    If the condition has form "tbl.keypart = othertbl.field" and 
    othertbl.field can be NULL, there will be no matches if othertbl.field 
    has NULL value.
    We use null_rejecting in add_not_null_conds() to add
    'othertbl.field IS NOT NULL' to tab->select_cond.
  */
  (*key_fields)->null_rejecting= ((cond->functype() == Item_func::EQ_FUNC ||
                                   cond->functype() == Item_func::MULT_EQUAL_FUNC) &&
                                  ((*value)->type() == Item::FIELD_ITEM) &&
                                  ((Item_field*)*value)->field->maybe_null());
  (*key_fields)->cond_guard= NULL;
  (*key_fields)++;
}

/*
  Add possible keys to array of possible keys originated from a simple predicate

  SYNPOSIS
    add_key_equal_fields()
    key_fields			Pointer to add key, if usable
    and_level			And level, to be stored in KEY_FIELD
    cond                        Condition predicate
    field			Field used in comparision
    eq_func			True if we used =, <=> or IS NULL
    value			Value used for comparison with field
				Is NULL for BETWEEN and IN    
    usable_tables		Tables which can be used for key optimization
    sargables            IN/OUT Array of found sargable candidates

  NOTES
    If field items f1 and f2 belong to the same multiple equality and
    a key is added for f1, the the same key is added for f2.

  RETURN
    *key_fields is incremented if we stored a key in the array
*/

static void
add_key_equal_fields(KEY_FIELD **key_fields, uint and_level,
                     Item_func *cond, Item_field *field_item,
                     bool eq_func, Item **val,
                     uint num_values, table_map usable_tables,
                     SARGABLE_PARAM **sargables)
{
  Field *field= field_item->field;
  add_key_field(key_fields, and_level, cond, field,
                eq_func, val, num_values, usable_tables, sargables);
  Item_equal *item_equal= field_item->item_equal;
  if (item_equal)
  { 
    /*
      Add to the set of possible key values every substitution of
      the field for an equal field included into item_equal
    */
    Item_equal_iterator it(*item_equal);
    Item_field *item;
    while ((item= it++))
    {
      if (!field->eq(item->field))
      {
        add_key_field(key_fields, and_level, cond, item->field,
                      eq_func, val, num_values, usable_tables,
                      sargables);
      }
    }
  }
}

static void
add_key_fields(JOIN *join, KEY_FIELD **key_fields, uint *and_level,
               COND *cond, table_map usable_tables,
               SARGABLE_PARAM **sargables)
{
  if (cond->type() == Item_func::COND_ITEM)
  {
    List_iterator_fast<Item> li(*((Item_cond*) cond)->argument_list());
    KEY_FIELD *org_key_fields= *key_fields;

    if (((Item_cond*) cond)->functype() == Item_func::COND_AND_FUNC)
    {
      Item *item;
      while ((item=li++))
        add_key_fields(join, key_fields, and_level, item, usable_tables,
                       sargables);
      for (; org_key_fields != *key_fields ; org_key_fields++)
	org_key_fields->level= *and_level;
    }
    else
    {
      (*and_level)++;
      add_key_fields(join, key_fields, and_level, li++, usable_tables,
                     sargables);
      Item *item;
      while ((item=li++))
      {
	KEY_FIELD *start_key_fields= *key_fields;
	(*and_level)++;
        add_key_fields(join, key_fields, and_level, item, usable_tables,
                       sargables);
	*key_fields=merge_key_fields(org_key_fields,start_key_fields,
				     *key_fields,++(*and_level));
      }
    }
    return;
  }

  /* 
    Subquery optimization: Conditions that are pushed down into subqueries
    are wrapped into Item_func_trig_cond. We process the wrapped condition
    but need to set cond_guard for KEYUSE elements generated from it.
  */
  {
    if (cond->type() == Item::FUNC_ITEM &&
        ((Item_func*)cond)->functype() == Item_func::TRIG_COND_FUNC)
    {
      Item *cond_arg= ((Item_func*)cond)->arguments()[0];
      if (!join->group_list && !join->order &&
          join->unit->item && 
          join->unit->item->substype() == Item_subselect::IN_SUBS &&
          !join->unit->first_select()->next_select())
      {
        KEY_FIELD *save= *key_fields;
        add_key_fields(join, key_fields, and_level, cond_arg, usable_tables,
                       sargables);
        // Indicate that this ref access candidate is for subquery lookup:
        for (; save != *key_fields; save++)
          save->cond_guard= ((Item_func_trig_cond*)cond)->get_trig_var();
      }
      return;
    }
  }

  /* If item is of type 'field op field/constant' add it to key_fields */
  if (cond->type() != Item::FUNC_ITEM)
    return;
  Item_func *cond_func= (Item_func*) cond;
  switch (cond_func->select_optimize()) {
  case Item_func::OPTIMIZE_NONE:
    break;
  case Item_func::OPTIMIZE_KEY:
  {
    Item **values;
    // BETWEEN, IN, NE
    if (cond_func->key_item()->real_item()->type() == Item::FIELD_ITEM &&
	!(cond_func->used_tables() & OUTER_REF_TABLE_BIT))
    {
      values= cond_func->arguments()+1;
      if (cond_func->functype() == Item_func::NE_FUNC &&
        cond_func->arguments()[1]->real_item()->type() == Item::FIELD_ITEM &&
	     !(cond_func->arguments()[0]->used_tables() & OUTER_REF_TABLE_BIT))
        values--;
      DBUG_ASSERT(cond_func->functype() != Item_func::IN_FUNC ||
                  cond_func->argument_count() != 2);
      add_key_equal_fields(key_fields, *and_level, cond_func,
                           (Item_field*) (cond_func->key_item()->real_item()),
                           0, values, 
                           cond_func->argument_count()-1,
                           usable_tables, sargables);
    }
    if (cond_func->functype() == Item_func::BETWEEN)
    {
      values= cond_func->arguments();
      for (uint i= 1 ; i < cond_func->argument_count() ; i++)
      {
        Item_field *field_item;
        if (cond_func->arguments()[i]->real_item()->type() == Item::FIELD_ITEM
            &&
            !(cond_func->arguments()[i]->used_tables() & OUTER_REF_TABLE_BIT))
        {
          field_item= (Item_field *) (cond_func->arguments()[i]->real_item());
          add_key_equal_fields(key_fields, *and_level, cond_func,
                               field_item, 0, values, 1, usable_tables, 
                               sargables);
        }
      }  
    }
    break;
  }
  case Item_func::OPTIMIZE_OP:
  {
    bool equal_func=(cond_func->functype() == Item_func::EQ_FUNC ||
		     cond_func->functype() == Item_func::EQUAL_FUNC);

    if (cond_func->arguments()[0]->real_item()->type() == Item::FIELD_ITEM &&
	!(cond_func->arguments()[0]->used_tables() & OUTER_REF_TABLE_BIT))
    {
      add_key_equal_fields(key_fields, *and_level, cond_func,
	                (Item_field*) (cond_func->arguments()[0])->real_item(),
		           equal_func,
                           cond_func->arguments()+1, 1, usable_tables,
                           sargables);
    }
    if (cond_func->arguments()[1]->real_item()->type() == Item::FIELD_ITEM &&
	cond_func->functype() != Item_func::LIKE_FUNC &&
	!(cond_func->arguments()[1]->used_tables() & OUTER_REF_TABLE_BIT))
    {
      add_key_equal_fields(key_fields, *and_level, cond_func, 
                       (Item_field*) (cond_func->arguments()[1])->real_item(),
		           equal_func,
                           cond_func->arguments(),1,usable_tables,
                           sargables);
    }
    break;
  }
  case Item_func::OPTIMIZE_NULL:
    /* column_name IS [NOT] NULL */
    if (cond_func->arguments()[0]->real_item()->type() == Item::FIELD_ITEM &&
	!(cond_func->used_tables() & OUTER_REF_TABLE_BIT))
    {
      Item *tmp=new Item_null;
      if (unlikely(!tmp))                       // Should never be true
	return;
      add_key_equal_fields(key_fields, *and_level, cond_func,
		    (Item_field*) (cond_func->arguments()[0])->real_item(),
		    cond_func->functype() == Item_func::ISNULL_FUNC,
			   &tmp, 1, usable_tables, sargables);
    }
    break;
  case Item_func::OPTIMIZE_EQUAL:
    Item_equal *item_equal= (Item_equal *) cond;
    Item *const_item= item_equal->get_const();
    Item_equal_iterator it(*item_equal);
    Item_field *item;
    if (const_item)
    {
      /*
        For each field field1 from item_equal consider the equality 
        field1=const_item as a condition allowing an index access of the table
        with field1 by the keys value of field1.
      */   
      while ((item= it++))
      {
        add_key_field(key_fields, *and_level, cond_func, item->field,
                      TRUE, &const_item, 1, usable_tables, sargables);
      }
    }
    else 
    {
      /*
        Consider all pairs of different fields included into item_equal.
        For each of them (field1, field1) consider the equality 
        field1=field2 as a condition allowing an index access of the table
        with field1 by the keys value of field2.
      */   
      Item_equal_iterator fi(*item_equal);
      while ((item= fi++))
      {
        Field *field= item->field;
        while ((item= it++))
        {
          if (!field->eq(item->field))
          {
            add_key_field(key_fields, *and_level, cond_func, field,
                          TRUE, (Item **) &item, 1, usable_tables,
                          sargables);
          }
        }
        it.rewind();
      }
    }
    break;
  }
}

/*
  Add all keys with uses 'field' for some keypart
  If field->and_level != and_level then only mark key_part as const_part
*/

static uint
max_part_bit(key_part_map bits)
{
  uint found;
  for (found=0; bits & 1 ; found++,bits>>=1) ;
  return found;
}

static void
add_key_part(DYNAMIC_ARRAY *keyuse_array,KEY_FIELD *key_field)
{
  Field *field=key_field->field;
  TABLE *form= field->table;
  KEYUSE keyuse;

  if (key_field->eq_func && !(key_field->optimize & KEY_OPTIMIZE_EXISTS))
  {
    for (uint key=0 ; key < form->s->keys ; key++)
    {
      if (!(form->keys_in_use_for_query.is_set(key)))
	continue;
      if (form->key_info[key].flags & HA_FULLTEXT)
	continue;    // ToDo: ft-keys in non-ft queries.   SerG

      uint key_parts= (uint) form->key_info[key].key_parts;
      for (uint part=0 ; part <  key_parts ; part++)
      {
	if (field->eq(form->key_info[key].key_part[part].field))
	{
	  keyuse.table= field->table;
	  keyuse.val =  key_field->val;
	  keyuse.key =  key;
	  keyuse.keypart=part;
	  keyuse.keypart_map= (key_part_map) 1 << part;
	  keyuse.used_tables=key_field->val->used_tables();
	  keyuse.optimize= key_field->optimize & KEY_OPTIMIZE_REF_OR_NULL;
          keyuse.null_rejecting= key_field->null_rejecting;
          keyuse.cond_guard= key_field->cond_guard;
	  VOID(insert_dynamic(keyuse_array,(gptr) &keyuse));
	}
      }
    }
  }
}


#define FT_KEYPART   (MAX_REF_PARTS+10)

static void
add_ft_keys(DYNAMIC_ARRAY *keyuse_array,
            JOIN_TAB *stat,COND *cond,table_map usable_tables)
{
  Item_func_match *cond_func=NULL;

  if (!cond)
    return;

  if (cond->type() == Item::FUNC_ITEM)
  {
    Item_func *func=(Item_func *)cond;
    Item_func::Functype functype=  func->functype();
    if (functype == Item_func::FT_FUNC)
      cond_func=(Item_func_match *)cond;
    else if (func->arg_count == 2)
    {
      Item_func *arg0=(Item_func *)(func->arguments()[0]),
                *arg1=(Item_func *)(func->arguments()[1]);
      if (arg1->const_item()  &&
          ((functype == Item_func::GE_FUNC && arg1->val_real() > 0) ||
           (functype == Item_func::GT_FUNC && arg1->val_real() >=0))  &&
           arg0->type() == Item::FUNC_ITEM            &&
           arg0->functype() == Item_func::FT_FUNC)
        cond_func=(Item_func_match *) arg0;
      else if (arg0->const_item() &&
               ((functype == Item_func::LE_FUNC && arg0->val_real() > 0) ||
                (functype == Item_func::LT_FUNC && arg0->val_real() >=0)) &&
                arg1->type() == Item::FUNC_ITEM          &&
                arg1->functype() == Item_func::FT_FUNC)
        cond_func=(Item_func_match *) arg1;
    }
  }
  else if (cond->type() == Item::COND_ITEM)
  {
    List_iterator_fast<Item> li(*((Item_cond*) cond)->argument_list());

    if (((Item_cond*) cond)->functype() == Item_func::COND_AND_FUNC)
    {
      Item *item;
      while ((item=li++))
        add_ft_keys(keyuse_array,stat,item,usable_tables);
    }
  }

  if (!cond_func || cond_func->key == NO_SUCH_KEY ||
      !(usable_tables & cond_func->table->map))
    return;

  KEYUSE keyuse;
  keyuse.table= cond_func->table;
  keyuse.val =  cond_func;
  keyuse.key =  cond_func->key;
  keyuse.keypart= FT_KEYPART;
  keyuse.used_tables=cond_func->key_item()->used_tables();
  keyuse.optimize= 0;
  keyuse.keypart_map= 0;
  VOID(insert_dynamic(keyuse_array,(gptr) &keyuse));
}


static int
sort_keyuse(KEYUSE *a,KEYUSE *b)
{
  int res;
  if (a->table->tablenr != b->table->tablenr)
    return (int) (a->table->tablenr - b->table->tablenr);
  if (a->key != b->key)
    return (int) (a->key - b->key);
  if (a->keypart != b->keypart)
    return (int) (a->keypart - b->keypart);
  // Place const values before other ones
  if ((res= test((a->used_tables & ~OUTER_REF_TABLE_BIT)) -
       test((b->used_tables & ~OUTER_REF_TABLE_BIT))))
    return res;
  /* Place rows that are not 'OPTIMIZE_REF_OR_NULL' first */
  return (int) ((a->optimize & KEY_OPTIMIZE_REF_OR_NULL) -
		(b->optimize & KEY_OPTIMIZE_REF_OR_NULL));
}


/*
  Add to KEY_FIELD array all 'ref' access candidates within nested join

  SYNPOSIS
    add_key_fields_for_nj()
      nested_join_table  IN     Nested join pseudo-table to process
      end                INOUT  End of the key field array
      and_level          INOUT  And-level
      sargables          IN/OUT Array of found sargable candidates

  DESCRIPTION
    This function populates KEY_FIELD array with entries generated from the 
    ON condition of the given nested join, and does the same for nested joins 
    contained within this nested join.

  NOTES
    We can add accesses to the tables that are direct children of this nested 
    join (1), and are not inner tables w.r.t their neighbours (2).
    
    Example for #1 (outer brackets pair denotes nested join this function is 
    invoked for):
     ... LEFT JOIN (t1 LEFT JOIN (t2 ... ) ) ON cond
    Example for #2:
     ... LEFT JOIN (t1 LEFT JOIN t2 ) ON cond
    In examples 1-2 for condition cond, we can add 'ref' access candidates to 
    t1 only.
    Example #3:
     ... LEFT JOIN (t1, t2 LEFT JOIN t3 ON inner_cond) ON cond
    Here we can add 'ref' access candidates for t1 and t2, but not for t3.
*/

static void add_key_fields_for_nj(JOIN *join, TABLE_LIST *nested_join_table,
                                  KEY_FIELD **end, uint *and_level,
                                  SARGABLE_PARAM **sargables)
{
  List_iterator<TABLE_LIST> li(nested_join_table->nested_join->join_list);
  table_map tables= 0;
  TABLE_LIST *table;
  DBUG_ASSERT(nested_join_table->nested_join);

  while ((table= li++))
  {
    if (table->nested_join)
      add_key_fields_for_nj(join, table, end, and_level, sargables);
    else
      if (!table->on_expr)
        tables |= table->table->map;
  }
  add_key_fields(join, end, and_level, nested_join_table->on_expr, tables,
                 sargables);
}


/*
  Update keyuse array with all possible keys we can use to fetch rows
  
  SYNOPSIS
    update_ref_and_keys()
      thd 
      keyuse     OUT Put here ordered array of KEYUSE structures
      join_tab       Array in tablenr_order
      tables         Number of tables in join
      cond           WHERE condition (note that the function analyzes 
                     join_tab[i]->on_expr too)
      normal_tables  Tables not inner w.r.t some outer join (ones for which
                     we can make ref access based the WHERE clause)
      select_lex     current SELECT
      sargables  OUT Array of found sargable candidates
      
  RETURN 
   0 - OK
   1 - Out of memory.
*/

static bool
update_ref_and_keys(THD *thd, DYNAMIC_ARRAY *keyuse,JOIN_TAB *join_tab,
                    uint tables, COND *cond, COND_EQUAL *cond_equal,
                    table_map normal_tables, SELECT_LEX *select_lex,
                    SARGABLE_PARAM **sargables)
{
  uint	and_level,i,found_eq_constant;
  KEY_FIELD *key_fields, *end, *field;
  uint sz;
  uint m= 1;
  
  if (cond_equal && cond_equal->max_members)
    m= cond_equal->max_members;
  
  /* 
    We use the same piece of memory to store both  KEY_FIELD 
    and SARGABLE_PARAM structure.
    KEY_FIELD values are placed at the beginning this memory
    while  SARGABLE_PARAM values are put at the end.
    All predicates that are used to fill arrays of KEY_FIELD
    and SARGABLE_PARAM structures have at most 2 arguments
    except BETWEEN predicates that have 3 arguments and 
    IN predicates.
    This any predicate if it's not BETWEEN/IN can be used 
    directly to fill at most 2 array elements, either of KEY_FIELD
    or SARGABLE_PARAM type. For a BETWEEN predicate 3 elements
    can be filled as this predicate is considered as
    saragable with respect to each of its argument.
    An IN predicate can require at most 1 element as currently
    it is considered as sargable only for its first argument.
    Multiple equality can add  elements that are filled after
    substitution of field arguments by equal fields. There
    can be not more than cond_equal->max_members such substitutions.
  */ 
  sz= max(sizeof(KEY_FIELD),sizeof(SARGABLE_PARAM))*
      (((thd->lex->current_select->cond_count+1)*2 +
	thd->lex->current_select->between_count)*m+1);
  if (!(key_fields=(KEY_FIELD*)	thd->alloc(sz)))
    return TRUE; /* purecov: inspected */
  and_level= 0;
  field= end= key_fields;
  *sargables= (SARGABLE_PARAM *) key_fields + 
                (sz - sizeof((*sargables)[0].field))/sizeof(SARGABLE_PARAM);
  /* set a barrier for the array of SARGABLE_PARAM */
  (*sargables)[0].field= 0; 

  if (my_init_dynamic_array(keyuse,sizeof(KEYUSE),20,64))
    return TRUE;
  if (cond)
  {
    add_key_fields(join_tab->join, &end, &and_level, cond, normal_tables,
                   sargables);
    for (; field != end ; field++)
    {
      add_key_part(keyuse,field);
      /* Mark that we can optimize LEFT JOIN */
      if (field->val->type() == Item::NULL_ITEM &&
	  !field->field->real_maybe_null())
	field->field->table->reginfo.not_exists_optimize=1;
    }
  }
  for (i=0 ; i < tables ; i++)
  {
    /*
      Block the creation of keys for inner tables of outer joins.
      Here only the outer joins that can not be converted to
      inner joins are left and all nests that can be eliminated
      are flattened.
      In the future when we introduce conditional accesses
      for inner tables in outer joins these keys will be taken
      into account as well.
    */ 
    if (*join_tab[i].on_expr_ref)
      add_key_fields(join_tab->join, &end, &and_level, 
                     *join_tab[i].on_expr_ref,
                     join_tab[i].table->map, sargables);
  }

  /* Process ON conditions for the nested joins */
  {
    List_iterator<TABLE_LIST> li(*join_tab->join->join_list);
    TABLE_LIST *table;
    while ((table= li++))
    {
      if (table->nested_join)
        add_key_fields_for_nj(join_tab->join, table, &end, &and_level, 
                              sargables);
    }
  }

  /* fill keyuse with found key parts */
  for ( ; field != end ; field++)
    add_key_part(keyuse,field);

  if (select_lex->ftfunc_list->elements)
  {
    add_ft_keys(keyuse,join_tab,cond,normal_tables);
  }

  /*
    Sort the array of possible keys and remove the following key parts:
    - ref if there is a keypart which is a ref and a const.
      (e.g. if there is a key(a,b) and the clause is a=3 and b=7 and b=t2.d,
      then we skip the key part corresponding to b=t2.d)
    - keyparts without previous keyparts
      (e.g. if there is a key(a,b,c) but only b < 5 (or a=2 and c < 3) is
      used in the query, we drop the partial key parts from consideration).
    Special treatment for ft-keys.
  */
  if (keyuse->elements)
  {
    KEYUSE end,*prev,*save_pos,*use;

    qsort(keyuse->buffer,keyuse->elements,sizeof(KEYUSE),
	  (qsort_cmp) sort_keyuse);

    bzero((char*) &end,sizeof(end));		/* Add for easy testing */
    VOID(insert_dynamic(keyuse,(gptr) &end));

    use=save_pos=dynamic_element(keyuse,0,KEYUSE*);
    prev=&end;
    found_eq_constant=0;
    for (i=0 ; i < keyuse->elements-1 ; i++,use++)
    {
      if (!use->used_tables)
	use->table->const_key_parts[use->key]|= use->keypart_map;
      if (use->keypart != FT_KEYPART)
      {
	if (use->key == prev->key && use->table == prev->table)
	{
	  if (prev->keypart+1 < use->keypart ||
	      prev->keypart == use->keypart && found_eq_constant)
	    continue;				/* remove */
	}
	else if (use->keypart != 0)		// First found must be 0
	  continue;
      }

      *save_pos= *use;
      prev=use;
      found_eq_constant= !use->used_tables;
      /* Save ptr to first use */
      if (!use->table->reginfo.join_tab->keyuse)
	use->table->reginfo.join_tab->keyuse=save_pos;
      use->table->reginfo.join_tab->checked_keys.set_bit(use->key);
      save_pos++;
    }
    i=(uint) (save_pos-(KEYUSE*) keyuse->buffer);
    VOID(set_dynamic(keyuse,(gptr) &end,i));
    keyuse->elements=i;
  }
  return FALSE;
}

/*
  Update some values in keyuse for faster choose_plan() loop
*/

static void optimize_keyuse(JOIN *join, DYNAMIC_ARRAY *keyuse_array)
{
  KEYUSE *end,*keyuse= dynamic_element(keyuse_array, 0, KEYUSE*);

  for (end= keyuse+ keyuse_array->elements ; keyuse < end ; keyuse++)
  {
    table_map map;
    /*
      If we find a ref, assume this table matches a proportional
      part of this table.
      For example 100 records matching a table with 5000 records
      gives 5000/100 = 50 records per key
      Constant tables are ignored.
      To avoid bad matches, we don't make ref_table_rows less than 100.
    */
    keyuse->ref_table_rows= ~(ha_rows) 0;	// If no ref
    if (keyuse->used_tables &
	(map= (keyuse->used_tables & ~join->const_table_map &
	       ~OUTER_REF_TABLE_BIT)))
    {
      uint tablenr;
      for (tablenr=0 ; ! (map & 1) ; map>>=1, tablenr++) ;
      if (map == 1)			// Only one table
      {
	TABLE *tmp_table=join->all_tables[tablenr];
	keyuse->ref_table_rows= max(tmp_table->file->records, 100);
      }
    }
    /*
      Outer reference (external field) is constant for single executing
      of subquery
    */
    if (keyuse->used_tables == OUTER_REF_TABLE_BIT)
      keyuse->ref_table_rows= 1;
  }
}


/*
  Discover the indexes that can be used for GROUP BY or DISTINCT queries.

  SYNOPSIS
    add_group_and_distinct_keys()
    join
    join_tab

  DESCRIPTION
    If the query has a GROUP BY clause, find all indexes that contain all
    GROUP BY fields, and add those indexes to join->const_keys.
    If the query has a DISTINCT clause, find all indexes that contain all
    SELECT fields, and add those indexes to join->const_keys.
    This allows later on such queries to be processed by a
    QUICK_GROUP_MIN_MAX_SELECT.

  RETURN
    None
*/

static void
add_group_and_distinct_keys(JOIN *join, JOIN_TAB *join_tab)
{
  List<Item_field> indexed_fields;
  List_iterator<Item_field> indexed_fields_it(indexed_fields);
  ORDER      *cur_group;
  Item_field *cur_item;
  key_map possible_keys(0);

  if (join->group_list)
  { /* Collect all query fields referenced in the GROUP clause. */
    for (cur_group= join->group_list; cur_group; cur_group= cur_group->next)
      (*cur_group->item)->walk(&Item::collect_item_field_processor,
                               (byte*) &indexed_fields);
  }
  else if (join->select_distinct)
  { /* Collect all query fields referenced in the SELECT clause. */
    List<Item> &select_items= join->fields_list;
    List_iterator<Item> select_items_it(select_items);
    Item *item;
    while ((item= select_items_it++))
      item->walk(&Item::collect_item_field_processor, (byte*) &indexed_fields);
  }
  else
    return;

  if (indexed_fields.elements == 0)
    return;

  /* Intersect the keys of all group fields. */
  cur_item= indexed_fields_it++;
  possible_keys.merge(cur_item->field->part_of_key);
  while ((cur_item= indexed_fields_it++))
  {
    possible_keys.intersect(cur_item->field->part_of_key);
  }

  if (!possible_keys.is_clear_all())
    join_tab->const_keys.merge(possible_keys);
}


/*****************************************************************************
  Go through all combinations of not marked tables and find the one
  which uses least records
*****************************************************************************/

/* Save const tables first as used tables */

static void
set_position(JOIN *join,uint idx,JOIN_TAB *table,KEYUSE *key)
{
  join->positions[idx].table= table;
  join->positions[idx].key=key;
  join->positions[idx].records_read=1.0;	/* This is a const table */

  /* Move the const table as down as possible in best_ref */
  JOIN_TAB **pos=join->best_ref+idx+1;
  JOIN_TAB *next=join->best_ref[idx];
  for (;next != table ; pos++)
  {
    JOIN_TAB *tmp=pos[0];
    pos[0]=next;
    next=tmp;
  }
  join->best_ref[idx]=table;
}


/*
  Find the best access path for an extension of a partial execution plan and
  add this path to the plan.

  SYNOPSIS
    best_access_path()
    join             pointer to the structure providing all context info
                     for the query
    s                the table to be joined by the function
    thd              thread for the connection that submitted the query
    remaining_tables set of tables not included into the partial plan yet
    idx              the length of the partial plan
    record_count     estimate for the number of records returned by the partial
                     plan
    read_time        the cost of the partial plan

  DESCRIPTION
    The function finds the best access path to table 's' from the passed
    partial plan where an access path is the general term for any means to
    access the data in 's'. An access path may use either an index or a scan,
    whichever is cheaper. The input partial plan is passed via the array
    'join->positions' of length 'idx'. The chosen access method for 's' and its
    cost are stored in 'join->positions[idx]'.

  RETURN
    None
*/

static void
best_access_path(JOIN      *join,
                 JOIN_TAB  *s,
                 THD       *thd,
                 table_map remaining_tables,
                 uint      idx,
                 double    record_count,
                 double    read_time)
{
  KEYUSE *best_key=         0;
  uint best_max_key_part=   0;
  my_bool found_constraint= 0;
  double best=              DBL_MAX;
  double best_time=         DBL_MAX;
  double records=           DBL_MAX;
  double tmp;
  ha_rows rec;

  DBUG_ENTER("best_access_path");

  if (s->keyuse)
  {                                            /* Use key if possible */
    TABLE *table= s->table;
    KEYUSE *keyuse,*start_key=0;
    double best_records= DBL_MAX;
    uint max_key_part=0;

    /* Test how we can use keys */
    rec= s->records/MATCHING_ROWS_IN_OTHER_TABLE;  // Assumed records/key
    for (keyuse=s->keyuse ; keyuse->table == table ;)
    {
      key_part_map found_part= 0;
      table_map found_ref= 0;
      uint key= keyuse->key;
      KEY *keyinfo= table->key_info+key;
      bool ft_key=  (keyuse->keypart == FT_KEYPART);
      /* Bitmap of keyparts where the ref access is over 'keypart=const': */
      key_part_map const_part= 0;
      /* The or-null keypart in ref-or-null access: */
      key_part_map ref_or_null_part= 0;

      /* Calculate how many key segments of the current key we can use */
      start_key= keyuse;
      do
      { /* for each keypart */
        uint keypart= keyuse->keypart;
        table_map best_part_found_ref= 0;
        double best_prev_record_reads= DBL_MAX;
        do
        {
          if (!(remaining_tables & keyuse->used_tables) &&
              !(ref_or_null_part && (keyuse->optimize &
                                     KEY_OPTIMIZE_REF_OR_NULL)))
          {
            found_part|= keyuse->keypart_map;
            if (!(keyuse->used_tables & ~join->const_table_map))
              const_part|= keyuse->keypart_map;
            double tmp= prev_record_reads(join, (found_ref |
                                                 keyuse->used_tables));
            if (tmp < best_prev_record_reads)
            {
              best_part_found_ref= keyuse->used_tables & ~join->const_table_map;
              best_prev_record_reads= tmp;
            }
            if (rec > keyuse->ref_table_rows)
              rec= keyuse->ref_table_rows;
	    /*
	      If there is one 'key_column IS NULL' expression, we can
	      use this ref_or_null optimisation of this field
	    */
            if (keyuse->optimize & KEY_OPTIMIZE_REF_OR_NULL)
              ref_or_null_part |= keyuse->keypart_map;
          }
          keyuse++;
        } while (keyuse->table == table && keyuse->key == key &&
                 keyuse->keypart == keypart);
	found_ref|= best_part_found_ref;
      } while (keyuse->table == table && keyuse->key == key);

      /*
        Assume that that each key matches a proportional part of table.
      */
      if (!found_part && !ft_key)
        continue;                               // Nothing usable found

      if (rec < MATCHING_ROWS_IN_OTHER_TABLE)
        rec= MATCHING_ROWS_IN_OTHER_TABLE;      // Fix for small tables

      /*
        ft-keys require special treatment
      */
      if (ft_key)
      {
        /*
          Really, there should be records=0.0 (yes!)
          but 1.0 would be probably safer
        */
        tmp= prev_record_reads(join, found_ref);
        records= 1.0;
      }
      else
      {
        found_constraint= 1;
        /*
          Check if we found full key
        */
        if (found_part == PREV_BITS(uint,keyinfo->key_parts) &&
            !ref_or_null_part)
        {                                         /* use eq key */
          max_key_part= (uint) ~0;
          if ((keyinfo->flags & (HA_NOSAME | HA_NULL_PART_KEY)) == HA_NOSAME)
          {
            tmp = prev_record_reads(join, found_ref);
            records=1.0;
          }
          else
          {
            if (!found_ref)
            {                                     /* We found a const key */
              /*
                ReuseRangeEstimateForRef-1:
                We get here if we've found a ref(const) (c_i are constants):
                  "(keypart1=c1) AND ... AND (keypartN=cN)"   [ref_const_cond]
                
                If range optimizer was able to construct a "range" 
                access on this index, then its condition "quick_cond" was
                eqivalent to ref_const_cond (*), and we can re-use E(#rows)
                from the range optimizer.
                
                Proof of (*): By properties of range and ref optimizers 
                quick_cond will be equal or tighther than ref_const_cond. 
                ref_const_cond already covers "smallest" possible interval - 
                a singlepoint interval over all keyparts. Therefore, 
                quick_cond is equivalent to ref_const_cond (if it was an 
                empty interval we wouldn't have got here).
              */
              if (table->quick_keys.is_set(key))
                records= (double) table->quick_rows[key];
              else
              {
                /* quick_range couldn't use key! */
                records= (double) s->records/rec;
              }
            }
            else
            {
              if (!(records=keyinfo->rec_per_key[keyinfo->key_parts-1]))
              {                                   /* Prefer longer keys */
                records=
                  ((double) s->records / (double) rec *
                   (1.0 +
                    ((double) (table->s->max_key_length-keyinfo->key_length) /
                     (double) table->s->max_key_length)));
                if (records < 2.0)
                  records=2.0;               /* Can't be as good as a unique */
              }
              /*
                ReuseRangeEstimateForRef-2:  We get here if we could not reuse
                E(#rows) from range optimizer. Make another try:
                
                If range optimizer produced E(#rows) for a prefix of the ref
                access we're considering, and that E(#rows) is lower then our
                current estimate, make an adjustment. The criteria of when we
                can make an adjustment is a special case of the criteria used
                in ReuseRangeEstimateForRef-3.
              */
              if (table->quick_keys.is_set(key) &&
                  const_part & (1 << table->quick_key_parts[key]) &&
                  table->quick_n_ranges[key] == 1 &&
                  records > (double) table->quick_rows[key])
              {
                records= (double) table->quick_rows[key];
              }
            }
            /* Limit the number of matched rows */
            tmp= records;
            set_if_smaller(tmp, (double) thd->variables.max_seeks_for_key);
            if (table->used_keys.is_set(key))
            {
              /* we can use only index tree */
              uint keys_per_block= table->file->block_size/2/
                (keyinfo->key_length+table->file->ref_length)+1;
              tmp= record_count*(tmp+keys_per_block-1)/keys_per_block;
            }
            else
              tmp= record_count*min(tmp,s->worst_seeks);
          }
        }
        else
        {
          /*
            Use as much key-parts as possible and a uniq key is better
            than a not unique key
            Set tmp to (previous record count) * (records / combination)
          */
          if ((found_part & 1) &&
              (!(table->file->index_flags(key, 0, 0) & HA_ONLY_WHOLE_INDEX) ||
               found_part == PREV_BITS(uint,keyinfo->key_parts)))
          {
            max_key_part= max_part_bit(found_part);
            /*
              ReuseRangeEstimateForRef-3:
              We're now considering a ref[or_null] access via
              (t.keypart1=e1 AND ... AND t.keypartK=eK) [ OR  
              (same-as-above but with one cond replaced 
               with "t.keypart_i IS NULL")]  (**)
              
              Try re-using E(#rows) from "range" optimizer:
              We can do so if "range" optimizer used the same intervals as
              in (**). The intervals used by range optimizer may be not 
              available at this point (as "range" access might have choosen to
              create quick select over another index), so we can't compare
              them to (**). We'll make indirect judgements instead.
              The sufficient conditions for re-use are:
              (C1) All e_i in (**) are constants, i.e. found_ref==FALSE. (if
                   this is not satisfied we have no way to know which ranges
                   will be actually scanned by 'ref' until we execute the 
                   join)
              (C2) max #key parts in 'range' access == K == max_key_part (this
                   is apparently a necessary requirement)

              We also have a property that "range optimizer produces equal or 
              tighter set of scan intervals than ref(const) optimizer". Each
              of the intervals in (**) are "tightest possible" intervals when 
              one limits itself to using keyparts 1..K (which we do in #2).              
              From here it follows that range access used either one, or
              both of the (I1) and (I2) intervals:
              
               (t.keypart1=c1 AND ... AND t.keypartK=eK)  (I1) 
               (same-as-above but with one cond replaced  
                with "t.keypart_i IS NULL")               (I2)

              The remaining part is to exclude the situation where range
              optimizer used one interval while we're considering
              ref-or-null and looking for estimate for two intervals. This
              is done by last limitation:

              (C3) "range optimizer used (have ref_or_null?2:1) intervals"
            */
            if (table->quick_keys.is_set(key) && !found_ref &&          //(C1)
                table->quick_key_parts[key] == max_key_part &&          //(C2)
                table->quick_n_ranges[key] == 1+test(ref_or_null_part)) //(C3)
            {
              tmp= records= (double) table->quick_rows[key];
            }
            else
            {
              /* Check if we have statistic about the distribution */
              if ((records= keyinfo->rec_per_key[max_key_part-1]))
                tmp= records;
              else
              {
                /*
                  Assume that the first key part matches 1% of the file
                  and that the whole key matches 10 (duplicates) or 1
                  (unique) records.
                  Assume also that more key matches proportionally more
                  records
                  This gives the formula:
                  records = (x * (b-a) + a*c-b)/(c-1)

                  b = records matched by whole key
                  a = records matched by first key part (1% of all records?)
                  c = number of key parts in key
                  x = used key parts (1 <= x <= c)
                */
                double rec_per_key;
                if (!(rec_per_key=(double)
                      keyinfo->rec_per_key[keyinfo->key_parts-1]))
                  rec_per_key=(double) s->records/rec+1;

                if (!s->records)
                  tmp = 0;
                else if (rec_per_key/(double) s->records >= 0.01)
                  tmp = rec_per_key;
                else
                {
                  double a=s->records*0.01;
                  if (keyinfo->key_parts > 1)
                    tmp= (max_key_part * (rec_per_key - a) +
                          a*keyinfo->key_parts - rec_per_key)/
                         (keyinfo->key_parts-1);
                  else
                    tmp= a;
                  set_if_bigger(tmp,1.0);
                }
                records = (ulong) tmp;
              }

              if (ref_or_null_part)
              {
                /* We need to do two key searches to find key */
                tmp *= 2.0;
                records *= 2.0;
              }

              /*
                ReuseRangeEstimateForRef-4:  We get here if we could not reuse
                E(#rows) from range optimizer. Make another try:
                
                If range optimizer produced E(#rows) for a prefix of the ref 
                access we're considering, and that E(#rows) is lower then our
                current estimate, make the adjustment.

                The decision whether we can re-use the estimate from the range
                optimizer is the same as in ReuseRangeEstimateForRef-3,
                applied to first table->quick_key_parts[key] key parts.
              */
              if (table->quick_keys.is_set(key) &&
                  table->quick_key_parts[key] <= max_key_part &&
                  const_part & (1 << table->quick_key_parts[key]) &&
                  table->quick_n_ranges[key] == 1 + test(ref_or_null_part &
                                                         const_part) &&
                  records > (double) table->quick_rows[key])
              {
                tmp= records= (double) table->quick_rows[key];
              }
            }

            /* Limit the number of matched rows */
            set_if_smaller(tmp, (double) thd->variables.max_seeks_for_key);
            if (table->used_keys.is_set(key))
            {
              /* we can use only index tree */
              uint keys_per_block= table->file->block_size/2/
                (keyinfo->key_length+table->file->ref_length)+1;
              tmp= record_count*(tmp+keys_per_block-1)/keys_per_block;
            }
            else
              tmp= record_count*min(tmp,s->worst_seeks);
          }
          else
            tmp= best_time;                    // Do nothing
        }
      } /* not ft_key */
      if (tmp < best_time - records/(double) TIME_FOR_COMPARE)
      {
        best_time= tmp + records/(double) TIME_FOR_COMPARE;
        best= tmp;
        best_records= records;
        best_key= start_key;
        best_max_key_part= max_key_part;
      }
    }
    records= best_records;
  }

  /*
    Don't test table scan if it can't be better.
    Prefer key lookup if we would use the same key for scanning.

    Don't do a table scan on InnoDB tables, if we can read the used
    parts of the row from any of the used index.
    This is because table scans uses index and we would not win
    anything by using a table scan.

    A word for word translation of the below if-statement in psergey's
    understanding: we check if we should use table scan if:
    (1) The found 'ref' access produces more records than a table scan
        (or index scan, or quick select), or 'ref' is more expensive than
        any of them.
    (2) This doesn't hold: the best way to perform table scan is to to perform
        'range' access using index IDX, and the best way to perform 'ref' 
        access is to use the same index IDX, with the same or more key parts.
        (note: it is not clear how this rule is/should be extended to 
        index_merge quick selects)
    (3) See above note about InnoDB.
    (4) NOT ("FORCE INDEX(...)" is used for table and there is 'ref' access
             path, but there is no quick select)
        If the condition in the above brackets holds, then the only possible
        "table scan" access method is ALL/index (there is no quick select).
        Since we have a 'ref' access path, and FORCE INDEX instructs us to
        choose it over ALL/index, there is no need to consider a full table
        scan.
  */
  if ((records >= s->found_records || best > s->read_time) &&            // (1)
      !(s->quick && best_key && s->quick->index == best_key->key &&      // (2)
        best_max_key_part >= s->table->quick_key_parts[best_key->key]) &&// (2)
      !((s->table->file->table_flags() & HA_TABLE_SCAN_ON_INDEX) &&      // (3)
        ! s->table->used_keys.is_clear_all() && best_key) &&             // (3)
      !(s->table->force_index && best_key && !s->quick))                 // (4)
  {                                             // Check full join
    ha_rows rnd_records= s->found_records;
    /*
      If there is a restriction on the table, assume that 25% of the
      rows can be skipped on next part.
      This is to force tables that this table depends on before this
      table
    */
    if (found_constraint)
      rnd_records-= rnd_records/4;

    /*
      Range optimizer never proposes a RANGE if it isn't better
      than FULL: so if RANGE is present, it's always preferred to FULL.
      Here we estimate its cost.
    */
    if (s->quick)
    {
      /*
        For each record we:
        - read record range through 'quick'
        - skip rows which does not satisfy WHERE constraints
      */
      tmp= record_count *
        (s->quick->read_time +
         (s->found_records - rnd_records)/(double) TIME_FOR_COMPARE);
    }
    else
    {
      /* Estimate cost of reading table. */
      tmp= s->table->file->scan_time();
      if (s->table->map & join->outer_join)     // Can't use join cache
      {
        /*
          For each record we have to:
          - read the whole table record 
          - skip rows which does not satisfy join condition
        */
        tmp= record_count *
          (tmp +
           (s->records - rnd_records)/(double) TIME_FOR_COMPARE);
      }
      else
      {
        /* We read the table as many times as join buffer becomes full. */
        tmp*= (1.0 + floor((double) cache_record_length(join,idx) *
                           record_count /
                           (double) thd->variables.join_buff_size));
        /* 
            We don't make full cartesian product between rows in the scanned
           table and existing records because we skip all rows from the
           scanned table, which does not satisfy join condition when 
           we read the table (see flush_cached_records for details). Here we
           take into account cost to read and skip these records.
        */
        tmp+= (s->records - rnd_records)/(double) TIME_FOR_COMPARE;
      }
    }

    /*
      We estimate the cost of evaluating WHERE clause for found records
      as record_count * rnd_records / TIME_FOR_COMPARE. This cost plus
      tmp give us total cost of using TABLE SCAN
    */
    if (best == DBL_MAX ||
        (tmp  + record_count/(double) TIME_FOR_COMPARE*rnd_records <
         best + record_count/(double) TIME_FOR_COMPARE*records))
    {
      /*
        If the table has a range (s->quick is set) make_join_select()
        will ensure that this will be used
      */
      best= tmp;
      records= rows2double(rnd_records);
      best_key= 0;
    }
  }

  /* Update the cost information for the current partial plan */
  join->positions[idx].records_read= records;
  join->positions[idx].read_time=    best;
  join->positions[idx].key=          best_key;
  join->positions[idx].table=        s;

  if (!best_key &&
      idx == join->const_tables &&
      s->table == join->sort_by_table &&
      join->unit->select_limit_cnt >= records)
    join->sort_by_table= (TABLE*) 1;  // Must use temporary table

  DBUG_VOID_RETURN;
}


/*
  Selects and invokes a search strategy for an optimal query plan.

  SYNOPSIS
    choose_plan()
    join        pointer to the structure providing all context info for
                the query
    join_tables set of the tables in the query

  DESCRIPTION
    The function checks user-configurable parameters that control the search
    strategy for an optimal plan, selects the search method and then invokes
    it. Each specific optimization procedure stores the final optimal plan in
    the array 'join->best_positions', and the cost of the plan in
    'join->best_read'.

  RETURN
    None
*/

static void
choose_plan(JOIN *join, table_map join_tables)
{
  uint search_depth= join->thd->variables.optimizer_search_depth;
  uint prune_level=  join->thd->variables.optimizer_prune_level;
  bool straight_join= test(join->select_options & SELECT_STRAIGHT_JOIN);
  DBUG_ENTER("choose_plan");

  join->cur_embedding_map= 0;
  reset_nj_counters(join->join_list);
  /*
    if (SELECT_STRAIGHT_JOIN option is set)
      reorder tables so dependent tables come after tables they depend 
      on, otherwise keep tables in the order they were specified in the query 
    else
      Apply heuristic: pre-sort all access plans with respect to the number of
      records accessed.
  */
  qsort(join->best_ref + join->const_tables, join->tables - join->const_tables,
        sizeof(JOIN_TAB*), straight_join?join_tab_cmp_straight:join_tab_cmp);
  
  if (straight_join)
  {
    optimize_straight_join(join, join_tables);
  }
  else
  {
    if (search_depth == MAX_TABLES+2)
    { /*
        TODO: 'MAX_TABLES+2' denotes the old implementation of find_best before
        the greedy version. Will be removed when greedy_search is approved.
      */
      join->best_read= DBL_MAX;
      find_best(join, join_tables, join->const_tables, 1.0, 0.0);
    } 
    else
    {
      if (search_depth == 0)
        /* Automatically determine a reasonable value for 'search_depth' */
        search_depth= determine_search_depth(join);
      greedy_search(join, join_tables, search_depth, prune_level);
    }
  }

  /* 
    Store the cost of this query into a user variable
    Don't update last_query_cost for 'show status' command
  */
  if (join->thd->lex->orig_sql_command != SQLCOM_SHOW_STATUS)
    join->thd->status_var.last_query_cost= join->best_read;
  DBUG_VOID_RETURN;
}


/*
  Compare two JOIN_TAB objects based on the number of accessed records.

  SYNOPSIS
    join_tab_cmp()
    ptr1 pointer to first JOIN_TAB object
    ptr2 pointer to second JOIN_TAB object

  RETURN
    1  if first is bigger
    -1 if second is bigger
    0  if equal
*/

static int
join_tab_cmp(const void* ptr1, const void* ptr2)
{
  JOIN_TAB *jt1= *(JOIN_TAB**) ptr1;
  JOIN_TAB *jt2= *(JOIN_TAB**) ptr2;

  if (jt1->dependent & jt2->table->map)
    return 1;
  if (jt2->dependent & jt1->table->map)
    return -1;  
  if (jt1->found_records > jt2->found_records)
    return 1;
  if (jt1->found_records < jt2->found_records)
    return -1; 
  return jt1 > jt2 ? 1 : (jt1 < jt2 ? -1 : 0);
}


/* 
  Same as join_tab_cmp, but for use with SELECT_STRAIGHT_JOIN.
*/

static int
join_tab_cmp_straight(const void* ptr1, const void* ptr2)
{
  JOIN_TAB *jt1= *(JOIN_TAB**) ptr1;
  JOIN_TAB *jt2= *(JOIN_TAB**) ptr2;

  if (jt1->dependent & jt2->table->map)
    return 1;
  if (jt2->dependent & jt1->table->map)
    return -1;
  return jt1 > jt2 ? 1 : (jt1 < jt2 ? -1 : 0);
}

/*
  Heuristic procedure to automatically guess a reasonable degree of
  exhaustiveness for the greedy search procedure.

  SYNOPSIS
    determine_search_depth()
    join   pointer to the structure providing all context info for the query

  DESCRIPTION
    The procedure estimates the optimization time and selects a search depth
    big enough to result in a near-optimal QEP, that doesn't take too long to
    find. If the number of tables in the query exceeds some constant, then
    search_depth is set to this constant.

  NOTES
    This is an extremely simplistic implementation that serves as a stub for a
    more advanced analysis of the join. Ideally the search depth should be
    determined by learning from previous query optimizations, because it will
    depend on the CPU power (and other factors).

  RETURN
    A positive integer that specifies the search depth (and thus the
    exhaustiveness) of the depth-first search algorithm used by
    'greedy_search'.
*/

static uint
determine_search_depth(JOIN *join)
{
  uint table_count=  join->tables - join->const_tables;
  uint search_depth;
  /* TODO: this value should be determined dynamically, based on statistics: */
  uint max_tables_for_exhaustive_opt= 7;

  if (table_count <= max_tables_for_exhaustive_opt)
    search_depth= table_count+1; // use exhaustive for small number of tables
  else
    /*
      TODO: this value could be determined by some mapping of the form:
      depth : table_count -> [max_tables_for_exhaustive_opt..MAX_EXHAUSTIVE]
    */
    search_depth= max_tables_for_exhaustive_opt; // use greedy search

  return search_depth;
}


/*
  Select the best ways to access the tables in a query without reordering them.

  SYNOPSIS
    optimize_straight_join()
    join          pointer to the structure providing all context info for
                  the query
    join_tables   set of the tables in the query

  DESCRIPTION
    Find the best access paths for each query table and compute their costs
    according to their order in the array 'join->best_ref' (thus without
    reordering the join tables). The function calls sequentially
    'best_access_path' for each table in the query to select the best table
    access method. The final optimal plan is stored in the array
    'join->best_positions', and the corresponding cost in 'join->best_read'.

  NOTES
    This function can be applied to:
    - queries with STRAIGHT_JOIN
    - internally to compute the cost of an arbitrary QEP
    Thus 'optimize_straight_join' can be used at any stage of the query
    optimization process to finalize a QEP as it is.

  RETURN
    None
*/

static void
optimize_straight_join(JOIN *join, table_map join_tables)
{
  JOIN_TAB *s;
  uint idx= join->const_tables;
  double    record_count= 1.0;
  double    read_time=    0.0;
 
  for (JOIN_TAB **pos= join->best_ref + idx ; (s= *pos) ; pos++)
  {
    /* Find the best access method from 's' to the current partial plan */
    best_access_path(join, s, join->thd, join_tables, idx,
                     record_count, read_time);
    /* compute the cost of the new plan extended with 's' */
    record_count*= join->positions[idx].records_read;
    read_time+=    join->positions[idx].read_time;
    join_tables&= ~(s->table->map);
    ++idx;
  }

  read_time+= record_count / (double) TIME_FOR_COMPARE;
  if (join->sort_by_table &&
      join->sort_by_table != join->positions[join->const_tables].table->table)
    read_time+= record_count;  // We have to make a temp table
  memcpy((gptr) join->best_positions, (gptr) join->positions,
         sizeof(POSITION)*idx);
  join->best_read= read_time;
}


/*
  Find a good, possibly optimal, query execution plan (QEP) by a greedy search.

  SYNOPSIS
    join             pointer to the structure providing all context info
                     for the query
    remaining_tables set of tables not included into the partial plan yet
    search_depth     controlls the exhaustiveness of the search
    prune_level      the pruning heuristics that should be applied during
                     search

  DESCRIPTION
    The search procedure uses a hybrid greedy/exhaustive search with controlled
    exhaustiveness. The search is performed in N = card(remaining_tables)
    steps. Each step evaluates how promising is each of the unoptimized tables,
    selects the most promising table, and extends the current partial QEP with
    that table.  Currenly the most 'promising' table is the one with least
    expensive extension.
    There are two extreme cases:
    1. When (card(remaining_tables) < search_depth), the estimate finds the best
       complete continuation of the partial QEP. This continuation can be
       used directly as a result of the search.
    2. When (search_depth == 1) the 'best_extension_by_limited_search'
       consideres the extension of the current QEP with each of the remaining
       unoptimized tables.
    All other cases are in-between these two extremes. Thus the parameter
    'search_depth' controlls the exhaustiveness of the search. The higher the
    value, the longer the optimizaton time and possibly the better the
    resulting plan. The lower the value, the fewer alternative plans are
    estimated, but the more likely to get a bad QEP.

    All intermediate and final results of the procedure are stored in 'join':
    join->positions      modified for every partial QEP that is explored
    join->best_positions modified for the current best complete QEP
    join->best_read      modified for the current best complete QEP
    join->best_ref       might be partially reordered
    The final optimal plan is stored in 'join->best_positions', and its
    corresponding cost in 'join->best_read'.

  NOTES
    The following pseudocode describes the algorithm of 'greedy_search':

    procedure greedy_search
    input: remaining_tables
    output: pplan;
    {
      pplan = <>;
      do {
        (t, a) = best_extension(pplan, remaining_tables);
        pplan = concat(pplan, (t, a));
        remaining_tables = remaining_tables - t;
      } while (remaining_tables != {})
      return pplan;
    }

    where 'best_extension' is a placeholder for a procedure that selects the
    most "promising" of all tables in 'remaining_tables'.
    Currently this estimate is performed by calling
    'best_extension_by_limited_search' to evaluate all extensions of the
    current QEP of size 'search_depth', thus the complexity of 'greedy_search'
    mainly depends on that of 'best_extension_by_limited_search'.

    If 'best_extension()' == 'best_extension_by_limited_search()', then the
    worst-case complexity of this algorithm is <=
    O(N*N^search_depth/search_depth). When serch_depth >= N, then the
    complexity of greedy_search is O(N!).

    In the future, 'greedy_search' might be extended to support other
    implementations of 'best_extension', e.g. some simpler quadratic procedure.

  RETURN
    None
*/

static void
greedy_search(JOIN      *join,
              table_map remaining_tables,
              uint      search_depth,
              uint      prune_level)
{
  double    record_count= 1.0;
  double    read_time=    0.0;
  uint      idx= join->const_tables; // index into 'join->best_ref'
  uint      best_idx;
  uint      size_remain;    // cardinality of remaining_tables
  POSITION  best_pos;
  JOIN_TAB  *best_table; // the next plan node to be added to the curr QEP

  DBUG_ENTER("greedy_search");

  /* number of tables that remain to be optimized */
  size_remain= my_count_bits(remaining_tables);

  do {
    /* Find the extension of the current QEP with the lowest cost */
    join->best_read= DBL_MAX;
    best_extension_by_limited_search(join, remaining_tables, idx, record_count,
                                     read_time, search_depth, prune_level);

    if (size_remain <= search_depth)
    {
      /*
        'join->best_positions' contains a complete optimal extension of the
        current partial QEP.
      */
      DBUG_EXECUTE("opt", print_plan(join, join->tables,
                                     record_count, read_time, read_time,
                                     "optimal"););
      DBUG_VOID_RETURN;
    }

    /* select the first table in the optimal extension as most promising */
    best_pos= join->best_positions[idx];
    best_table= best_pos.table;
    /*
      Each subsequent loop of 'best_extension_by_limited_search' uses
      'join->positions' for cost estimates, therefore we have to update its
      value.
    */
    join->positions[idx]= best_pos;

    /* find the position of 'best_table' in 'join->best_ref' */
    best_idx= idx;
    JOIN_TAB *pos= join->best_ref[best_idx];
    while (pos && best_table != pos)
      pos= join->best_ref[++best_idx];
    DBUG_ASSERT((pos != NULL)); // should always find 'best_table'
    /* move 'best_table' at the first free position in the array of joins */
    swap_variables(JOIN_TAB*, join->best_ref[idx], join->best_ref[best_idx]);

    /* compute the cost of the new plan extended with 'best_table' */
    record_count*= join->positions[idx].records_read;
    read_time+=    join->positions[idx].read_time;

    remaining_tables&= ~(best_table->table->map);
    --size_remain;
    ++idx;

    DBUG_EXECUTE("opt", print_plan(join, join->tables,
                                   record_count, read_time, read_time,
                                   "extended"););
  } while (TRUE);
}


/*
  Find a good, possibly optimal, query execution plan (QEP) by a possibly
  exhaustive search.

  SYNOPSIS
    best_extension_by_limited_search()
    join             pointer to the structure providing all context info for
                     the query
    remaining_tables set of tables not included into the partial plan yet
    idx              length of the partial QEP in 'join->positions';
                     since a depth-first search is used, also corresponds to
                     the current depth of the search tree;
                     also an index in the array 'join->best_ref';
    record_count     estimate for the number of records returned by the best
                     partial plan
    read_time        the cost of the best partial plan
    search_depth     maximum depth of the recursion and thus size of the found
                     optimal plan (0 < search_depth <= join->tables+1).
    prune_level      pruning heuristics that should be applied during
                     optimization
                     (values: 0 = EXHAUSTIVE, 1 = PRUNE_BY_TIME_OR_ROWS)

  DESCRIPTION
    The procedure searches for the optimal ordering of the query tables in set
    'remaining_tables' of size N, and the corresponding optimal access paths to
    each table. The choice of a table order and an access path for each table
    constitutes a query execution plan (QEP) that fully specifies how to
    execute the query.
   
    The maximal size of the found plan is controlled by the parameter
    'search_depth'. When search_depth == N, the resulting plan is complete and
    can be used directly as a QEP. If search_depth < N, the found plan consists
    of only some of the query tables. Such "partial" optimal plans are useful
    only as input to query optimization procedures, and cannot be used directly
    to execute a query.

    The algorithm begins with an empty partial plan stored in 'join->positions'
    and a set of N tables - 'remaining_tables'. Each step of the algorithm
    evaluates the cost of the partial plan extended by all access plans for
    each of the relations in 'remaining_tables', expands the current partial
    plan with the access plan that results in lowest cost of the expanded
    partial plan, and removes the corresponding relation from
    'remaining_tables'. The algorithm continues until it either constructs a
    complete optimal plan, or constructs an optimal plartial plan with size =
    search_depth.

    The final optimal plan is stored in 'join->best_positions'. The
    corresponding cost of the optimal plan is in 'join->best_read'.

  NOTES
    The procedure uses a recursive depth-first search where the depth of the
    recursion (and thus the exhaustiveness of the search) is controlled by the
    parameter 'search_depth'.

    The pseudocode below describes the algorithm of
    'best_extension_by_limited_search'. The worst-case complexity of this
    algorithm is O(N*N^search_depth/search_depth). When serch_depth >= N, then
    the complexity of greedy_search is O(N!).

    procedure best_extension_by_limited_search(
      pplan in,             // in, partial plan of tables-joined-so-far
      pplan_cost,           // in, cost of pplan
      remaining_tables,     // in, set of tables not referenced in pplan
      best_plan_so_far,     // in/out, best plan found so far
      best_plan_so_far_cost,// in/out, cost of best_plan_so_far
      search_depth)         // in, maximum size of the plans being considered
    {
      for each table T from remaining_tables
      {
        // Calculate the cost of using table T as above
        cost = complex-series-of-calculations;

        // Add the cost to the cost so far.
        pplan_cost+= cost;

        if (pplan_cost >= best_plan_so_far_cost)
          // pplan_cost already too great, stop search
          continue;

        pplan= expand pplan by best_access_method;
        remaining_tables= remaining_tables - table T;
        if (remaining_tables is not an empty set
            and
            search_depth > 1)
        {
          best_extension_by_limited_search(pplan, pplan_cost,
                                           remaining_tables,
                                           best_plan_so_far,
                                           best_plan_so_far_cost,
                                           search_depth - 1);
        }
        else
        {
          best_plan_so_far_cost= pplan_cost;
          best_plan_so_far= pplan;
        }
      }
    }

  IMPLEMENTATION
    When 'best_extension_by_limited_search' is called for the first time,
    'join->best_read' must be set to the largest possible value (e.g. DBL_MAX).
    The actual implementation provides a way to optionally use pruning
    heuristic (controlled by the parameter 'prune_level') to reduce the search
    space by skipping some partial plans.
    The parameter 'search_depth' provides control over the recursion
    depth, and thus the size of the resulting optimal plan.

  RETURN
    None
*/

static void
best_extension_by_limited_search(JOIN      *join,
                                 table_map remaining_tables,
                                 uint      idx,
                                 double    record_count,
                                 double    read_time,
                                 uint      search_depth,
                                 uint      prune_level)
{
  THD *thd= join->thd;
  if (thd->killed)  // Abort
    return;

  DBUG_ENTER("best_extension_by_limited_search");

  /* 
     'join' is a partial plan with lower cost than the best plan so far,
     so continue expanding it further with the tables in 'remaining_tables'.
  */
  JOIN_TAB *s;
  double best_record_count= DBL_MAX;
  double best_read_time=    DBL_MAX;

  DBUG_EXECUTE("opt", print_plan(join, idx, record_count, read_time, read_time,
                                "part_plan"););

  for (JOIN_TAB **pos= join->best_ref + idx ; (s= *pos) ; pos++)
  {
    table_map real_table_bit= s->table->map;
    if ((remaining_tables & real_table_bit) && 
        !(remaining_tables & s->dependent) && 
        (!idx || !check_interleaving_with_nj(join->positions[idx-1].table, s)))
    {
      double current_record_count, current_read_time;

      /* Find the best access method from 's' to the current partial plan */
      best_access_path(join, s, thd, remaining_tables, idx,
                       record_count, read_time);
      /* Compute the cost of extending the plan with 's' */
      current_record_count= record_count * join->positions[idx].records_read;
      current_read_time=    read_time + join->positions[idx].read_time;

      /* Expand only partial plans with lower cost than the best QEP so far */
      if ((current_read_time +
           current_record_count / (double) TIME_FOR_COMPARE) >= join->best_read)
      {
        DBUG_EXECUTE("opt", print_plan(join, idx+1,
                                       current_record_count,
                                       read_time,
                                       (current_read_time +
                                        current_record_count / 
                                        (double) TIME_FOR_COMPARE),
                                       "prune_by_cost"););
        restore_prev_nj_state(s);
        continue;
      }

      /*
        Prune some less promising partial plans. This heuristic may miss
        the optimal QEPs, thus it results in a non-exhaustive search.
      */
      if (prune_level == 1)
      {
        if (best_record_count > current_record_count ||
            best_read_time > current_read_time ||
            idx == join->const_tables &&  // 's' is the first table in the QEP
            s->table == join->sort_by_table)
        {
          if (best_record_count >= current_record_count &&
              best_read_time >= current_read_time &&
              /* TODO: What is the reasoning behind this condition? */
              (!(s->key_dependent & remaining_tables) ||
               join->positions[idx].records_read < 2.0))
          {
            best_record_count= current_record_count;
            best_read_time=    current_read_time;
          }
        }
        else
        {
          DBUG_EXECUTE("opt", print_plan(join, idx+1,
                                         current_record_count,
                                         read_time,
                                         current_read_time,
                                         "pruned_by_heuristic"););
          restore_prev_nj_state(s);
          continue;
        }
      }

      if ( (search_depth > 1) && (remaining_tables & ~real_table_bit) )
      { /* Recursively expand the current partial plan */
        swap_variables(JOIN_TAB*, join->best_ref[idx], *pos);
        best_extension_by_limited_search(join,
                                         remaining_tables & ~real_table_bit,
                                         idx + 1,
                                         current_record_count,
                                         current_read_time,
                                         search_depth - 1,
                                         prune_level);
        if (thd->killed)
          DBUG_VOID_RETURN;
        swap_variables(JOIN_TAB*, join->best_ref[idx], *pos);
      }
      else
      { /*
          'join' is either the best partial QEP with 'search_depth' relations,
          or the best complete QEP so far, whichever is smaller.
        */
        current_read_time+= current_record_count / (double) TIME_FOR_COMPARE;
        if (join->sort_by_table &&
            join->sort_by_table !=
            join->positions[join->const_tables].table->table)
          /* We have to make a temp table */
          current_read_time+= current_record_count;
        if ((search_depth == 1) || (current_read_time < join->best_read))
        {
          memcpy((gptr) join->best_positions, (gptr) join->positions,
                 sizeof(POSITION) * (idx + 1));
          join->best_read= current_read_time - 0.001;
        }
        DBUG_EXECUTE("opt", print_plan(join, idx+1,
                                       current_record_count,
                                       read_time,
                                       current_read_time,
                                       "full_plan"););
      }
      restore_prev_nj_state(s);
    }
  }
  DBUG_VOID_RETURN;
}


/*
  TODO: this function is here only temporarily until 'greedy_search' is
  tested and accepted.
*/
static void
find_best(JOIN *join,table_map rest_tables,uint idx,double record_count,
	  double read_time)
{
  THD *thd= join->thd;
  if (!rest_tables)
  {
    DBUG_PRINT("best",("read_time: %g  record_count: %g",read_time,
		       record_count));

    read_time+=record_count/(double) TIME_FOR_COMPARE;
    if (join->sort_by_table &&
	join->sort_by_table !=
	join->positions[join->const_tables].table->table)
      read_time+=record_count;			// We have to make a temp table
    if (read_time < join->best_read)
    {
      memcpy((gptr) join->best_positions,(gptr) join->positions,
	     sizeof(POSITION)*idx);
      join->best_read= read_time - 0.001;
    }
    return;
  }
  if (read_time+record_count/(double) TIME_FOR_COMPARE >= join->best_read)
    return;					/* Found better before */

  JOIN_TAB *s;
  double best_record_count=DBL_MAX,best_read_time=DBL_MAX;
  for (JOIN_TAB **pos=join->best_ref+idx ; (s=*pos) ; pos++)
  {
    table_map real_table_bit=s->table->map;
    if ((rest_tables & real_table_bit) && !(rest_tables & s->dependent) &&
        (!idx|| !check_interleaving_with_nj(join->positions[idx-1].table, s)))
    {
      double records, best;
      best_access_path(join, s, thd, rest_tables, idx, record_count, 
                       read_time);
      records= join->positions[idx].records_read;
      best= join->positions[idx].read_time;
      /*
	Go to the next level only if there hasn't been a better key on
	this level! This will cut down the search for a lot simple cases!
      */
      double current_record_count=record_count*records;
      double current_read_time=read_time+best;
      if (best_record_count > current_record_count ||
	  best_read_time > current_read_time ||
	  idx == join->const_tables && s->table == join->sort_by_table)
      {
	if (best_record_count >= current_record_count &&
	    best_read_time >= current_read_time &&
	    (!(s->key_dependent & rest_tables) || records < 2.0))
	{
	  best_record_count=current_record_count;
	  best_read_time=current_read_time;
	}
	swap_variables(JOIN_TAB*, join->best_ref[idx], *pos);
	find_best(join,rest_tables & ~real_table_bit,idx+1,
		  current_record_count,current_read_time);
        if (thd->killed)
          return;
	swap_variables(JOIN_TAB*, join->best_ref[idx], *pos);
      }
      restore_prev_nj_state(s);
      if (join->select_options & SELECT_STRAIGHT_JOIN)
	break;				// Don't test all combinations
    }
  }
}


/*
  Find how much space the prevous read not const tables takes in cache
*/

static void calc_used_field_length(THD *thd, JOIN_TAB *join_tab)
{
  uint null_fields,blobs,fields,rec_length;
  null_fields=blobs=fields=rec_length=0;

  Field **f_ptr,*field;
  for (f_ptr=join_tab->table->field ; (field= *f_ptr) ; f_ptr++)
  {
    if (field->query_id == thd->query_id)
    {
      uint flags=field->flags;
      fields++;
      rec_length+=field->pack_length();
      if (flags & BLOB_FLAG)
	blobs++;
      if (!(flags & NOT_NULL_FLAG))
	null_fields++;
    }
  }
  if (null_fields)
    rec_length+=(join_tab->table->s->null_fields+7)/8;
  if (join_tab->table->maybe_null)
    rec_length+=sizeof(my_bool);
  if (blobs)
  {
    uint blob_length=(uint) (join_tab->table->file->mean_rec_length-
			     (join_tab->table->s->reclength- rec_length));
    rec_length+=(uint) max(4,blob_length);
  }
  join_tab->used_fields=fields;
  join_tab->used_fieldlength=rec_length;
  join_tab->used_blobs=blobs;
}


static uint
cache_record_length(JOIN *join,uint idx)
{
  uint length=0;
  JOIN_TAB **pos,**end;
  THD *thd=join->thd;

  for (pos=join->best_ref+join->const_tables,end=join->best_ref+idx ;
       pos != end ;
       pos++)
  {
    JOIN_TAB *join_tab= *pos;
    if (!join_tab->used_fieldlength)		/* Not calced yet */
      calc_used_field_length(thd, join_tab);
    length+=join_tab->used_fieldlength;
  }
  return length;
}


static double
prev_record_reads(JOIN *join,table_map found_ref)
{
  double found=1.0;
  found_ref&= ~OUTER_REF_TABLE_BIT;
  for (POSITION *pos=join->positions ; found_ref ; pos++)
  {
    if (pos->table->table->map & found_ref)
    {
      found_ref&= ~pos->table->table->map;
      found*=pos->records_read;
    }
  }
  return found;
}


/*****************************************************************************
  Set up join struct according to best position.
*****************************************************************************/

static bool
get_best_combination(JOIN *join)
{
  uint i,tablenr;
  table_map used_tables;
  JOIN_TAB *join_tab,*j;
  KEYUSE *keyuse;
  uint table_count;
  THD *thd=join->thd;
  DBUG_ENTER("get_best_combination");

  table_count=join->tables;
  if (!(join->join_tab=join_tab=
	(JOIN_TAB*) thd->alloc(sizeof(JOIN_TAB)*table_count)))
    DBUG_RETURN(TRUE);

  join->full_join=0;

  used_tables= OUTER_REF_TABLE_BIT;		// Outer row is already read
  for (j=join_tab, tablenr=0 ; tablenr < table_count ; tablenr++,j++)
  {
    TABLE *form;
    *j= *join->best_positions[tablenr].table;
    form=join->table[tablenr]=j->table;
    used_tables|= form->map;
    form->reginfo.join_tab=j;
    if (!*j->on_expr_ref)
      form->reginfo.not_exists_optimize=0;	// Only with LEFT JOIN
    DBUG_PRINT("info",("type: %d", j->type));
    if (j->type == JT_CONST)
      continue;					// Handled in make_join_stat..

    j->ref.key = -1;
    j->ref.key_parts=0;

    if (j->type == JT_SYSTEM)
      continue;
    if (j->keys.is_clear_all() || !(keyuse= join->best_positions[tablenr].key))
    {
      j->type=JT_ALL;
      if (tablenr != join->const_tables)
	join->full_join=1;
    }
    else if (create_ref_for_key(join, j, keyuse, used_tables))
      DBUG_RETURN(TRUE);                        // Something went wrong
  }

  for (i=0 ; i < table_count ; i++)
    join->map2table[join->join_tab[i].table->tablenr]=join->join_tab+i;
  update_depend_map(join);
  DBUG_RETURN(0);
}


static bool create_ref_for_key(JOIN *join, JOIN_TAB *j, KEYUSE *org_keyuse,
			       table_map used_tables)
{
  KEYUSE *keyuse=org_keyuse;
  bool ftkey=(keyuse->keypart == FT_KEYPART);
  THD  *thd= join->thd;
  uint keyparts,length,key;
  TABLE *table;
  KEY *keyinfo;
  DBUG_ENTER("create_ref_for_key");

  /*  Use best key from find_best */
  table=j->table;
  key=keyuse->key;
  keyinfo=table->key_info+key;

  if (ftkey)
  {
    Item_func_match *ifm=(Item_func_match *)keyuse->val;

    length=0;
    keyparts=1;
    ifm->join_key=1;
  }
  else
  {
    keyparts=length=0;
    uint found_part_ref_or_null= 0;
    /*
      Calculate length for the used key
      Stop if there is a missing key part or when we find second key_part
      with KEY_OPTIMIZE_REF_OR_NULL
    */
    do
    {
      if (!(~used_tables & keyuse->used_tables))
      {
	if (keyparts == keyuse->keypart &&
	    !(found_part_ref_or_null & keyuse->optimize))
	{
	  keyparts++;
	  length+= keyinfo->key_part[keyuse->keypart].store_length;
	  found_part_ref_or_null|= keyuse->optimize;
	}
      }
      keyuse++;
    } while (keyuse->table == table && keyuse->key == key);
  } /* not ftkey */

  /* set up fieldref */
  keyinfo=table->key_info+key;
  j->ref.key_parts=keyparts;
  j->ref.key_length=length;
  j->ref.key=(int) key;
  if (!(j->ref.key_buff= (byte*) thd->calloc(ALIGN_SIZE(length)*2)) ||
      !(j->ref.key_copy= (store_key**) thd->alloc((sizeof(store_key*) *
						   (keyparts+1)))) ||
      !(j->ref.items=    (Item**) thd->alloc(sizeof(Item*)*keyparts)) ||
      !(j->ref.cond_guards= (bool**) thd->alloc(sizeof(uint*)*keyparts)))
  {
    DBUG_RETURN(TRUE);
  }
  j->ref.key_buff2=j->ref.key_buff+ALIGN_SIZE(length);
  j->ref.key_err=1;
  j->ref.null_rejecting= 0;
  keyuse=org_keyuse;

  store_key **ref_key= j->ref.key_copy;
  byte *key_buff=j->ref.key_buff, *null_ref_key= 0;
  bool keyuse_uses_no_tables= TRUE;
  if (ftkey)
  {
    j->ref.items[0]=((Item_func*)(keyuse->val))->key_item();
    /* Predicates pushed down into subquery can't be used FT access */
    j->ref.cond_guards[0]= NULL;
    if (keyuse->used_tables)
      DBUG_RETURN(TRUE);                        // not supported yet. SerG

    j->type=JT_FT;
  }
  else
  {
    uint i;
    for (i=0 ; i < keyparts ; keyuse++,i++)
    {
      while (keyuse->keypart != i ||
	     ((~used_tables) & keyuse->used_tables))
	keyuse++;				/* Skip other parts */

      uint maybe_null= test(keyinfo->key_part[i].null_bit);
      j->ref.items[i]=keyuse->val;		// Save for cond removal
      j->ref.cond_guards[i]= keyuse->cond_guard;
      if (keyuse->null_rejecting) 
        j->ref.null_rejecting |= 1 << i;
      keyuse_uses_no_tables= keyuse_uses_no_tables && !keyuse->used_tables;
      if (!keyuse->used_tables &&
	  !(join->select_options & SELECT_DESCRIBE))
      {					// Compare against constant
	store_key_item tmp(thd, keyinfo->key_part[i].field,
                           (char*)key_buff + maybe_null,
                           maybe_null ?  (char*) key_buff : 0,
                           keyinfo->key_part[i].length, keyuse->val);
	if (thd->is_fatal_error)
	  DBUG_RETURN(TRUE);
	tmp.copy();
      }
      else
	*ref_key++= get_store_key(thd,
				  keyuse,join->const_table_map,
				  &keyinfo->key_part[i],
				  (char*) key_buff,maybe_null);
      /*
	Remember if we are going to use REF_OR_NULL
	But only if field _really_ can be null i.e. we force JT_REF
	instead of JT_REF_OR_NULL in case if field can't be null
      */
      if ((keyuse->optimize & KEY_OPTIMIZE_REF_OR_NULL) && maybe_null)
	null_ref_key= key_buff;
      key_buff+=keyinfo->key_part[i].store_length;
    }
  } /* not ftkey */
  *ref_key=0;				// end_marker
  if (j->type == JT_FT)
    DBUG_RETURN(0);
  if (j->type == JT_CONST)
    j->table->const_table= 1;
  else if (((keyinfo->flags & (HA_NOSAME | HA_NULL_PART_KEY |
			       HA_END_SPACE_KEY)) != HA_NOSAME) ||
	   keyparts != keyinfo->key_parts || null_ref_key)
  {
    /* Must read with repeat */
    j->type= null_ref_key ? JT_REF_OR_NULL : JT_REF;
    j->ref.null_ref_key= null_ref_key;
  }
  else if (keyuse_uses_no_tables)
  {
    /*
      This happen if we are using a constant expression in the ON part
      of an LEFT JOIN.
      SELECT * FROM a LEFT JOIN b ON b.key=30
      Here we should not mark the table as a 'const' as a field may
      have a 'normal' value or a NULL value.
    */
    j->type=JT_CONST;
  }
  else
    j->type=JT_EQ_REF;
  DBUG_RETURN(0);
}



static store_key *
get_store_key(THD *thd, KEYUSE *keyuse, table_map used_tables,
	      KEY_PART_INFO *key_part, char *key_buff, uint maybe_null)
{
  if (!((~used_tables) & keyuse->used_tables))		// if const item
  {
    return new store_key_const_item(thd,
				    key_part->field,
				    key_buff + maybe_null,
				    maybe_null ? key_buff : 0,
				    key_part->length,
				    keyuse->val);
  }
  else if (keyuse->val->type() == Item::FIELD_ITEM)
    return new store_key_field(thd,
			       key_part->field,
			       key_buff + maybe_null,
			       maybe_null ? key_buff : 0,
			       key_part->length,
			       ((Item_field*) keyuse->val)->field,
			       keyuse->val->full_name());
  return new store_key_item(thd,
			    key_part->field,
			    key_buff + maybe_null,
			    maybe_null ? key_buff : 0,
			    key_part->length,
			    keyuse->val);
}

/*
  This function is only called for const items on fields which are keys
  returns 1 if there was some conversion made when the field was stored.
*/

bool
store_val_in_field(Field *field, Item *item, enum_check_fields check_flag)
{
  bool error;
  THD *thd= field->table->in_use;
  ha_rows cuted_fields=thd->cuted_fields;
  /*
    we should restore old value of count_cuted_fields because
    store_val_in_field can be called from mysql_insert 
    with select_insert, which make count_cuted_fields= 1
   */
  enum_check_fields old_count_cuted_fields= thd->count_cuted_fields;
  thd->count_cuted_fields= check_flag;
  error= item->save_in_field(field, 1);
  thd->count_cuted_fields= old_count_cuted_fields;
  return error || cuted_fields != thd->cuted_fields;
}


static bool
make_simple_join(JOIN *join,TABLE *tmp_table)
{
  TABLE **tableptr;
  JOIN_TAB *join_tab;
  DBUG_ENTER("make_simple_join");

  /*
    Reuse TABLE * and JOIN_TAB if already allocated by a previous call
    to this function through JOIN::exec (may happen for sub-queries).
  */
  if (!join->table_reexec)
  {
    if (!(join->table_reexec= (TABLE**) join->thd->alloc(sizeof(TABLE*))))
      DBUG_RETURN(TRUE);                        /* purecov: inspected */
    if (join->tmp_join)
      join->tmp_join->table_reexec= join->table_reexec;
  }
  if (!join->join_tab_reexec)
  {
    if (!(join->join_tab_reexec=
          (JOIN_TAB*) join->thd->alloc(sizeof(JOIN_TAB))))
      DBUG_RETURN(TRUE);                        /* purecov: inspected */
    if (join->tmp_join)
      join->tmp_join->join_tab_reexec= join->join_tab_reexec;
  }
  tableptr= join->table_reexec;
  join_tab= join->join_tab_reexec;

  join->join_tab=join_tab;
  join->table=tableptr; tableptr[0]=tmp_table;
  join->tables=1;
  join->const_tables=0;
  join->const_table_map=0;
  join->tmp_table_param.field_count= join->tmp_table_param.sum_func_count=
    join->tmp_table_param.func_count=0;
  join->tmp_table_param.copy_field=join->tmp_table_param.copy_field_end=0;
  join->first_record=join->sort_and_group=0;
  join->send_records=(ha_rows) 0;
  join->group=0;
  join->row_limit=join->unit->select_limit_cnt;
  join->do_send_rows = (join->row_limit) ? 1 : 0;

  join_tab->cache.buff=0;			/* No caching */
  join_tab->table=tmp_table;
  join_tab->select=0;
  join_tab->select_cond=0;
  join_tab->quick=0;
  join_tab->type= JT_ALL;			/* Map through all records */
  join_tab->keys.init();
  join_tab->keys.set_all();                     /* test everything in quick */
  join_tab->info=0;
  join_tab->on_expr_ref=0;
  join_tab->last_inner= 0;
  join_tab->first_unmatched= 0;
  join_tab->ref.key = -1;
  join_tab->not_used_in_distinct=0;
  join_tab->read_first_record= join_init_read_record;
  join_tab->join=join;
  join_tab->ref.key_parts= 0;
  bzero((char*) &join_tab->read_record,sizeof(join_tab->read_record));
  tmp_table->status=0;
  tmp_table->null_row=0;
  DBUG_RETURN(FALSE);
}


inline void add_cond_and_fix(Item **e1, Item *e2)
{
  if (*e1)
  {
    Item *res;
    if ((res= new Item_cond_and(*e1, e2)))
    {
      *e1= res;
      res->quick_fix_field();
    }
  }
  else
    *e1= e2;
}


/*
  Add to join_tab->select_cond[i] "table.field IS NOT NULL" conditions we've
  inferred from ref/eq_ref access performed.

  SYNOPSIS
    add_not_null_conds()
      join  Join to process

  NOTES
    This function is a part of "Early NULL-values filtering for ref access"
    optimization.

    Example of this optimization:
      For query SELECT * FROM t1,t2 WHERE t2.key=t1.field
      and plan " any-access(t1), ref(t2.key=t1.field) "
      add "t1.field IS NOT NULL" to t1's table condition.
    Description of the optimization:
    
      We look through equalities choosen to perform ref/eq_ref access,
      pick equalities that have form "tbl.part_of_key = othertbl.field"
      (where othertbl is a non-const table and othertbl.field may be NULL)
      and add them to conditions on correspoding tables (othertbl in this
      example).

      Exception from that is the case when referred_tab->join != join.
      I.e. don't add NOT NULL constraints from any embedded subquery.
      Consider this query:
      SELECT A.f2 FROM t1 LEFT JOIN t2 A ON A.f2 = f1
      WHERE A.f3=(SELECT MIN(f3) FROM  t2 C WHERE A.f4 = C.f4) OR A.f3 IS NULL;
      Here condition A.f3 IS NOT NULL is going to be added to the WHERE
      condition of the embedding query.
      Another example:
      SELECT * FROM t10, t11 WHERE (t10.a < 10 OR t10.a IS NULL)
      AND t11.b <=> t10.b AND (t11.a = (SELECT MAX(a) FROM t12
      WHERE t12.b = t10.a ));
      Here condition t10.a IS NOT NULL is going to be added.
      In both cases addition of NOT NULL condition will erroneously reject
      some rows of the result set.
      referred_tab->join != join constraint would disallow such additions.

      This optimization doesn't affect the choices that ref, range, or join
      optimizer make. This was intentional because this was added after 4.1
      was GA.
      
    Implementation overview
      1. update_ref_and_keys() accumulates info about null-rejecting
         predicates in in KEY_FIELD::null_rejecting
      1.1 add_key_part saves these to KEYUSE.
      2. create_ref_for_key copies them to TABLE_REF.
      3. add_not_null_conds adds "x IS NOT NULL" to join_tab->select_cond of
         appropiate JOIN_TAB members.
*/

static void add_not_null_conds(JOIN *join)
{
  DBUG_ENTER("add_not_null_conds");
  for (uint i=join->const_tables ; i < join->tables ; i++)
  {
    JOIN_TAB *tab=join->join_tab+i;
    if ((tab->type == JT_REF || tab->type == JT_REF_OR_NULL) &&
         !tab->table->maybe_null)
    {
      for (uint keypart= 0; keypart < tab->ref.key_parts; keypart++)
      {
        if (tab->ref.null_rejecting & (1 << keypart))
        {
          Item *item= tab->ref.items[keypart];
          Item *notnull;
          DBUG_ASSERT(item->type() == Item::FIELD_ITEM);
          Item_field *not_null_item= (Item_field*)item;
          JOIN_TAB *referred_tab= not_null_item->field->table->reginfo.join_tab;
          /*
            For UPDATE queries such as:
            UPDATE t1 SET t1.f2=(SELECT MAX(t2.f4) FROM t2 WHERE t2.f3=t1.f1);
            not_null_item is the t1.f1, but it's referred_tab is 0.
          */
          if (!referred_tab || referred_tab->join != join)
            continue;
          if (!(notnull= new Item_func_isnotnull(not_null_item)))
            DBUG_VOID_RETURN;
          /*
            We need to do full fix_fields() call here in order to have correct
            notnull->const_item(). This is needed e.g. by test_quick_select 
            when it is called from make_join_select after this function is 
            called.
          */
          if (notnull->fix_fields(join->thd, &notnull))
            DBUG_VOID_RETURN;
          DBUG_EXECUTE("where",print_where(notnull,
                                           referred_tab->table->alias););
          add_cond_and_fix(&referred_tab->select_cond, notnull);
        }
      }
    }
  }
  DBUG_VOID_RETURN;
}

/*
  Build a predicate guarded by match variables for embedding outer joins

  SYNOPSIS
    add_found_match_trig_cond()
    tab       the first inner table for most nested outer join
    cond      the predicate to be guarded
    root_tab  the first inner table to stop

  DESCRIPTION
    The function recursively adds guards for predicate cond
    assending from tab to the first inner table  next embedding
    nested outer join and so on until it reaches root_tab
    (root_tab can be 0).

  RETURN VALUE
    pointer to the guarded predicate, if success
    0, otherwise
*/ 

static COND*
add_found_match_trig_cond(JOIN_TAB *tab, COND *cond, JOIN_TAB *root_tab)
{
  COND *tmp;
  if (tab == root_tab || !cond)
    return cond;
  if ((tmp= add_found_match_trig_cond(tab->first_upper, cond, root_tab)))
  {
    tmp= new Item_func_trig_cond(tmp, &tab->found);
  }
  if (tmp)
  {
    tmp->quick_fix_field();
    tmp->update_used_tables();
  }
  return tmp;
}


/*
   Fill in outer join related info for the execution plan structure

  SYNOPSIS
    make_outerjoin_info()
    join - reference to the info fully describing the query

  DESCRIPTION
    For each outer join operation left after simplification of the
    original query the function set up the following pointers in the linear
    structure join->join_tab representing the selected execution plan.
    The first inner table t0 for the operation is set to refer to the last
    inner table tk through the field t0->last_inner.
    Any inner table ti for the operation are set to refer to the first
    inner table ti->first_inner.
    The first inner table t0 for the operation is set to refer to the
    first inner table of the embedding outer join operation, if there is any,
    through the field t0->first_upper.
    The on expression for the outer join operation is attached to the
    corresponding first inner table through the field t0->on_expr_ref.
    Here ti are structures of the JOIN_TAB type.

  EXAMPLE
    For the query: 
      SELECT * FROM t1
                    LEFT JOIN
                    (t2, t3 LEFT JOIN t4 ON t3.a=t4.a)
                    ON (t1.a=t2.a AND t1.b=t3.b)
        WHERE t1.c > 5,
    given the execution plan with the table order t1,t2,t3,t4
    is selected, the following references will be set;
    t4->last_inner=[t4], t4->first_inner=[t4], t4->first_upper=[t2]
    t2->last_inner=[t4], t2->first_inner=t3->first_inner=[t2],
    on expression (t1.a=t2.a AND t1.b=t3.b) will be attached to 
    *t2->on_expr_ref, while t3.a=t4.a will be attached to *t4->on_expr_ref.
            
  NOTES
    The function assumes that the simplification procedure has been
    already applied to the join query (see simplify_joins).
    This function can be called only after the execution plan
    has been chosen.
*/

static void
make_outerjoin_info(JOIN *join)
{
  DBUG_ENTER("make_outerjoin_info");
  for (uint i=join->const_tables ; i < join->tables ; i++)
  {
    JOIN_TAB *tab=join->join_tab+i;
    TABLE *table=tab->table;
    TABLE_LIST *tbl= table->pos_in_table_list;
    TABLE_LIST *embedding= tbl->embedding;

    if (tbl->outer_join)
    {
      /* 
        Table tab is the only one inner table for outer join.
        (Like table t4 for the table reference t3 LEFT JOIN t4 ON t3.a=t4.a
        is in the query above.)
      */
      tab->last_inner= tab->first_inner= tab;
      tab->on_expr_ref= &tbl->on_expr;
      tab->cond_equal= tbl->cond_equal;
      if (embedding)
        tab->first_upper= embedding->nested_join->first_nested;
    }    
    for ( ; embedding ; embedding= embedding->embedding)
    {
      NESTED_JOIN *nested_join= embedding->nested_join;
      if (!nested_join->counter)
      {
        /* 
          Table tab is the first inner table for nested_join.
          Save reference to it in the nested join structure.
        */ 
        nested_join->first_nested= tab;
        tab->on_expr_ref= &embedding->on_expr;
        tab->cond_equal= tbl->cond_equal;
        if (embedding->embedding)
          tab->first_upper= embedding->embedding->nested_join->first_nested;
      }
      if (!tab->first_inner)  
        tab->first_inner= nested_join->first_nested;
      if (++nested_join->counter < nested_join->join_list.elements)
        break;
      /* Table tab is the last inner table for nested join. */
      nested_join->first_nested->last_inner= tab;
    }
  }
  DBUG_VOID_RETURN;
}


static bool
make_join_select(JOIN *join,SQL_SELECT *select,COND *cond)
{
  THD *thd= join->thd;
  DBUG_ENTER("make_join_select");
  if (select)
  {
    add_not_null_conds(join);
    table_map used_tables;
    if (cond)                /* Because of QUICK_GROUP_MIN_MAX_SELECT */
    {                        /* there may be a select without a cond. */    
      if (join->tables > 1)
        cond->update_used_tables();		// Tablenr may have changed
      if (join->const_tables == join->tables &&
	  thd->lex->current_select->master_unit() ==
	  &thd->lex->unit)		// not upper level SELECT
        join->const_table_map|=RAND_TABLE_BIT;
      {						// Check const tables
        COND *const_cond=
	  make_cond_for_table(cond,
                              join->const_table_map,
                              (table_map) 0);
        DBUG_EXECUTE("where",print_where(const_cond,"constants"););
        for (JOIN_TAB *tab= join->join_tab+join->const_tables;
             tab < join->join_tab+join->tables ; tab++)
        {
          if (*tab->on_expr_ref)
          {
            JOIN_TAB *cond_tab= tab->first_inner;
            COND *tmp= make_cond_for_table(*tab->on_expr_ref,
                                           join->const_table_map,
                                         (  table_map) 0);
            if (!tmp)
              continue;
            tmp= new Item_func_trig_cond(tmp, &cond_tab->not_null_compl);
            if (!tmp)
              DBUG_RETURN(1);
            tmp->quick_fix_field();
            cond_tab->select_cond= !cond_tab->select_cond ? tmp :
	                            new Item_cond_and(cond_tab->select_cond,tmp);
            if (!cond_tab->select_cond)
	      DBUG_RETURN(1);
            cond_tab->select_cond->quick_fix_field();
          }       
        }
        if (const_cond && !const_cond->val_int())
        {
	  DBUG_PRINT("info",("Found impossible WHERE condition"));
	  DBUG_RETURN(1);	 // Impossible const condition
        }
      }
    }
    used_tables=((select->const_tables=join->const_table_map) |
		 OUTER_REF_TABLE_BIT | RAND_TABLE_BIT);
    for (uint i=join->const_tables ; i < join->tables ; i++)
    {
      JOIN_TAB *tab=join->join_tab+i;
      JOIN_TAB *first_inner_tab= tab->first_inner; 
      table_map current_map= tab->table->map;
      bool use_quick_range=0;
      COND *tmp;

      /*
	Following force including random expression in last table condition.
	It solve problem with select like SELECT * FROM t1 WHERE rand() > 0.5
      */
      if (i == join->tables-1)
	current_map|= OUTER_REF_TABLE_BIT | RAND_TABLE_BIT;
      used_tables|=current_map;

      if (tab->type == JT_REF && tab->quick &&
	  (uint) tab->ref.key == tab->quick->index &&
	  tab->ref.key_length < tab->quick->max_used_key_length)
      {
	/* Range uses longer key;  Use this instead of ref on key */
	tab->type=JT_ALL;
	use_quick_range=1;
	tab->use_quick=1;
        tab->ref.key= -1;
	tab->ref.key_parts=0;		// Don't use ref key.
	join->best_positions[i].records_read= rows2double(tab->quick->records);
      }

      tmp= NULL;
      if (cond)
        tmp= make_cond_for_table(cond,used_tables,current_map);
      if (cond && !tmp && tab->quick)
      {						// Outer join
        if (tab->type != JT_ALL)
        {
          /*
            Don't use the quick method
            We come here in the case where we have 'key=constant' and
            the test is removed by make_cond_for_table()
          */
          delete tab->quick;
          tab->quick= 0;
        }
        else
        {
          /*
            Hack to handle the case where we only refer to a table
            in the ON part of an OUTER JOIN. In this case we want the code
            below to check if we should use 'quick' instead.
          */
          DBUG_PRINT("info", ("Item_int"));
          tmp= new Item_int((longlong) 1,1);	// Always true
          DBUG_PRINT("info", ("Item_int 0x%lx", (ulong)tmp));
        }

      }
      if (tmp || !cond)
      {
	DBUG_EXECUTE("where",print_where(tmp,tab->table->alias););
	SQL_SELECT *sel=tab->select=(SQL_SELECT*)
	  thd->memdup((gptr) select, sizeof(SQL_SELECT));
	if (!sel)
	  DBUG_RETURN(1);			// End of memory
        /*
          If tab is an inner table of an outer join operation,
          add a match guard to the pushed down predicate.
          The guard will turn the predicate on only after
          the first match for outer tables is encountered.
	*/        
        if (cond)
        {
          /*
            Because of QUICK_GROUP_MIN_MAX_SELECT there may be a select without
            a cond, so neutralize the hack above.
          */
          if (!(tmp= add_found_match_trig_cond(first_inner_tab, tmp, 0)))
            DBUG_RETURN(1);
          tab->select_cond=sel->cond=tmp;
          /* Push condition to storage engine if this is enabled
             and the condition is not guarded */
          tab->table->file->pushed_cond= NULL;
	  if (thd->variables.engine_condition_pushdown)
          {
            COND *push_cond= 
              make_cond_for_table(tmp, current_map, current_map);
            if (push_cond)
            {
              /* Push condition to handler */
              if (!tab->table->file->cond_push(push_cond))
                tab->table->file->pushed_cond= push_cond;
            }
          }
        }
        else
          tab->select_cond= sel->cond= NULL;

	sel->head=tab->table;
	DBUG_EXECUTE("where",print_where(tmp,tab->table->alias););
	if (tab->quick)
	{
	  /* Use quick key read if it's a constant and it's not used
	     with key reading */
	  if (tab->needed_reg.is_clear_all() && tab->type != JT_EQ_REF
	      && tab->type != JT_FT && (tab->type != JT_REF ||
               (uint) tab->ref.key == tab->quick->index))
	  {
	    sel->quick=tab->quick;		// Use value from get_quick_...
	    sel->quick_keys.clear_all();
	    sel->needed_reg.clear_all();
	  }
	  else
	  {
	    delete tab->quick;
	  }
	  tab->quick=0;
	}
	uint ref_key=(uint) sel->head->reginfo.join_tab->ref.key+1;
	if (i == join->const_tables && ref_key)
	{
	  if (!tab->const_keys.is_clear_all() &&
              tab->table->reginfo.impossible_range)
	    DBUG_RETURN(1);
	}
	else if (tab->type == JT_ALL && ! use_quick_range)
	{
	  if (!tab->const_keys.is_clear_all() &&
	      tab->table->reginfo.impossible_range)
	    DBUG_RETURN(1);				// Impossible range
	  /*
	    We plan to scan all rows.
	    Check again if we should use an index.
	    We could have used an column from a previous table in
	    the index if we are using limit and this is the first table
	  */

	  if (cond &&
              (!tab->keys.is_subset(tab->const_keys) && i > 0) ||
	      (!tab->const_keys.is_clear_all() && i == join->const_tables &&
	       join->unit->select_limit_cnt <
	       join->best_positions[i].records_read &&
	       !(join->select_options & OPTION_FOUND_ROWS)))
	  {
	    /* Join with outer join condition */
	    COND *orig_cond=sel->cond;
	    sel->cond= and_conds(sel->cond, *tab->on_expr_ref);

	    /*
              We can't call sel->cond->fix_fields,
              as it will break tab->on_expr if it's AND condition
              (fix_fields currently removes extra AND/OR levels).
              Yet attributes of the just built condition are not needed.
              Thus we call sel->cond->quick_fix_field for safety.
	    */
	    if (sel->cond && !sel->cond->fixed)
	      sel->cond->quick_fix_field();

	    if (sel->test_quick_select(thd, tab->keys,
				       used_tables & ~ current_map,
				       (join->select_options &
					OPTION_FOUND_ROWS ?
					HA_POS_ERROR :
					join->unit->select_limit_cnt), 0) < 0)
            {
	      /*
		Before reporting "Impossible WHERE" for the whole query
		we have to check isn't it only "impossible ON" instead
	      */
              sel->cond=orig_cond;
              if (!*tab->on_expr_ref ||
                  sel->test_quick_select(thd, tab->keys,
                                         used_tables & ~ current_map,
                                         (join->select_options &
                                          OPTION_FOUND_ROWS ?
                                          HA_POS_ERROR :
                                          join->unit->select_limit_cnt),0) < 0)
		DBUG_RETURN(1);			// Impossible WHERE
            }
            else
	      sel->cond=orig_cond;

	    /* Fix for EXPLAIN */
	    if (sel->quick)
	      join->best_positions[i].records_read= sel->quick->records;
	  }
	  else
	  {
	    sel->needed_reg=tab->needed_reg;
	    sel->quick_keys.clear_all();
	  }
	  if (!sel->quick_keys.is_subset(tab->checked_keys) ||
              !sel->needed_reg.is_subset(tab->checked_keys))
	  {
	    tab->keys=sel->quick_keys;
            tab->keys.merge(sel->needed_reg);
	    tab->use_quick= (!sel->needed_reg.is_clear_all() &&
			     (select->quick_keys.is_clear_all() ||
			      (select->quick &&
			       (select->quick->records >= 100L)))) ?
	      2 : 1;
	    sel->read_tables= used_tables & ~current_map;
	  }
	  if (i != join->const_tables && tab->use_quick != 2)
	  {					/* Read with cache */
	    if (cond &&
                (tmp=make_cond_for_table(cond,
					 join->const_table_map |
					 current_map,
					 current_map)))
	    {
	      DBUG_EXECUTE("where",print_where(tmp,"cache"););
	      tab->cache.select=(SQL_SELECT*)
		thd->memdup((gptr) sel, sizeof(SQL_SELECT));
	      tab->cache.select->cond=tmp;
	      tab->cache.select->read_tables=join->const_table_map;
	    }
	  }
	}
      }
      
      /* 
        Push down all predicates from on expressions.
        Each of these predicated are guarded by a variable
        that turns if off just before null complemented row for
        outer joins is formed. Thus, the predicates from an
        'on expression' are guaranteed not to be checked for
        the null complemented row.
      */ 
      JOIN_TAB *last_tab= tab;
      while (first_inner_tab && first_inner_tab->last_inner == last_tab)
      {  
        /* 
          Table tab is the last inner table of an outer join.
          An on expression is always attached to it.
	*/     
        COND *on_expr= *first_inner_tab->on_expr_ref;

        table_map used_tables= join->const_table_map |
		               OUTER_REF_TABLE_BIT | RAND_TABLE_BIT;
	for (tab= join->join_tab+join->const_tables; tab <= last_tab ; tab++)
        {
          current_map= tab->table->map;
          used_tables|= current_map;
          COND *tmp= make_cond_for_table(on_expr, used_tables, current_map);
          if (tmp)
          {
            JOIN_TAB *cond_tab= tab < first_inner_tab ? first_inner_tab : tab;
            /*
              First add the guards for match variables of
              all embedding outer join operations.
	    */
            if (!(tmp= add_found_match_trig_cond(cond_tab->first_inner,
                                                 tmp, first_inner_tab)))
              DBUG_RETURN(1);
            /* 
              Now add the guard turning the predicate off for 
              the null complemented row.
	    */ 
            DBUG_PRINT("info", ("Item_func_trig_cond"));
            tmp= new Item_func_trig_cond(tmp, 
                                         &first_inner_tab->not_null_compl);
            DBUG_PRINT("info", ("Item_func_trig_cond 0x%lx", (ulong) tmp));
            if (tmp)
              tmp->quick_fix_field();
	    /* Add the predicate to other pushed down predicates */
            DBUG_PRINT("info", ("Item_cond_and"));
            cond_tab->select_cond= !cond_tab->select_cond ? tmp :
	                          new Item_cond_and(cond_tab->select_cond,tmp);
            DBUG_PRINT("info", ("Item_cond_and 0x%lx",
                                (ulong)cond_tab->select_cond));
            if (!cond_tab->select_cond)
	      DBUG_RETURN(1);
            cond_tab->select_cond->quick_fix_field();
          }              
        }
        first_inner_tab= first_inner_tab->first_upper;       
      }
    }
  }
  DBUG_RETURN(0);
}

static void
make_join_readinfo(JOIN *join, ulonglong options)
{
  uint i;

  bool statistics= test(!(join->select_options & SELECT_DESCRIBE));
  bool ordered_set= 0;
  DBUG_ENTER("make_join_readinfo");

  for (i=join->const_tables ; i < join->tables ; i++)
  {
    JOIN_TAB *tab=join->join_tab+i;
    TABLE *table=tab->table;
    tab->read_record.table= table;
    tab->read_record.file=table->file;
    tab->next_select=sub_select;		/* normal select */

    /*
      Determine if the set is already ordered for ORDER BY, so it can 
      disable join cache because it will change the ordering of the results.
      Code handles sort table that is at any location (not only first after 
      the const tables) despite the fact that it's currently prohibited.
    */
    if (!ordered_set && 
        (table == join->sort_by_table &&
         (!join->order || join->skip_sort_order ||
          test_if_skip_sort_order(tab, join->order, join->select_limit,
                                  1))
        ) ||
        (join->sort_by_table == (TABLE *) 1 && i != join->const_tables))
      ordered_set= 1;

    switch (tab->type) {
    case JT_SYSTEM:				// Only happens with left join
      table->status=STATUS_NO_RECORD;
      tab->read_first_record= join_read_system;
      tab->read_record.read_record= join_no_more_records;
      break;
    case JT_CONST:				// Only happens with left join
      table->status=STATUS_NO_RECORD;
      tab->read_first_record= join_read_const;
      tab->read_record.read_record= join_no_more_records;
      if (table->used_keys.is_set(tab->ref.key) &&
          !table->no_keyread)
      {
        table->key_read=1;
        table->file->extra(HA_EXTRA_KEYREAD);
      }
      break;
    case JT_EQ_REF:
      table->status=STATUS_NO_RECORD;
      if (tab->select)
      {
	delete tab->select->quick;
	tab->select->quick=0;
      }
      delete tab->quick;
      tab->quick=0;
      tab->read_first_record= join_read_key;
      tab->read_record.read_record= join_no_more_records;
      if (table->used_keys.is_set(tab->ref.key) &&
	  !table->no_keyread)
      {
	table->key_read=1;
	table->file->extra(HA_EXTRA_KEYREAD);
      }
      break;
    case JT_REF_OR_NULL:
    case JT_REF:
      table->status=STATUS_NO_RECORD;
      if (tab->select)
      {
	delete tab->select->quick;
	tab->select->quick=0;
      }
      delete tab->quick;
      tab->quick=0;
      if (table->used_keys.is_set(tab->ref.key) &&
	  !table->no_keyread)
      {
	table->key_read=1;
	table->file->extra(HA_EXTRA_KEYREAD);
      }
      if (tab->type == JT_REF)
      {
	tab->read_first_record= join_read_always_key;
	tab->read_record.read_record= join_read_next_same;
      }
      else
      {
	tab->read_first_record= join_read_always_key_or_null;
	tab->read_record.read_record= join_read_next_same_or_null;
      }
      break;
    case JT_FT:
      table->status=STATUS_NO_RECORD;
      tab->read_first_record= join_ft_read_first;
      tab->read_record.read_record= join_ft_read_next;
      break;
    case JT_ALL:
      /*
	If previous table use cache
        If the incoming data set is already sorted don't use cache.
      */
      table->status=STATUS_NO_RECORD;
      if (i != join->const_tables && !(options & SELECT_NO_JOIN_CACHE) &&
          tab->use_quick != 2 && !tab->first_inner && !ordered_set)
      {
	if ((options & SELECT_DESCRIBE) ||
	    !join_init_cache(join->thd,join->join_tab+join->const_tables,
			     i-join->const_tables))
	{
	  tab[-1].next_select=sub_select_cache; /* Patch previous */
	}
      }
      /* These init changes read_record */
      if (tab->use_quick == 2)
      {
	join->thd->server_status|=SERVER_QUERY_NO_GOOD_INDEX_USED;
	tab->read_first_record= join_init_quick_read_record;
	if (statistics)
	  statistic_increment(join->thd->status_var.select_range_check_count,
			      &LOCK_status);
      }
      else
      {
	tab->read_first_record= join_init_read_record;
	if (i == join->const_tables)
	{
	  if (tab->select && tab->select->quick)
	  {
	    if (statistics)
	      statistic_increment(join->thd->status_var.select_range_count,
				  &LOCK_status);
	  }
	  else
	  {
	    join->thd->server_status|=SERVER_QUERY_NO_INDEX_USED;
	    if (statistics)
	      statistic_increment(join->thd->status_var.select_scan_count,
				  &LOCK_status);
	  }
	}
	else
	{
	  if (tab->select && tab->select->quick)
	  {
	    if (statistics)
	      statistic_increment(join->thd->status_var.select_full_range_join_count,
				  &LOCK_status);
	  }
	  else
	  {
	    join->thd->server_status|=SERVER_QUERY_NO_INDEX_USED;
	    if (statistics)
	      statistic_increment(join->thd->status_var.select_full_join_count,
				  &LOCK_status);
	  }
	}
	if (!table->no_keyread)
	{
	  if (tab->select && tab->select->quick &&
              tab->select->quick->index != MAX_KEY && //not index_merge
	      table->used_keys.is_set(tab->select->quick->index))
	  {
	    table->key_read=1;
	    table->file->extra(HA_EXTRA_KEYREAD);
	  }
	  else if (!table->used_keys.is_clear_all() &&
		   !(tab->select && tab->select->quick))
	  {					// Only read index tree
	    tab->index=find_shortest_key(table, & table->used_keys);
	    tab->read_first_record= join_read_first;
	    tab->type=JT_NEXT;		// Read with index_first / index_next
	  }
	}
      }
      break;
    default:
      DBUG_PRINT("error",("Table type %d found",tab->type)); /* purecov: deadcode */
      break;					/* purecov: deadcode */
    case JT_UNKNOWN:
    case JT_MAYBE_REF:
      abort();					/* purecov: deadcode */
    }
  }
  join->join_tab[join->tables-1].next_select=0; /* Set by do_select */
  DBUG_VOID_RETURN;
}


/*
  Give error if we some tables are done with a full join

  SYNOPSIS
    error_if_full_join()
    join		Join condition

  USAGE
   This is used by multi_table_update and multi_table_delete when running
   in safe mode

 RETURN VALUES
   0	ok
   1	Error (full join used)
*/

bool error_if_full_join(JOIN *join)
{
  for (JOIN_TAB *tab=join->join_tab, *end=join->join_tab+join->tables;
       tab < end;
       tab++)
  {
    if (tab->type == JT_ALL && (!tab->select || !tab->select->quick))
    {
      my_message(ER_UPDATE_WITHOUT_KEY_IN_SAFE_MODE,
                 ER(ER_UPDATE_WITHOUT_KEY_IN_SAFE_MODE), MYF(0));
      return(1);
    }
  }
  return(0);
}


/*
  cleanup JOIN_TAB

  SYNOPSIS
    JOIN_TAB::cleanup()
*/

void JOIN_TAB::cleanup()
{
  delete select;
  select= 0;
  delete quick;
  quick= 0;
  x_free(cache.buff);
  cache.buff= 0;
  if (table)
  {
    if (table->key_read)
    {
      table->key_read= 0;
      table->file->extra(HA_EXTRA_NO_KEYREAD);
    }
    table->file->ha_index_or_rnd_end();
    /*
      We need to reset this for next select
      (Tested in part_of_refkey)
    */
    table->reginfo.join_tab= 0;
  }
  end_read_record(&read_record);
}


/*
  Partially cleanup JOIN after it has executed: close index or rnd read
  (table cursors), free quick selects.

  DESCRIPTION
    This function is called in the end of execution of a JOIN, before the used
    tables are unlocked and closed.

    For a join that is resolved using a temporary table, the first sweep is
    performed against actual tables and an intermediate result is inserted
    into the temprorary table.
    The last sweep is performed against the temporary table. Therefore,
    the base tables and associated buffers used to fill the temporary table
    are no longer needed, and this function is called to free them.

    For a join that is performed without a temporary table, this function
    is called after all rows are sent, but before EOF packet is sent.

    For a simple SELECT with no subqueries this function performs a full
    cleanup of the JOIN and calls mysql_unlock_read_tables to free used base
    tables.

    If a JOIN is executed for a subquery or if it has a subquery, we can't
    do the full cleanup and need to do a partial cleanup only.
      o If a JOIN is not the top level join, we must not unlock the tables
        because the outer select may not have been evaluated yet, and we
        can't unlock only selected tables of a query.

      o Additionally, if this JOIN corresponds to a correlated subquery, we
        should not free quick selects and join buffers because they will be
        needed for the next execution of the correlated subquery.

      o However, if this is a JOIN for a [sub]select, which is not
        a correlated subquery itself, but has subqueries, we can free it
        fully and also free JOINs of all its subqueries. The exception
        is a subquery in SELECT list, e.g:
        SELECT a, (select max(b) from t1) group by c
        This subquery will not be evaluated at first sweep and its value will
        not be inserted into the temporary table. Instead, it's evaluated
        when selecting from the temporary table. Therefore, it can't be freed
        here even though it's not correlated.
*/

void JOIN::join_free()
{
  SELECT_LEX_UNIT *unit;
  SELECT_LEX *sl;
  /*
    Optimization: if not EXPLAIN and we are done with the JOIN,
    free all tables.
  */
  bool full= (!select_lex->uncacheable && !thd->lex->describe);
  bool can_unlock= full;
  DBUG_ENTER("JOIN::join_free");

  cleanup(full);

  for (unit= select_lex->first_inner_unit(); unit; unit= unit->next_unit())
    for (sl= unit->first_select(); sl; sl= sl->next_select())
    {
      Item_subselect *subselect= sl->master_unit()->item;
      bool full_local= full && (!subselect || subselect->is_evaluated());
      /*
        If this join is evaluated, we can fully clean it up and clean up all
        its underlying joins even if they are correlated -- they will not be
        used any more anyway.
        If this join is not yet evaluated, we still must clean it up to
        close its table cursors -- it may never get evaluated, as in case of
        ... HAVING FALSE OR a IN (SELECT ...))
        but all table cursors must be closed before the unlock.
      */
      sl->cleanup_all_joins(full_local);
      /* Can't unlock if at least one JOIN is still needed */
      can_unlock= can_unlock && full_local;
    }

  /*
    We are not using tables anymore
    Unlock all tables. We may be in an INSERT .... SELECT statement.
  */
  if (can_unlock && lock && thd->lock &&
      !(select_options & SELECT_NO_UNLOCK) &&
      !select_lex->subquery_in_having &&
      (select_lex == (thd->lex->unit.fake_select_lex ?
                      thd->lex->unit.fake_select_lex : &thd->lex->select_lex)))
  {
    /*
      TODO: unlock tables even if the join isn't top level select in the
      tree.
    */
    mysql_unlock_read_tables(thd, lock);           // Don't free join->lock
    lock= 0;
  }

  DBUG_VOID_RETURN;
}


/*
  Free resources of given join

  SYNOPSIS
    JOIN::cleanup()
    fill - true if we should free all resources, call with full==1 should be
           last, before it this function can be called with full==0

  NOTE: with subquery this function definitely will be called several times,
    but even for simple query it can be called several times.
*/

void JOIN::cleanup(bool full)
{
  DBUG_ENTER("JOIN::cleanup");

  if (table)
  {
    JOIN_TAB *tab,*end;
    /*
      Only a sorted table may be cached.  This sorted table is always the
      first non const table in join->table
    */
    if (tables > const_tables) // Test for not-const tables
    {
      free_io_cache(table[const_tables]);
      filesort_free_buffers(table[const_tables],full);
    }

    if (full)
    {
      for (tab= join_tab, end= tab+tables; tab != end; tab++)
	tab->cleanup();
      table= 0;
      tables= 0;
    }
    else
    {
      for (tab= join_tab, end= tab+tables; tab != end; tab++)
      {
	if (tab->table)
	    tab->table->file->ha_index_or_rnd_end();
      }
    }
  }
  /*
    We are not using tables anymore
    Unlock all tables. We may be in an INSERT .... SELECT statement.
  */
  if (full)
  {
    if (tmp_join)
      tmp_table_param.copy_field= 0;
    group_fields.delete_elements();
    /*
      We can't call delete_elements() on copy_funcs as this will cause
      problems in free_elements() as some of the elements are then deleted.
    */
    tmp_table_param.copy_funcs.empty();
    /*
      If we have tmp_join and 'this' JOIN is not tmp_join and
      tmp_table_param.copy_field's  of them are equal then we have to remove
      pointer to  tmp_table_param.copy_field from tmp_join, because it qill
      be removed in tmp_table_param.cleanup().
    */
    if (tmp_join &&
        tmp_join != this &&
        tmp_join->tmp_table_param.copy_field ==
        tmp_table_param.copy_field)
    {
      tmp_join->tmp_table_param.copy_field=
        tmp_join->tmp_table_param.save_copy_field= 0;
    }
    tmp_table_param.cleanup();
  }
  DBUG_VOID_RETURN;
}


/*****************************************************************************
  Remove the following expressions from ORDER BY and GROUP BY:
  Constant expressions
  Expression that only uses tables that are of type EQ_REF and the reference
  is in the ORDER list or if all refereed tables are of the above type.

  In the following, the X field can be removed:
  SELECT * FROM t1,t2 WHERE t1.a=t2.a ORDER BY t1.a,t2.X
  SELECT * FROM t1,t2,t3 WHERE t1.a=t2.a AND t2.b=t3.b ORDER BY t1.a,t3.X

  These can't be optimized:
  SELECT * FROM t1,t2 WHERE t1.a=t2.a ORDER BY t2.X,t1.a
  SELECT * FROM t1,t2 WHERE t1.a=t2.a AND t1.b=t2.b ORDER BY t1.a,t2.c
  SELECT * FROM t1,t2 WHERE t1.a=t2.a ORDER BY t2.b,t1.a
*****************************************************************************/

static bool
eq_ref_table(JOIN *join, ORDER *start_order, JOIN_TAB *tab)
{
  if (tab->cached_eq_ref_table)			// If cached
    return tab->eq_ref_table;
  tab->cached_eq_ref_table=1;
  /* We can skip const tables only if not an outer table */
  if (tab->type == JT_CONST && !tab->first_inner)
    return (tab->eq_ref_table=1);		/* purecov: inspected */
  if (tab->type != JT_EQ_REF || tab->table->maybe_null)
    return (tab->eq_ref_table=0);		// We must use this
  Item **ref_item=tab->ref.items;
  Item **end=ref_item+tab->ref.key_parts;
  uint found=0;
  table_map map=tab->table->map;

  for (; ref_item != end ; ref_item++)
  {
    if (! (*ref_item)->const_item())
    {						// Not a const ref
      ORDER *order;
      for (order=start_order ; order ; order=order->next)
      {
	if ((*ref_item)->eq(order->item[0],0))
	  break;
      }
      if (order)
      {
	found++;
	DBUG_ASSERT(!(order->used & map));
	order->used|=map;
	continue;				// Used in ORDER BY
      }
      if (!only_eq_ref_tables(join,start_order, (*ref_item)->used_tables()))
	return (tab->eq_ref_table=0);
    }
  }
  /* Check that there was no reference to table before sort order */
  for (; found && start_order ; start_order=start_order->next)
  {
    if (start_order->used & map)
    {
      found--;
      continue;
    }
    if (start_order->depend_map & map)
      return (tab->eq_ref_table=0);
  }
  return tab->eq_ref_table=1;
}


static bool
only_eq_ref_tables(JOIN *join,ORDER *order,table_map tables)
{
  if (specialflag &  SPECIAL_SAFE_MODE)
    return 0;			// skip this optimize /* purecov: inspected */
  for (JOIN_TAB **tab=join->map2table ; tables ; tab++, tables>>=1)
  {
    if (tables & 1 && !eq_ref_table(join, order, *tab))
      return 0;
  }
  return 1;
}


/* Update the dependency map for the tables */

static void update_depend_map(JOIN *join)
{
  JOIN_TAB *join_tab=join->join_tab, *end=join_tab+join->tables;

  for (; join_tab != end ; join_tab++)
  {
    TABLE_REF *ref= &join_tab->ref;
    table_map depend_map=0;
    Item **item=ref->items;
    uint i;
    for (i=0 ; i < ref->key_parts ; i++,item++)
      depend_map|=(*item)->used_tables();
    ref->depend_map=depend_map & ~OUTER_REF_TABLE_BIT;
    depend_map&= ~OUTER_REF_TABLE_BIT;
    for (JOIN_TAB **tab=join->map2table;
	 depend_map ;
	 tab++,depend_map>>=1 )
    {
      if (depend_map & 1)
	ref->depend_map|=(*tab)->ref.depend_map;
    }
  }
}


/* Update the dependency map for the sort order */

static void update_depend_map(JOIN *join, ORDER *order)
{
  for (; order ; order=order->next)
  {
    table_map depend_map;
    order->item[0]->update_used_tables();
    order->depend_map=depend_map=order->item[0]->used_tables();
    // Not item_sum(), RAND() and no reference to table outside of sub select
    if (!(order->depend_map & (OUTER_REF_TABLE_BIT | RAND_TABLE_BIT)))
    {
      for (JOIN_TAB **tab=join->map2table;
	   depend_map ;
	   tab++, depend_map>>=1)
      {
	if (depend_map & 1)
	  order->depend_map|=(*tab)->ref.depend_map;
      }
    }
  }
}


/*
  Remove all constants and check if ORDER only contains simple expressions

  SYNOPSIS
   remove_const()
   join			Join handler
   first_order		List of SORT or GROUP order
   cond			WHERE statement
   change_list		Set to 1 if we should remove things from list
			If this is not set, then only simple_order is
                        calculated   
   simple_order		Set to 1 if we are only using simple expressions

  RETURN
    Returns new sort order

    simple_order is set to 1 if sort_order only uses fields from head table
    and the head table is not a LEFT JOIN table

*/

static ORDER *
remove_const(JOIN *join,ORDER *first_order, COND *cond,
             bool change_list, bool *simple_order)
{
  if (join->tables == join->const_tables)
    return change_list ? 0 : first_order;		// No need to sort

  ORDER *order,**prev_ptr;
  table_map first_table= join->join_tab[join->const_tables].table->map;
  table_map not_const_tables= ~join->const_table_map;
  table_map ref;
  DBUG_ENTER("remove_const");

  prev_ptr= &first_order;
  *simple_order= *join->join_tab[join->const_tables].on_expr_ref ? 0 : 1;

  /* NOTE: A variable of not_const_tables ^ first_table; breaks gcc 2.7 */

  update_depend_map(join, first_order);
  for (order=first_order; order ; order=order->next)
  {
    table_map order_tables=order->item[0]->used_tables();
    if (order->item[0]->with_sum_func)
      *simple_order=0;				// Must do a temp table to sort
    else if (!(order_tables & not_const_tables))
    {
      if (order->item[0]->with_subselect)
        order->item[0]->val_str(&order->item[0]->str_value);
      DBUG_PRINT("info",("removing: %s", order->item[0]->full_name()));
      continue;					// skip const item
    }
    else
    {
      if (order_tables & (RAND_TABLE_BIT | OUTER_REF_TABLE_BIT))
	*simple_order=0;
      else
      {
	Item *comp_item=0;
	if (cond && const_expression_in_where(cond,order->item[0], &comp_item))
	{
	  DBUG_PRINT("info",("removing: %s", order->item[0]->full_name()));
	  continue;
	}
	if ((ref=order_tables & (not_const_tables ^ first_table)))
	{
	  if (!(order_tables & first_table) &&
              only_eq_ref_tables(join,first_order, ref))
	  {
	    DBUG_PRINT("info",("removing: %s", order->item[0]->full_name()));
	    continue;
	  }
	  *simple_order=0;			// Must do a temp table to sort
	}
      }
    }
    if (change_list)
      *prev_ptr= order;				// use this entry
    prev_ptr= &order->next;
  }
  if (change_list)
    *prev_ptr=0;
  if (prev_ptr == &first_order)			// Nothing to sort/group
    *simple_order=1;
  DBUG_PRINT("exit",("simple_order: %d",(int) *simple_order));
  DBUG_RETURN(first_order);
}


static int
return_zero_rows(JOIN *join, select_result *result,TABLE_LIST *tables,
		 List<Item> &fields, bool send_row, ulonglong select_options,
		 const char *info, Item *having)
{
  DBUG_ENTER("return_zero_rows");

  if (select_options & SELECT_DESCRIBE)
  {
    select_describe(join, FALSE, FALSE, FALSE, info);
    DBUG_RETURN(0);
  }

  join->join_free();

  if (send_row)
  {
    for (TABLE_LIST *table= tables; table; table= table->next_leaf)
      mark_as_null_row(table->table);		// All fields are NULL
    if (having && having->val_int() == 0)
      send_row=0;
  }
  if (!(result->send_fields(fields,
                              Protocol::SEND_NUM_ROWS | Protocol::SEND_EOF)))
  {
    if (send_row)
    {
      List_iterator_fast<Item> it(fields);
      Item *item;
      while ((item= it++))
	item->no_rows_in_result();
      result->send_data(fields);
    }
    result->send_eof();				// Should be safe
  }
  /* Update results for FOUND_ROWS */
  join->thd->limit_found_rows= join->thd->examined_row_count= 0;
  DBUG_RETURN(0);
}

/*
  used only in JOIN::clear
*/
static void clear_tables(JOIN *join)
{
  /* 
    must clear only the non-const tables, as const tables
    are not re-calculated.
  */
  for (uint i=join->const_tables ; i < join->tables ; i++)
    mark_as_null_row(join->table[i]);		// All fields are NULL
}

/*****************************************************************************
  Make som simple condition optimization:
  If there is a test 'field = const' change all refs to 'field' to 'const'
  Remove all dummy tests 'item = item', 'const op const'.
  Remove all 'item is NULL', when item can never be null!
  item->marker should be 0 for all items on entry
  Return in cond_value FALSE if condition is impossible (1 = 2)
*****************************************************************************/

class COND_CMP :public ilink {
public:
  static void *operator new(size_t size)
  {
    return (void*) sql_alloc((uint) size);
  }
  static void operator delete(void *ptr __attribute__((unused)),
                              size_t size __attribute__((unused)))
  { TRASH(ptr, size); }

  Item *and_level;
  Item_func *cmp_func;
  COND_CMP(Item *a,Item_func *b) :and_level(a),cmp_func(b) {}
};

#ifdef HAVE_EXPLICIT_TEMPLATE_INSTANTIATION
template class I_List<COND_CMP>;
template class I_List_iterator<COND_CMP>;
template class List<Item_func_match>;
template class List_iterator<Item_func_match>;
#endif


/* 
  Find the multiple equality predicate containing a field
 
  SYNOPSIS
    find_item_equal()
    cond_equal          multiple equalities to search in
    field               field to look for
    inherited_fl  :out  set up to TRUE if multiple equality is found
                        on upper levels (not on current level of cond_equal) 

  DESCRIPTION
    The function retrieves the multiple equalities accessed through
    the con_equal structure from current level and up looking for
    an equality containing field. It stops retrieval as soon as the equality
    is found and set up inherited_fl to TRUE if it's found on upper levels.

  RETURN
    Item_equal for the found multiple equality predicate if a success;
    NULL - otherwise.
*/

Item_equal *find_item_equal(COND_EQUAL *cond_equal, Field *field,
                            bool *inherited_fl)
{
  Item_equal *item= 0;
  bool in_upper_level= FALSE;
  while (cond_equal)
  {
    List_iterator_fast<Item_equal> li(cond_equal->current_level);
    while ((item= li++))
    {
      if (item->contains(field))
        goto finish;
    }
    in_upper_level= TRUE;
    cond_equal= cond_equal->upper_levels;
  }
  in_upper_level= FALSE;
finish:
  *inherited_fl= in_upper_level;
  return item;
}

  
/* 
  Check whether an equality can be used to build multiple equalities

  SYNOPSIS
    check_simple_equality()
      left_item   left term of the quality to be checked
      right_item  right term of the equality to be checked
      item        equality item if the equality originates from a condition
                  predicate, 0 if the equality is the result of row elimination
      cond_equal  multiple equalities that must hold together with the equality

  DESCRIPTION
    This function first checks whether the equality (left_item=right_item)
    is a simple equality i.e. the one that equates a field with another field
    or a constant (field=field_item or field=const_item).
    If this is the case the function looks for a multiple equality
    in the lists referenced directly or indirectly by cond_equal inferring
    the given simple equality. If it doesn't find any, it builds a multiple
    equality that covers the predicate, i.e. the predicate can be inferred
    from this multiple equality.
    The built multiple equality could be obtained in such a way:
    create a binary  multiple equality equivalent to the predicate, then
    merge it, if possible, with one of old multiple equalities.
    This guarantees that the set of multiple equalities covering equality
    predicates will be minimal.

  EXAMPLE
    For the where condition
    WHERE a=b AND b=c AND
          (b=2 OR f=e)
    the check_equality will be called for the following equality
    predicates a=b, b=c, b=2 and f=e.
    For a=b it will be called with *cond_equal=(0,[]) and will transform
    *cond_equal into (0,[Item_equal(a,b)]). 
    For b=c it will be called with *cond_equal=(0,[Item_equal(a,b)])
    and will transform *cond_equal into CE=(0,[Item_equal(a,b,c)]).
    For b=2 it will be called with *cond_equal=(ptr(CE),[])
    and will transform *cond_equal into (ptr(CE),[Item_equal(2,a,b,c)]).
    For f=e it will be called with *cond_equal=(ptr(CE), [])
    and will transform *cond_equal into (ptr(CE),[Item_equal(f,e)]).

  NOTES
    Now only fields that have the same type definitions (verified by
    the Field::eq_def method) are placed to the same multiple equalities.
    Because of this some equality predicates are not eliminated and
    can be used in the constant propagation procedure.
    We could weeken the equlity test as soon as at least one of the 
    equal fields is to be equal to a constant. It would require a 
    more complicated implementation: we would have to store, in
    general case, its own constant for each fields from the multiple
    equality. But at the same time it would allow us to get rid
    of constant propagation completely: it would be done by the call
    to build_equal_items_for_cond.
    
  IMPLEMENTATION
    The implementation does not follow exactly the above rules to
    build a new multiple equality for the equality predicate.
    If it processes the equality of the form field1=field2, it
    looks for multiple equalities me1 containig field1 and me2 containing
    field2. If only one of them is found the fuction expands it with
    the lacking field. If multiple equalities for both fields are
    found they are merged. If both searches fail a new multiple equality
    containing just field1 and field2 is added to the existing
    multiple equalities.
    If the function processes the predicate of the form field1=const,
    it looks for a multiple equality containing field1. If found, the 
    function checks the constant of the multiple equality. If the value
    is unknown, it is setup to const. Otherwise the value is compared with
    const and the evaluation of the equality predicate is performed.
    When expanding/merging equality predicates from the upper levels
    the function first copies them for the current level. It looks
    acceptable, as this happens rarely. The implementation without
    copying would be much more complicated.

  RETURN
    TRUE    if the predicate is a simple equality predicate to be used
            for building multiple equalities
    FALSE   otherwise
*/

static bool check_simple_equality(Item *left_item, Item *right_item,
                                  Item *item, COND_EQUAL *cond_equal)
{
  if (left_item->type() == Item::REF_ITEM &&
      ((Item_ref*)left_item)->ref_type() == Item_ref::VIEW_REF)
  {
    if (((Item_ref*)left_item)->depended_from)
      return FALSE;
    left_item= left_item->real_item();
  }
  if (right_item->type() == Item::REF_ITEM &&
      ((Item_ref*)right_item)->ref_type() == Item_ref::VIEW_REF)
  {
    if (((Item_ref*)right_item)->depended_from)
      return FALSE;
    right_item= right_item->real_item();
  }
  if (left_item->type() == Item::FIELD_ITEM &&
      right_item->type() == Item::FIELD_ITEM &&
      !((Item_field*)left_item)->depended_from &&
      !((Item_field*)right_item)->depended_from)
  {
    /* The predicate the form field1=field2 is processed */

    Field *left_field= ((Item_field*) left_item)->field;
    Field *right_field= ((Item_field*) right_item)->field;

    if (!left_field->eq_def(right_field))
      return FALSE;

    /* Search for multiple equalities containing field1 and/or field2 */
    bool left_copyfl, right_copyfl;
    Item_equal *left_item_equal=
               find_item_equal(cond_equal, left_field, &left_copyfl);
    Item_equal *right_item_equal= 
               find_item_equal(cond_equal, right_field, &right_copyfl);

    /* As (NULL=NULL) != TRUE we can't just remove the predicate f=f */
    if (left_field->eq(right_field)) /* f = f */
      return (!(left_field->maybe_null() && !left_item_equal)); 

    if (left_item_equal && left_item_equal == right_item_equal)
    {
      /* 
        The equality predicate is inference of one of the existing
        multiple equalities, i.e the condition is already covered
        by upper level equalities
      */
       return TRUE;
    }
      
    /* Copy the found multiple equalities at the current level if needed */
    if (left_copyfl)
    {
      /* left_item_equal of an upper level contains left_item */
      left_item_equal= new Item_equal(left_item_equal);
      cond_equal->current_level.push_back(left_item_equal);
    }
    if (right_copyfl)
    {
      /* right_item_equal of an upper level contains right_item */
      right_item_equal= new Item_equal(right_item_equal);
      cond_equal->current_level.push_back(right_item_equal);
    }

    if (left_item_equal)
    { 
      /* left item was found in the current or one of the upper levels */
      if (! right_item_equal)
        left_item_equal->add((Item_field *) right_item);
      else
      {
        /* Merge two multiple equalities forming a new one */
        left_item_equal->merge(right_item_equal);
        /* Remove the merged multiple equality from the list */
        List_iterator<Item_equal> li(cond_equal->current_level);
        while ((li++) != right_item_equal);
        li.remove();
      }
    }
    else
    { 
      /* left item was not found neither the current nor in upper levels  */
      if (right_item_equal)
        right_item_equal->add((Item_field *) left_item);
      else 
      {
        /* None of the fields was found in multiple equalities */
        Item_equal *item= new Item_equal((Item_field *) left_item,
                                         (Item_field *) right_item);
        cond_equal->current_level.push_back(item);
      }
    }
    return TRUE;
  }

  {
    /* The predicate of the form field=const/const=field is processed */
    Item *const_item= 0;
    Item_field *field_item= 0;
    if (left_item->type() == Item::FIELD_ITEM &&
        !((Item_field*)left_item)->depended_from &&
        right_item->const_item())
    {
      field_item= (Item_field*) left_item;
      const_item= right_item;
    }
    else if (right_item->type() == Item::FIELD_ITEM &&
             !((Item_field*)right_item)->depended_from &&
             left_item->const_item())
    {
      field_item= (Item_field*) right_item;
      const_item= left_item;
    }

    if (const_item &&
        field_item->result_type() == const_item->result_type())
    {
      bool copyfl;

      if (field_item->result_type() == STRING_RESULT)
      {
        CHARSET_INFO *cs= ((Field_str*) field_item->field)->charset();
        if (!item)
        {
          Item_func_eq *eq_item;
          if ((eq_item= new Item_func_eq(left_item, right_item)))
            return FALSE;
          eq_item->set_cmp_func();
          eq_item->quick_fix_field();
          item= eq_item;
        }  
        if ((cs != ((Item_func *) item)->compare_collation()) ||
            !cs->coll->propagate(cs, 0, 0))
          return FALSE;
      }

      Item_equal *item_equal = find_item_equal(cond_equal,
                                               field_item->field, &copyfl);
      if (copyfl)
      {
        item_equal= new Item_equal(item_equal);
        cond_equal->current_level.push_back(item_equal);
      }
      if (item_equal)
      {
        /* 
          The flag cond_false will be set to 1 after this, if item_equal
          already contains a constant and its value is  not equal to
          the value of const_item.
        */
        item_equal->add(const_item);
      }
      else
      {
        item_equal= new Item_equal(const_item, field_item);
        cond_equal->current_level.push_back(item_equal);
      }
      return TRUE;
    }
  }
  return FALSE;
}


/* 
  Convert row equalities into a conjunction of regular equalities

  SYNOPSIS
    check_row_equality()
      left_row   left term of the row equality to be processed     
      right_row  right term of the row equality to be processed
      cond_equal multiple equalities that must hold together with the predicate
      eq_list    results of conversions of row equalities that are not simple
                 enough to form multiple equalities

  DESCRIPTION
    The function converts a row equality of the form (E1,...,En)=(E'1,...,E'n)
    into a list of equalities E1=E'1,...,En=E'n. For each of these equalities
    Ei=E'i the function checks whether it is a simple equality or a row equality.
    If it is a simple equality it is used to expand multiple equalities of
    cond_equal. If it is a row equality it converted to a sequence of equalities
    between row elements. If Ei=E'i is neither a simple equality nor a row
    equality the item for this predicate is added to eq_list.

  RETURN
    TRUE    if conversion has succeeded (no fatal error) 
    FALSE   otherwise  
*/
 
static bool check_row_equality(Item *left_row, Item_row *right_row,
                               COND_EQUAL *cond_equal, List<Item>* eq_list)
{ 
  uint n= left_row->cols();
  for (uint i= 0 ; i < n; i++)
  {
    bool is_converted;
    Item *left_item= left_row->el(i);
    Item *right_item= right_row->el(i);
    if (left_item->type() == Item::ROW_ITEM &&
        right_item->type() == Item::ROW_ITEM)
      is_converted= check_row_equality((Item_row *) left_item,
	                               (Item_row *) right_item,
				       cond_equal, eq_list);
    else 
      is_converted= check_simple_equality(left_item, right_item, 0, cond_equal);

    if (!is_converted)  
    {
      Item_func_eq *eq_item;
      if (!(eq_item= new Item_func_eq(left_item, right_item)))
        return FALSE;
      eq_item->set_cmp_func();
      eq_item->quick_fix_field();
      eq_list->push_back(eq_item);
    }
  }
  return TRUE;
}


/* 
  Eliminate row equalities and form multiple equalities predicates 

  SYNOPSIS
    check_equality()
      item       predicate to process     
      cond_equal multiple equalities that must hold together with the predicate
      eq_list    results of conversions of row equalities that are not simple
                 enough to form multiple equalities

  DESCRIPTION
    This function checks whether the item is a simple equality
    i.e. the one that equates a field with another field or a constant
    (field=field_item or field=constant_item), or, a row equality.
    For a simple equality the function looks for a multiple equality
    in the lists referenced directly or indirectly by cond_equal inferring
    the given simple equality. If it doesn't find any, it builds/expands
    multiple equality that covers the predicate.
    Row equalities are eliminated substituted for conjunctive regular equalities
    which are treated in the same way as original equality predicates.

  RETURN
    TRUE   if re-writing rules have been applied
    FALSE  otherwise, i.e.
           if the predicate is not an equality,
           or, if the equality is neither a simple one nor a row equality,
           or, if the procedure fails by a fatal error.
*/

static bool check_equality(Item *item, COND_EQUAL *cond_equal,
                           List<Item> *eq_list)
{
  if (item->type() == Item::FUNC_ITEM &&
         ((Item_func*) item)->functype() == Item_func::EQ_FUNC)
  {
    Item *left_item= ((Item_func*) item)->arguments()[0];
    Item *right_item= ((Item_func*) item)->arguments()[1];

    if (left_item->type() == Item::ROW_ITEM &&
        right_item->type() == Item::ROW_ITEM)
      return check_row_equality((Item_row *) left_item,
                                (Item_row *) right_item,
                                cond_equal, eq_list);
    else 
      return check_simple_equality(left_item, right_item, item, cond_equal);
  } 
  return FALSE;
}

                          
/* 
  Replace all equality predicates in a condition by multiple equality items

  SYNOPSIS
    build_equal_items_for_cond()
      cond       condition(expression) where to make replacement
      inherited  path to all inherited multiple equality items

  DESCRIPTION
    At each 'and' level the function detects items for equality predicates
    and replaced them by a set of multiple equality items of class Item_equal,
    taking into account inherited equalities from upper levels. 
    If an equality predicate is used not in a conjunction it's just
    replaced by a multiple equality predicate.
    For each 'and' level the function set a pointer to the inherited
    multiple equalities in the cond_equal field of the associated
    object of the type Item_cond_and.   
    The function also traverses the cond tree and and for each field reference
    sets a pointer to the multiple equality item containing the field, if there
    is any. If this multiple equality equates fields to a constant the
    function replaces the field reference by the constant in the cases 
    when the field is not of a string type or when the field reference is
    just an argument of a comparison predicate.
    The function also determines the maximum number of members in 
    equality lists of each Item_cond_and object assigning it to
    cond_equal->max_members of this object and updating accordingly
    the upper levels COND_EQUAL structures.  

  NOTES
    Multiple equality predicate =(f1,..fn) is equivalent to the conjuction of
    f1=f2, .., fn-1=fn. It substitutes any inference from these
    equality predicates that is equivalent to the conjunction.
    Thus, =(a1,a2,a3) can substitute for ((a1=a3) AND (a2=a3) AND (a2=a1)) as
    it is equivalent to ((a1=a2) AND (a2=a3)).
    The function always makes a substitution of all equality predicates occured
    in a conjuction for a minimal set of multiple equality predicates.
    This set can be considered as a canonical representation of the
    sub-conjunction of the equality predicates.
    E.g. (t1.a=t2.b AND t2.b>5 AND t1.a=t3.c) is replaced by 
    (=(t1.a,t2.b,t3.c) AND t2.b>5), not by
    (=(t1.a,t2.b) AND =(t1.a,t3.c) AND t2.b>5);
    while (t1.a=t2.b AND t2.b>5 AND t3.c=t4.d) is replaced by
    (=(t1.a,t2.b) AND =(t3.c=t4.d) AND t2.b>5),
    but if additionally =(t4.d,t2.b) is inherited, it
    will be replaced by (=(t1.a,t2.b,t3.c,t4.d) AND t2.b>5)

  IMPLEMENTATION
    The function performs the substitution in a recursive descent by
    the condtion tree, passing to the next AND level a chain of multiple
    equality predicates which have been built at the upper levels.
    The Item_equal items built at the level are attached to other 
    non-equality conjucts as a sublist. The pointer to the inherited
    multiple equalities is saved in the and condition object (Item_cond_and).
    This chain allows us for any field reference occurence easyly to find a 
    multiple equality that must be held for this occurence.
    For each AND level we do the following:
    - scan it for all equality predicate (=) items
    - join them into disjoint Item_equal() groups
    - process the included OR conditions recursively to do the same for 
      lower AND levels. 
    We need to do things in this order as lower AND levels need to know about
    all possible Item_equal objects in upper levels.

  RETURN
    pointer to the transformed condition
*/

static COND *build_equal_items_for_cond(COND *cond,
                                        COND_EQUAL *inherited)
{
  Item_equal *item_equal;
  uint members;
  COND_EQUAL cond_equal;
  cond_equal.upper_levels= inherited;

  if (cond->type() == Item::COND_ITEM)
  {
    List<Item> eq_list;
    bool and_level= ((Item_cond*) cond)->functype() ==
      Item_func::COND_AND_FUNC;
    List<Item> *args= ((Item_cond*) cond)->argument_list();
    
    List_iterator<Item> li(*args);
    Item *item;

    if (and_level)
    {
      /*
         Retrieve all conjucts of this level detecting the equality
         that are subject to substitution by multiple equality items and
         removing each such predicate from the conjunction after having 
         found/created a multiple equality whose inference the predicate is.
     */      
      while ((item= li++))
      {
        /*
          PS/SP note: we can safely remove a node from AND-OR
          structure here because it's restored before each
          re-execution of any prepared statement/stored procedure.
        */
        if (check_equality(item, &cond_equal, &eq_list))
          li.remove();
      }

      List_iterator_fast<Item_equal> it(cond_equal.current_level);
      while ((item_equal= it++))
      {
        item_equal->fix_length_and_dec();
        item_equal->update_used_tables();
        members= item_equal->members();
        if (cond_equal.max_members < members)
          cond_equal.max_members= members; 
      }
      members= cond_equal.max_members;
      if (inherited && inherited->max_members < members)
      {
        do
        {
	  inherited->max_members= members;
          inherited= inherited->upper_levels;
        }
        while (inherited);
      }

      ((Item_cond_and*)cond)->cond_equal= cond_equal;
      inherited= &(((Item_cond_and*)cond)->cond_equal);
    }
    /*
       Make replacement of equality predicates for lower levels
       of the condition expression.
    */
    li.rewind();
    while ((item= li++))
    { 
      Item *new_item;
      if ((new_item = build_equal_items_for_cond(item, inherited))!= item)
      {
        /* This replacement happens only for standalone equalities */
        /*
          This is ok with PS/SP as the replacement is done for
          arguments of an AND/OR item, which are restored for each
          execution of PS/SP.
        */
        li.replace(new_item);
      }
    }
    if (and_level)
    {
      args->concat(&eq_list);
      args->concat((List<Item> *)&cond_equal.current_level);
    }
  }
  else if (cond->type() == Item::FUNC_ITEM)
  {
    List<Item> eq_list;
    /*
      If an equality predicate forms the whole and level,
      we call it standalone equality and it's processed here.
      E.g. in the following where condition
      WHERE a=5 AND (b=5 or a=c)
      (b=5) and (a=c) are standalone equalities.
      In general we can't leave alone standalone eqalities:
      for WHERE a=b AND c=d AND (b=c OR d=5)
      b=c is replaced by =(a,b,c,d).  
     */
    if (check_equality(cond, &cond_equal, &eq_list))
    {
      int n= cond_equal.current_level.elements + eq_list.elements;
      if (n == 0)
        return new Item_int((longlong) 1,1);
      else if (n == 1)
      {
        if ((item_equal= cond_equal.current_level.pop()))
        {
          item_equal->fix_length_and_dec();
          item_equal->update_used_tables();
          return item_equal;
	}
        else
          return eq_list.pop();
      }
      else
      {
        /* 
          Here a new AND level must be created. It can happen only
          when a row equality is processed as a standalone predicate.
	*/
        Item_cond_and *and_cond= new Item_cond_and(eq_list);
        and_cond->quick_fix_field();
        List<Item> *args= and_cond->argument_list();
        List_iterator_fast<Item_equal> it(cond_equal.current_level);
        while ((item_equal= it++))
        {
          item_equal->fix_length_and_dec();
          item_equal->update_used_tables();
          members= item_equal->members();
          if (cond_equal.max_members < members)
            cond_equal.max_members= members; 
        }
        and_cond->cond_equal= cond_equal;
        args->concat((List<Item> *)&cond_equal.current_level);
        
        return and_cond;
      }
    }
    /* 
      For each field reference in cond, not from equal item predicates,
      set a pointer to the multiple equality it belongs to (if there is any)
      as soon the field is not of a string type or the field reference is
      an argument of a comparison predicate. 
    */ 
    byte *is_subst_valid= (byte *) 1;
    cond= cond->compile(&Item::subst_argument_checker,
                        &is_subst_valid, 
                        &Item::equal_fields_propagator,
                        (byte *) inherited);
    cond->update_used_tables();
  }
  return cond;
}


/* 
  Build multiple equalities for a condition and all on expressions that
  inherit these multiple equalities

  SYNOPSIS
    build_equal_items()
    thd			Thread handler
    cond                condition to build the multiple equalities for
    inherited           path to all inherited multiple equality items
    join_list           list of join tables to which the condition refers to
    cond_equal_ref :out pointer to the structure to place built equalities in

  DESCRIPTION
    The function first applies the build_equal_items_for_cond function
    to build all multiple equalities for condition cond utilizing equalities
    referred through the parameter inherited. The extended set of
    equalities is returned in the structure referred by the cond_equal_ref
    parameter. After this the function calls itself recursively for
    all on expressions whose direct references can be found in join_list
    and who inherit directly the multiple equalities just having built.

  NOTES
    The on expression used in an outer join operation inherits all equalities
    from the on expression of the embedding join, if there is any, or 
    otherwise - from the where condition.
    This fact is not obvious, but presumably can be proved.
    Consider the following query:
      SELECT * FROM (t1,t2) LEFT JOIN (t3,t4) ON t1.a=t3.a AND t2.a=t4.a
        WHERE t1.a=t2.a;
    If the on expression in the query inherits =(t1.a,t2.a), then we
    can build the multiple equality =(t1.a,t2.a,t3.a,t4.a) that infers
    the equality t3.a=t4.a. Although the on expression
    t1.a=t3.a AND t2.a=t4.a AND t3.a=t4.a is not equivalent to the one
    in the query the latter can be replaced by the former: the new query
    will return the same result set as the original one.

    Interesting that multiple equality =(t1.a,t2.a,t3.a,t4.a) allows us
    to use t1.a=t3.a AND t3.a=t4.a under the on condition:
      SELECT * FROM (t1,t2) LEFT JOIN (t3,t4) ON t1.a=t3.a AND t3.a=t4.a
        WHERE t1.a=t2.a
    This query equivalent to:
      SELECT * FROM (t1 LEFT JOIN (t3,t4) ON t1.a=t3.a AND t3.a=t4.a),t2
        WHERE t1.a=t2.a
    Similarly the original query can be rewritten to the query:
      SELECT * FROM (t1,t2) LEFT JOIN (t3,t4) ON t2.a=t4.a AND t3.a=t4.a
        WHERE t1.a=t2.a
    that is equivalent to:   
      SELECT * FROM (t2 LEFT JOIN (t3,t4)ON t2.a=t4.a AND t3.a=t4.a), t1
        WHERE t1.a=t2.a
    Thus, applying equalities from the where condition we basically
    can get more freedom in performing join operations.
    Althogh we don't use this property now, it probably makes sense to use 
    it in the future.    
         
  RETURN
    pointer to the transformed condition containing multiple equalities
*/
   
static COND *build_equal_items(THD *thd, COND *cond,
                               COND_EQUAL *inherited,
                               List<TABLE_LIST> *join_list,
                               COND_EQUAL **cond_equal_ref)
{
  COND_EQUAL *cond_equal= 0;

  if (cond) 
  {
    cond= build_equal_items_for_cond(cond, inherited);
    cond->update_used_tables();
    if (cond->type() == Item::COND_ITEM &&
        ((Item_cond*) cond)->functype() == Item_func::COND_AND_FUNC)
      cond_equal= &((Item_cond_and*) cond)->cond_equal;
    else if (cond->type() == Item::FUNC_ITEM &&
             ((Item_cond*) cond)->functype() == Item_func::MULT_EQUAL_FUNC)
    {
      cond_equal= new COND_EQUAL;
      cond_equal->current_level.push_back((Item_equal *) cond);
    }
  }
  if (cond_equal)
  {
    cond_equal->upper_levels= inherited;
    inherited= cond_equal;
  }
  *cond_equal_ref= cond_equal;

  if (join_list)
  {
    TABLE_LIST *table;
    List_iterator<TABLE_LIST> li(*join_list);

    while ((table= li++))
    {
      if (table->on_expr)
      {
        List<TABLE_LIST> *join_list= table->nested_join ?
	                             &table->nested_join->join_list : NULL;
        /*
          We can modify table->on_expr because its old value will
          be restored before re-execution of PS/SP.
        */
        table->on_expr= build_equal_items(thd, table->on_expr, inherited,
                                          join_list, &table->cond_equal);
      }
    }
  }

  return cond;
}    


/* 
  Compare field items by table order in the execution plan
 
  SYNOPSIS
    compare_fields_by_table_order()
    field1          first field item to compare
    field2          second field item to compare
    table_join_idx  index to tables determining table order    

  DESCRIPTION
    field1 considered as better than field2 if the table containing
    field1 is accessed earlier than the table containing field2.   
    The function finds out what of two fields is better according
    this criteria.

  RETURN
     1, if field1 is better than field2 
    -1, if field2 is better than field1
     0, otherwise
*/

static int compare_fields_by_table_order(Item_field *field1,
                                  Item_field *field2,
                                  void *table_join_idx)
{
  int cmp= 0;
  bool outer_ref= 0;
  if (field2->used_tables() & OUTER_REF_TABLE_BIT)
  {  
    outer_ref= 1;
    cmp= -1;
  }
  if (field2->used_tables() & OUTER_REF_TABLE_BIT)
  {
    outer_ref= 1;
    cmp++;
  }
  if (outer_ref)
    return cmp;
  JOIN_TAB **idx= (JOIN_TAB **) table_join_idx;
  cmp= idx[field2->field->table->tablenr]-idx[field1->field->table->tablenr];
  return cmp < 0 ? -1 : (cmp ? 1 : 0);
}


/* 
  Generate minimal set of simple equalities equivalent to a multiple equality
 
  SYNOPSIS
    eliminate_item_equal()
    cond            condition to add the generated equality to
    upper_levels    structure to access multiple equality of upper levels
    item_equal      multiple equality to generate simple equality from     

  DESCRIPTION
    The function retrieves the fields of the multiple equality item
    item_equal and  for each field f:
    - if item_equal contains const it generates the equality f=const_item;
    - otherwise, if f is not the first field, generates the equality
      f=item_equal->get_first().
    All generated equality are added to the cond conjunction.

  NOTES
    Before generating an equality function checks that it has not
    been generated for multiple equalities of the upper levels.
    E.g. for the following where condition
    WHERE a=5 AND ((a=b AND b=c) OR  c>4)
    the upper level AND condition will contain =(5,a),
    while the lower level AND condition will contain =(5,a,b,c).
    When splitting =(5,a,b,c) into a separate equality predicates
    we should omit 5=a, as we have it already in the upper level.
    The following where condition gives us a more complicated case:
    WHERE t1.a=t2.b AND t3.c=t4.d AND (t2.b=t3.c OR t4.e>5 ...) AND ...
    Given the tables are accessed in the order t1->t2->t3->t4 for
    the selected query execution plan the lower level multiple
    equality =(t1.a,t2.b,t3.c,t4.d) formally  should be converted to
    t1.a=t2.b AND t1.a=t3.c AND t1.a=t4.d. But t1.a=t2.a will be
    generated for the upper level. Also t3.c=t4.d will be generated there.
    So only t1.a=t3.c should be left in the lower level.
    If cond is equal to 0, then not more then one equality is generated
    and a pointer to it is returned as the result of the function.

  RETURN
    The condition with generated simple equalities or
    a pointer to the simple generated equality, if success.
    0, otherwise.
*/

static Item *eliminate_item_equal(COND *cond, COND_EQUAL *upper_levels,
                                  Item_equal *item_equal)
{
  List<Item> eq_list;
  Item_func_eq *eq_item= 0;
  if (((Item *) item_equal)->const_item() && !item_equal->val_int())
    return new Item_int((longlong) 0,1); 
  Item *item_const= item_equal->get_const();
  Item_equal_iterator it(*item_equal);
  Item *head;
  if (item_const)
    head= item_const;
  else
  {
    head= item_equal->get_first();
    it++;
  }
  Item_field *item_field;
  while ((item_field= it++))
  {
    Item_equal *upper= item_field->find_item_equal(upper_levels);
    Item_field *item= item_field;
    if (upper)
    { 
      if (item_const && upper->get_const())
        item= 0;
      else
      {
        Item_equal_iterator li(*item_equal);
        while ((item= li++) != item_field)
        {
          if (item->find_item_equal(upper_levels) == upper)
            break;
        }
      }
    }
    if (item == item_field)
    {
      if (eq_item)
        eq_list.push_back(eq_item);
      eq_item= new Item_func_eq(item_field, head);
      if (!eq_item)
        return 0;
      eq_item->set_cmp_func();
      eq_item->quick_fix_field();
   }
  }

  if (!cond && !eq_list.head())
  {
    if (!eq_item)
      return new Item_int((longlong) 1,1);
    return eq_item;
  }

  if (eq_item)
    eq_list.push_back(eq_item);
  if (!cond)
    cond= new Item_cond_and(eq_list);
  else
  {
    DBUG_ASSERT(cond->type() == Item::COND_ITEM);
    ((Item_cond *) cond)->add_at_head(&eq_list);
  }

  cond->quick_fix_field();
  cond->update_used_tables();
   
  return cond;
}


/* 
  Substitute every field reference in a condition by the best equal field 
  and eliminate all multiple equality predicates
 
  SYNOPSIS
    substitute_for_best_equal_field()
    cond            condition to process
    cond_equal      multiple equalities to take into consideration
    table_join_idx  index to tables determining field preference

  DESCRIPTION
    The function retrieves the cond condition and for each encountered
    multiple equality predicate it sorts the field references in it
    according to the order of tables specified by the table_join_idx
    parameter. Then it eliminates the multiple equality predicate it
    replacing it by the conjunction of simple equality predicates 
    equating every field from the multiple equality to the first
    field in it, or to the constant, if there is any.
    After this the function retrieves all other conjuncted
    predicates substitute every field reference by the field reference
    to the first equal field or equal constant if there are any.
 
  NOTES
    At the first glance full sort of fields in multiple equality
    seems to be an overkill. Yet it's not the case due to possible
    new fields in multiple equality item of lower levels. We want
    the order in them to comply with the order of upper levels.

  RETURN
    The transformed condition
*/

static COND* substitute_for_best_equal_field(COND *cond,
                                             COND_EQUAL *cond_equal,
                                             void *table_join_idx)
{
  Item_equal *item_equal;

  if (cond->type() == Item::COND_ITEM)
  {
    List<Item> *cond_list= ((Item_cond*) cond)->argument_list();

    bool and_level= ((Item_cond*) cond)->functype() ==
                      Item_func::COND_AND_FUNC;
    if (and_level)
    {
      cond_equal= &((Item_cond_and *) cond)->cond_equal;
      cond_list->disjoin((List<Item> *) &cond_equal->current_level);

      List_iterator_fast<Item_equal> it(cond_equal->current_level);      
      while ((item_equal= it++))
      {
        item_equal->sort(&compare_fields_by_table_order, table_join_idx);
      }
    }
    
    List_iterator<Item> li(*cond_list);
    Item *item;
    while ((item= li++))
    {
      Item *new_item =substitute_for_best_equal_field(item, cond_equal,
                                                      table_join_idx);
      /*
        This works OK with PS/SP re-execution as changes are made to
        the arguments of AND/OR items only
      */
      if (new_item != item)
        li.replace(new_item);
    }

    if (and_level)
    {
      List_iterator_fast<Item_equal> it(cond_equal->current_level);
      while ((item_equal= it++))
      {
        cond= eliminate_item_equal(cond, cond_equal->upper_levels, item_equal);
        // This occurs when eliminate_item_equal() founds that cond is
        // always false and substitutes it with Item_int 0.
        // Due to this, value of item_equal will be 0, so just return it.
        if (cond->type() != Item::COND_ITEM)
          break;
      }
    }
  }
  else if (cond->type() == Item::FUNC_ITEM && 
           ((Item_cond*) cond)->functype() == Item_func::MULT_EQUAL_FUNC)
  {
    item_equal= (Item_equal *) cond;
    item_equal->sort(&compare_fields_by_table_order, table_join_idx);
    if (cond_equal && cond_equal->current_level.head() == item_equal)
      cond_equal= 0;
    return eliminate_item_equal(0, cond_equal, item_equal);
  }
  else
    cond->transform(&Item::replace_equal_field, 0);
  return cond;
}


/* 
  Check appearance of new constant items in multiple equalities
  of a condition after reading a constant table
 
  SYNOPSIS
    update_const_equal_items()
    cond       condition whose multiple equalities are to be checked
    table      constant table that has been read 

  DESCRIPTION
    The function retrieves the cond condition and for each encountered
    multiple equality checks whether new constants have appeared after
    reading the constant (single row) table tab. If so it adjusts
    the multiple equality appropriately.
*/

static void update_const_equal_items(COND *cond, JOIN_TAB *tab)
{
  if (!(cond->used_tables() & tab->table->map))
    return;

  if (cond->type() == Item::COND_ITEM)
  {
    List<Item> *cond_list= ((Item_cond*) cond)->argument_list(); 
    List_iterator_fast<Item> li(*cond_list);
    Item *item;
    while ((item= li++))
      update_const_equal_items(item, tab);
  }
  else if (cond->type() == Item::FUNC_ITEM && 
           ((Item_cond*) cond)->functype() == Item_func::MULT_EQUAL_FUNC)
  {
    Item_equal *item_equal= (Item_equal *) cond;
    bool contained_const= item_equal->get_const() != NULL;
    item_equal->update_const();
    if (!contained_const && item_equal->get_const())
    {
      /* Update keys for range analysis */
      Item_equal_iterator it(*item_equal);
      Item_field *item_field;
      while ((item_field= it++))
      {
        Field *field= item_field->field;
        JOIN_TAB *stat= field->table->reginfo.join_tab;
        key_map possible_keys= field->key_start;
        possible_keys.intersect(field->table->keys_in_use_for_query);
        stat[0].const_keys.merge(possible_keys);
      }
    }
  }
}


/*
  change field = field to field = const for each found field = const in the
  and_level
*/

static void
change_cond_ref_to_const(THD *thd, I_List<COND_CMP> *save_list,
                         Item *and_father, Item *cond,
                         Item *field, Item *value)
{
  if (cond->type() == Item::COND_ITEM)
  {
    bool and_level= ((Item_cond*) cond)->functype() ==
      Item_func::COND_AND_FUNC;
    List_iterator<Item> li(*((Item_cond*) cond)->argument_list());
    Item *item;
    while ((item=li++))
      change_cond_ref_to_const(thd, save_list,and_level ? cond : item, item,
			       field, value);
    return;
  }
  if (cond->eq_cmp_result() == Item::COND_OK)
    return;					// Not a boolean function

  Item_bool_func2 *func=  (Item_bool_func2*) cond;
  Item **args= func->arguments();
  Item *left_item=  args[0];
  Item *right_item= args[1];
  Item_func::Functype functype=  func->functype();

  if (right_item->eq(field,0) && left_item != value &&
      right_item->cmp_context == field->cmp_context &&
      (left_item->result_type() != STRING_RESULT ||
       value->result_type() != STRING_RESULT ||
       left_item->collation.collation == value->collation.collation))
  {
    Item *tmp=value->new_item();
    tmp->collation.set(right_item->collation);
    
    if (tmp)
    {
      thd->change_item_tree(args + 1, tmp);
      func->update_used_tables();
      if ((functype == Item_func::EQ_FUNC || functype == Item_func::EQUAL_FUNC)
	  && and_father != cond && !left_item->const_item())
      {
	cond->marker=1;
	COND_CMP *tmp2;
	if ((tmp2=new COND_CMP(and_father,func)))
	  save_list->push_back(tmp2);
      }
      func->set_cmp_func();
    }
  }
  else if (left_item->eq(field,0) && right_item != value &&
           left_item->cmp_context == field->cmp_context &&
           (right_item->result_type() != STRING_RESULT ||
            value->result_type() != STRING_RESULT ||
            right_item->collation.collation == value->collation.collation))
  {
    Item *tmp=value->new_item();
    tmp->collation.set(left_item->collation);
    
    if (tmp)
    {
      thd->change_item_tree(args, tmp);
      value= tmp;
      func->update_used_tables();
      if ((functype == Item_func::EQ_FUNC || functype == Item_func::EQUAL_FUNC)
	  && and_father != cond && !right_item->const_item())
      {
        args[0]= args[1];                       // For easy check
        thd->change_item_tree(args + 1, value);
	cond->marker=1;
	COND_CMP *tmp2;
	if ((tmp2=new COND_CMP(and_father,func)))
	  save_list->push_back(tmp2);
      }
      func->set_cmp_func();
    }
  }
}

/*
  Remove additional condition inserted by IN/ALL/ANY transformation

  SYNOPSIS
    remove_additional_cond()
      conds  Condition for processing

  RETURN VALUES
    new conditions
*/

static Item *remove_additional_cond(Item* conds)
{
  if (conds->name == in_additional_cond)
    return 0;
  if (conds->type() == Item::COND_ITEM)
  {
    Item_cond *cnd= (Item_cond*) conds;
    List_iterator<Item> li(*(cnd->argument_list()));
    Item *item;
    while ((item= li++))
    {
      if (item->name == in_additional_cond)
      {
	li.remove();
	if (cnd->argument_list()->elements == 1)
	  return cnd->argument_list()->head();
	return conds;
      }
    }
  }
  return conds;
}

static void
propagate_cond_constants(THD *thd, I_List<COND_CMP> *save_list,
                         COND *and_father, COND *cond)
{
  if (cond->type() == Item::COND_ITEM)
  {
    bool and_level= ((Item_cond*) cond)->functype() ==
      Item_func::COND_AND_FUNC;
    List_iterator_fast<Item> li(*((Item_cond*) cond)->argument_list());
    Item *item;
    I_List<COND_CMP> save;
    while ((item=li++))
    {
      propagate_cond_constants(thd, &save,and_level ? cond : item, item);
    }
    if (and_level)
    {						// Handle other found items
      I_List_iterator<COND_CMP> cond_itr(save);
      COND_CMP *cond_cmp;
      while ((cond_cmp=cond_itr++))
      {
        Item **args= cond_cmp->cmp_func->arguments();
        if (!args[0]->const_item())
          change_cond_ref_to_const(thd, &save,cond_cmp->and_level,
                                   cond_cmp->and_level, args[0], args[1]);
      }
    }
  }
  else if (and_father != cond && !cond->marker)		// In a AND group
  {
    if (cond->type() == Item::FUNC_ITEM &&
	(((Item_func*) cond)->functype() == Item_func::EQ_FUNC ||
	 ((Item_func*) cond)->functype() == Item_func::EQUAL_FUNC))
    {
      Item_func_eq *func=(Item_func_eq*) cond;
      Item **args= func->arguments();
      bool left_const= args[0]->const_item();
      bool right_const= args[1]->const_item();
      if (!(left_const && right_const) &&
          args[0]->result_type() == args[1]->result_type())
      {
	if (right_const)
	{
          resolve_const_item(thd, &args[1], args[0]);
	  func->update_used_tables();
          change_cond_ref_to_const(thd, save_list, and_father, and_father,
                                   args[0], args[1]);
	}
	else if (left_const)
	{
          resolve_const_item(thd, &args[0], args[1]);
	  func->update_used_tables();
          change_cond_ref_to_const(thd, save_list, and_father, and_father,
                                   args[1], args[0]);
	}
      }
    }
  }
}


/*
  Simplify joins replacing outer joins by inner joins whenever it's possible

  SYNOPSIS
    simplify_joins()
    join        reference to the query info
    join_list   list representation of the join to be converted
    conds       conditions to add on expressions for converted joins
    top         true <=> conds is the where condition  

  DESCRIPTION
    The function, during a retrieval of join_list,  eliminates those
    outer joins that can be converted into inner join, possibly nested.
    It also moves the on expressions for the converted outer joins
    and from inner joins to conds.
    The function also calculates some attributes for nested joins:
    - used_tables    
    - not_null_tables
    - dep_tables.
    - on_expr_dep_tables
    The first two attributes are used to test whether an outer join can
    be substituted for an inner join. The third attribute represents the
    relation 'to be dependent on' for tables. If table t2 is dependent
    on table t1, then in any evaluated execution plan table access to
    table t2 must precede access to table t2. This relation is used also
    to check whether the query contains  invalid cross-references.
    The forth attribute is an auxiliary one and is used to calculate
    dep_tables.
    As the attribute dep_tables qualifies possibles orders of tables in the
    execution plan, the dependencies required by the straight join
    modifiers are reflected in this attribute as well.
    The function also removes all braces that can be removed from the join
    expression without changing its meaning.

  NOTES
    An outer join can be replaced by an inner join if the where condition
    or the on expression for an embedding nested join contains a conjunctive
    predicate rejecting null values for some attribute of the inner tables.

    E.g. in the query:    
      SELECT * FROM t1 LEFT JOIN t2 ON t2.a=t1.a WHERE t2.b < 5
    the predicate t2.b < 5 rejects nulls.
    The query is converted first to:
      SELECT * FROM t1 INNER JOIN t2 ON t2.a=t1.a WHERE t2.b < 5
    then to the equivalent form:
      SELECT * FROM t1, t2 ON t2.a=t1.a WHERE t2.b < 5 AND t2.a=t1.a.

    Similarly the following query:
      SELECT * from t1 LEFT JOIN (t2, t3) ON t2.a=t1.a t3.b=t1.b
        WHERE t2.c < 5  
    is converted to:
      SELECT * FROM t1, (t2, t3) WHERE t2.c < 5 AND t2.a=t1.a t3.b=t1.b 

    One conversion might trigger another:
      SELECT * FROM t1 LEFT JOIN t2 ON t2.a=t1.a
                       LEFT JOIN t3 ON t3.b=t2.b
        WHERE t3 IS NOT NULL =>
      SELECT * FROM t1 LEFT JOIN t2 ON t2.a=t1.a, t3
        WHERE t3 IS NOT NULL AND t3.b=t2.b => 
      SELECT * FROM t1, t2, t3
        WHERE t3 IS NOT NULL AND t3.b=t2.b AND t2.a=t1.a
   
    The function removes all unnecessary braces from the expression
    produced by the conversions.
    E.g. SELECT * FROM t1, (t2, t3) WHERE t2.c < 5 AND t2.a=t1.a AND t3.b=t1.b
    finally is converted to: 
      SELECT * FROM t1, t2, t3 WHERE t2.c < 5 AND t2.a=t1.a AND t3.b=t1.b

    It also will remove braces from the following queries:
      SELECT * from (t1 LEFT JOIN t2 ON t2.a=t1.a) LEFT JOIN t3 ON t3.b=t2.b
      SELECT * from (t1, (t2,t3)) WHERE t1.a=t2.a AND t2.b=t3.b.

    The benefit of this simplification procedure is that it might return 
    a query for which the optimizer can evaluate execution plan with more
    join orders. With a left join operation the optimizer does not
    consider any plan where one of the inner tables is before some of outer
    tables.

  IMPLEMENTATION.
    The function is implemented by a recursive procedure.  On the recursive
    ascent all attributes are calculated, all outer joins that can be
    converted are replaced and then all unnecessary braces are removed.
    As join list contains join tables in the reverse order sequential
    elimination of outer joins does not require extra recursive calls.

  EXAMPLES
    Here is an example of a join query with invalid cross references:
      SELECT * FROM t1 LEFT JOIN t2 ON t2.a=t3.a LEFT JOIN t3 ON t3.b=t1.b 
     
  RETURN VALUE
    The new condition, if success
    0, otherwise  
*/

static COND *
simplify_joins(JOIN *join, List<TABLE_LIST> *join_list, COND *conds, bool top)
{
  TABLE_LIST *table;
  NESTED_JOIN *nested_join;
  TABLE_LIST *prev_table= 0;
  List_iterator<TABLE_LIST> li(*join_list);
  DBUG_ENTER("simplify_joins");

  /* 
    Try to simplify join operations from join_list.
    The most outer join operation is checked for conversion first. 
  */
  while ((table= li++))
  {
    table_map used_tables;
    table_map not_null_tables= (table_map) 0;

    if ((nested_join= table->nested_join))
    {
      /* 
         If the element of join_list is a nested join apply
         the procedure to its nested join list first.
      */
      if (table->on_expr)
      {
        Item *expr= table->on_expr;
        /* 
           If an on expression E is attached to the table, 
           check all null rejected predicates in this expression.
           If such a predicate over an attribute belonging to
           an inner table of an embedded outer join is found,
           the outer join is converted to an inner join and
           the corresponding on expression is added to E. 
	*/ 
        expr= simplify_joins(join, &nested_join->join_list,
                             expr, FALSE);
        table->on_expr= expr;
        if (!table->prep_on_expr)
          table->prep_on_expr= expr->copy_andor_structure(join->thd);
      }
      nested_join->used_tables= (table_map) 0;
      nested_join->not_null_tables=(table_map) 0;
      conds= simplify_joins(join, &nested_join->join_list, conds, top);
      used_tables= nested_join->used_tables;
      not_null_tables= nested_join->not_null_tables;  
    }
    else
    {
      if (!(table->prep_on_expr))
        table->prep_on_expr= table->on_expr;
      used_tables= table->table->map;
      if (conds)
        not_null_tables= conds->not_null_tables();
    }
      
    if (table->embedding)
    {
      table->embedding->nested_join->used_tables|= used_tables;
      table->embedding->nested_join->not_null_tables|= not_null_tables;
    }

    if (!table->outer_join || (used_tables & not_null_tables))
    {
      /* 
        For some of the inner tables there are conjunctive predicates
        that reject nulls => the outer join can be replaced by an inner join.
      */
      table->outer_join= 0;
      if (table->on_expr)
      {
        /* Add on expression to the where condition. */
        if (conds)
        {
          conds= and_conds(conds, table->on_expr);
          conds->top_level_item();
          /* conds is always a new item as both cond and on_expr existed */
          DBUG_ASSERT(!conds->fixed);
          conds->fix_fields(join->thd, &conds);
        }
        else
          conds= table->on_expr; 
        table->prep_on_expr= table->on_expr= 0;
      }
    }
    
    if (!top)
      continue;

    /* 
      Only inner tables of non-convertible outer joins
      remain with on_expr.
    */ 
    if (table->on_expr)
    {
      table->dep_tables|= table->on_expr->used_tables(); 
      if (table->embedding)
      {
        table->dep_tables&= ~table->embedding->nested_join->used_tables;   
        /*
           Embedding table depends on tables used
           in embedded on expressions. 
        */
        table->embedding->on_expr_dep_tables|= table->on_expr->used_tables();
      }
      else
        table->dep_tables&= ~table->table->map;
    }

    if (prev_table)
    {
      /* The order of tables is reverse: prev_table follows table */
      if (prev_table->straight)
        prev_table->dep_tables|= used_tables;
      if (prev_table->on_expr)
      {
        prev_table->dep_tables|= table->on_expr_dep_tables;
        table_map prev_used_tables= prev_table->nested_join ?
	                            prev_table->nested_join->used_tables :
	                            prev_table->table->map;
        /* 
          If on expression contains only references to inner tables
          we still make the inner tables dependent on the outer tables.
          It would be enough to set dependency only on one outer table
          for them. Yet this is really a rare case.
	*/  
        if (!(prev_table->on_expr->used_tables() & ~prev_used_tables))
          prev_table->dep_tables|= used_tables;
      }
    }
    prev_table= table;
  }
    
  /* Flatten nested joins that can be flattened. */
  li.rewind();
  while ((table= li++))
  {
    nested_join= table->nested_join;
    if (nested_join && !table->on_expr)
    {
      TABLE_LIST *tbl;
      List_iterator<TABLE_LIST> it(nested_join->join_list);
      while ((tbl= it++))
      {
        tbl->embedding= table->embedding;
        tbl->join_list= table->join_list;
      }      
      li.replace(nested_join->join_list);
    }
  }
  DBUG_RETURN(conds); 
}


/*
  Assign each nested join structure a bit in nested_join_map

  SYNOPSIS
    build_bitmap_for_nested_joins()
      join          Join being processed
      join_list     List of tables
      first_unused  Number of first unused bit in nested_join_map before the
                    call

  DESCRIPTION
    Assign each nested join structure (except "confluent" ones - those that
    embed only one element) a bit in nested_join_map.

  NOTE
    This function is called after simplify_joins(), when there are no
    redundant nested joins, #non_confluent_nested_joins <= #tables_in_join so
    we will not run out of bits in nested_join_map.

  RETURN
    First unused bit in nested_join_map after the call.
*/

static uint build_bitmap_for_nested_joins(List<TABLE_LIST> *join_list, 
                                          uint first_unused)
{
  List_iterator<TABLE_LIST> li(*join_list);
  TABLE_LIST *table;
  DBUG_ENTER("build_bitmap_for_nested_joins");
  while ((table= li++))
  {
    NESTED_JOIN *nested_join;
    if ((nested_join= table->nested_join))
    {
      /*
        It is guaranteed by simplify_joins() function that a nested join
        that has only one child represents a single table VIEW (and the child
        is an underlying table). We don't assign bits to such nested join
        structures because 
        1. it is redundant (a "sequence" of one table cannot be interleaved 
            with anything)
        2. we could run out bits in nested_join_map otherwise.
      */
      if (nested_join->join_list.elements != 1)
      {
        nested_join->nj_map= 1 << first_unused++;
        first_unused= build_bitmap_for_nested_joins(&nested_join->join_list,
                                                    first_unused);
      }
    }
  }
  DBUG_RETURN(first_unused);
}


/*
  Set NESTED_JOIN::counter=0 in all nested joins in passed list

  SYNOPSIS
    reset_nj_counters()
      join_list  List of nested joins to process. It may also contain base
                 tables which will be ignored.

  DESCRIPTION
    Recursively set NESTED_JOIN::counter=0 for all nested joins contained in
    the passed join_list.
*/

static void reset_nj_counters(List<TABLE_LIST> *join_list)
{
  List_iterator<TABLE_LIST> li(*join_list);
  TABLE_LIST *table;
  DBUG_ENTER("reset_nj_counters");
  while ((table= li++))
  {
    NESTED_JOIN *nested_join;
    if ((nested_join= table->nested_join))
    {
      nested_join->counter= 0;
      reset_nj_counters(&nested_join->join_list);
    }
  }
  DBUG_VOID_RETURN;
}


/*
  Check interleaving with an inner tables of an outer join for extension table 

  SYNOPSIS
    check_interleaving_with_nj()
      join       Join being processed
      last_tab   Last table in current partial join order (this function is
                 not called for empty partial join orders)
      next_tab   Table we're going to extend the current partial join with

  DESCRIPTION
    Check if table next_tab can be added to current partial join order, and 
    if yes, record that it has been added.

    The function assumes that both current partial join order and its
    extension with next_tab are valid wrt table dependencies.

  IMPLEMENTATION
    LIMITATIONS ON JOIN ORDER
      The nested [outer] joins executioner algorithm imposes these limitations
      on join order:
      1. "Outer tables first" -  any "outer" table must be before any 
          corresponding "inner" table.
      2. "No interleaving" - tables inside a nested join must form a continuous
         sequence in join order (i.e. the sequence must not be interrupted by 
         tables that are outside of this nested join).

      #1 is checked elsewhere, this function checks #2 provided that #1 has
      been already checked.

    WHY NEED NON-INTERLEAVING
      Consider an example: 
       
        select * from t0 join t1 left join (t2 join t3) on cond1
      
      The join order "t1 t2 t0 t3" is invalid:

      table t0 is outside of the nested join, so WHERE condition for t0 is
      attached directly to t0 (without triggers, and it may be used to access
      t0). Applying WHERE(t0) to (t2,t0,t3) record is invalid as we may miss
      combinations of (t1, t2, t3) that satisfy condition cond1, and produce a
      null-complemented (t1, t2.NULLs, t3.NULLs) row, which should not have
      been produced.
      
      If table t0 is not between t2 and t3, the problem doesn't exist:
      * If t0 is located after (t2,t3), WHERE(t0) is applied after nested join
        processing has finished.
      * If t0 is located before (t2,t3), predicates like WHERE_cond(t0, t2) are
        wrapped into condition triggers, which takes care of correct nested
        join processing.
      
    HOW IT IS IMPLEMENTED
      The limitations on join order can be rephrased as follows: for valid
      join order one must be able to:
        1. write down the used tables in the join order on one line.
        2. for each nested join, put one '(' and one ')' on the said line        
        3. write "LEFT JOIN" and "ON (...)" where appropriate
        4. get a query equivalent to the query we're trying to execute.
      
      Calls to check_interleaving_with_nj() are equivalent to writing the
      above described line from left to right. 
      A single check_interleaving_with_nj(A,B) call is equivalent to writing 
      table B and appropriate brackets on condition that table A and
      appropriate brackets is the last what was written. Graphically the
      transition is as follows:

                           +---- current position
                           |
          ... last_tab ))) | ( next_tab )  )..) | ...
                             X          Y   Z   |
                                                +- need to move to this
                                                   position.

      Notes about the position:
        The caller guarantees that there is no more then one X-bracket by 
        checking "!(remaining_tables & s->dependent)" before calling this 
        function. X-bracket may have a pair in Y-bracket.
       
      When "writing" we store/update this auxilary info about the current
      position:
       1. join->cur_embedding_map - bitmap of pairs of brackets (aka nested
          joins) we've opened but didn't close.
       2. {each NESTED_JOIN structure not simplified away}->counter - number
          of this nested join's children that have already been added to to
          the partial join order.
      
  RETURN
    FALSE  Join order extended, nested joins info about current join order
           (see NOTE section) updated.
    TRUE   Requested join order extension not allowed.
*/

static bool check_interleaving_with_nj(JOIN_TAB *last_tab, JOIN_TAB *next_tab)
{
  TABLE_LIST *next_emb= next_tab->table->pos_in_table_list->embedding;
  JOIN *join= last_tab->join;

  if (join->cur_embedding_map & ~next_tab->embedding_map)
  {
    /* 
      next_tab is outside of the "pair of brackets" we're currently in.
      Cannot add it.
    */
    return TRUE;
  }
   
  /*
    Do update counters for "pairs of brackets" that we've left (marked as
    X,Y,Z in the above picture)
  */
  for (;next_emb; next_emb= next_emb->embedding)
  {
    next_emb->nested_join->counter++;
    if (next_emb->nested_join->counter == 1)
    {
      /* 
        next_emb is the first table inside a nested join we've "entered". In
        the picture above, we're looking at the 'X' bracket. Don't exit yet as
        X bracket might have Y pair bracket.
      */
      join->cur_embedding_map |= next_emb->nested_join->nj_map;
    }
    
    if (next_emb->nested_join->join_list.elements !=
        next_emb->nested_join->counter)
      break;

    /*
      We're currently at Y or Z-bracket as depicted in the above picture.
      Mark that we've left it and continue walking up the brackets hierarchy.
    */
    join->cur_embedding_map &= ~next_emb->nested_join->nj_map;
  }
  return FALSE;
}


/*
  Nested joins perspective: Remove the last table from the join order

  SYNOPSIS
    restore_prev_nj_state()
      last  join table to remove, it is assumed to be the last in current 
            partial join order.
     
  DESCRIPTION
    Remove the last table from the partial join order and update the nested
    joins counters and join->cur_embedding_map. It is ok to call this 
    function for the first table in join order (for which 
    check_interleaving_with_nj has not been called)
*/

static void restore_prev_nj_state(JOIN_TAB *last)
{
  TABLE_LIST *last_emb= last->table->pos_in_table_list->embedding;
  JOIN *join= last->join;
  while (last_emb && !(--last_emb->nested_join->counter))
  {
    join->cur_embedding_map &= last_emb->nested_join->nj_map;
    last_emb= last_emb->embedding;
  }
}


static COND *
optimize_cond(JOIN *join, COND *conds, List<TABLE_LIST> *join_list,
              Item::cond_result *cond_value)
{
  THD *thd= join->thd;
  SELECT_LEX *select= thd->lex->current_select;    
  DBUG_ENTER("optimize_cond");

  if (!conds)
    *cond_value= Item::COND_TRUE;
  else
  {
    /* 
      Build all multiple equality predicates and eliminate equality
      predicates that can be inferred from these multiple equalities.
      For each reference of a field included into a multiple equality
      that occurs in a function set a pointer to the multiple equality
      predicate. Substitute a constant instead of this field if the
      multiple equality contains a constant.
    */ 
    DBUG_EXECUTE("where", print_where(conds, "original"););
    conds= build_equal_items(join->thd, conds, NULL, join_list,
                             &join->cond_equal);
    DBUG_EXECUTE("where",print_where(conds,"after equal_items"););

    /* change field = field to field = const for each found field = const */
    propagate_cond_constants(thd, (I_List<COND_CMP> *) 0, conds, conds);
    /*
      Remove all instances of item == item
      Remove all and-levels where CONST item != CONST item
    */
    DBUG_EXECUTE("where",print_where(conds,"after const change"););
    conds= remove_eq_conds(thd, conds, cond_value) ;
    DBUG_EXECUTE("info",print_where(conds,"after remove"););
  }
  DBUG_RETURN(conds);
}


/*
  Remove const and eq items. Return new item, or NULL if no condition
  cond_value is set to according:
  COND_OK    query is possible (field = constant)
  COND_TRUE  always true	( 1 = 1 )
  COND_FALSE always false	( 1 = 2 )
*/

COND *
remove_eq_conds(THD *thd, COND *cond, Item::cond_result *cond_value)
{
  if (cond->type() == Item::COND_ITEM)
  {
    bool and_level= ((Item_cond*) cond)->functype()
      == Item_func::COND_AND_FUNC;
    List_iterator<Item> li(*((Item_cond*) cond)->argument_list());
    Item::cond_result tmp_cond_value;
    bool should_fix_fields=0;

    *cond_value=Item::COND_UNDEF;
    Item *item;
    while ((item=li++))
    {
      Item *new_item=remove_eq_conds(thd, item, &tmp_cond_value);
      if (!new_item)
	li.remove();
      else if (item != new_item)
      {
	VOID(li.replace(new_item));
	should_fix_fields=1;
      }
      if (*cond_value == Item::COND_UNDEF)
	*cond_value=tmp_cond_value;
      switch (tmp_cond_value) {
      case Item::COND_OK:			// Not TRUE or FALSE
	if (and_level || *cond_value == Item::COND_FALSE)
	  *cond_value=tmp_cond_value;
	break;
      case Item::COND_FALSE:
	if (and_level)
	{
	  *cond_value=tmp_cond_value;
	  return (COND*) 0;			// Always false
	}
	break;
      case Item::COND_TRUE:
	if (!and_level)
	{
	  *cond_value= tmp_cond_value;
	  return (COND*) 0;			// Always true
	}
	break;
      case Item::COND_UNDEF:			// Impossible
	break; /* purecov: deadcode */
      }
    }
    if (should_fix_fields)
      cond->update_used_tables();

    if (!((Item_cond*) cond)->argument_list()->elements ||
	*cond_value != Item::COND_OK)
      return (COND*) 0;
    if (((Item_cond*) cond)->argument_list()->elements == 1)
    {						// Remove list
      item= ((Item_cond*) cond)->argument_list()->head();
      ((Item_cond*) cond)->argument_list()->empty();
      return item;
    }
  }
  else if (cond->type() == Item::FUNC_ITEM &&
	   ((Item_func*) cond)->functype() == Item_func::ISNULL_FUNC)
  {
    /*
      Handles this special case for some ODBC applications:
      The are requesting the row that was just updated with a auto_increment
      value with this construct:

      SELECT * from table_name where auto_increment_column IS NULL
      This will be changed to:
      SELECT * from table_name where auto_increment_column = LAST_INSERT_ID
    */

    Item_func_isnull *func=(Item_func_isnull*) cond;
    Item **args= func->arguments();
    if (args[0]->type() == Item::FIELD_ITEM)
    {
      Field *field=((Item_field*) args[0])->field;
      if (field->flags & AUTO_INCREMENT_FLAG && !field->table->maybe_null &&
	  (thd->options & OPTION_AUTO_IS_NULL) &&
          thd->current_insert_id && thd->substitute_null_with_insert_id)
      {
#ifdef HAVE_QUERY_CACHE
	query_cache_abort(&thd->net);
#endif
	COND *new_cond;
	if ((new_cond= new Item_func_eq(args[0],
					new Item_int("last_insert_id()",
						     thd->current_insert_id,
						     21))))
	{
          /*
            Set THD::last_insert_id_used_bin_log manually, as this
            statement uses LAST_INSERT_ID() in a sense, and should
            issue LAST_INSERT_ID_EVENT.
          */
          thd->last_insert_id_used_bin_log= TRUE;

	  cond=new_cond;
          /*
            Item_func_eq can't be fixed after creation so we do not check
            cond->fixed, also it do not need tables so we use 0 as second
            argument.
          */
	  cond->fix_fields(thd, &cond);
	}
	thd->substitute_null_with_insert_id= FALSE;   // Clear for next request
      }
      /* fix to replace 'NULL' dates with '0' (shreeve@uci.edu) */
      else if (((field->type() == FIELD_TYPE_DATE) ||
		(field->type() == FIELD_TYPE_DATETIME)) &&
		(field->flags & NOT_NULL_FLAG) &&
	       !field->table->maybe_null)
      {
	COND *new_cond;
	if ((new_cond= new Item_func_eq(args[0],new Item_int("0", 0, 2))))
	{
	  cond=new_cond;
          /*
            Item_func_eq can't be fixed after creation so we do not check
            cond->fixed, also it do not need tables so we use 0 as second
            argument.
          */
	  cond->fix_fields(thd, &cond);
	}
      }
    }
    if (cond->const_item())
    {
      *cond_value= eval_const_cond(cond) ? Item::COND_TRUE : Item::COND_FALSE;
      return (COND*) 0;
    }
  }
  else if (cond->const_item())
  {
    *cond_value= eval_const_cond(cond) ? Item::COND_TRUE : Item::COND_FALSE;
    return (COND*) 0;
  }
  else if ((*cond_value= cond->eq_cmp_result()) != Item::COND_OK)
  {						// boolan compare function
    Item *left_item=	((Item_func*) cond)->arguments()[0];
    Item *right_item= ((Item_func*) cond)->arguments()[1];
    if (left_item->eq(right_item,1))
    {
      if (!left_item->maybe_null ||
	  ((Item_func*) cond)->functype() == Item_func::EQUAL_FUNC)
	return (COND*) 0;			// Compare of identical items
    }
  }
  *cond_value=Item::COND_OK;
  return cond;					// Point at next and level
}

/* 
  Check if equality can be used in removing components of GROUP BY/DISTINCT
  
  SYNOPSIS
    test_if_equality_guarantees_uniqueness()
      l          the left comparison argument (a field if any)
      r          the right comparison argument (a const of any)
  
  DESCRIPTION    
    Checks if an equality predicate can be used to take away 
    DISTINCT/GROUP BY because it is known to be true for exactly one 
    distinct value (e.g. <expr> == <const>).
    Arguments must be of the same type because e.g. 
    <string_field> = <int_const> may match more than 1 distinct value from 
    the column. 
    We must take into consideration and the optimization done for various 
    string constants when compared to dates etc (see Item_int_with_ref) as
    well as the collation of the arguments.
  
  RETURN VALUE  
    TRUE    can be used
    FALSE   cannot be used
*/
static bool
test_if_equality_guarantees_uniqueness(Item *l, Item *r)
{
  return r->const_item() &&
    /* elements must be of the same result type */
    (r->result_type() == l->result_type() ||
    /* or dates compared to longs */
     (((l->type() == Item::FIELD_ITEM &&
        ((Item_field *)l)->field->can_be_compared_as_longlong()) ||
       (l->type() == Item::FUNC_ITEM &&
        ((Item_func *)l)->result_as_longlong())) &&
      r->result_type() == INT_RESULT))
    /* and must have the same collation if compared as strings */
    && (l->result_type() != STRING_RESULT ||
        l->collation.collation == r->collation.collation);
}

/*
  Return 1 if the item is a const value in all the WHERE clause
*/

static bool
const_expression_in_where(COND *cond, Item *comp_item, Item **const_item)
{
  if (cond->type() == Item::COND_ITEM)
  {
    bool and_level= (((Item_cond*) cond)->functype()
		     == Item_func::COND_AND_FUNC);
    List_iterator_fast<Item> li(*((Item_cond*) cond)->argument_list());
    Item *item;
    while ((item=li++))
    {
      bool res=const_expression_in_where(item, comp_item, const_item);
      if (res)					// Is a const value
      {
	if (and_level)
	  return 1;
      }
      else if (!and_level)
	return 0;
    }
    return and_level ? 0 : 1;
  }
  else if (cond->eq_cmp_result() != Item::COND_OK)
  {						// boolan compare function
    Item_func* func= (Item_func*) cond;
    if (func->functype() != Item_func::EQUAL_FUNC &&
	func->functype() != Item_func::EQ_FUNC)
      return 0;
    Item *left_item=	((Item_func*) cond)->arguments()[0];
    Item *right_item= ((Item_func*) cond)->arguments()[1];
    if (left_item->eq(comp_item,1))
    {
      if (test_if_equality_guarantees_uniqueness (left_item, right_item))
      {
	if (*const_item)
	  return right_item->eq(*const_item, 1);
	*const_item=right_item;
	return 1;
      }
    }
    else if (right_item->eq(comp_item,1))
    {
      if (test_if_equality_guarantees_uniqueness (right_item, left_item))
      {
	if (*const_item)
	  return left_item->eq(*const_item, 1);
	*const_item=left_item;
	return 1;
      }
    }
  }
  return 0;
}

/****************************************************************************
  Create internal temporary table
****************************************************************************/

/*
  Create field for temporary table from given field
  
  SYNOPSIS
    create_tmp_field_from_field()
    thd			Thread handler
    org_field           field from which new field will be created
    name                New field name
    table		Temporary table
    item	        !=NULL if item->result_field should point to new field.
			This is relevant for how fill_record() is going to work:
			If item != NULL then fill_record() will update
			the record in the original table.
			If item == NULL then fill_record() will update
			the temporary table
    convert_blob_length If >0 create a varstring(convert_blob_length) field 
                        instead of blob.

  RETURN
    0			on error
    new_created field
*/

Field* create_tmp_field_from_field(THD *thd, Field* org_field,
                                   const char *name, TABLE *table,
                                   Item_field *item, uint convert_blob_length)
{
  Field *new_field;

  /* 
    Make sure that the blob fits into a Field_varstring which has 
    2-byte lenght. 
  */
  if (convert_blob_length && convert_blob_length < UINT_MAX16 &&
      (org_field->flags & BLOB_FLAG))
    new_field= new Field_varstring(convert_blob_length,
                                   org_field->maybe_null(),
                                   org_field->field_name, table,
                                   org_field->charset());
  else
    new_field= org_field->new_field(thd->mem_root, table,
                                    table == org_field->table);
  if (new_field)
  {
    if (item)
      item->result_field= new_field;
    else
      new_field->field_name= name;
    new_field->flags|= (org_field->flags & NO_DEFAULT_VALUE_FLAG);
    if (org_field->maybe_null() || (item && item->maybe_null))
      new_field->flags&= ~NOT_NULL_FLAG;	// Because of outer join
    if (org_field->type() == MYSQL_TYPE_VAR_STRING ||
        org_field->type() == MYSQL_TYPE_VARCHAR)
      table->s->db_create_options|= HA_OPTION_PACK_RECORD;
    else if (org_field->type() == FIELD_TYPE_DOUBLE)
      ((Field_double *) new_field)->not_fixed= TRUE;
  }
  return new_field;
}

/*
  Create field for temporary table using type of given item
  
  SYNOPSIS
    create_tmp_field_from_item()
    thd			Thread handler
    item		Item to create a field for
    table		Temporary table
    copy_func		If set and item is a function, store copy of item
			in this array
    modify_item		1 if item->result_field should point to new item.
			This is relevent for how fill_record() is going to
			work:
			If modify_item is 1 then fill_record() will update
			the record in the original table.
			If modify_item is 0 then fill_record() will update
			the temporary table
    convert_blob_length If >0 create a varstring(convert_blob_length) field 
                        instead of blob.

  RETURN
    0			on error
    new_created field
*/

static Field *create_tmp_field_from_item(THD *thd, Item *item, TABLE *table,
                                         Item ***copy_func, bool modify_item,
                                         uint convert_blob_length)
{
  bool maybe_null=item->maybe_null;
  Field *new_field;
  LINT_INIT(new_field);

  switch (item->result_type()) {
  case REAL_RESULT:
    new_field=new Field_double(item->max_length, maybe_null,
			       item->name, table, item->decimals, TRUE);
    break;
  case INT_RESULT:
    /* Select an integer type with the minimal fit precision */
    if (item->max_length > 11)
      new_field=new Field_longlong(item->max_length, maybe_null,
                                   item->name, table, item->unsigned_flag);
    else
      new_field=new Field_long(item->max_length, maybe_null,
                               item->name, table, item->unsigned_flag);
    break;
  case STRING_RESULT:
    DBUG_ASSERT(item->collation.collation);
  
    enum enum_field_types type;
    /*
      DATE/TIME fields have STRING_RESULT result type. To preserve
      type they needed to be handled separately.
    */
    if ((type= item->field_type()) == MYSQL_TYPE_DATETIME ||
        type == MYSQL_TYPE_TIME || type == MYSQL_TYPE_DATE)
      new_field= item->tmp_table_field_from_field_type(table);
    /* 
      Make sure that the blob fits into a Field_varstring which has 
      2-byte lenght. 
    */
    else if (item->max_length/item->collation.collation->mbmaxlen > 255 &&
             item->max_length/item->collation.collation->mbmaxlen < UINT_MAX16
             && convert_blob_length)
      new_field= new Field_varstring(convert_blob_length, maybe_null,
                                     item->name, table,
                                     item->collation.collation);
    else
      new_field= item->make_string_field(table);
    new_field->set_derivation(item->collation.derivation);
    break;
  case DECIMAL_RESULT:
    new_field= new Field_new_decimal(item->max_length, maybe_null, item->name,
                                     table, item->decimals, item->unsigned_flag);
    break;
  case ROW_RESULT:
  default:
    // This case should never be choosen
    DBUG_ASSERT(0);
    new_field= 0; // to satisfy compiler (uninitialized variable)
    break;
  }
  if (copy_func && item->is_result_field())
    *((*copy_func)++) = item;			// Save for copy_funcs
  if (modify_item)
    item->set_result_field(new_field);
  return new_field;
}


/*
  Create field for information schema table

  SYNOPSIS
    create_tmp_field_for_schema()
    thd			Thread handler
    table		Temporary table
    item		Item to create a field for

  RETURN
    0			on error
    new_created field
*/

Field *create_tmp_field_for_schema(THD *thd, Item *item, TABLE *table)
{
  if (item->field_type() == MYSQL_TYPE_VARCHAR)
  {
    if (item->max_length > MAX_FIELD_VARCHARLENGTH /
        item->collation.collation->mbmaxlen)
      return new Field_blob(item->max_length, item->maybe_null,
                            item->name, table, item->collation.collation);
    return new Field_varstring(item->max_length, item->maybe_null, item->name,
                               table, item->collation.collation);
  }
  return item->tmp_table_field_from_field_type(table);
}


/*
  Create field for temporary table

  SYNOPSIS
    create_tmp_field()
    thd			Thread handler
    table		Temporary table
    item		Item to create a field for
    type		Type of item (normally item->type)
    copy_func		If set and item is a function, store copy of item
			in this array
    from_field          if field will be created using other field as example,
                        pointer example field will be written here
    default_field	If field has a default value field, store it here
    group		1 if we are going to do a relative group by on result
    modify_item		1 if item->result_field should point to new item.
			This is relevent for how fill_record() is going to
			work:
			If modify_item is 1 then fill_record() will update
			the record in the original table.
			If modify_item is 0 then fill_record() will update
			the temporary table
    convert_blob_length If >0 create a varstring(convert_blob_length) field 
                        instead of blob.

  RETURN
    0			on error
    new_created field
*/

Field *create_tmp_field(THD *thd, TABLE *table,Item *item, Item::Type type,
                        Item ***copy_func, Field **from_field,
                        Field **default_field,
                        bool group, bool modify_item,
                        bool table_cant_handle_bit_fields,
                        bool make_copy_field,
                        uint convert_blob_length)
{
  Field *result;
  Item::Type orig_type= type;
  Item *orig_item= 0;

  if (type != Item::FIELD_ITEM &&
      item->real_item()->type() == Item::FIELD_ITEM &&
      !((Item_ref *) item)->depended_from)
  {
    orig_item= item;
    item= item->real_item();
    type= Item::FIELD_ITEM;
  }
  switch (type) {
  case Item::SUM_FUNC_ITEM:
  {
    Item_sum *item_sum=(Item_sum*) item;
    result= item_sum->create_tmp_field(group, table, convert_blob_length);
    if (!result)
      thd->fatal_error();
    return result;
  }
  case Item::FIELD_ITEM:
  case Item::DEFAULT_VALUE_ITEM:
  {
    Item_field *field= (Item_field*) item;
    bool orig_modify= modify_item;
    if (orig_type == Item::REF_ITEM)
      modify_item= 0;
    /*
      If item have to be able to store NULLs but underlaid field can't do it,
      create_tmp_field_from_field() can't be used for tmp field creation.
    */
    if (field->maybe_null && !field->field->maybe_null())
    {
      result= create_tmp_field_from_item(thd, item, table, NULL,
                                         modify_item, convert_blob_length);
      *from_field= field->field;
      if (result && modify_item)
        field->result_field= result;
    } 
    else if (table_cant_handle_bit_fields && field->field->type() ==
             FIELD_TYPE_BIT)
    {
      *from_field= field->field;
      result= create_tmp_field_from_item(thd, item, table, copy_func,
                                        modify_item, convert_blob_length);
      if (result && modify_item)
        field->result_field= result;
    }
    else
      result= create_tmp_field_from_field(thd, (*from_field= field->field),
                                          orig_item ? orig_item->name :
                                          item->name,
                                          table,
                                          modify_item ? field :
                                          NULL,
                                          convert_blob_length);
    if (orig_type == Item::REF_ITEM && orig_modify)
      ((Item_ref*)orig_item)->set_result_field(result);
    if (field->field->eq_def(result))
      *default_field= field->field;
    return result;
  }
  /* Fall through */
  case Item::FUNC_ITEM:
  case Item::COND_ITEM:
  case Item::FIELD_AVG_ITEM:
  case Item::FIELD_STD_ITEM:
  case Item::SUBSELECT_ITEM:
    /* The following can only happen with 'CREATE TABLE ... SELECT' */
  case Item::PROC_ITEM:
  case Item::INT_ITEM:
  case Item::REAL_ITEM:
  case Item::DECIMAL_ITEM:
  case Item::STRING_ITEM:
  case Item::REF_ITEM:
  case Item::NULL_ITEM:
  case Item::VARBIN_ITEM:
    if (make_copy_field)
    {
      DBUG_ASSERT(((Item_result_field*)item)->result_field);
      *from_field= ((Item_result_field*)item)->result_field;
    }
    return create_tmp_field_from_item(thd, item, table,
                                      (make_copy_field ? 0 : copy_func),
                                       modify_item, convert_blob_length);
  case Item::TYPE_HOLDER:  
    result= ((Item_type_holder *)item)->make_field_by_type(table);
    result->set_derivation(item->collation.derivation);
    return result;
  default:					// Dosen't have to be stored
    return 0;
  }
}


/*
  Create a temp table according to a field list.

  SYNOPSIS
    create_tmp_table()
    thd                  thread handle
    param                a description used as input to create the table
    fields               list of items that will be used to define
                         column types of the table (also see NOTES)
    group                TODO document
    distinct             should table rows be distinct
    save_sum_fields      see NOTES
    select_options
    rows_limit
    table_alias          possible name of the temporary table that can be used
                         for name resolving; can be "".

  DESCRIPTION
    Given field pointers are changed to point at tmp_table for
    send_fields. The table object is self contained: it's
    allocated in its own memory root, as well as Field objects
    created for table columns.
    This function will replace Item_sum items in 'fields' list with
    corresponding Item_field items, pointing at the fields in the
    temporary table, unless this was prohibited by TRUE
    value of argument save_sum_fields. The Item_field objects
    are created in THD memory root.
*/

#define STRING_TOTAL_LENGTH_TO_PACK_ROWS 128
#define AVG_STRING_LENGTH_TO_PACK_ROWS   64
#define RATIO_TO_PACK_ROWS	       2
#define MIN_STRING_LENGTH_TO_PACK_ROWS   10

TABLE *
create_tmp_table(THD *thd,TMP_TABLE_PARAM *param,List<Item> &fields,
		 ORDER *group, bool distinct, bool save_sum_fields,
		 ulonglong select_options, ha_rows rows_limit,
		 char *table_alias)
{
  MEM_ROOT *mem_root_save, own_root;
  TABLE *table;
  uint	i,field_count,null_count,null_pack_length;
  uint  copy_func_count= param->func_count;
  uint  hidden_null_count, hidden_null_pack_length, hidden_field_count;
  uint  blob_count,group_null_items, string_count;
  uint  temp_pool_slot=MY_BIT_NONE;
  ulong reclength, string_total_length;
  bool  using_unique_constraint= 0;
  bool  use_packed_rows= 0;
  bool  not_all_columns= !(select_options & TMP_TABLE_ALL_COLUMNS);
  char	*tmpname,path[FN_REFLEN];
  byte	*pos,*group_buff;
  uchar *null_flags;
  Field **reg_field, **from_field, **default_field;
  uint *blob_field;
  Copy_field *copy=0;
  KEY *keyinfo;
  KEY_PART_INFO *key_part_info;
  Item **copy_func;
  MI_COLUMNDEF *recinfo;
  uint total_uneven_bit_length= 0;
  bool force_copy_fields= param->force_copy_fields;
  DBUG_ENTER("create_tmp_table");
  DBUG_PRINT("enter",("distinct: %d  save_sum_fields: %d  rows_limit: %lu  group: %d",
		      (int) distinct, (int) save_sum_fields,
		      (ulong) rows_limit,test(group)));

  statistic_increment(thd->status_var.created_tmp_tables, &LOCK_status);

  if (use_temp_pool && !(test_flags & TEST_KEEP_TMP_TABLES))
    temp_pool_slot = bitmap_set_next(&temp_pool);

  if (temp_pool_slot != MY_BIT_NONE) // we got a slot
    sprintf(path, "%s_%lx_%i", tmp_file_prefix,
	    current_pid, temp_pool_slot);
  else
  {
    /* if we run out of slots or we are not using tempool */
    sprintf(path,"%s%lx_%lx_%x", tmp_file_prefix,current_pid,
            thd->thread_id, thd->tmp_table++);
  }

  /*
    No need to change table name to lower case as we are only creating
    MyISAM or HEAP tables here
  */
  fn_format(path, path, mysql_tmpdir, "", MY_REPLACE_EXT|MY_UNPACK_FILENAME);

  if (group)
  {
    if (!param->quick_group)
      group=0;					// Can't use group key
    else for (ORDER *tmp=group ; tmp ; tmp=tmp->next)
    {
      (*tmp->item)->marker=4;			// Store null in key
      if ((*tmp->item)->max_length >= CONVERT_IF_BIGGER_TO_BLOB)
	using_unique_constraint=1;
    }
    if (param->group_length >= MAX_BLOB_WIDTH)
      using_unique_constraint=1;
    if (group)
      distinct=0;				// Can't use distinct
  }

  field_count=param->field_count+param->func_count+param->sum_func_count;
  hidden_field_count=param->hidden_field_count;

  /*
    When loose index scan is employed as access method, it already
    computes all groups and the result of all aggregate functions. We
    make space for the items of the aggregate function in the list of
    functions TMP_TABLE_PARAM::items_to_copy, so that the values of
    these items are stored in the temporary table.
  */
  if (param->precomputed_group_by)
    copy_func_count+= param->sum_func_count;
  
  init_sql_alloc(&own_root, TABLE_ALLOC_BLOCK_SIZE, 0);

  if (!multi_alloc_root(&own_root,
                        &table, sizeof(*table),
                        &reg_field, sizeof(Field*) * (field_count+1),
                        &default_field, sizeof(Field*) * (field_count),
                        &blob_field, sizeof(uint)*(field_count+1),
                        &from_field, sizeof(Field*)*field_count,
                        &copy_func, sizeof(*copy_func)*(copy_func_count+1),
                        &param->keyinfo, sizeof(*param->keyinfo),
                        &key_part_info,
                        sizeof(*key_part_info)*(param->group_parts+1),
                        &param->start_recinfo,
                        sizeof(*param->recinfo)*(field_count*2+4),
                        &tmpname, (uint) strlen(path)+1,
                        &group_buff, group && ! using_unique_constraint ?
                        param->group_length : 0,
                        NullS))
  {
    if (temp_pool_slot != MY_BIT_NONE)
      bitmap_clear_bit(&temp_pool, temp_pool_slot);
    DBUG_RETURN(NULL);				/* purecov: inspected */
  }
  /* Copy_field belongs to TMP_TABLE_PARAM, allocate it in THD mem_root */
  if (!(param->copy_field= copy= new (thd->mem_root) Copy_field[field_count]))
  {
    if (temp_pool_slot != MY_BIT_NONE)
      bitmap_clear_bit(&temp_pool, temp_pool_slot);
    free_root(&own_root, MYF(0));               /* purecov: inspected */
    DBUG_RETURN(NULL);				/* purecov: inspected */
  }
  param->items_to_copy= copy_func;
  strmov(tmpname,path);
  /* make table according to fields */

  bzero((char*) table,sizeof(*table));
  bzero((char*) reg_field,sizeof(Field*)*(field_count+1));
  bzero((char*) default_field, sizeof(Field*) * (field_count));
  bzero((char*) from_field,sizeof(Field*)*field_count);

  table->mem_root= own_root;
  mem_root_save= thd->mem_root;
  thd->mem_root= &table->mem_root;

  table->field=reg_field;
  table->alias= table_alias;
  table->reginfo.lock_type=TL_WRITE;	/* Will be updated */
  table->db_stat=HA_OPEN_KEYFILE+HA_OPEN_RNDFILE;
  table->map=1;
  table->temp_pool_slot = temp_pool_slot;
  table->copy_blobs= 1;
  table->in_use= thd;
  table->quick_keys.init();
  table->used_keys.init();
  table->keys_in_use_for_query.init();

  table->s= &table->share_not_to_be_used;
  table->s->blob_field= blob_field;
  table->s->table_name= table->s->path= tmpname;
  table->s->db= "";
  table->s->blob_ptr_size= mi_portable_sizeof_char_ptr;
  table->s->tmp_table= TMP_TABLE;
  table->s->db_low_byte_first=1;                // True for HEAP and MyISAM
  table->s->table_charset= param->table_charset;
  table->s->keys_for_keyread.init();
  table->s->keys_in_use.init();
  /* For easier error reporting */
  table->s->table_cache_key= (char*) (table->s->db= "");

  /* Calculate which type of fields we will store in the temporary table */

  reclength= string_total_length= 0;
  blob_count= string_count= null_count= hidden_null_count= group_null_items= 0;
  param->using_indirect_summary_function=0;

  List_iterator_fast<Item> li(fields);
  Item *item;
  Field **tmp_from_field=from_field;
  while ((item=li++))
  {
    Item::Type type=item->type();
    if (not_all_columns)
    {
      if (item->with_sum_func && type != Item::SUM_FUNC_ITEM)
      {
	/*
	  Mark that the we have ignored an item that refers to a summary
	  function. We need to know this if someone is going to use
	  DISTINCT on the result.
	*/
	param->using_indirect_summary_function=1;
	continue;
      }
      if (item->const_item() && (int) hidden_field_count <= 0)
        continue; // We don't have to store this
    }
    if (type == Item::SUM_FUNC_ITEM && !group && !save_sum_fields)
    {						/* Can't calc group yet */
      ((Item_sum*) item)->result_field=0;
      for (i=0 ; i < ((Item_sum*) item)->arg_count ; i++)
      {
	Item **argp= ((Item_sum*) item)->args + i;
	Item *arg= *argp;
	if (!arg->const_item())
	{
          uint field_index= (uint) (reg_field - table->field);
	  Field *new_field=
            create_tmp_field(thd, table, arg, arg->type(), &copy_func,
                             tmp_from_field, &default_field[field_index],
                             group != 0,not_all_columns,
                             distinct, 0,
                             param->convert_blob_length);
	  if (!new_field)
	    goto err;					// Should be OOM
	  tmp_from_field++;
	  reclength+=new_field->pack_length();
	  if (new_field->flags & BLOB_FLAG)
	  {
	    *blob_field++= field_index;
	    blob_count++;
	  }
          if (new_field->type() == FIELD_TYPE_BIT)
            total_uneven_bit_length+= new_field->field_length & 7;
          new_field->field_index= field_index;
	  *(reg_field++)= new_field;
          if (new_field->real_type() == MYSQL_TYPE_STRING ||
              new_field->real_type() == MYSQL_TYPE_VARCHAR)
          {
            string_count++;
            string_total_length+= new_field->pack_length();
          }
          thd->mem_root= mem_root_save;
          thd->change_item_tree(argp, new Item_field(new_field));
          thd->mem_root= &table->mem_root;
	  if (!(new_field->flags & NOT_NULL_FLAG))
          {
	    null_count++;
            /*
              new_field->maybe_null() is still false, it will be
              changed below. But we have to setup Item_field correctly
            */
            (*argp)->maybe_null=1;
          }
          new_field->query_id= thd->query_id;
	}
      }
    }
    else
    {
      uint field_index= (uint) (reg_field - table->field);
      /*
	The last parameter to create_tmp_field() is a bit tricky:

	We need to set it to 0 in union, to get fill_record() to modify the
	temporary table.
	We need to set it to 1 on multi-table-update and in select to
	write rows to the temporary table.
	We here distinguish between UNION and multi-table-updates by the fact
	that in the later case group is set to the row pointer.

        The test for item->marker == 4 is ensure we don't create a group-by
        key over a bit field as heap tables can't handle that.
      */
      Field *new_field= (param->schema_table) ?
        create_tmp_field_for_schema(thd, item, table) :
        create_tmp_field(thd, table, item, type, &copy_func,
                         tmp_from_field, &default_field[field_index],
                         group != 0,
                         !force_copy_fields &&
                           (not_all_columns || group !=0),
                         item->marker == 4, force_copy_fields,
                         param->convert_blob_length);

      if (!new_field)
      {
	if (thd->is_fatal_error)
	  goto err;				// Got OOM
	continue;				// Some kindf of const item
      }
      if (type == Item::SUM_FUNC_ITEM)
	((Item_sum *) item)->result_field= new_field;
      tmp_from_field++;
      reclength+=new_field->pack_length();
      if (!(new_field->flags & NOT_NULL_FLAG))
	null_count++;
      if (new_field->type() == FIELD_TYPE_BIT)
        total_uneven_bit_length+= new_field->field_length & 7;
      if (new_field->flags & BLOB_FLAG)
      {
        *blob_field++= field_index;
	blob_count++;
      }
      if (item->marker == 4 && item->maybe_null)
      {
	group_null_items++;
	new_field->flags|= GROUP_FLAG;
      }
      new_field->query_id= thd->query_id;
      new_field->field_index= field_index;
      *(reg_field++) =new_field;
    }
    if (!--hidden_field_count)
    {
      /*
        This was the last hidden field; Remember how many hidden fields could
        have null
      */
      hidden_null_count=null_count;
      /*
	We need to update hidden_field_count as we may have stored group
	functions with constant arguments
      */
      param->hidden_field_count= (uint) (reg_field - table->field);
      null_count= 0;
    }
  }
  DBUG_ASSERT(field_count >= (uint) (reg_field - table->field));
  field_count= (uint) (reg_field - table->field);
  *reg_field= 0;
  *blob_field= 0;				// End marker

  /* If result table is small; use a heap */
  if (blob_count || using_unique_constraint ||
      (select_options & (OPTION_BIG_TABLES | SELECT_SMALL_RESULT)) ==
      OPTION_BIG_TABLES || (select_options & TMP_TABLE_FORCE_MYISAM))
  {
    table->file= get_new_handler(table, &table->mem_root,
                                 table->s->db_type= DB_TYPE_MYISAM);
    if (group &&
	(param->group_parts > table->file->max_key_parts() ||
	 param->group_length > table->file->max_key_length()))
      using_unique_constraint=1;
  }
  else
  {
    table->file= get_new_handler(table, &table->mem_root,
                                 table->s->db_type= DB_TYPE_HEAP);
  }

  if (!using_unique_constraint)
    reclength+= group_null_items;	// null flag is stored separately

  table->s->blob_fields= blob_count;
  if (blob_count == 0)
  {
    /* We need to ensure that first byte is not 0 for the delete link */
    if (param->hidden_field_count)
      hidden_null_count++;
    else
      null_count++;
  }
  hidden_null_pack_length=(hidden_null_count+7)/8;
  null_pack_length= (hidden_null_pack_length +
                     (null_count + total_uneven_bit_length + 7) / 8);
  reclength+=null_pack_length;
  if (!reclength)
    reclength=1;				// Dummy select
  /* Use packed rows if there is blobs or a lot of space to gain */
  if (blob_count ||
      string_total_length >= STRING_TOTAL_LENGTH_TO_PACK_ROWS &&
      (reclength / string_total_length <= RATIO_TO_PACK_ROWS ||
       string_total_length / string_count >= AVG_STRING_LENGTH_TO_PACK_ROWS))
    use_packed_rows= 1;

  table->s->fields= field_count;
  table->s->reclength= reclength;
  {
    uint alloc_length=ALIGN_SIZE(reclength+MI_UNIQUE_HASH_LENGTH+1);
    table->s->rec_buff_length= alloc_length;
    if (!(table->record[0]= (byte*)
                            alloc_root(&table->mem_root, alloc_length*3)))
      goto err;
    table->record[1]= table->record[0]+alloc_length;
    table->s->default_values= table->record[1]+alloc_length;
  }
  copy_func[0]=0;				// End marker

  recinfo=param->start_recinfo;
  null_flags=(uchar*) table->record[0];
  pos=table->record[0]+ null_pack_length;
  if (null_pack_length)
  {
    bzero((byte*) recinfo,sizeof(*recinfo));
    recinfo->type=FIELD_NORMAL;
    recinfo->length=null_pack_length;
    recinfo++;
    bfill(null_flags,null_pack_length,255);	// Set null fields

    table->null_flags= (uchar*) table->record[0];
    table->s->null_fields= null_count+ hidden_null_count;
    table->s->null_bytes= null_pack_length;
  }
  null_count= (blob_count == 0) ? 1 : 0;
  hidden_field_count=param->hidden_field_count;
  for (i=0,reg_field=table->field; i < field_count; i++,reg_field++,recinfo++)
  {
    Field *field= *reg_field;
    uint length;
    bzero((byte*) recinfo,sizeof(*recinfo));

    if (!(field->flags & NOT_NULL_FLAG))
    {
      if (field->flags & GROUP_FLAG && !using_unique_constraint)
      {
	/*
	  We have to reserve one byte here for NULL bits,
	  as this is updated by 'end_update()'
	*/
	*pos++=0;				// Null is stored here
	recinfo->length=1;
	recinfo->type=FIELD_NORMAL;
	recinfo++;
	bzero((byte*) recinfo,sizeof(*recinfo));
      }
      else
      {
	recinfo->null_bit= 1 << (null_count & 7);
	recinfo->null_pos= null_count/8;
      }
      field->move_field((char*) pos,null_flags+null_count/8,
			1 << (null_count & 7));
      null_count++;
    }
    else
      field->move_field((char*) pos,(uchar*) 0,0);
    if (field->type() == FIELD_TYPE_BIT)
    {
      /* We have to reserve place for extra bits among null bits */
      ((Field_bit*) field)->set_bit_ptr(null_flags + null_count / 8,
                                        null_count & 7);
      null_count+= (field->field_length & 7);
    }
    field->reset();

    /*
      Test if there is a default field value. The test for ->ptr is to skip
      'offset' fields generated by initalize_tables
    */
    if (default_field[i] && default_field[i]->ptr)
    {
      /*
        default_field[i] is set only in the cases  when 'field' can
        inherit the default value that is defined for the field referred
        by the Item_field object from which 'field' has been created.
      */
      my_ptrdiff_t diff;
      Field *orig_field= default_field[i];

      /* Get the value from default_values */
      diff= (my_ptrdiff_t) (orig_field->table->s->default_values-
                            orig_field->table->record[0]);
      orig_field->move_field(diff);        // Points now at default_values
      if (orig_field->is_real_null())
        field->set_null();
      else
      {
        field->set_notnull();
        memcpy(field->ptr, orig_field->ptr, field->pack_length());
      }
      orig_field->move_field(-diff);       // Back to record[0]
    }

    if (from_field[i])
    {						/* Not a table Item */
      copy->set(field,from_field[i],save_sum_fields);
      copy++;
    }
    length=field->pack_length();
    pos+= length;

    /* Make entry for create table */
    recinfo->length=length;
    if (field->flags & BLOB_FLAG)
      recinfo->type= (int) FIELD_BLOB;
    else if (use_packed_rows &&
             field->real_type() == MYSQL_TYPE_STRING &&
	     length >= MIN_STRING_LENGTH_TO_PACK_ROWS)
      recinfo->type=FIELD_SKIP_ENDSPACE;
    else
      recinfo->type=FIELD_NORMAL;
    if (!--hidden_field_count)
      null_count=(null_count+7) & ~7;		// move to next byte

    // fix table name in field entry
    field->table_name= &table->alias;
  }

  param->copy_field_end=copy;
  param->recinfo=recinfo;
  store_record(table,s->default_values);        // Make empty default record

  if (thd->variables.tmp_table_size == ~ (ulonglong) 0)		// No limit
    table->s->max_rows= ~(ha_rows) 0;
  else
    table->s->max_rows= (ha_rows) (((table->s->db_type == DB_TYPE_HEAP) ?
                                    min(thd->variables.tmp_table_size,
                                        thd->variables.max_heap_table_size) :
                                    thd->variables.tmp_table_size)/
                                   table->s->reclength);
  set_if_bigger(table->s->max_rows,1);		// For dummy start options
  /*
    Push the LIMIT clause to the temporary table creation, so that we
    materialize only up to 'rows_limit' records instead of all result records.
  */
  set_if_smaller(table->s->max_rows, rows_limit);
  param->end_write_records= rows_limit;

  keyinfo= param->keyinfo;

  if (group)
  {
    DBUG_PRINT("info",("Creating group key in temporary table"));
    table->group=group;				/* Table is grouped by key */
    param->group_buff=group_buff;
    table->s->keys=1;
    table->s->uniques= test(using_unique_constraint);
    table->key_info=keyinfo;
    keyinfo->key_part=key_part_info;
    keyinfo->flags=HA_NOSAME;
    keyinfo->usable_key_parts=keyinfo->key_parts= param->group_parts;
    keyinfo->key_length=0;
    keyinfo->rec_per_key=0;
    keyinfo->algorithm= HA_KEY_ALG_UNDEF;
    keyinfo->name= (char*) "group_key";
    ORDER *cur_group= group;
    for (; cur_group ; cur_group= cur_group->next, key_part_info++)
    {
      Field *field=(*cur_group->item)->get_tmp_table_field();
      bool maybe_null=(*cur_group->item)->maybe_null;
      key_part_info->null_bit=0;
      key_part_info->field=  field;
      key_part_info->offset= field->offset();
      key_part_info->length= (uint16) field->key_length();
      key_part_info->type=   (uint8) field->key_type();
      key_part_info->key_type =
	((ha_base_keytype) key_part_info->type == HA_KEYTYPE_TEXT ||
	 (ha_base_keytype) key_part_info->type == HA_KEYTYPE_VARTEXT1 ||
	 (ha_base_keytype) key_part_info->type == HA_KEYTYPE_VARTEXT2) ?
	0 : FIELDFLAG_BINARY;
      if (!using_unique_constraint)
      {
	cur_group->buff=(char*) group_buff;
	if (!(cur_group->field= field->new_key_field(thd->mem_root,table,
                                                 (char*) group_buff +
                                                 test(maybe_null),
                                                 field->null_ptr,
                                                 field->null_bit)))
	  goto err; /* purecov: inspected */
	if (maybe_null)
	{
	  /*
	    To be able to group on NULL, we reserved place in group_buff
	    for the NULL flag just before the column. (see above).
	    The field data is after this flag.
	    The NULL flag is updated in 'end_update()' and 'end_write()'
	  */
	  keyinfo->flags|= HA_NULL_ARE_EQUAL;	// def. that NULL == NULL
	  key_part_info->null_bit=field->null_bit;
	  key_part_info->null_offset= (uint) (field->null_ptr -
					      (uchar*) table->record[0]);
          cur_group->buff++;                        // Pointer to field data
	  group_buff++;                         // Skipp null flag
	}
        /* In GROUP BY 'a' and 'a ' are equal for VARCHAR fields */
        key_part_info->key_part_flag|= HA_END_SPACE_ARE_EQUAL;
	group_buff+= cur_group->field->pack_length();
      }
      keyinfo->key_length+=  key_part_info->length;
    }
  }

  if (distinct && field_count != param->hidden_field_count)
  {
    /*
      Create an unique key or an unique constraint over all columns
      that should be in the result.  In the temporary table, there are
      'param->hidden_field_count' extra columns, whose null bits are stored
      in the first 'hidden_null_pack_length' bytes of the row.
    */
    DBUG_PRINT("info",("hidden_field_count: %d", param->hidden_field_count));

    null_pack_length-=hidden_null_pack_length;
    keyinfo->key_parts= ((field_count-param->hidden_field_count)+
			 test(null_pack_length));
    table->distinct= 1;
    table->s->keys= 1;
    if (blob_count)
    {
      using_unique_constraint=1;
      table->s->uniques= 1;
    }
    if (!(key_part_info= (KEY_PART_INFO*)
          alloc_root(&table->mem_root,
                     keyinfo->key_parts * sizeof(KEY_PART_INFO))))
      goto err;
    bzero((void*) key_part_info, keyinfo->key_parts * sizeof(KEY_PART_INFO));
    table->key_info=keyinfo;
    keyinfo->key_part=key_part_info;
    keyinfo->flags=HA_NOSAME | HA_NULL_ARE_EQUAL;
    keyinfo->key_length=(uint16) reclength;
    keyinfo->name= (char*) "distinct_key";
    keyinfo->algorithm= HA_KEY_ALG_UNDEF;
    keyinfo->rec_per_key=0;
    if (null_pack_length)
    {
      key_part_info->null_bit=0;
      key_part_info->offset=hidden_null_pack_length;
      key_part_info->length=null_pack_length;
      key_part_info->field=new Field_string((char*) table->record[0],
					    (uint32) key_part_info->length,
					    (uchar*) 0,
					    (uint) 0,
					    Field::NONE,
					    NullS, table, &my_charset_bin);
      key_part_info->key_type=FIELDFLAG_BINARY;
      key_part_info->type=    HA_KEYTYPE_BINARY;
      key_part_info++;
    }
    /* Create a distinct key over the columns we are going to return */
    for (i=param->hidden_field_count, reg_field=table->field + i ;
	 i < field_count;
	 i++, reg_field++, key_part_info++)
    {
      key_part_info->null_bit=0;
      key_part_info->field=    *reg_field;
      key_part_info->offset=   (*reg_field)->offset();
      key_part_info->length=   (uint16) (*reg_field)->pack_length();
      key_part_info->type=     (uint8) (*reg_field)->key_type();
      key_part_info->key_type =
	((ha_base_keytype) key_part_info->type == HA_KEYTYPE_TEXT ||
	 (ha_base_keytype) key_part_info->type == HA_KEYTYPE_VARTEXT1 ||
	 (ha_base_keytype) key_part_info->type == HA_KEYTYPE_VARTEXT2) ?
	0 : FIELDFLAG_BINARY;
    }
  }

  if (thd->is_fatal_error)				// If end of memory
    goto err;					 /* purecov: inspected */
  table->s->db_record_offset= 1;
  if (table->s->db_type == DB_TYPE_MYISAM)
  {
    if (create_myisam_tmp_table(table,param,select_options))
      goto err;
  }
  if (open_tmp_table(table))
    goto err;

  thd->mem_root= mem_root_save;

  DBUG_RETURN(table);

err:
  thd->mem_root= mem_root_save;
  free_tmp_table(thd,table);                    /* purecov: inspected */
  if (temp_pool_slot != MY_BIT_NONE)
    bitmap_clear_bit(&temp_pool, temp_pool_slot);
  DBUG_RETURN(NULL);				/* purecov: inspected */
}


/****************************************************************************/

/*
  Create a reduced TABLE object with properly set up Field list from a
  list of field definitions.

  SYNOPSIS
    create_virtual_tmp_table()
      thd         connection handle
      field_list  list of column definitions

  DESCRIPTION
    The created table doesn't have a table handler assotiated with
    it, has no keys, no group/distinct, no copy_funcs array.
    The sole purpose of this TABLE object is to use the power of Field
    class to read/write data to/from table->record[0]. Then one can store
    the record in any container (RB tree, hash, etc).
    The table is created in THD mem_root, so are the table's fields.
    Consequently, if you don't BLOB fields, you don't need to free it.

  RETURN
    0 if out of memory, TABLE object in case of success
*/

TABLE *create_virtual_tmp_table(THD *thd, List<create_field> &field_list)
{
  uint field_count= field_list.elements;
  uint blob_count= 0;
  Field **field;
  create_field *cdef;                           /* column definition */
  uint record_length= 0;
  uint null_count= 0;                 /* number of columns which may be null */
  uint null_pack_length;              /* NULL representation array length */
  TABLE_SHARE *s;
  /* Create the table and list of all fields */
  TABLE *table= (TABLE*) thd->calloc(sizeof(*table));
  field= (Field**) thd->alloc((field_count + 1) * sizeof(Field*));
  if (!table || !field)
    return 0;

  table->field= field;
  table->s= s= &table->share_not_to_be_used;
  s->fields= field_count;

  if (!(s->blob_field= (uint*)thd->alloc((field_list.elements + 1) *
                                         sizeof(uint))))
    return 0;

  s->blob_ptr_size= mi_portable_sizeof_char_ptr;

  /* Create all fields and calculate the total length of record */
  List_iterator_fast<create_field> it(field_list);
  while ((cdef= it++))
  {
    *field= make_field(0, cdef->length,
                       (uchar*) (f_maybe_null(cdef->pack_flag) ? "" : 0),
                       f_maybe_null(cdef->pack_flag) ? 1 : 0,
                       cdef->pack_flag, cdef->sql_type, cdef->charset,
                       cdef->geom_type, cdef->unireg_check,
                       cdef->interval, cdef->field_name, table);
    if (!*field)
      goto error;
    record_length+= (**field).pack_length();
    if (! ((**field).flags & NOT_NULL_FLAG))
      ++null_count;

    if ((*field)->flags & BLOB_FLAG)
      s->blob_field[blob_count++]= (uint) (field - table->field);

    ++field;
  }
  *field= NULL;                             /* mark the end of the list */
  s->blob_field[blob_count]= 0;             /* mark the end of the list */
  s->blob_fields= blob_count;

  null_pack_length= (null_count + 7)/8;
  s->reclength= record_length + null_pack_length;
  s->rec_buff_length= ALIGN_SIZE(s->reclength + 1);
  table->record[0]= (byte*) thd->alloc(s->rec_buff_length);
  if (!table->record[0])
    goto error;

  if (null_pack_length)
  {
    table->null_flags= (uchar*) table->record[0];
    s->null_fields= null_count;
    s->null_bytes= null_pack_length;
  }

  table->in_use= thd;           /* field->reset() may access table->in_use */
  {
    /* Set up field pointers */
    byte *null_pos= table->record[0];
    byte *field_pos= null_pos + s->null_bytes;
    uint null_bit= 1;

    for (field= table->field; *field; ++field)
    {
      Field *cur_field= *field;
      if ((cur_field->flags & NOT_NULL_FLAG))
        cur_field->move_field((char*) field_pos);
      else
      {
        cur_field->move_field((char*) field_pos, (uchar*) null_pos, null_bit);
        null_bit<<= 1;
        if (null_bit == (1 << 8))
        {
          ++null_pos;
          null_bit= 1;
        }
      }
      cur_field->reset();

      field_pos+= cur_field->pack_length();
    }
  }
  return table;
error:
  for (field= table->field; *field; ++field)
    delete *field;                         /* just invokes field destructor */
  return 0;
}


static bool open_tmp_table(TABLE *table)
{
  int error;
  if ((error=table->file->ha_open(table->s->table_name,O_RDWR,
                                  HA_OPEN_TMP_TABLE)))
  {
    table->file->print_error(error,MYF(0)); /* purecov: inspected */
    table->db_stat=0;
    return(1);
  }
  (void) table->file->extra(HA_EXTRA_QUICK);		/* Faster */
  return(0);
}


static bool create_myisam_tmp_table(TABLE *table,TMP_TABLE_PARAM *param,
				    ulonglong options)
{
  int error;
  MI_KEYDEF keydef;
  MI_UNIQUEDEF uniquedef;
  KEY *keyinfo=param->keyinfo;
  DBUG_ENTER("create_myisam_tmp_table");

  if (table->s->keys)
  {						// Get keys for ni_create
    bool using_unique_constraint=0;
    HA_KEYSEG *seg= (HA_KEYSEG*) alloc_root(&table->mem_root,
                                            sizeof(*seg) * keyinfo->key_parts);
    if (!seg)
      goto err;

    bzero(seg, sizeof(*seg) * keyinfo->key_parts);
    if (keyinfo->key_length >= table->file->max_key_length() ||
	keyinfo->key_parts > table->file->max_key_parts() ||
	table->s->uniques)
    {
      /* Can't create a key; Make a unique constraint instead of a key */
      table->s->keys=    0;
      table->s->uniques= 1;
      using_unique_constraint=1;
      bzero((char*) &uniquedef,sizeof(uniquedef));
      uniquedef.keysegs=keyinfo->key_parts;
      uniquedef.seg=seg;
      uniquedef.null_are_equal=1;

      /* Create extra column for hash value */
      bzero((byte*) param->recinfo,sizeof(*param->recinfo));
      param->recinfo->type= FIELD_CHECK;
      param->recinfo->length=MI_UNIQUE_HASH_LENGTH;
      param->recinfo++;
      table->s->reclength+=MI_UNIQUE_HASH_LENGTH;
    }
    else
    {
      /* Create an unique key */
      bzero((char*) &keydef,sizeof(keydef));
      keydef.flag=HA_NOSAME | HA_BINARY_PACK_KEY | HA_PACK_KEY;
      keydef.keysegs=  keyinfo->key_parts;
      keydef.seg= seg;
    }
    for (uint i=0; i < keyinfo->key_parts ; i++,seg++)
    {
      Field *field=keyinfo->key_part[i].field;
      seg->flag=     0;
      seg->language= field->charset()->number;
      seg->length=   keyinfo->key_part[i].length;
      seg->start=    keyinfo->key_part[i].offset;
      if (field->flags & BLOB_FLAG)
      {
	seg->type=
	((keyinfo->key_part[i].key_type & FIELDFLAG_BINARY) ?
	 HA_KEYTYPE_VARBINARY2 : HA_KEYTYPE_VARTEXT2);
	seg->bit_start= (uint8)(field->pack_length() - table->s->blob_ptr_size);
	seg->flag= HA_BLOB_PART;
	seg->length=0;			// Whole blob in unique constraint
      }
      else
      {
	seg->type= keyinfo->key_part[i].type;
        /* Tell handler if it can do suffic space compression */
	if (field->real_type() == MYSQL_TYPE_STRING &&
	    keyinfo->key_part[i].length > 4)
	  seg->flag|= HA_SPACE_PACK;
      }
      if (!(field->flags & NOT_NULL_FLAG))
      {
	seg->null_bit= field->null_bit;
	seg->null_pos= (uint) (field->null_ptr - (uchar*) table->record[0]);
	/*
	  We are using a GROUP BY on something that contains NULL
	  In this case we have to tell MyISAM that two NULL should
	  on INSERT be regarded at the same value
	*/
	if (!using_unique_constraint)
	  keydef.flag|= HA_NULL_ARE_EQUAL;
      }
    }
  }
  MI_CREATE_INFO create_info;
  bzero((char*) &create_info,sizeof(create_info));

  if ((options & (OPTION_BIG_TABLES | SELECT_SMALL_RESULT)) ==
      OPTION_BIG_TABLES)
    create_info.data_file_length= ~(ulonglong) 0;

  if ((error=mi_create(table->s->table_name,table->s->keys,&keydef,
		       (uint) (param->recinfo-param->start_recinfo),
		       param->start_recinfo,
		       table->s->uniques, &uniquedef,
		       &create_info,
		       HA_CREATE_TMP_TABLE)))
  {
    table->file->print_error(error,MYF(0));	/* purecov: inspected */
    table->db_stat=0;
    goto err;
  }
  statistic_increment(table->in_use->status_var.created_tmp_disk_tables,
		      &LOCK_status);
  table->s->db_record_offset= 1;
  DBUG_RETURN(0);
 err:
  DBUG_RETURN(1);
}


void
free_tmp_table(THD *thd, TABLE *entry)
{
  MEM_ROOT own_root= entry->mem_root;
  const char *save_proc_info;
  DBUG_ENTER("free_tmp_table");
  DBUG_PRINT("enter",("table: %s",entry->alias));

  save_proc_info=thd->proc_info;
  thd_proc_info(thd, "removing tmp table");

  if (entry->file)
  {
    if (entry->db_stat)
    {
      (void) entry->file->close();
    }
    /*
      We can't call ha_delete_table here as the table may created in mixed case
      here and we have to ensure that delete_table gets the table name in
      the original case.
    */
    if (!(test_flags & TEST_KEEP_TMP_TABLES) ||
        entry->s->db_type == DB_TYPE_HEAP)
      entry->file->delete_table(entry->s->table_name);
    delete entry->file;
  }

  /* free blobs */
  for (Field **ptr=entry->field ; *ptr ; ptr++)
    (*ptr)->free();
  free_io_cache(entry);

  if (entry->temp_pool_slot != MY_BIT_NONE)
    bitmap_clear_bit(&temp_pool, entry->temp_pool_slot);

  free_root(&own_root, MYF(0)); /* the table is allocated in its own root */
  thd_proc_info(thd, save_proc_info);

  DBUG_VOID_RETURN;
}

/*
* If a HEAP table gets full, create a MyISAM table and copy all rows to this
*/

bool create_myisam_from_heap(THD *thd, TABLE *table, TMP_TABLE_PARAM *param,
			     int error, bool ignore_last_dupp_key_error)
{
  TABLE new_table;
  const char *save_proc_info;
  int write_err;
  DBUG_ENTER("create_myisam_from_heap");

  if (table->s->db_type != DB_TYPE_HEAP || error != HA_ERR_RECORD_FILE_FULL)
  {
    table->file->print_error(error,MYF(0));
    DBUG_RETURN(1);
  }
  new_table= *table;
  new_table.s= &new_table.share_not_to_be_used;
  new_table.s->db_type= DB_TYPE_MYISAM;
  if (!(new_table.file= get_new_handler(&new_table, &new_table.mem_root,
                                        DB_TYPE_MYISAM)))
    DBUG_RETURN(1);				// End of memory

  save_proc_info=thd->proc_info;
  thd_proc_info(thd, "converting HEAP to MyISAM");

  if (create_myisam_tmp_table(&new_table,param,
			      thd->lex->select_lex.options | thd->options))
    goto err2;
  if (open_tmp_table(&new_table))
    goto err1;
  if (table->file->indexes_are_disabled())
    new_table.file->disable_indexes(HA_KEY_SWITCH_ALL);
  table->file->ha_index_or_rnd_end();
  table->file->ha_rnd_init(1);
  if (table->no_rows)
  {
    new_table.file->extra(HA_EXTRA_NO_ROWS);
    new_table.no_rows=1;
  }

#ifdef TO_BE_DONE_LATER_IN_4_1
  /*
    To use start_bulk_insert() (which is new in 4.1) we need to find
    all places where a corresponding end_bulk_insert() should be put.
  */
  table->file->info(HA_STATUS_VARIABLE); /* update table->file->records */
  new_table.file->start_bulk_insert(table->file->records);
#else
  /* HA_EXTRA_WRITE_CACHE can stay until close, no need to disable it */
  new_table.file->extra(HA_EXTRA_WRITE_CACHE);
#endif

  /* copy all old rows */
  while (!table->file->rnd_next(new_table.record[1]))
  {
    if ((write_err=new_table.file->write_row(new_table.record[1])))
      goto err;
  }
  /* copy row that filled HEAP table */
  if ((write_err=new_table.file->write_row(table->record[0])))
  {
    if (write_err != HA_ERR_FOUND_DUPP_KEY &&
	write_err != HA_ERR_FOUND_DUPP_UNIQUE || !ignore_last_dupp_key_error)
    goto err;
  }

  /* remove heap table and change to use myisam table */
  (void) table->file->ha_rnd_end();
  (void) table->file->close();
  (void) table->file->delete_table(table->s->table_name);
  delete table->file;
  table->file=0;
  *table= new_table;
  table->s= &table->share_not_to_be_used;
  table->file->change_table_ptr(table);
  if (save_proc_info)
    thd_proc_info(thd, (!strcmp(save_proc_info,"Copying to tmp table") ?
                  "Copying to tmp table on disk" : save_proc_info));
  DBUG_RETURN(0);

 err:
  DBUG_PRINT("error",("Got error: %d",write_err));
  table->file->print_error(error,MYF(0));	// Give table is full error
  (void) table->file->ha_rnd_end();
  (void) new_table.file->close();
 err1:
  new_table.file->delete_table(new_table.s->table_name);
  delete new_table.file;
 err2:
  thd_proc_info(thd, save_proc_info);
  DBUG_RETURN(1);
}


/*
  SYNOPSIS
    setup_end_select_func()
    join   join to setup the function for.

  DESCRIPTION
    Rows produced by a join sweep may end up in a temporary table or be sent
    to a client. Setup the function of the nested loop join algorithm which
    handles final fully constructed and matched records.

  RETURN
    end_select function to use. This function can't fail.
*/

Next_select_func setup_end_select_func(JOIN *join)
{
  TABLE *table= join->tmp_table;
  TMP_TABLE_PARAM *tmp_tbl= &join->tmp_table_param;
  Next_select_func end_select;

  /* Set up select_end */
  if (table)
  {
    if (table->group && tmp_tbl->sum_func_count)
    {
      if (table->s->keys)
      {
	DBUG_PRINT("info",("Using end_update"));
	end_select=end_update;
      }
      else
      {
	DBUG_PRINT("info",("Using end_unique_update"));
	end_select=end_unique_update;
      }
    }
    else if (join->sort_and_group && !tmp_tbl->precomputed_group_by)
    {
      DBUG_PRINT("info",("Using end_write_group"));
      end_select=end_write_group;
    }
    else
    {
      DBUG_PRINT("info",("Using end_write"));
      end_select=end_write;
      if (tmp_tbl->precomputed_group_by)
      {
        /*
          A preceding call to create_tmp_table in the case when loose
          index scan is used guarantees that
          TMP_TABLE_PARAM::items_to_copy has enough space for the group
          by functions. It is OK here to use memcpy since we copy
          Item_sum pointers into an array of Item pointers.
        */
        memcpy(tmp_tbl->items_to_copy + tmp_tbl->func_count,
               join->sum_funcs,
               sizeof(Item*)*tmp_tbl->sum_func_count);
        tmp_tbl->items_to_copy[tmp_tbl->func_count+tmp_tbl->sum_func_count]= 0;
      }
    }
  }
  else
  {
    if ((join->sort_and_group ||
         (join->procedure && join->procedure->flags & PROC_GROUP)) &&
        !tmp_tbl->precomputed_group_by)
      end_select= end_send_group;
    else
      end_select= end_send;
  }
  return end_select;
}


/****************************************************************************
  Make a join of all tables and write it on socket or to table
  Return:  0 if ok
           1 if error is sent
          -1 if error should be sent
****************************************************************************/

static int
do_select(JOIN *join,List<Item> *fields,TABLE *table,Procedure *procedure)
{
  int rc= 0;
  enum_nested_loop_state error= NESTED_LOOP_OK;
  JOIN_TAB *join_tab;
  DBUG_ENTER("do_select");

  join->procedure=procedure;
  join->tmp_table= table;			/* Save for easy recursion */
  join->fields= fields;

  if (table)
  {
    VOID(table->file->extra(HA_EXTRA_WRITE_CACHE));
    empty_record(table);
    if (table->group && join->tmp_table_param.sum_func_count &&
        table->s->keys && !table->file->inited)
      table->file->ha_index_init(0);
  }
  /* Set up select_end */
  Next_select_func end_select= setup_end_select_func(join);
  if (join->tables)
  {
    join->join_tab[join->tables-1].next_select= end_select;

    join_tab=join->join_tab+join->const_tables;
  }
  join->send_records=0;
  if (join->tables == join->const_tables)
  {
    /*
      HAVING will be checked after processing aggregate functions,
      But WHERE should checkd here (we alredy have read tables)
    */
    if (!join->conds || join->conds->val_int())
    {
      error= (*end_select)(join,join_tab,0);
      if (error == NESTED_LOOP_OK || error == NESTED_LOOP_QUERY_LIMIT)
	error= (*end_select)(join,join_tab,1);
    }
    else if (join->send_row_on_empty_set())
    {
      List<Item> *columns_list= (procedure ? &join->procedure_fields_list :
                                 fields);
      rc= join->result->send_data(*columns_list);
    }
  }
  else
  {
    DBUG_ASSERT(join->tables);
    DBUG_ASSERT(join_tab);
    error= sub_select(join,join_tab,0);
    if (error == NESTED_LOOP_OK || error == NESTED_LOOP_NO_MORE_ROWS)
      error= sub_select(join,join_tab,1);
    if (error == NESTED_LOOP_QUERY_LIMIT)
      error= NESTED_LOOP_OK;                    /* select_limit used */
  }
  if (error == NESTED_LOOP_NO_MORE_ROWS)
    error= NESTED_LOOP_OK;

  if (error == NESTED_LOOP_OK)
  {
    /*
      Sic: this branch works even if rc != 0, e.g. when
      send_data above returns an error.
    */
    if (!table)					// If sending data to client
    {
      /*
	The following will unlock all cursors if the command wasn't an
	update command
      */
      join->join_free();			// Unlock all cursors
      if (join->result->send_eof())
	rc= 1;                                  // Don't send error
    }
    DBUG_PRINT("info",("%ld records output", (long) join->send_records));
  }
  else
    rc= -1;
  if (table)
  {
    int tmp, new_errno= 0;
    if ((tmp=table->file->extra(HA_EXTRA_NO_CACHE)))
    {
      DBUG_PRINT("error",("extra(HA_EXTRA_NO_CACHE) failed"));
      new_errno= tmp;
    }
    if ((tmp=table->file->ha_index_or_rnd_end()))
    {
      DBUG_PRINT("error",("ha_index_or_rnd_end() failed"));
      new_errno= tmp;
    }
    if (new_errno)
      table->file->print_error(new_errno,MYF(0));
  }
#ifndef DBUG_OFF
  if (rc)
  {
    DBUG_PRINT("error",("Error: do_select() failed"));
  }
#endif
  DBUG_RETURN(join->thd->net.report_error ? -1 : rc);
}


enum_nested_loop_state
sub_select_cache(JOIN *join,JOIN_TAB *join_tab,bool end_of_records)
{
  enum_nested_loop_state rc;

  if (end_of_records)
  {
    rc= flush_cached_records(join,join_tab,FALSE);
    if (rc == NESTED_LOOP_OK || rc == NESTED_LOOP_NO_MORE_ROWS)
      rc= sub_select(join,join_tab,end_of_records);
    return rc;
  }
  if (join->thd->killed)		// If aborted by user
  {
    join->thd->send_kill_message();
    return NESTED_LOOP_KILLED;                   /* purecov: inspected */
  }
  if (join_tab->use_quick != 2 || test_if_quick_select(join_tab) <= 0)
  {
    if (!store_record_in_cache(&join_tab->cache))
      return NESTED_LOOP_OK;                     // There is more room in cache
    return flush_cached_records(join,join_tab,FALSE);
  }
  rc= flush_cached_records(join, join_tab, TRUE);
  if (rc == NESTED_LOOP_OK || rc == NESTED_LOOP_NO_MORE_ROWS)
    rc= sub_select(join, join_tab, end_of_records);
  return rc;
}

/*
  Retrieve records ends with a given beginning from the result of a join  

  SYNPOSIS
    sub_select()
    join      pointer to the structure providing all context info for the query
    join_tab  the first next table of the execution plan to be retrieved
    end_records  true when we need to perform final steps of retrival   

  DESCRIPTION
    For a given partial join record consisting of records from the tables 
    preceding the table join_tab in the execution plan, the function
    retrieves all matching full records from the result set and
    send them to the result set stream. 

  NOTES
    The function effectively implements the  final (n-k) nested loops
    of nested loops join algorithm, where k is the ordinal number of
    the join_tab table and n is the total number of tables in the join query.
    It performs nested loops joins with all conjunctive predicates from
    the where condition pushed as low to the tables as possible.
    E.g. for the query
      SELECT * FROM t1,t2,t3 
        WHERE t1.a=t2.a AND t2.b=t3.b AND t1.a BETWEEN 5 AND 9
    the predicate (t1.a BETWEEN 5 AND 9) will be pushed to table t1,
    given the selected plan prescribes to nest retrievals of the
    joined tables in the following order: t1,t2,t3.
    A pushed down predicate are attached to the table which it pushed to,
    at the field select_cond.
    When executing a nested loop of level k the function runs through
    the rows of 'join_tab' and for each row checks the pushed condition
    attached to the table.
    If it is false the function moves to the next row of the
    table. If the condition is true the function recursively executes (n-k-1)
    remaining embedded nested loops.
    The situation becomes more complicated if outer joins are involved in
    the execution plan. In this case the pushed down predicates can be
    checked only at certain conditions.
    Suppose for the query
      SELECT * FROM t1 LEFT JOIN (t2,t3) ON t3.a=t1.a 
        WHERE t1>2 AND (t2.b>5 OR t2.b IS NULL)
    the optimizer has chosen a plan with the table order t1,t2,t3.  
    The predicate P1=t1>2 will be pushed down to the table t1, while the
    predicate P2=(t2.b>5 OR t2.b IS NULL) will be attached to the table
    t2. But the second predicate can not be unconditionally tested right
    after a row from t2 has been read. This can be done only after the
    first row with t3.a=t1.a has been encountered.
    Thus, the second predicate P2 is supplied with a guarded value that are
    stored in the field 'found' of the first inner table for the outer join
    (table t2). When the first row with t3.a=t1.a for the  current row 
    of table t1  appears, the value becomes true. For now on the predicate
    is evaluated immediately after the row of table t2 has been read.
    When the first row with t3.a=t1.a has been encountered all
    conditions attached to the inner tables t2,t3 must be evaluated.
    Only when all of them are true the row is sent to the output stream.
    If not, the function returns to the lowest nest level that has a false
    attached condition.
    The predicates from on expressions are also pushed down. If in the 
    the above example the on expression were (t3.a=t1.a AND t2.a=t1.a),
    then t1.a=t2.a would be pushed down to table t2, and without any
    guard.
    If after the run through all rows of table t2, the first inner table
    for the outer join operation, it turns out that no matches are
    found for the current row of t1, then current row from table t1
    is complemented by nulls  for t2 and t3. Then the pushed down predicates
    are checked for the composed row almost in the same way as it had
    been done for the first row with a match. The only difference is
    the predicates  from on expressions are not checked. 

  IMPLEMENTATION
    The function forms output rows for a current partial join of k
    tables tables recursively.
    For each partial join record ending with a certain row from
    join_tab it calls sub_select that builds all possible matching
    tails from the result set.
    To be able  check predicates conditionally items of the class
    Item_func_trig_cond  are employed.
    An object of  this class is constructed from an item of class COND
    and a pointer to a guarding boolean variable.
    When the value of the guard variable is true the value of the object
    is the same as the value of the predicate, otherwise it's just returns
    true. 
    To carry out a return to a nested loop level of join table t the pointer 
    to t is remembered in the field 'return_tab' of the join structure.
    Consider the following query:
      SELECT * FROM t1,
                    LEFT JOIN
                    (t2, t3 LEFT JOIN (t4,t5) ON t5.a=t3.a)
                    ON t4.a=t2.a
         WHERE (t2.b=5 OR t2.b IS NULL) AND (t4.b=2 OR t4.b IS NULL)
    Suppose the chosen execution plan dictates the order t1,t2,t3,t4,t5
    and suppose for a given joined rows from tables t1,t2,t3 there are
    no rows in the result set yet.
    When first row from t5 that satisfies the on condition
    t5.a=t3.a is found, the pushed down predicate t4.b=2 OR t4.b IS NULL
    becomes 'activated', as well the predicate t4.a=t2.a. But
    the predicate (t2.b=5 OR t2.b IS NULL) can not be checked until
    t4.a=t2.a becomes true. 
    In order not to re-evaluate the predicates that were already evaluated
    as attached pushed down predicates, a pointer to the the first
    most inner unmatched table is maintained in join_tab->first_unmatched.
    Thus, when the first row from t5 with t5.a=t3.a is found
    this pointer for t5 is changed from t4 to t2.             

  STRUCTURE NOTES
    join_tab->first_unmatched points always backwards to the first inner
    table of the embedding nested join, if any.

  RETURN
    return one of enum_nested_loop_state, except NESTED_LOOP_NO_MORE_ROWS.
*/

enum_nested_loop_state
sub_select(JOIN *join,JOIN_TAB *join_tab,bool end_of_records)
{
  join_tab->table->null_row=0;
  if (end_of_records)
    return (*join_tab->next_select)(join,join_tab+1,end_of_records);

  int error;
  enum_nested_loop_state rc;
  my_bool *report_error= &(join->thd->net.report_error);
  READ_RECORD *info= &join_tab->read_record;

  if (join->resume_nested_loop)
  {
    /* If not the last table, plunge down the nested loop */
    if (join_tab < join->join_tab + join->tables - 1)
      rc= (*join_tab->next_select)(join, join_tab + 1, 0);
    else
    {
      join->resume_nested_loop= FALSE;
      rc= NESTED_LOOP_OK;
    }
  }
  else
  {
    join->return_tab= join_tab;

    if (join_tab->last_inner)
    {
      /* join_tab is the first inner table for an outer join operation. */

      /* Set initial state of guard variables for this table.*/
      join_tab->found=0;
      join_tab->not_null_compl= 1;

      /* Set first_unmatched for the last inner table of this group */
      join_tab->last_inner->first_unmatched= join_tab;
    }
    join->thd->row_count= 0;

    error= (*join_tab->read_first_record)(join_tab);
    rc= evaluate_join_record(join, join_tab, error, report_error);
  }

  while (rc == NESTED_LOOP_OK)
  {
    error= info->read_record(info);
    rc= evaluate_join_record(join, join_tab, error, report_error);
  }

  if (rc == NESTED_LOOP_NO_MORE_ROWS &&
      join_tab->last_inner && !join_tab->found)
    rc= evaluate_null_complemented_join_record(join, join_tab);

  if (rc == NESTED_LOOP_NO_MORE_ROWS)
    rc= NESTED_LOOP_OK;
  return rc;
}


/*
  Process one record of the nested loop join.

  DESCRIPTION
    This function will evaluate parts of WHERE/ON clauses that are
    applicable to the partial record on hand and in case of success
    submit this record to the next level of the nested loop.
*/

static enum_nested_loop_state
evaluate_join_record(JOIN *join, JOIN_TAB *join_tab,
                     int error, my_bool *report_error)
{
  bool not_exists_optimize= join_tab->table->reginfo.not_exists_optimize;
  bool not_used_in_distinct=join_tab->not_used_in_distinct;
  ha_rows found_records=join->found_records;
  COND *select_cond= join_tab->select_cond;

  if (error > 0 || (*report_error))				// Fatal error
    return NESTED_LOOP_ERROR;
  if (error < 0)
    return NESTED_LOOP_NO_MORE_ROWS;
  if (join->thd->killed)			// Aborted by user
  {
    join->thd->send_kill_message();
    return NESTED_LOOP_KILLED;               /* purecov: inspected */
  }
  DBUG_PRINT("info", ("select cond 0x%lx", (ulong)select_cond));
  if (!select_cond || select_cond->val_int())
  {
    /*
      There is no select condition or the attached pushed down
      condition is true => a match is found.
    */
    bool found= 1;
    while (join_tab->first_unmatched && found)
    {
      /*
        The while condition is always false if join_tab is not
        the last inner join table of an outer join operation.
      */
      JOIN_TAB *first_unmatched= join_tab->first_unmatched;
      /*
        Mark that a match for current outer table is found.
        This activates push down conditional predicates attached
        to the all inner tables of the outer join.
      */
      first_unmatched->found= 1;
      for (JOIN_TAB *tab= first_unmatched; tab <= join_tab; tab++)
      {
        /* Check all predicates that has just been activated. */
        /*
          Actually all predicates non-guarded by first_unmatched->found
          will be re-evaluated again. It could be fixed, but, probably,
          it's not worth doing now.
        */
        if (tab->select_cond && !tab->select_cond->val_int())
        {
          /* The condition attached to table tab is false */
          if (tab == join_tab)
            found= 0;
          else
          {
            /*
              Set a return point if rejected predicate is attached
              not to the last table of the current nest level.
            */
            join->return_tab= tab;
            return NESTED_LOOP_OK;
          }
        }
      }
      /*
        Check whether join_tab is not the last inner table
        for another embedding outer join.
      */
      if ((first_unmatched= first_unmatched->first_upper) &&
          first_unmatched->last_inner != join_tab)
        first_unmatched= 0;
      join_tab->first_unmatched= first_unmatched;
    }

    /*
      It was not just a return to lower loop level when one
      of the newly activated predicates is evaluated as false
      (See above join->return_tab= tab).
    */
    join->examined_rows++;
    join->thd->row_count++;
    DBUG_PRINT("counts", ("join->examined_rows++: %lu",
                          (ulong) join->examined_rows));

    if (found)
    {
      enum enum_nested_loop_state rc;
      if (not_exists_optimize)
        return NESTED_LOOP_NO_MORE_ROWS;
      /* A match from join_tab is found for the current partial join. */
      rc= (*join_tab->next_select)(join, join_tab+1, 0);
      if (rc != NESTED_LOOP_OK && rc != NESTED_LOOP_NO_MORE_ROWS)
        return rc;
      if (join->return_tab < join_tab)
        return NESTED_LOOP_OK;
      /*
        Test if this was a SELECT DISTINCT query on a table that
        was not in the field list;  In this case we can abort if
        we found a row, as no new rows can be added to the result.
      */
      if (not_used_in_distinct && found_records != join->found_records)
        return NESTED_LOOP_OK;
    }
    else
      join_tab->read_record.file->unlock_row();
  }
  else
  {
    /*
      The condition pushed down to the table join_tab rejects all rows
      with the beginning coinciding with the current partial join.
    */
    join->examined_rows++;
    join->thd->row_count++;
    join_tab->read_record.file->unlock_row();
  }
  return NESTED_LOOP_OK;
}


/*
  DESCRIPTION
    Construct a NULL complimented partial join record and feed it to the next
    level of the nested loop. This function is used in case we have
    an OUTER join and no matching record was found.
*/

static enum_nested_loop_state
evaluate_null_complemented_join_record(JOIN *join, JOIN_TAB *join_tab)
{
  /*
    The table join_tab is the first inner table of a outer join operation
    and no matches has been found for the current outer row.
  */
  JOIN_TAB *last_inner_tab= join_tab->last_inner;
  /* Cache variables for faster loop */
  COND *select_cond;
  for ( ; join_tab <= last_inner_tab ; join_tab++)
  {
    /* Change the the values of guard predicate variables. */
    join_tab->found= 1;
    join_tab->not_null_compl= 0;
    /* The outer row is complemented by nulls for each inner tables */
    restore_record(join_tab->table,s->default_values);  // Make empty record
    mark_as_null_row(join_tab->table);       // For group by without error
    select_cond= join_tab->select_cond;
    /* Check all attached conditions for inner table rows. */
    if (select_cond && !select_cond->val_int())
      return NESTED_LOOP_OK;
  }
  join_tab--;
  /*
    The row complemented by nulls might be the first row
    of embedding outer joins.
    If so, perform the same actions as in the code
    for the first regular outer join row above.
  */
  for ( ; ; )
  {
    JOIN_TAB *first_unmatched= join_tab->first_unmatched;
    if ((first_unmatched= first_unmatched->first_upper) &&
        first_unmatched->last_inner != join_tab)
      first_unmatched= 0;
    join_tab->first_unmatched= first_unmatched;
    if (!first_unmatched)
      break;
    first_unmatched->found= 1;
    for (JOIN_TAB *tab= first_unmatched; tab <= join_tab; tab++)
    {
      if (tab->select_cond && !tab->select_cond->val_int())
      {
        join->return_tab= tab;
        return NESTED_LOOP_OK;
      }
    }
  }
  /*
    The row complemented by nulls satisfies all conditions
    attached to inner tables.
    Send the row complemented by nulls to be joined with the
    remaining tables.
  */
  return (*join_tab->next_select)(join, join_tab+1, 0);
}


static enum_nested_loop_state
flush_cached_records(JOIN *join,JOIN_TAB *join_tab,bool skip_last)
{
  enum_nested_loop_state rc= NESTED_LOOP_OK;
  int error;
  READ_RECORD *info;

  join_tab->table->null_row= 0;
  if (!join_tab->cache.records)
    return NESTED_LOOP_OK;                      /* Nothing to do */
  if (skip_last)
    (void) store_record_in_cache(&join_tab->cache); // Must save this for later
  if (join_tab->use_quick == 2)
  {
    if (join_tab->select->quick)
    {					/* Used quick select last. reset it */
      delete join_tab->select->quick;
      join_tab->select->quick=0;
    }
  }
 /* read through all records */
  if ((error=join_init_read_record(join_tab)))
  {
    reset_cache_write(&join_tab->cache);
    return error < 0 ? NESTED_LOOP_NO_MORE_ROWS: NESTED_LOOP_ERROR;
  }

  for (JOIN_TAB *tmp=join->join_tab; tmp != join_tab ; tmp++)
  {
    tmp->status=tmp->table->status;
    tmp->table->status=0;
  }

  info= &join_tab->read_record;
  do
  {
    if (join->thd->killed)
    {
      join->thd->send_kill_message();
      return NESTED_LOOP_KILLED; // Aborted by user /* purecov: inspected */
    }
    SQL_SELECT *select=join_tab->select;
    if (rc == NESTED_LOOP_OK &&
        (!join_tab->cache.select || !join_tab->cache.select->skip_record()))
    {
      uint i;
      reset_cache_read(&join_tab->cache);
      for (i=(join_tab->cache.records- (skip_last ? 1 : 0)) ; i-- > 0 ;)
      {
	read_cached_record(join_tab);
	if (!select || !select->skip_record())
        {
          rc= (join_tab->next_select)(join,join_tab+1,0);
	  if (rc != NESTED_LOOP_OK && rc != NESTED_LOOP_NO_MORE_ROWS)
          {
            reset_cache_write(&join_tab->cache);
            return rc;
          }
        }
      }
    }
  } while (!(error=info->read_record(info)));

  if (skip_last)
    read_cached_record(join_tab);		// Restore current record
  reset_cache_write(&join_tab->cache);
  if (error > 0)				// Fatal error
    return NESTED_LOOP_ERROR;                   /* purecov: inspected */
  for (JOIN_TAB *tmp2=join->join_tab; tmp2 != join_tab ; tmp2++)
    tmp2->table->status=tmp2->status;
  return NESTED_LOOP_OK;
}


/*****************************************************************************
  The different ways to read a record
  Returns -1 if row was not found, 0 if row was found and 1 on errors
*****************************************************************************/

/* Help function when we get some an error from the table handler */

int report_error(TABLE *table, int error)
{
  if (error == HA_ERR_END_OF_FILE || error == HA_ERR_KEY_NOT_FOUND)
  {
    table->status= STATUS_GARBAGE;
    return -1;					// key not found; ok
  }
  /*
    Locking reads can legally return also these errors, do not
    print them to the .err log
  */
  if (error != HA_ERR_LOCK_DEADLOCK && error != HA_ERR_LOCK_WAIT_TIMEOUT)
    sql_print_error("Got error %d when reading table '%s'",
		    error, table->s->path);
  table->file->print_error(error,MYF(0));
  return 1;
}


int safe_index_read(JOIN_TAB *tab)
{
  int error;
  TABLE *table= tab->table;
  if ((error=table->file->index_read(table->record[0],
				     tab->ref.key_buff,
				     tab->ref.key_length, HA_READ_KEY_EXACT)))
    return report_error(table, error);
  return 0;
}


static int
join_read_const_table(JOIN_TAB *tab, POSITION *pos)
{
  int error;
  DBUG_ENTER("join_read_const_table");
  TABLE *table=tab->table;
  table->const_table=1;
  table->null_row=0;
  table->status=STATUS_NO_RECORD;
  
  if (tab->type == JT_SYSTEM)
  {
    if ((error=join_read_system(tab)))
    {						// Info for DESCRIBE
      tab->info="const row not found";
      /* Mark for EXPLAIN that the row was not found */
      pos->records_read=0.0;
      if (!table->maybe_null || error > 0)
	DBUG_RETURN(error);
    }
  }
  else
  {
    if (!table->key_read && table->used_keys.is_set(tab->ref.key) &&
	!table->no_keyread &&
        (int) table->reginfo.lock_type <= (int) TL_READ_HIGH_PRIORITY)
    {
      table->key_read=1;
      table->file->extra(HA_EXTRA_KEYREAD);
      tab->index= tab->ref.key;
    }
    error=join_read_const(tab);
    if (table->key_read)
    {
      table->key_read=0;
      table->file->extra(HA_EXTRA_NO_KEYREAD);
    }
    if (error)
    {
      tab->info="unique row not found";
      /* Mark for EXPLAIN that the row was not found */
      pos->records_read=0.0;
      if (!table->maybe_null || error > 0)
	DBUG_RETURN(error);
    }
  }
  if (*tab->on_expr_ref && !table->null_row)
  {
    if ((table->null_row= test((*tab->on_expr_ref)->val_int() == 0)))
      mark_as_null_row(table);  
  }
  if (!table->null_row)
    table->maybe_null=0;

  /* Check appearance of new constant items in Item_equal objects */
  JOIN *join= tab->join;
  if (join->conds)
    update_const_equal_items(join->conds, tab);
  TABLE_LIST *tbl;
  for (tbl= join->select_lex->leaf_tables; tbl; tbl= tbl->next_leaf)
  {
    TABLE_LIST *embedded;
    TABLE_LIST *embedding= tbl;
    do
    {
      embedded= embedding;
      if (embedded->on_expr)
         update_const_equal_items(embedded->on_expr, tab);
      embedding= embedded->embedding;
    }
    while (embedding &&
           embedding->nested_join->join_list.head() == embedded);
  }

  DBUG_RETURN(0);
}


static int
join_read_system(JOIN_TAB *tab)
{
  TABLE *table= tab->table;
  int error;
  if (table->status & STATUS_GARBAGE)		// If first read
  {
    if ((error=table->file->read_first_row(table->record[0],
					   table->s->primary_key)))
    {
      if (error != HA_ERR_END_OF_FILE)
	return report_error(table, error);
      mark_as_null_row(tab->table);
      empty_record(table);			// Make empty record
      return -1;
    }
    store_record(table,record[1]);
  }
  else if (!table->status)			// Only happens with left join
    restore_record(table,record[1]);			// restore old record
  table->null_row=0;
  return table->status ? -1 : 0;
}


/*
  Read a table when there is at most one matching row

  SYNOPSIS
    join_read_const()
    tab			Table to read

  RETURN
    0	Row was found
    -1  Row was not found
   1    Got an error (other than row not found) during read
*/

static int
join_read_const(JOIN_TAB *tab)
{
  int error;
  TABLE *table= tab->table;
  if (table->status & STATUS_GARBAGE)		// If first read
  {
    table->status= 0;
    if (cp_buffer_from_ref(tab->join->thd, &tab->ref))
      error=HA_ERR_KEY_NOT_FOUND;
    else
    {
      error=table->file->index_read_idx(table->record[0],tab->ref.key,
					(byte*) tab->ref.key_buff,
					tab->ref.key_length,HA_READ_KEY_EXACT);
    }
    if (error)
    {
      table->status= STATUS_NOT_FOUND;
      mark_as_null_row(tab->table);
      empty_record(table);
      if (error != HA_ERR_KEY_NOT_FOUND)
	return report_error(table, error);
      return -1;
    }
    store_record(table,record[1]);
  }
  else if (!(table->status & ~STATUS_NULL_ROW))	// Only happens with left join
  {
    table->status=0;
    restore_record(table,record[1]);			// restore old record
  }
  table->null_row=0;
  return table->status ? -1 : 0;
}


static int
join_read_key(JOIN_TAB *tab)
{
  int error;
  TABLE *table= tab->table;

  if (!table->file->inited)
    table->file->ha_index_init(tab->ref.key);
  if (cmp_buffer_with_ref(tab) ||
      (table->status & (STATUS_GARBAGE | STATUS_NO_PARENT | STATUS_NULL_ROW)))
  {
    if (tab->ref.key_err)
    {
      table->status=STATUS_NOT_FOUND;
      return -1;
    }
    error=table->file->index_read(table->record[0],
				  tab->ref.key_buff,
				  tab->ref.key_length,HA_READ_KEY_EXACT);
    if (error && error != HA_ERR_KEY_NOT_FOUND)
      return report_error(table, error);
  }
  table->null_row=0;
  return table->status ? -1 : 0;
}


static int
join_read_always_key(JOIN_TAB *tab)
{
  int error;
  TABLE *table= tab->table;

  for (uint i= 0 ; i < tab->ref.key_parts ; i++)
  {
    if ((tab->ref.null_rejecting & 1 << i) && tab->ref.items[i]->is_null())
        return -1;
  } 
  if (!table->file->inited)
    table->file->ha_index_init(tab->ref.key);
  if (cp_buffer_from_ref(tab->join->thd, &tab->ref))
    return -1;
  if ((error=table->file->index_read(table->record[0],
				     tab->ref.key_buff,
				     tab->ref.key_length,HA_READ_KEY_EXACT)))
  {
    if (error != HA_ERR_KEY_NOT_FOUND)
      return report_error(table, error);
    return -1; /* purecov: inspected */
  }
  return 0;
}


/*
  This function is used when optimizing away ORDER BY in 
  SELECT * FROM t1 WHERE a=1 ORDER BY a DESC,b DESC
*/
  
static int
join_read_last_key(JOIN_TAB *tab)
{
  int error;
  TABLE *table= tab->table;

  if (!table->file->inited)
    table->file->ha_index_init(tab->ref.key);
  if (cp_buffer_from_ref(tab->join->thd, &tab->ref))
    return -1;
  if ((error=table->file->index_read_last(table->record[0],
					  tab->ref.key_buff,
					  tab->ref.key_length)))
  {
    if (error != HA_ERR_KEY_NOT_FOUND)
      return report_error(table, error);
    return -1; /* purecov: inspected */
  }
  return 0;
}


	/* ARGSUSED */
static int
join_no_more_records(READ_RECORD *info __attribute__((unused)))
{
  return -1;
}


static int
join_read_next_same(READ_RECORD *info)
{
  int error;
  TABLE *table= info->table;
  JOIN_TAB *tab=table->reginfo.join_tab;

  if ((error=table->file->index_next_same(table->record[0],
					  tab->ref.key_buff,
					  tab->ref.key_length)))
  {
    if (error != HA_ERR_END_OF_FILE)
      return report_error(table, error);
    table->status= STATUS_GARBAGE;
    return -1;
  }
  return 0;
}


static int
join_read_prev_same(READ_RECORD *info)
{
  int error;
  TABLE *table= info->table;
  JOIN_TAB *tab=table->reginfo.join_tab;

  if ((error=table->file->index_prev(table->record[0])))
    return report_error(table, error);
  if (key_cmp_if_same(table, tab->ref.key_buff, tab->ref.key,
                      tab->ref.key_length))
  {
    table->status=STATUS_NOT_FOUND;
    error= -1;
  }
  return error;
}


static int
join_init_quick_read_record(JOIN_TAB *tab)
{
  if (test_if_quick_select(tab) == -1)
    return -1;					/* No possible records */
  return join_init_read_record(tab);
}


int rr_sequential(READ_RECORD *info);
int init_read_record_seq(JOIN_TAB *tab)
{
  tab->read_record.read_record= rr_sequential;
  if (tab->read_record.file->ha_rnd_init(1))
    return 1;
  return (*tab->read_record.read_record)(&tab->read_record);
}

static int
test_if_quick_select(JOIN_TAB *tab)
{
  delete tab->select->quick;
  tab->select->quick=0;
  return tab->select->test_quick_select(tab->join->thd, tab->keys,
					(table_map) 0, HA_POS_ERROR, 0);
}


static int
join_init_read_record(JOIN_TAB *tab)
{
  if (tab->select && tab->select->quick && tab->select->quick->reset())
    return 1;
  init_read_record(&tab->read_record, tab->join->thd, tab->table,
		   tab->select,1,1);
  return (*tab->read_record.read_record)(&tab->read_record);
}


static int
join_read_first(JOIN_TAB *tab)
{
  int error;
  TABLE *table=tab->table;
  if (!table->key_read && table->used_keys.is_set(tab->index) &&
      !table->no_keyread)
  {
    table->key_read=1;
    table->file->extra(HA_EXTRA_KEYREAD);
  }
  tab->table->status=0;
  tab->read_record.read_record=join_read_next;
  tab->read_record.table=table;
  tab->read_record.file=table->file;
  tab->read_record.index=tab->index;
  tab->read_record.record=table->record[0];
  if (!table->file->inited)
    table->file->ha_index_init(tab->index);
  if ((error=tab->table->file->index_first(tab->table->record[0])))
  {
    if (error != HA_ERR_KEY_NOT_FOUND && error != HA_ERR_END_OF_FILE)
      report_error(table, error);
    return -1;
  }
  return 0;
}


static int
join_read_next(READ_RECORD *info)
{
  int error;
  if ((error=info->file->index_next(info->record)))
    return report_error(info->table, error);
  return 0;
}


static int
join_read_last(JOIN_TAB *tab)
{
  TABLE *table=tab->table;
  int error;
  if (!table->key_read && table->used_keys.is_set(tab->index) &&
      !table->no_keyread)
  {
    table->key_read=1;
    table->file->extra(HA_EXTRA_KEYREAD);
  }
  tab->table->status=0;
  tab->read_record.read_record=join_read_prev;
  tab->read_record.table=table;
  tab->read_record.file=table->file;
  tab->read_record.index=tab->index;
  tab->read_record.record=table->record[0];
  if (!table->file->inited)
    table->file->ha_index_init(tab->index);
  if ((error= tab->table->file->index_last(tab->table->record[0])))
    return report_error(table, error);
  return 0;
}


static int
join_read_prev(READ_RECORD *info)
{
  int error;
  if ((error= info->file->index_prev(info->record)))
    return report_error(info->table, error);
  return 0;
}


static int
join_ft_read_first(JOIN_TAB *tab)
{
  int error;
  TABLE *table= tab->table;

  if (!table->file->inited)
    table->file->ha_index_init(tab->ref.key);
#if NOT_USED_YET
  if (cp_buffer_from_ref(tab->join->thd, &tab->ref)) // as ft-key doesn't use store_key's
    return -1;                             // see also FT_SELECT::init()
#endif
  table->file->ft_init();

  if ((error= table->file->ft_read(table->record[0])))
    return report_error(table, error);
  return 0;
}

static int
join_ft_read_next(READ_RECORD *info)
{
  int error;
  if ((error= info->file->ft_read(info->table->record[0])))
    return report_error(info->table, error);
  return 0;
}


/*
  Reading of key with key reference and one part that may be NULL
*/

int
join_read_always_key_or_null(JOIN_TAB *tab)
{
  int res;

  /* First read according to key which is NOT NULL */
  *tab->ref.null_ref_key= 0;			// Clear null byte
  if ((res= join_read_always_key(tab)) >= 0)
    return res;

  /* Then read key with null value */
  *tab->ref.null_ref_key= 1;			// Set null byte
  return safe_index_read(tab);
}


int
join_read_next_same_or_null(READ_RECORD *info)
{
  int error;
  if ((error= join_read_next_same(info)) >= 0)
    return error;
  JOIN_TAB *tab= info->table->reginfo.join_tab;

  /* Test if we have already done a read after null key */
  if (*tab->ref.null_ref_key)
    return -1;					// All keys read
  *tab->ref.null_ref_key= 1;			// Set null byte
  return safe_index_read(tab);			// then read null keys
}


/*****************************************************************************
  DESCRIPTION
    Functions that end one nested loop iteration. Different functions
    are used to support GROUP BY clause and to redirect records
    to a table (e.g. in case of SELECT into a temporary table) or to the
    network client.

  RETURN VALUES
    NESTED_LOOP_OK           - the record has been successfully handled
    NESTED_LOOP_ERROR        - a fatal error (like table corruption)
                               was detected
    NESTED_LOOP_KILLED       - thread shutdown was requested while processing
                               the record
    NESTED_LOOP_QUERY_LIMIT  - the record has been successfully handled;
                               additionally, the nested loop produced the
                               number of rows specified in the LIMIT clause
                               for the query
    NESTED_LOOP_CURSOR_LIMIT - the record has been successfully handled;
                               additionally, there is a cursor and the nested
                               loop algorithm produced the number of rows
                               that is specified for current cursor fetch
                               operation.
   All return values except NESTED_LOOP_OK abort the nested loop.
*****************************************************************************/

/* ARGSUSED */
static enum_nested_loop_state
end_send(JOIN *join, JOIN_TAB *join_tab __attribute__((unused)),
	 bool end_of_records)
{
  DBUG_ENTER("end_send");
  if (!end_of_records)
  {
    int error;
    if (join->having && join->having->val_int() == 0)
      DBUG_RETURN(NESTED_LOOP_OK);               // Didn't match having
    error=0;
    if (join->procedure)
      error=join->procedure->send_row(join->procedure_fields_list);
    else if (join->do_send_rows)
      error=join->result->send_data(*join->fields);
    if (error)
      DBUG_RETURN(NESTED_LOOP_ERROR); /* purecov: inspected */
    if (++join->send_records >= join->unit->select_limit_cnt &&
	join->do_send_rows)
    {
      if (join->select_options & OPTION_FOUND_ROWS)
      {
	JOIN_TAB *jt=join->join_tab;
	if ((join->tables == 1) && !join->tmp_table && !join->sort_and_group
	    && !join->send_group_parts && !join->having && !jt->select_cond &&
	    !(jt->select && jt->select->quick) &&
	    !(jt->table->file->table_flags() & HA_NOT_EXACT_COUNT) &&
            (jt->ref.key < 0))
	{
	  /* Join over all rows in table;  Return number of found rows */
	  TABLE *table=jt->table;

	  join->select_options ^= OPTION_FOUND_ROWS;
	  if (table->sort.record_pointers ||
	      (table->sort.io_cache && my_b_inited(table->sort.io_cache)))
	  {
	    /* Using filesort */
	    join->send_records= table->sort.found_records;
	  }
	  else
	  {
	    table->file->info(HA_STATUS_VARIABLE);
	    join->send_records = table->file->records;
	  }
	}
	else 
	{
	  join->do_send_rows= 0;
	  if (join->unit->fake_select_lex)
	    join->unit->fake_select_lex->select_limit= 0;
	  DBUG_RETURN(NESTED_LOOP_OK);
	}
      }
      DBUG_RETURN(NESTED_LOOP_QUERY_LIMIT);      // Abort nicely
    }
    else if (join->send_records >= join->fetch_limit)
    {
      /*
        There is a server side cursor and all rows for
        this fetch request are sent.
      */
      DBUG_RETURN(NESTED_LOOP_CURSOR_LIMIT);
    }
  }
  else
  {
    if (join->procedure && join->procedure->end_of_records())
      DBUG_RETURN(NESTED_LOOP_ERROR);
  }
  DBUG_RETURN(NESTED_LOOP_OK);
}


	/* ARGSUSED */
static enum_nested_loop_state
end_send_group(JOIN *join, JOIN_TAB *join_tab __attribute__((unused)),
	       bool end_of_records)
{
  int idx= -1;
  enum_nested_loop_state ok_code= NESTED_LOOP_OK;
  DBUG_ENTER("end_send_group");

  if (!join->first_record || end_of_records ||
      (idx=test_if_group_changed(join->group_fields)) >= 0)
  {
    if (join->first_record || (end_of_records && !join->group))
    {
      if (join->procedure)
	join->procedure->end_group();
      if (idx < (int) join->send_group_parts)
      {
	int error=0;
	if (join->procedure)
	{
	  if (join->having && join->having->val_int() == 0)
	    error= -1;				// Didn't satisfy having
 	  else
	  {
	    if (join->do_send_rows)
	      error=join->procedure->send_row(*join->fields) ? 1 : 0;
	    join->send_records++;
	  }
	  if (end_of_records && join->procedure->end_of_records())
	    error= 1;				// Fatal error
	}
	else
	{
	  if (!join->first_record)
	  {
            List_iterator_fast<Item> it(*join->fields);
            Item *item;
	    /* No matching rows for group function */
	    join->clear();

            while ((item= it++))
              item->no_rows_in_result();
	  }
	  if (join->having && join->having->val_int() == 0)
	    error= -1;				// Didn't satisfy having
	  else
	  {
	    if (join->do_send_rows)
	      error=join->result->send_data(*join->fields) ? 1 : 0;
	    join->send_records++;
	  }
	  if (join->rollup.state != ROLLUP::STATE_NONE && error <= 0)
	  {
	    if (join->rollup_send_data((uint) (idx+1)))
	      error= 1;
	  }
	}
	if (error > 0)
          DBUG_RETURN(NESTED_LOOP_ERROR);        /* purecov: inspected */
	if (end_of_records)
	  DBUG_RETURN(NESTED_LOOP_OK);
	if (join->send_records >= join->unit->select_limit_cnt &&
	    join->do_send_rows)
	{
	  if (!(join->select_options & OPTION_FOUND_ROWS))
	    DBUG_RETURN(NESTED_LOOP_QUERY_LIMIT); // Abort nicely
	  join->do_send_rows=0;
	  join->unit->select_limit_cnt = HA_POS_ERROR;
        }
        else if (join->send_records >= join->fetch_limit)
        {
          /*
            There is a server side cursor and all rows
            for this fetch request are sent.
          */
          /*
            Preventing code duplication. When finished with the group reset
            the group functions and copy_fields. We fall through. bug #11904
          */
          ok_code= NESTED_LOOP_CURSOR_LIMIT;
        }
      }
    }
    else
    {
      if (end_of_records)
	DBUG_RETURN(NESTED_LOOP_OK);
      join->first_record=1;
      VOID(test_if_group_changed(join->group_fields));
    }
    if (idx < (int) join->send_group_parts)
    {
      /*
        This branch is executed also for cursors which have finished their
        fetch limit - the reason for ok_code.
      */
      copy_fields(&join->tmp_table_param);
      if (init_sum_functions(join->sum_funcs, join->sum_funcs_end[idx+1]))
	DBUG_RETURN(NESTED_LOOP_ERROR);
      if (join->procedure)
	join->procedure->add();
      DBUG_RETURN(ok_code);
    }
  }
  if (update_sum_func(join->sum_funcs))
    DBUG_RETURN(NESTED_LOOP_ERROR);
  if (join->procedure)
    join->procedure->add();
  DBUG_RETURN(NESTED_LOOP_OK);
}


	/* ARGSUSED */
static enum_nested_loop_state
end_write(JOIN *join, JOIN_TAB *join_tab __attribute__((unused)),
	  bool end_of_records)
{
  TABLE *table=join->tmp_table;
  DBUG_ENTER("end_write");

  if (join->thd->killed)			// Aborted by user
  {
    join->thd->send_kill_message();
    DBUG_RETURN(NESTED_LOOP_KILLED);             /* purecov: inspected */
  }
  if (!end_of_records)
  {
    copy_fields(&join->tmp_table_param);
    copy_funcs(join->tmp_table_param.items_to_copy);
#ifdef TO_BE_DELETED
    if (!table->uniques)			// If not unique handling
    {
      /* Copy null values from group to row */
      ORDER   *group;
      for (group=table->group ; group ; group=group->next)
      {
	Item *item= *group->item;
	if (item->maybe_null)
	{
	  Field *field=item->get_tmp_table_field();
	  field->ptr[-1]= (byte) (field->is_null() ? 1 : 0);
	}
      }
    }
#endif
    if (!join->having || join->having->val_int())
    {
      int error;
      join->found_records++;
      if ((error=table->file->write_row(table->record[0])))
      {
	if (error == HA_ERR_FOUND_DUPP_KEY ||
	    error == HA_ERR_FOUND_DUPP_UNIQUE)
	  goto end;
	if (create_myisam_from_heap(join->thd, table, &join->tmp_table_param,
				    error,1))
	  DBUG_RETURN(NESTED_LOOP_ERROR);        // Not a table_is_full error
	table->s->uniques=0;			// To ensure rows are the same
      }
      if (++join->send_records >= join->tmp_table_param.end_write_records &&
	  join->do_send_rows)
      {
	if (!(join->select_options & OPTION_FOUND_ROWS))
	  DBUG_RETURN(NESTED_LOOP_QUERY_LIMIT);
	join->do_send_rows=0;
	join->unit->select_limit_cnt = HA_POS_ERROR;
	DBUG_RETURN(NESTED_LOOP_OK);
      }
    }
  }
end:
  DBUG_RETURN(NESTED_LOOP_OK);
}

/* Group by searching after group record and updating it if possible */
/* ARGSUSED */

static enum_nested_loop_state
end_update(JOIN *join, JOIN_TAB *join_tab __attribute__((unused)),
	   bool end_of_records)
{
  TABLE *table=join->tmp_table;
  ORDER   *group;
  int	  error;
  DBUG_ENTER("end_update");

  if (end_of_records)
    DBUG_RETURN(NESTED_LOOP_OK);
  if (join->thd->killed)			// Aborted by user
  {
    join->thd->send_kill_message();
    DBUG_RETURN(NESTED_LOOP_KILLED);             /* purecov: inspected */
  }

  join->found_records++;
  copy_fields(&join->tmp_table_param);		// Groups are copied twice.
  /* Make a key of group index */
  for (group=table->group ; group ; group=group->next)
  {
    Item *item= *group->item;
    item->save_org_in_field(group->field);
    /* Store in the used key if the field was 0 */
    if (item->maybe_null)
      group->buff[-1]= (char) group->field->is_null();
  }
  if (!table->file->index_read(table->record[1],
			       join->tmp_table_param.group_buff,0,
			       HA_READ_KEY_EXACT))
  {						/* Update old record */
    restore_record(table,record[1]);
    update_tmptable_sum_func(join->sum_funcs,table);
    if ((error=table->file->update_row(table->record[1],
				       table->record[0])))
    {
      table->file->print_error(error,MYF(0));	/* purecov: inspected */
      DBUG_RETURN(NESTED_LOOP_ERROR);            /* purecov: inspected */
    }
    DBUG_RETURN(NESTED_LOOP_OK);
  }

  /*
    Copy null bits from group key to table
    We can't copy all data as the key may have different format
    as the row data (for example as with VARCHAR keys)
  */
  KEY_PART_INFO *key_part;
  for (group=table->group,key_part=table->key_info[0].key_part;
       group ;
       group=group->next,key_part++)
  {
    if (key_part->null_bit)
      memcpy(table->record[0]+key_part->offset, group->buff, 1);
  }
  init_tmptable_sum_functions(join->sum_funcs);
  copy_funcs(join->tmp_table_param.items_to_copy);
  if ((error=table->file->write_row(table->record[0])))
  {
    if (create_myisam_from_heap(join->thd, table, &join->tmp_table_param,
				error, 0))
      DBUG_RETURN(NESTED_LOOP_ERROR);            // Not a table_is_full error
    /* Change method to update rows */
    table->file->ha_index_init(0);
    join->join_tab[join->tables-1].next_select=end_unique_update;
  }
  join->send_records++;
  DBUG_RETURN(NESTED_LOOP_OK);
}


/* Like end_update, but this is done with unique constraints instead of keys */

static enum_nested_loop_state
end_unique_update(JOIN *join, JOIN_TAB *join_tab __attribute__((unused)),
		  bool end_of_records)
{
  TABLE *table=join->tmp_table;
  int	  error;
  DBUG_ENTER("end_unique_update");

  if (end_of_records)
    DBUG_RETURN(NESTED_LOOP_OK);
  if (join->thd->killed)			// Aborted by user
  {
    join->thd->send_kill_message();
    DBUG_RETURN(NESTED_LOOP_KILLED);             /* purecov: inspected */
  }

  init_tmptable_sum_functions(join->sum_funcs);
  copy_fields(&join->tmp_table_param);		// Groups are copied twice.
  copy_funcs(join->tmp_table_param.items_to_copy);

  if (!(error=table->file->write_row(table->record[0])))
    join->send_records++;			// New group
  else
  {
    if ((int) table->file->get_dup_key(error) < 0)
    {
      table->file->print_error(error,MYF(0));	/* purecov: inspected */
      DBUG_RETURN(NESTED_LOOP_ERROR);            /* purecov: inspected */
    }
    if (table->file->rnd_pos(table->record[1],table->file->dupp_ref))
    {
      table->file->print_error(error,MYF(0));	/* purecov: inspected */
      DBUG_RETURN(NESTED_LOOP_ERROR);            /* purecov: inspected */
    }
    restore_record(table,record[1]);
    update_tmptable_sum_func(join->sum_funcs,table);
    if ((error=table->file->update_row(table->record[1],
				       table->record[0])))
    {
      table->file->print_error(error,MYF(0));	/* purecov: inspected */
      DBUG_RETURN(NESTED_LOOP_ERROR);            /* purecov: inspected */
    }
  }
  DBUG_RETURN(NESTED_LOOP_OK);
}


	/* ARGSUSED */
static enum_nested_loop_state
end_write_group(JOIN *join, JOIN_TAB *join_tab __attribute__((unused)),
		bool end_of_records)
{
  TABLE *table=join->tmp_table;
  int	  idx= -1;
  DBUG_ENTER("end_write_group");

  if (join->thd->killed)
  {						// Aborted by user
    join->thd->send_kill_message();
    DBUG_RETURN(NESTED_LOOP_KILLED);             /* purecov: inspected */
  }
  if (!join->first_record || end_of_records ||
      (idx=test_if_group_changed(join->group_fields)) >= 0)
  {
    if (join->first_record || (end_of_records && !join->group))
    {
      if (join->procedure)
	join->procedure->end_group();
      int send_group_parts= join->send_group_parts;
      if (idx < send_group_parts)
      {
	if (!join->first_record)
	{
	  /* No matching rows for group function */
	  join->clear();
	}
        copy_sum_funcs(join->sum_funcs,
                       join->sum_funcs_end[send_group_parts]);
	if (!join->having || join->having->val_int())
	{
          int error= table->file->write_row(table->record[0]);
          if (error && create_myisam_from_heap(join->thd, table,
                                               &join->tmp_table_param,
                                               error, 0))
	    DBUG_RETURN(NESTED_LOOP_ERROR);
        }
        if (join->rollup.state != ROLLUP::STATE_NONE)
	{
	  if (join->rollup_write_data((uint) (idx+1), table))
	    DBUG_RETURN(NESTED_LOOP_ERROR);
	}
	if (end_of_records)
	  DBUG_RETURN(NESTED_LOOP_OK);
      }
    }
    else
    {
      if (end_of_records)
	DBUG_RETURN(NESTED_LOOP_OK);
      join->first_record=1;
      VOID(test_if_group_changed(join->group_fields));
    }
    if (idx < (int) join->send_group_parts)
    {
      copy_fields(&join->tmp_table_param);
      copy_funcs(join->tmp_table_param.items_to_copy);
      if (init_sum_functions(join->sum_funcs, join->sum_funcs_end[idx+1]))
	DBUG_RETURN(NESTED_LOOP_ERROR);
      if (join->procedure)
	join->procedure->add();
      DBUG_RETURN(NESTED_LOOP_OK);
    }
  }
  if (update_sum_func(join->sum_funcs))
    DBUG_RETURN(NESTED_LOOP_ERROR);
  if (join->procedure)
    join->procedure->add();
  DBUG_RETURN(NESTED_LOOP_OK);
}


/*****************************************************************************
  Remove calculation with tables that aren't yet read. Remove also tests
  against fields that are read through key where the table is not a
  outer join table.
  We can't remove tests that are made against columns which are stored
  in sorted order.
*****************************************************************************/

/* Return 1 if right_item is used removable reference key on left_item */

static bool test_if_ref(Item_field *left_item,Item *right_item)
{
  Field *field=left_item->field;
  // No need to change const test. We also have to keep tests on LEFT JOIN
  if (!field->table->const_table && !field->table->maybe_null)
  {
    Item *ref_item=part_of_refkey(field->table,field);
    if (ref_item && ref_item->eq(right_item,1))
    {
      if (right_item->type() == Item::FIELD_ITEM)
	return (field->eq_def(((Item_field *) right_item)->field));
      if (right_item->const_item() && !(right_item->is_null()))
      {
	/*
	  We can remove binary fields and numerical fields except float,
	  as float comparison isn't 100 % secure
	  We have to keep normal strings to be able to check for end spaces
	*/
	if (field->binary() &&
	    field->real_type() != MYSQL_TYPE_STRING &&
	    field->real_type() != MYSQL_TYPE_VARCHAR &&
	    (field->type() != FIELD_TYPE_FLOAT || field->decimals() == 0))
	{
	  return !store_val_in_field(field, right_item, CHECK_FIELD_WARN);
	}
      }
    }
  }
  return 0;					// keep test
}


static COND *
make_cond_for_table(COND *cond, table_map tables, table_map used_table)
{
  if (used_table && !(cond->used_tables() & used_table))
    return (COND*) 0;				// Already checked
  if (cond->type() == Item::COND_ITEM)
  {
    if (((Item_cond*) cond)->functype() == Item_func::COND_AND_FUNC)
    {
      /* Create new top level AND item */
      Item_cond_and *new_cond=new Item_cond_and;
      if (!new_cond)
	return (COND*) 0;			// OOM /* purecov: inspected */
      List_iterator<Item> li(*((Item_cond*) cond)->argument_list());
      Item *item;
      while ((item=li++))
      {
	Item *fix=make_cond_for_table(item,tables,used_table);
	if (fix)
	  new_cond->argument_list()->push_back(fix);
      }
      switch (new_cond->argument_list()->elements) {
      case 0:
	return (COND*) 0;			// Always true
      case 1:
	return new_cond->argument_list()->head();
      default:
	/*
	  Item_cond_and do not need fix_fields for execution, its parameters
	  are fixed or do not need fix_fields, too
	*/
	new_cond->quick_fix_field();
	new_cond->used_tables_cache=
	  ((Item_cond_and*) cond)->used_tables_cache &
	  tables;
	return new_cond;
      }
    }
    else
    {						// Or list
      Item_cond_or *new_cond=new Item_cond_or;
      if (!new_cond)
	return (COND*) 0;			// OOM /* purecov: inspected */
      List_iterator<Item> li(*((Item_cond*) cond)->argument_list());
      Item *item;
      while ((item=li++))
      {
	Item *fix=make_cond_for_table(item,tables,0L);
	if (!fix)
	  return (COND*) 0;			// Always true
	new_cond->argument_list()->push_back(fix);
      }
      /*
	Item_cond_and do not need fix_fields for execution, its parameters
	are fixed or do not need fix_fields, too
      */
      new_cond->quick_fix_field();
      new_cond->used_tables_cache= ((Item_cond_or*) cond)->used_tables_cache;
      new_cond->top_level_item();
      return new_cond;
    }
  }

  /*
    Because the following test takes a while and it can be done
    table_count times, we mark each item that we have examined with the result
    of the test
  */

  if (cond->marker == 3 || (cond->used_tables() & ~tables))
    return (COND*) 0;				// Can't check this yet
  if (cond->marker == 2 || cond->eq_cmp_result() == Item::COND_OK)
    return cond;				// Not boolean op

  if (((Item_func*) cond)->functype() == Item_func::EQ_FUNC)
  {
    Item *left_item=	((Item_func*) cond)->arguments()[0];
    Item *right_item= ((Item_func*) cond)->arguments()[1];
    if (left_item->type() == Item::FIELD_ITEM &&
	test_if_ref((Item_field*) left_item,right_item))
    {
      cond->marker=3;			// Checked when read
      return (COND*) 0;
    }
    if (right_item->type() == Item::FIELD_ITEM &&
	test_if_ref((Item_field*) right_item,left_item))
    {
      cond->marker=3;			// Checked when read
      return (COND*) 0;
    }
  }
  cond->marker=2;
  return cond;
}

static Item *
part_of_refkey(TABLE *table,Field *field)
{
  if (!table->reginfo.join_tab)
    return (Item*) 0;             // field from outer non-select (UPDATE,...)

  uint ref_parts=table->reginfo.join_tab->ref.key_parts;
  if (ref_parts)
  {
    KEY_PART_INFO *key_part=
      table->key_info[table->reginfo.join_tab->ref.key].key_part;

    for (uint part=0 ; part < ref_parts ; part++,key_part++)
      if (field->eq(key_part->field) &&
	  !(key_part->key_part_flag & (HA_PART_KEY_SEG | HA_NULL_PART)))
	return table->reginfo.join_tab->ref.items[part];
  }
  return (Item*) 0;
}


/*****************************************************************************
  Test if one can use the key to resolve ORDER BY

  SYNOPSIS
    test_if_order_by_key()
    order		Sort order
    table		Table to sort
    idx			Index to check
    used_key_parts	Return value for used key parts.


  NOTES
    used_key_parts is set to correct key parts used if return value != 0
    (On other cases, used_key_part may be changed)

  RETURN
    1   key is ok.
    0   Key can't be used
    -1  Reverse key can be used
*****************************************************************************/

static int test_if_order_by_key(ORDER *order, TABLE *table, uint idx,
				uint *used_key_parts)
{
  KEY_PART_INFO *key_part,*key_part_end;
  key_part=table->key_info[idx].key_part;
  key_part_end=key_part+table->key_info[idx].key_parts;
  key_part_map const_key_parts=table->const_key_parts[idx];
  int reverse=0;
  DBUG_ENTER("test_if_order_by_key");

  for (; order ; order=order->next, const_key_parts>>=1)
  {
    Field *field=((Item_field*) (*order->item)->real_item())->field;
    int flag;

    /*
      Skip key parts that are constants in the WHERE clause.
      These are already skipped in the ORDER BY by const_expression_in_where()
    */
    for (; const_key_parts & 1 ; const_key_parts>>= 1)
      key_part++; 

    if (key_part == key_part_end || key_part->field != field)
      DBUG_RETURN(0);

    /* set flag to 1 if we can use read-next on key, else to -1 */
    flag= ((order->asc == !(key_part->key_part_flag & HA_REVERSE_SORT)) ?
           1 : -1);
    if (reverse && flag != reverse)
      DBUG_RETURN(0);
    reverse=flag;				// Remember if reverse
    key_part++;
  }
  *used_key_parts= (uint) (key_part - table->key_info[idx].key_part);
  if (reverse == -1 && !(table->file->index_flags(idx, *used_key_parts-1, 1) &
                         HA_READ_PREV))
    reverse= 0;                                 // Index can't be used
  DBUG_RETURN(reverse);
}


uint find_shortest_key(TABLE *table, const key_map *usable_keys)
{
  uint min_length= (uint) ~0;
  uint best= MAX_KEY;
  if (!usable_keys->is_clear_all())
  {
    for (uint nr=0; nr < table->s->keys ; nr++)
    {
      if (usable_keys->is_set(nr))
      {
        if (table->key_info[nr].key_length < min_length)
        {
          min_length=table->key_info[nr].key_length;
          best=nr;
        }
      }
    }
  }
  return best;
}

/*
  Test if a second key is the subkey of the first one.

  SYNOPSIS
    is_subkey()
    key_part		First key parts
    ref_key_part	Second key parts
    ref_key_part_end	Last+1 part of the second key

  NOTE
    Second key MUST be shorter than the first one.

  RETURN
    1	is a subkey
    0	no sub key
*/

inline bool 
is_subkey(KEY_PART_INFO *key_part, KEY_PART_INFO *ref_key_part,
	  KEY_PART_INFO *ref_key_part_end)
{
  for (; ref_key_part < ref_key_part_end; key_part++, ref_key_part++)
    if (!key_part->field->eq(ref_key_part->field))
      return 0;
  return 1;
}

/*
  Test if we can use one of the 'usable_keys' instead of 'ref' key for sorting

  SYNOPSIS
    test_if_subkey()
    ref			Number of key, used for WHERE clause
    usable_keys		Keys for testing

  RETURN
    MAX_KEY			If we can't use other key
    the number of found key	Otherwise
*/

static uint
test_if_subkey(ORDER *order, TABLE *table, uint ref, uint ref_key_parts,
	       const key_map *usable_keys)
{
  uint nr;
  uint min_length= (uint) ~0;
  uint best= MAX_KEY;
  uint not_used;
  KEY_PART_INFO *ref_key_part= table->key_info[ref].key_part;
  KEY_PART_INFO *ref_key_part_end= ref_key_part + ref_key_parts;

  for (nr= 0 ; nr < table->s->keys ; nr++)
  {
    if (usable_keys->is_set(nr) &&
	table->key_info[nr].key_length < min_length &&
	table->key_info[nr].key_parts >= ref_key_parts &&
	is_subkey(table->key_info[nr].key_part, ref_key_part,
		  ref_key_part_end) &&
	test_if_order_by_key(order, table, nr, &not_used))
    {
      min_length= table->key_info[nr].key_length;
      best= nr;
    }
  }
  return best;
}


/*
  Check if GROUP BY/DISTINCT can be optimized away because the set is
  already known to be distinct.
  
  SYNOPSIS
    list_contains_unique_index ()
    table                The table to operate on.
    find_func            function to iterate over the list and search
                         for a field

  DESCRIPTION
    Used in removing the GROUP BY/DISTINCT of the following types of
    statements:
      SELECT [DISTINCT] <unique_key_cols>... FROM <single_table_ref>
        [GROUP BY <unique_key_cols>,...]

    If (a,b,c is distinct)
      then <any combination of a,b,c>,{whatever} is also distinct

    This function checks if all the key parts of any of the unique keys
    of the table are referenced by a list : either the select list
    through find_field_in_item_list or GROUP BY list through
    find_field_in_order_list.
    If the above holds and the key parts cannot contain NULLs then we 
    can safely remove the GROUP BY/DISTINCT,
    as no result set can be more distinct than an unique key.
 
  RETURN VALUE
    1                    found
    0                    not found.
*/

static bool
list_contains_unique_index(TABLE *table,
                          bool (*find_func) (Field *, void *), void *data)
{
  for (uint keynr= 0; keynr < table->s->keys; keynr++)
  {
    if (keynr == table->s->primary_key ||
         (table->key_info[keynr].flags & HA_NOSAME))
    {
      KEY *keyinfo= table->key_info + keynr;
      KEY_PART_INFO *key_part, *key_part_end;

      for (key_part=keyinfo->key_part,
           key_part_end=key_part+ keyinfo->key_parts;
           key_part < key_part_end;
           key_part++)
      {
        if (key_part->field->maybe_null() || 
            !find_func(key_part->field, data))
          break;
      }
      if (key_part == key_part_end)
        return 1;
    }
  }
  return 0;
}


/*
  Helper function for list_contains_unique_index.
  Find a field reference in a list of ORDER structures.
  
  SYNOPSIS
    find_field_in_order_list ()
    field                The field to search for.
    data                 ORDER *.The list to search in
  
  DESCRIPTION
    Finds a direct reference of the Field in the list.
  
  RETURN VALUE
    1                    found
    0                    not found.
*/

static bool
find_field_in_order_list (Field *field, void *data)
{
  ORDER *group= (ORDER *) data;
  bool part_found= 0;
  for (ORDER *tmp_group= group; tmp_group; tmp_group=tmp_group->next)
  {
    Item *item= (*tmp_group->item)->real_item();
    if (item->type() == Item::FIELD_ITEM &&
        ((Item_field*) item)->field->eq(field))
    {
      part_found= 1;
      break;
    }
  }
  return part_found;
}


/*
  Helper function for list_contains_unique_index.
  Find a field reference in a dynamic list of Items.
  
  SYNOPSIS
    find_field_in_item_list ()
    field in             The field to search for.
    data  in             List<Item> *.The list to search in
  
  DESCRIPTION
    Finds a direct reference of the Field in the list.
  
  RETURN VALUE
    1                    found
    0                    not found.
*/

static bool
find_field_in_item_list (Field *field, void *data)
{
  List<Item> *fields= (List<Item> *) data;
  bool part_found= 0;
  List_iterator<Item> li(*fields);
  Item *item;

  while ((item= li++))
  {
    if (item->type() == Item::FIELD_ITEM &&
        ((Item_field*) item)->field->eq(field))
    {
      part_found= 1;
      break;
    }
  }
  return part_found;
}


/*
  Test if we can skip the ORDER BY by using an index.

  If we can use an index, the JOIN_TAB / tab->select struct
  is changed to use the index.

  Return:
     0 We have to use filesort to do the sorting
     1 We can use an index.
*/

static bool
test_if_skip_sort_order(JOIN_TAB *tab,ORDER *order,ha_rows select_limit,
			bool no_changes)
{
  int ref_key;
  uint ref_key_parts;
  TABLE *table=tab->table;
  SQL_SELECT *select=tab->select;
  key_map usable_keys;
  DBUG_ENTER("test_if_skip_sort_order");
  LINT_INIT(ref_key_parts);

  /*
    Check which keys can be used to resolve ORDER BY.
    We must not try to use disabled keys.
  */
  usable_keys= table->s->keys_in_use;

  for (ORDER *tmp_order=order; tmp_order ; tmp_order=tmp_order->next)
  {
    Item *item= (*tmp_order->item)->real_item();
    if (item->type() != Item::FIELD_ITEM)
    {
      usable_keys.clear_all();
      DBUG_RETURN(0);
    }
    usable_keys.intersect(((Item_field*) item)->field->part_of_sortkey);
    if (usable_keys.is_clear_all())
      DBUG_RETURN(0);					// No usable keys
  }

  ref_key= -1;
  /* Test if constant range in WHERE */
  if (tab->ref.key >= 0 && tab->ref.key_parts)
  {
    ref_key=	   tab->ref.key;
    ref_key_parts= tab->ref.key_parts;
    if (tab->type == JT_REF_OR_NULL || tab->type == JT_FT)
      DBUG_RETURN(0);
  }
  else if (select && select->quick)		// Range found by opt_range
  {
    int quick_type= select->quick->get_type();
    /* 
      assume results are not ordered when index merge is used 
      TODO: sergeyp: Results of all index merge selects actually are ordered 
      by clustered PK values.
    */
  
    if (quick_type == QUICK_SELECT_I::QS_TYPE_INDEX_MERGE || 
        quick_type == QUICK_SELECT_I::QS_TYPE_ROR_UNION || 
        quick_type == QUICK_SELECT_I::QS_TYPE_ROR_INTERSECT)
      DBUG_RETURN(0);
    ref_key=	   select->quick->index;
    ref_key_parts= select->quick->used_key_parts;
  }

  if (ref_key >= 0)
  {
    /*
      We come here when there is a REF key.
    */
    int order_direction;
    uint used_key_parts;
    if (!usable_keys.is_set(ref_key))
    {
      /*
	We come here when ref_key is not among usable_keys
      */
      uint new_ref_key;
      /*
	If using index only read, only consider other possible index only
	keys
      */
      if (table->used_keys.is_set(ref_key))
	usable_keys.intersect(table->used_keys);
      if ((new_ref_key= test_if_subkey(order, table, ref_key, ref_key_parts,
				       &usable_keys)) < MAX_KEY)
      {
	/* Found key that can be used to retrieve data in sorted order */
	if (tab->ref.key >= 0)
	{
          /*
            We'll use ref access method on key new_ref_key. In general case 
            the index search tuple for new_ref_key will be different (e.g.
            when one index is defined as (part1, part2, ...) and another as
            (part1, part2(N), ...) and the WHERE clause contains 
            "part1 = const1 AND part2=const2". 
            So we build tab->ref from scratch here.
          */
          KEYUSE *keyuse= tab->keyuse;
          while (keyuse->key != new_ref_key && keyuse->table == tab->table)
            keyuse++;
          if (create_ref_for_key(tab->join, tab, keyuse, 
                                 tab->join->const_table_map))
            DBUG_RETURN(0);
	}
	else
	{
          /*
            The range optimizer constructed QUICK_RANGE for ref_key, and
            we want to use instead new_ref_key as the index. We can't
            just change the index of the quick select, because this may
            result in an incosistent QUICK_SELECT object. Below we
            create a new QUICK_SELECT from scratch so that all its
            parameres are set correctly by the range optimizer.
           */
          key_map new_ref_key_map;
          new_ref_key_map.clear_all();  // Force the creation of quick select
          new_ref_key_map.set_bit(new_ref_key); // only for new_ref_key.

          if (select->test_quick_select(tab->join->thd, new_ref_key_map, 0,
                                        (tab->join->select_options &
                                         OPTION_FOUND_ROWS) ?
                                        HA_POS_ERROR :
                                        tab->join->unit->select_limit_cnt,0) <=
              0)
            DBUG_RETURN(0);
	}
        ref_key= new_ref_key;
      }
    }
    /* Check if we get the rows in requested sorted order by using the key */
    if (usable_keys.is_set(ref_key) &&
	(order_direction = test_if_order_by_key(order,table,ref_key,
						&used_key_parts)))
    {
      if (order_direction == -1)		// If ORDER BY ... DESC
      {
	if (select && select->quick)
	{
	  /*
	    Don't reverse the sort order, if it's already done.
	    (In some cases test_if_order_by_key() can be called multiple times
	  */
	  if (!select->quick->reverse_sorted())
	  {
            int quick_type= select->quick->get_type();
            if (quick_type == QUICK_SELECT_I::QS_TYPE_INDEX_MERGE ||
                quick_type == QUICK_SELECT_I::QS_TYPE_ROR_INTERSECT ||
                quick_type == QUICK_SELECT_I::QS_TYPE_ROR_UNION ||
                quick_type == QUICK_SELECT_I::QS_TYPE_GROUP_MIN_MAX)
              DBUG_RETURN(0);                   // Use filesort
            
            /* ORDER BY range_key DESC */
	    QUICK_SELECT_DESC *tmp=new QUICK_SELECT_DESC((QUICK_RANGE_SELECT*)(select->quick),
							 used_key_parts);
	    if (!tmp || tmp->error)
	    {
	      delete tmp;
	      DBUG_RETURN(0);		// Reverse sort not supported
	    }
	    select->quick=tmp;
	  }
	  DBUG_RETURN(1);
	}
	if (tab->ref.key_parts < used_key_parts)
	{
	  /*
	    SELECT * FROM t1 WHERE a=1 ORDER BY a DESC,b DESC

	    Use a traversal function that starts by reading the last row
	    with key part (A) and then traverse the index backwards.
	  */
	  tab->read_first_record=       join_read_last_key;
	  tab->read_record.read_record= join_read_prev_same;
	  /* fall through */
	}
      }
      else if (select && select->quick)
	  select->quick->sorted= 1;
      DBUG_RETURN(1);			/* No need to sort */
    }
  }
  else
  {
    /* check if we can use a key to resolve the group */
    /* Tables using JT_NEXT are handled here */
    uint nr;
    key_map keys;

    /*
      If not used with LIMIT, only use keys if the whole query can be
      resolved with a key;  This is because filesort() is usually faster than
      retrieving all rows through an index.
    */
    if (select_limit >= table->file->records)
    {
      keys= *table->file->keys_to_use_for_scanning();
      keys.merge(table->used_keys);

      /*
	We are adding here also the index specified in FORCE INDEX clause, 
	if any.
        This is to allow users to use index in ORDER BY.
      */
      if (table->force_index) 
	keys.merge(table->keys_in_use_for_query);
      keys.intersect(usable_keys);
    }
    else
      keys= usable_keys;

    for (nr=0; nr < table->s->keys ; nr++)
    {
      uint not_used;
      if (keys.is_set(nr))
      {
	int flag;
	if ((flag= test_if_order_by_key(order, table, nr, &not_used)))
	{
	  if (!no_changes)
	  {
	    tab->index=nr;
	    tab->read_first_record=  (flag > 0 ? join_read_first:
				      join_read_last);
	    tab->type=JT_NEXT;	// Read with index_first(), index_next()
	    if (table->used_keys.is_set(nr))
	    {
	      table->key_read=1;
	      table->file->extra(HA_EXTRA_KEYREAD);
	    }
	  }
	  DBUG_RETURN(1);
	}
      }
    }
  }
  DBUG_RETURN(0);				// Can't use index.
}


/*
  If not selecting by given key, create an index how records should be read

  SYNOPSIS
   create_sort_index()
     thd		Thread handler
     tab		Table to sort (in join structure)
     order		How table should be sorted
     filesort_limit	Max number of rows that needs to be sorted
     select_limit	Max number of rows in final output
		        Used to decide if we should use index or not


  IMPLEMENTATION
   - If there is an index that can be used, 'tab' is modified to use
     this index.
   - If no index, create with filesort() an index file that can be used to
     retrieve rows in order (should be done with 'read_record').
     The sorted data is stored in tab->table and will be freed when calling
     free_io_cache(tab->table).

  RETURN VALUES
    0		ok
    -1		Some fatal error
    1		No records
*/

static int
create_sort_index(THD *thd, JOIN *join, ORDER *order,
		  ha_rows filesort_limit, ha_rows select_limit)
{
  uint length= 0;
  ha_rows examined_rows;
  TABLE *table;
  SQL_SELECT *select;
  JOIN_TAB *tab;
  DBUG_ENTER("create_sort_index");

  if (join->tables == join->const_tables)
    DBUG_RETURN(0);				// One row, no need to sort
  tab=    join->join_tab + join->const_tables;
  table=  tab->table;
  select= tab->select;

  /*
    When there is SQL_BIG_RESULT do not sort using index for GROUP BY,
    and thus force sorting on disk.
  */
  if ((order != join->group_list || 
       !(join->select_options & SELECT_BIG_RESULT)) &&
      test_if_skip_sort_order(tab,order,select_limit,0))
    DBUG_RETURN(0);
  for (ORDER *ord= join->order; ord; ord= ord->next)
    length++;
  if (!(join->sortorder= 
        make_unireg_sortorder(order, &length, join->sortorder)))
    goto err;				/* purecov: inspected */

  table->sort.io_cache=(IO_CACHE*) my_malloc(sizeof(IO_CACHE),
                                             MYF(MY_WME | MY_ZEROFILL));
  table->status=0;				// May be wrong if quick_select

  // If table has a range, move it to select
  if (select && !select->quick && tab->ref.key >= 0)
  {
    if (tab->quick)
    {
      select->quick=tab->quick;
      tab->quick=0;
      /* 
        We can only use 'Only index' if quick key is same as ref_key
        and in index_merge 'Only index' cannot be used
      */
      if (table->key_read && ((uint) tab->ref.key != select->quick->index))
      {
	table->key_read=0;
	table->file->extra(HA_EXTRA_NO_KEYREAD);
      }
    }
    else
    {
      /*
	We have a ref on a const;  Change this to a range that filesort
	can use.
	For impossible ranges (like when doing a lookup on NULL on a NOT NULL
	field, quick will contain an empty record set.
      */
      if (!(select->quick= (tab->type == JT_FT ?
			    new FT_SELECT(thd, table, tab->ref.key) :
			    get_quick_select_for_ref(thd, table, &tab->ref, 
                                                     tab->found_records))))
	goto err;
    }
  }

  /* Fill schema tables with data before filesort if it's necessary */
  if ((join->select_lex->options & OPTION_SCHEMA_TABLE) &&
      !thd->lex->describe &&
      get_schema_tables_result(join, PROCESSED_BY_CREATE_SORT_INDEX))
    goto err;

  if (table->s->tmp_table)
    table->file->info(HA_STATUS_VARIABLE);	// Get record count
  table->sort.found_records=filesort(thd, table,join->sortorder, length,
                                     select, filesort_limit, &examined_rows);
  tab->records= table->sort.found_records;	// For SQL_CALC_ROWS
  if (select)
  {
    select->cleanup();				// filesort did select
    tab->select= 0;
  }
  tab->select_cond=0;
  tab->last_inner= 0;
  tab->first_unmatched= 0;
  tab->type=JT_ALL;				// Read with normal read_record
  tab->read_first_record= join_init_read_record;
  tab->join->examined_rows+=examined_rows;
  if (table->key_read)				// Restore if we used indexes
  {
    table->key_read=0;
    table->file->extra(HA_EXTRA_NO_KEYREAD);
  }
  DBUG_RETURN(table->sort.found_records == HA_POS_ERROR);
err:
  DBUG_RETURN(-1);
}

/*
  Add the HAVING criteria to table->select
*/

#ifdef NOT_YET
static bool fix_having(JOIN *join, Item **having)
{
  (*having)->update_used_tables();	// Some tables may have been const
  JOIN_TAB *table=&join->join_tab[join->const_tables];
  table_map used_tables= join->const_table_map | table->table->map;

  DBUG_EXECUTE("where",print_where(*having,"having"););
  Item* sort_table_cond=make_cond_for_table(*having,used_tables,used_tables);
  if (sort_table_cond)
  {
    if (!table->select)
      if (!(table->select=new SQL_SELECT))
	return 1;
    if (!table->select->cond)
      table->select->cond=sort_table_cond;
    else					// This should never happen
      if (!(table->select->cond= new Item_cond_and(table->select->cond,
						   sort_table_cond)) ||
	  table->select->cond->fix_fields(join->thd, &table->select->cond))
	return 1;
    table->select_cond=table->select->cond;
    table->select_cond->top_level_item();
    DBUG_EXECUTE("where",print_where(table->select_cond,
				     "select and having"););
    *having=make_cond_for_table(*having,~ (table_map) 0,~used_tables);
    DBUG_EXECUTE("where",print_where(*having,"having after make_cond"););
  }
  return 0;
}
#endif


/*****************************************************************************
  Remove duplicates from tmp table
  This should be recoded to add a unique index to the table and remove
  duplicates
  Table is a locked single thread table
  fields is the number of fields to check (from the end)
*****************************************************************************/

static bool compare_record(TABLE *table, Field **ptr)
{
  for (; *ptr ; ptr++)
  {
    if ((*ptr)->cmp_offset(table->s->rec_buff_length))
      return 1;
  }
  return 0;
}

static bool copy_blobs(Field **ptr)
{
  for (; *ptr ; ptr++)
  {
    if ((*ptr)->flags & BLOB_FLAG)
      if (((Field_blob *) (*ptr))->copy())
	return 1;				// Error
  }
  return 0;
}

static void free_blobs(Field **ptr)
{
  for (; *ptr ; ptr++)
  {
    if ((*ptr)->flags & BLOB_FLAG)
      ((Field_blob *) (*ptr))->free();
  }
}


static int
remove_duplicates(JOIN *join, TABLE *entry,List<Item> &fields, Item *having)
{
  int error;
  ulong reclength,offset;
  uint field_count;
  THD *thd= join->thd;
  DBUG_ENTER("remove_duplicates");

  entry->reginfo.lock_type=TL_WRITE;

  /* Calculate how many saved fields there is in list */
  field_count=0;
  List_iterator<Item> it(fields);
  Item *item;
  while ((item=it++))
  {
    if (item->get_tmp_table_field() && ! item->const_item())
      field_count++;
  }

  if (!field_count && !(join->select_options & OPTION_FOUND_ROWS)) 
  {                    // only const items with no OPTION_FOUND_ROWS
    join->unit->select_limit_cnt= 1;		// Only send first row
    DBUG_RETURN(0);
  }
  Field **first_field=entry->field+entry->s->fields - field_count;
  offset= field_count ? 
          entry->field[entry->s->fields - field_count]->offset() : 0;
  reclength=entry->s->reclength-offset;

  free_io_cache(entry);				// Safety
  entry->file->info(HA_STATUS_VARIABLE);
  if (entry->s->db_type == DB_TYPE_HEAP ||
      (!entry->s->blob_fields &&
       ((ALIGN_SIZE(reclength) + HASH_OVERHEAD) * entry->file->records <
	thd->variables.sortbuff_size)))
    error=remove_dup_with_hash_index(join->thd, entry,
				     field_count, first_field,
				     reclength, having);
  else
    error=remove_dup_with_compare(join->thd, entry, first_field, offset,
				  having);

  free_blobs(first_field);
  DBUG_RETURN(error);
}


static int remove_dup_with_compare(THD *thd, TABLE *table, Field **first_field,
				   ulong offset, Item *having)
{
  handler *file=table->file;
  char *org_record,*new_record;
  byte *record;
  int error;
  ulong reclength= table->s->reclength-offset;
  DBUG_ENTER("remove_dup_with_compare");

  org_record=(char*) (record=table->record[0])+offset;
  new_record=(char*) table->record[1]+offset;

  file->ha_rnd_init(1);
  error=file->rnd_next(record);
  for (;;)
  {
    if (thd->killed)
    {
      thd->send_kill_message();
      error=0;
      goto err;
    }
    if (error)
    {
      if (error == HA_ERR_RECORD_DELETED)
	continue;
      if (error == HA_ERR_END_OF_FILE)
	break;
      goto err;
    }
    if (having && !having->val_int())
    {
      if ((error=file->delete_row(record)))
	goto err;
      error=file->rnd_next(record);
      continue;
    }
    if (copy_blobs(first_field))
    {
      my_message(ER_OUTOFMEMORY, ER(ER_OUTOFMEMORY), MYF(0));
      error=0;
      goto err;
    }
    memcpy(new_record,org_record,reclength);

    /* Read through rest of file and mark duplicated rows deleted */
    bool found=0;
    for (;;)
    {
      if ((error=file->rnd_next(record)))
      {
	if (error == HA_ERR_RECORD_DELETED)
	  continue;
	if (error == HA_ERR_END_OF_FILE)
	  break;
	goto err;
      }
      if (compare_record(table, first_field) == 0)
      {
	if ((error=file->delete_row(record)))
	  goto err;
      }
      else if (!found)
      {
	found=1;
	file->position(record);	// Remember position
      }
    }
    if (!found)
      break;					// End of file
    /* Restart search on next row */
    error=file->restart_rnd_next(record,file->ref);
  }

  file->extra(HA_EXTRA_NO_CACHE);
  DBUG_RETURN(0);
err:
  file->extra(HA_EXTRA_NO_CACHE);
  if (error)
    file->print_error(error,MYF(0));
  DBUG_RETURN(1);
}


/*
  Generate a hash index for each row to quickly find duplicate rows
  Note that this will not work on tables with blobs!
*/

static int remove_dup_with_hash_index(THD *thd, TABLE *table,
				      uint field_count,
				      Field **first_field,
				      ulong key_length,
				      Item *having)
{
  byte *key_buffer, *key_pos, *record=table->record[0];
  int error;
  handler *file= table->file;
  ulong extra_length= ALIGN_SIZE(key_length)-key_length;
  uint *field_lengths,*field_length;
  HASH hash;
  DBUG_ENTER("remove_dup_with_hash_index");

  if (!my_multi_malloc(MYF(MY_WME),
		       &key_buffer,
		       (uint) ((key_length + extra_length) *
			       (long) file->records),
		       &field_lengths,
		       (uint) (field_count*sizeof(*field_lengths)),
		       NullS))
    DBUG_RETURN(1);

  {
    Field **ptr;
    ulong total_length= 0;
    for (ptr= first_field, field_length=field_lengths ; *ptr ; ptr++)
    {
      uint length= (*ptr)->sort_length();
      (*field_length++)= length;
      total_length+= length;
    }
    DBUG_PRINT("info",("field_count: %u  key_length: %lu  total_length: %lu",
                       field_count, key_length, total_length));
    DBUG_ASSERT(total_length <= key_length);
    key_length= total_length;
    extra_length= ALIGN_SIZE(key_length)-key_length;
  }

  if (hash_init(&hash, &my_charset_bin, (uint) file->records, 0, 
		key_length, (hash_get_key) 0, 0, 0))
  {
    my_free((char*) key_buffer,MYF(0));
    DBUG_RETURN(1);
  }

  file->ha_rnd_init(1);
  key_pos=key_buffer;
  for (;;)
  {
    byte *org_key_pos;
    if (thd->killed)
    {
      thd->send_kill_message();
      error=0;
      goto err;
    }
    if ((error=file->rnd_next(record)))
    {
      if (error == HA_ERR_RECORD_DELETED)
	continue;
      if (error == HA_ERR_END_OF_FILE)
	break;
      goto err;
    }
    if (having && !having->val_int())
    {
      if ((error=file->delete_row(record)))
	goto err;
      continue;
    }

    /* copy fields to key buffer */
    org_key_pos= key_pos;
    field_length=field_lengths;
    for (Field **ptr= first_field ; *ptr ; ptr++)
    {
      (*ptr)->sort_string((char*) key_pos,*field_length);
      key_pos+= *field_length++;
    }
    /* Check if it exists before */
    if (hash_search(&hash, org_key_pos, key_length))
    {
      /* Duplicated found ; Remove the row */
      if ((error=file->delete_row(record)))
	goto err;
    }
    else
      (void) my_hash_insert(&hash, org_key_pos);
    key_pos+=extra_length;
  }
  my_free((char*) key_buffer,MYF(0));
  hash_free(&hash);
  file->extra(HA_EXTRA_NO_CACHE);
  (void) file->ha_rnd_end();
  DBUG_RETURN(0);

err:
  my_free((char*) key_buffer,MYF(0));
  hash_free(&hash);
  file->extra(HA_EXTRA_NO_CACHE);
  (void) file->ha_rnd_end();
  if (error)
    file->print_error(error,MYF(0));
  DBUG_RETURN(1);
}


SORT_FIELD *make_unireg_sortorder(ORDER *order, uint *length,
                                  SORT_FIELD *sortorder)
{
  uint count;
  SORT_FIELD *sort,*pos;
  DBUG_ENTER("make_unireg_sortorder");

  count=0;
  for (ORDER *tmp = order; tmp; tmp=tmp->next)
    count++;
  if (!sortorder)
    sortorder= (SORT_FIELD*) sql_alloc(sizeof(SORT_FIELD) *
                                       (max(count, *length) + 1));
  pos= sort= sortorder;

  if (!pos)
    return 0;

  for (;order;order=order->next,pos++)
  {
    Item *item= order->item[0]->real_item();
    pos->field= 0; pos->item= 0;
    if (item->type() == Item::FIELD_ITEM)
      pos->field= ((Item_field*) item)->field;
    else if (item->type() == Item::SUM_FUNC_ITEM && !item->const_item())
      pos->field= ((Item_sum*) item)->get_tmp_table_field();
    else if (item->type() == Item::COPY_STR_ITEM)
    {						// Blob patch
      pos->item= ((Item_copy_string*) item)->item;
    }
    else
      pos->item= *order->item;
    pos->reverse=! order->asc;
  }
  *length=count;
  DBUG_RETURN(sort);
}


/*****************************************************************************
  Fill join cache with packed records
  Records are stored in tab->cache.buffer and last record in
  last record is stored with pointers to blobs to support very big
  records
******************************************************************************/

static int
join_init_cache(THD *thd,JOIN_TAB *tables,uint table_count)
{
  reg1 uint i;
  uint length,blobs,size;
  CACHE_FIELD *copy,**blob_ptr;
  JOIN_CACHE  *cache;
  JOIN_TAB *join_tab;
  DBUG_ENTER("join_init_cache");

  cache= &tables[table_count].cache;
  cache->fields=blobs=0;

  join_tab=tables;
  for (i=0 ; i < table_count ; i++,join_tab++)
  {
    if (!join_tab->used_fieldlength)		/* Not calced yet */
      calc_used_field_length(thd, join_tab);
    cache->fields+=join_tab->used_fields;
    blobs+=join_tab->used_blobs;
  }
  if (!(cache->field=(CACHE_FIELD*)
	sql_alloc(sizeof(CACHE_FIELD)*(cache->fields+table_count*2)+(blobs+1)*

		  sizeof(CACHE_FIELD*))))
  {
    my_free((gptr) cache->buff,MYF(0));		/* purecov: inspected */
    cache->buff=0;				/* purecov: inspected */
    DBUG_RETURN(1);				/* purecov: inspected */
  }
  copy=cache->field;
  blob_ptr=cache->blob_ptr=(CACHE_FIELD**)
    (cache->field+cache->fields+table_count*2);

  length=0;
  for (i=0 ; i < table_count ; i++)
  {
    uint null_fields=0,used_fields;

    Field **f_ptr,*field;
    for (f_ptr=tables[i].table->field,used_fields=tables[i].used_fields ;
	 used_fields ;
	 f_ptr++)
    {
      field= *f_ptr;
      if (field->query_id == thd->query_id)
      {
	used_fields--;
	length+=field->fill_cache_field(copy);
	if (copy->blob_field)
	  (*blob_ptr++)=copy;
	if (field->maybe_null())
	  null_fields++;
	copy++;
      }
    }
    /* Copy null bits from table */
    if (null_fields && tables[i].table->s->null_fields)
    {						/* must copy null bits */
      copy->str=(char*) tables[i].table->null_flags;
      copy->length= tables[i].table->s->null_bytes;
      copy->strip=0;
      copy->blob_field=0;
      length+=copy->length;
      copy++;
      cache->fields++;
    }
    /* If outer join table, copy null_row flag */
    if (tables[i].table->maybe_null)
    {
      copy->str= (char*) &tables[i].table->null_row;
      copy->length=sizeof(tables[i].table->null_row);
      copy->strip=0;
      copy->blob_field=0;
      length+=copy->length;
      copy++;
      cache->fields++;
    }
  }

  cache->length=length+blobs*sizeof(char*);
  cache->blobs=blobs;
  *blob_ptr=0;					/* End sequentel */
  size=max(thd->variables.join_buff_size, cache->length);
  if (!(cache->buff=(uchar*) my_malloc(size,MYF(0))))
    DBUG_RETURN(1);				/* Don't use cache */ /* purecov: inspected */
  cache->end=cache->buff+size;
  reset_cache_write(cache);
  DBUG_RETURN(0);
}


static ulong
used_blob_length(CACHE_FIELD **ptr)
{
  uint length,blob_length;
  for (length=0 ; *ptr ; ptr++)
  {
    (*ptr)->blob_length=blob_length=(*ptr)->blob_field->get_length();
    length+=blob_length;
    (*ptr)->blob_field->get_ptr(&(*ptr)->str);
  }
  return length;
}


static bool
store_record_in_cache(JOIN_CACHE *cache)
{
  uint length;
  uchar *pos;
  CACHE_FIELD *copy,*end_field;
  bool last_record;

  pos=cache->pos;
  end_field=cache->field+cache->fields;

  length=cache->length;
  if (cache->blobs)
    length+=used_blob_length(cache->blob_ptr);
  if ((last_record=(length+cache->length > (uint) (cache->end - pos))))
    cache->ptr_record=cache->records;

  /*
    There is room in cache. Put record there
  */
  cache->records++;
  for (copy=cache->field ; copy < end_field; copy++)
  {
    if (copy->blob_field)
    {
      if (last_record)
      {
	copy->blob_field->get_image((char*) pos,copy->length+sizeof(char*), 
				    copy->blob_field->charset());
	pos+=copy->length+sizeof(char*);
      }
      else
      {
	copy->blob_field->get_image((char*) pos,copy->length, // blob length
				    copy->blob_field->charset());
	memcpy(pos+copy->length,copy->str,copy->blob_length);  // Blob data
	pos+=copy->length+copy->blob_length;
      }
    }
    else
    {
      if (copy->strip)
      {
	char *str,*end;
	for (str=copy->str,end= str+copy->length;
	     end > str && end[-1] == ' ' ;
	     end--) ;
	length=(uint) (end-str);
	memcpy(pos+2, str, length);
        int2store(pos, length);
	pos+= length+2;
      }
      else
      {
	memcpy(pos,copy->str,copy->length);
	pos+=copy->length;
      }
    }
  }
  cache->pos=pos;
  return last_record || (uint) (cache->end -pos) < cache->length;
}


static void
reset_cache_read(JOIN_CACHE *cache)
{
  cache->record_nr=0;
  cache->pos=cache->buff;
}


static void reset_cache_write(JOIN_CACHE *cache)
{
  reset_cache_read(cache);
  cache->records= 0;
  cache->ptr_record= (uint) ~0;
}


static void
read_cached_record(JOIN_TAB *tab)
{
  uchar *pos;
  uint length;
  bool last_record;
  CACHE_FIELD *copy,*end_field;

  last_record=tab->cache.record_nr++ == tab->cache.ptr_record;
  pos=tab->cache.pos;

  for (copy=tab->cache.field,end_field=copy+tab->cache.fields ;
       copy < end_field;
       copy++)
  {
    if (copy->blob_field)
    {
      if (last_record)
      {
	copy->blob_field->set_image((char*) pos,copy->length+sizeof(char*),
				    copy->blob_field->charset());
	pos+=copy->length+sizeof(char*);
      }
      else
      {
	copy->blob_field->set_ptr((char*) pos,(char*) pos+copy->length);
	pos+=copy->length+copy->blob_field->get_length();
      }
    }
    else
    {
      if (copy->strip)
      {
        length= uint2korr(pos);
	memcpy(copy->str, pos+2, length);
	memset(copy->str+length, ' ', copy->length-length);
	pos+= 2 + length;
      }
      else
      {
	memcpy(copy->str,pos,copy->length);
	pos+=copy->length;
      }
    }
  }
  tab->cache.pos=pos;
  return;
}


static bool
cmp_buffer_with_ref(JOIN_TAB *tab)
{
  bool diff;
  if (!(diff=tab->ref.key_err))
  {
    memcpy(tab->ref.key_buff2, tab->ref.key_buff, tab->ref.key_length);
  }
  if ((tab->ref.key_err= cp_buffer_from_ref(tab->join->thd, &tab->ref)) || 
      diff)
    return 1;
  return memcmp(tab->ref.key_buff2, tab->ref.key_buff, tab->ref.key_length)
    != 0;
}


bool
cp_buffer_from_ref(THD *thd, TABLE_REF *ref)
{
  enum enum_check_fields save_count_cuted_fields= thd->count_cuted_fields;
  thd->count_cuted_fields= CHECK_FIELD_IGNORE;
  for (store_key **copy=ref->key_copy ; *copy ; copy++)
  {
    if ((*copy)->copy() & 1)
    {
      thd->count_cuted_fields= save_count_cuted_fields;
      return 1;                                 // Something went wrong
    }
  }
  thd->count_cuted_fields= save_count_cuted_fields;
  return 0;
}


/*****************************************************************************
  Group and order functions
*****************************************************************************/

/*
  Resolve an ORDER BY or GROUP BY column reference.

  SYNOPSIS
    find_order_in_list()
    thd		      [in]     Pointer to current thread structure
    ref_pointer_array [in/out] All select, group and order by fields
    tables            [in]     List of tables to search in (usually FROM clause)
    order             [in]     Column reference to be resolved
    fields            [in]     List of fields to search in (usually SELECT list)
    all_fields        [in/out] All select, group and order by fields
    is_group_field    [in]     True if order is a GROUP field, false if
                               ORDER by field

  DESCRIPTION
    Given a column reference (represented by 'order') from a GROUP BY or ORDER
    BY clause, find the actual column it represents. If the column being
    resolved is from the GROUP BY clause, the procedure searches the SELECT
    list 'fields' and the columns in the FROM list 'tables'. If 'order' is from
    the ORDER BY clause, only the SELECT list is being searched.

    If 'order' is resolved to an Item, then order->item is set to the found
    Item. If there is no item for the found column (that is, it was resolved
    into a table field), order->item is 'fixed' and is added to all_fields and
    ref_pointer_array.

  RETURN
    FALSE if OK
    TRUE  if error occurred

    ref_pointer_array and all_fields are updated
*/

static bool
find_order_in_list(THD *thd, Item **ref_pointer_array, TABLE_LIST *tables,
                   ORDER *order, List<Item> &fields, List<Item> &all_fields,
                   bool is_group_field)
{
  Item *order_item= *order->item; /* The item from the GROUP/ORDER caluse. */
  Item::Type order_item_type;
  Item **select_item; /* The corresponding item from the SELECT clause. */
  Field *from_field;  /* The corresponding field from the FROM clause. */
  uint counter;
  bool unaliased;

  /*
    Local SP variables may be int but are expressions, not positions.
    (And they can't be used before fix_fields is called for them).
  */
  if (order_item->type() == Item::INT_ITEM && order_item->basic_const_item())
  {						/* Order by position */
    uint count= (uint) order_item->val_int();
    if (!count || count > fields.elements)
    {
      my_error(ER_BAD_FIELD_ERROR, MYF(0),
               order_item->full_name(), thd->where);
      return TRUE;
    }
    order->item= ref_pointer_array + count - 1;
    order->in_field_list= 1;
    order->counter= count;
    order->counter_used= 1;
    return FALSE;
  }
  /* Lookup the current GROUP/ORDER field in the SELECT clause. */
  select_item= find_item_in_list(order_item, fields, &counter,
                                 REPORT_EXCEPT_NOT_FOUND, &unaliased);
  if (!select_item)
    return TRUE; /* The item is not unique, or some other error occured. */


  /* Check whether the resolved field is not ambiguos. */
  if (select_item != not_found_item)
  {
    Item *view_ref= NULL;
    /*
      If we have found field not by its alias in select list but by its
      original field name, we should additionaly check if we have conflict
      for this name (in case if we would perform lookup in all tables).
    */
    if (unaliased && !order_item->fixed &&
        order_item->fix_fields(thd, order->item))
      return TRUE;

    /* Lookup the current GROUP field in the FROM clause. */
    order_item_type= order_item->type();
    from_field= (Field*) not_found_field;
    if (is_group_field &&
        order_item_type == Item::FIELD_ITEM ||
        order_item_type == Item::REF_ITEM)
    {
      from_field= find_field_in_tables(thd, (Item_ident*) order_item, tables,
                                       NULL, &view_ref, IGNORE_ERRORS, TRUE,
                                       FALSE);
      if (!from_field)
        from_field= (Field*) not_found_field;
    }

    if (from_field == not_found_field ||
        (from_field != view_ref_found ?
         /* it is field of base table => check that fields are same */
         ((*select_item)->type() == Item::FIELD_ITEM &&
          ((Item_field*) (*select_item))->field->eq(from_field)) :
         /*
           in is field of view table => check that references on translation
           table are same
         */
         ((*select_item)->type() == Item::REF_ITEM &&
          view_ref->type() == Item::REF_ITEM &&
          ((Item_ref *) (*select_item))->ref ==
          ((Item_ref *) view_ref)->ref)))
    {
      /*
        If there is no such field in the FROM clause, or it is the same field
        as the one found in the SELECT clause, then use the Item created for
        the SELECT field. As a result if there was a derived field that
        'shadowed' a table field with the same name, the table field will be
        chosen over the derived field.
      */
      order->item= ref_pointer_array + counter;
      order->in_field_list=1;
      return FALSE;
    }
    else
    {
      /*
        There is a field with the same name in the FROM clause. This
        is the field that will be chosen. In this case we issue a
        warning so the user knows that the field from the FROM clause
        overshadows the column reference from the SELECT list.
      */
      push_warning_printf(thd, MYSQL_ERROR::WARN_LEVEL_WARN, ER_NON_UNIQ_ERROR,
                          ER(ER_NON_UNIQ_ERROR),
                          ((Item_ident*) order_item)->field_name,
                          current_thd->where);
    }
  }

  order->in_field_list=0;
  /*
    The call to order_item->fix_fields() means that here we resolve
    'order_item' to a column from a table in the list 'tables', or to
    a column in some outer query. Exactly because of the second case
    we come to this point even if (select_item == not_found_item),
    inspite of that fix_fields() calls find_item_in_list() one more
    time.

    We check order_item->fixed because Item_func_group_concat can put
    arguments for which fix_fields already was called.
  */
  thd->lex->current_select->is_item_list_lookup= 1;
  if (!order_item->fixed &&
      (order_item->fix_fields(thd, order->item) ||
       (order_item= *order->item)->check_cols(1) ||
       thd->is_fatal_error))
  {
    thd->lex->current_select->is_item_list_lookup= 0;
    return TRUE; /* Wrong field. */
  }
  thd->lex->current_select->is_item_list_lookup= 0;

  uint el= all_fields.elements;
  all_fields.push_front(order_item); /* Add new field to field list. */
  ref_pointer_array[el]= order_item;
  order->item= ref_pointer_array + el;
  return FALSE;
}


/*
  Change order to point at item in select list. If item isn't a number
  and doesn't exits in the select list, add it the the field list.
*/

int setup_order(THD *thd, Item **ref_pointer_array, TABLE_LIST *tables,
		List<Item> &fields, List<Item> &all_fields, ORDER *order)
{
  thd->where="order clause";
  for (; order; order=order->next)
  {
    if (find_order_in_list(thd, ref_pointer_array, tables, order, fields,
			   all_fields, FALSE))
      return 1;
  }
  return 0;
}


/*
  Intitialize the GROUP BY list.

  SYNOPSIS
   setup_group()
   thd			Thread handler
   ref_pointer_array	We store references to all fields that was not in
			'fields' here.
   fields		All fields in the select part. Any item in 'order'
			that is part of these list is replaced by a pointer
			to this fields.
   all_fields		Total list of all unique fields used by the select.
			All items in 'order' that was not part of fields will
			be added first to this list.
  order			The fields we should do GROUP BY on.
  hidden_group_fields	Pointer to flag that is set to 1 if we added any fields
			to all_fields.

  RETURN
   0  ok
   1  error (probably out of memory)
*/

int
setup_group(THD *thd, Item **ref_pointer_array, TABLE_LIST *tables,
	    List<Item> &fields, List<Item> &all_fields, ORDER *order,
	    bool *hidden_group_fields)
{
  *hidden_group_fields=0;
  ORDER *ord;

  if (!order)
    return 0;				/* Everything is ok */

  uint org_fields=all_fields.elements;

  thd->where="group statement";
  for (ord= order; ord; ord= ord->next)
  {
    if (find_order_in_list(thd, ref_pointer_array, tables, ord, fields,
			   all_fields, TRUE))
      return 1;
    (*ord->item)->marker= UNDEF_POS;		/* Mark found */
    if ((*ord->item)->with_sum_func)
    {
      my_error(ER_WRONG_GROUP_FIELD, MYF(0), (*ord->item)->full_name());
      return 1;
    }
  }
  if (thd->variables.sql_mode & MODE_ONLY_FULL_GROUP_BY)
  {
    /*
      Don't allow one to use fields that is not used in GROUP BY
      For each select a list of field references that aren't under an
      aggregate function is created. Each field in this list keeps the
      position of the select list expression which it belongs to.

      First we check an expression from the select list against the GROUP BY
      list. If it's found there then it's ok. It's also ok if this expression
      is a constant or an aggregate function. Otherwise we scan the list
      of non-aggregated fields and if we'll find at least one field reference
      that belongs to this expression and doesn't occur in the GROUP BY list
      we throw an error. If there are no fields in the created list for a
      select list expression this means that all fields in it are used under
      aggregate functions.
    */
    Item *item;
    Item_field *field;
    int cur_pos_in_select_list= 0;
    List_iterator<Item> li(fields);
    List_iterator<Item_field> naf_it(thd->lex->current_select->non_agg_fields);

    field= naf_it++;
    while (field && (item=li++))
    {
      if (item->type() != Item::SUM_FUNC_ITEM && item->marker >= 0 &&
          !item->const_item() &&
          !(item->real_item()->type() == Item::FIELD_ITEM &&
            item->used_tables() & OUTER_REF_TABLE_BIT))
      {
        while (field)
        {
          /* Skip fields from previous expressions. */
          if (field->marker < cur_pos_in_select_list)
            goto next_field;
          /* Found a field from the next expression. */
          if (field->marker > cur_pos_in_select_list)
            break;
          /*
            Check whether the field occur in the GROUP BY list.
            Throw the error later if the field isn't found.
          */
          for (ord= order; ord; ord= ord->next)
            if ((*ord->item)->eq((Item*)field, 0))
              goto next_field;
          /*
            TODO: change ER_WRONG_FIELD_WITH_GROUP to more detailed
            ER_NON_GROUPING_FIELD_USED
          */
          my_error(ER_WRONG_FIELD_WITH_GROUP, MYF(0), field->full_name());
          return 1;
next_field:
          field= naf_it++;
        }
      }
      cur_pos_in_select_list++;
    }
  }
  if (org_fields != all_fields.elements)
    *hidden_group_fields=1;			// group fields is not used
  return 0;
}

/*
  Add fields with aren't used at start of field list. Return FALSE if ok
*/

static bool
setup_new_fields(THD *thd, List<Item> &fields,
		 List<Item> &all_fields, ORDER *new_field)
{
  Item	  **item;
  DBUG_ENTER("setup_new_fields");

  thd->set_query_id=1;				// Not really needed, but...
  uint counter;
  bool not_used;
  for (; new_field ; new_field= new_field->next)
  {
    if ((item= find_item_in_list(*new_field->item, fields, &counter,
				 IGNORE_ERRORS, &not_used)))
      new_field->item=item;			/* Change to shared Item */
    else
    {
      thd->where="procedure list";
      if ((*new_field->item)->fix_fields(thd, new_field->item))
	DBUG_RETURN(1); /* purecov: inspected */
      all_fields.push_front(*new_field->item);
      new_field->item=all_fields.head_ref();
    }
  }
  DBUG_RETURN(0);
}

/*
  Create a group by that consist of all non const fields. Try to use
  the fields in the order given by 'order' to allow one to optimize
  away 'order by'.
*/

static ORDER *
create_distinct_group(THD *thd, Item **ref_pointer_array,
                      ORDER *order_list, List<Item> &fields, 
		      bool *all_order_by_fields_used)
{
  List_iterator<Item> li(fields);
  Item *item;
  ORDER *order,*group,**prev;

  *all_order_by_fields_used= 1;
  while ((item=li++))
    item->marker=0;			/* Marker that field is not used */

  prev= &group;  group=0;
  for (order=order_list ; order; order=order->next)
  {
    if (order->in_field_list)
    {
      ORDER *ord=(ORDER*) thd->memdup((char*) order,sizeof(ORDER));
      if (!ord)
	return 0;
      *prev=ord;
      prev= &ord->next;
      (*ord->item)->marker=1;
    }
    else
      *all_order_by_fields_used= 0;
  }

  li.rewind();
  while ((item=li++))
  {
    if (!item->const_item() && !item->with_sum_func && !item->marker)
    {
      /* 
        Don't put duplicate columns from the SELECT list into the 
        GROUP BY list.
      */
      ORDER *ord_iter;
      for (ord_iter= group; ord_iter; ord_iter= ord_iter->next)
        if ((*ord_iter->item)->eq(item, 1))
          break;
      if (ord_iter)
        continue;
      
      ORDER *ord=(ORDER*) thd->calloc(sizeof(ORDER));
      if (!ord)
	return 0;
      /*
        We have here only field_list (not all_field_list), so we can use
        simple indexing of ref_pointer_array (order in the array and in the
        list are same)
      */
      ord->item= ref_pointer_array;
      ord->asc=1;
      *prev=ord;
      prev= &ord->next;
    }
    ref_pointer_array++;
  }
  *prev=0;
  return group;
}


/*****************************************************************************
  Update join with count of the different type of fields
*****************************************************************************/

void
count_field_types(TMP_TABLE_PARAM *param, List<Item> &fields,
		  bool reset_with_sum_func)
{
  List_iterator<Item> li(fields);
  Item *field;

  param->field_count=param->sum_func_count=param->func_count=
    param->hidden_field_count=0;
  param->quick_group=1;
  while ((field=li++))
  {
    Item::Type type=field->type();
    Item::Type real_type= field->real_item()->type();
    if (type == Item::FIELD_ITEM || (real_type == Item::FIELD_ITEM &&
        !((Item_ref *) field)->depended_from))
      param->field_count++;
    else if (real_type == Item::SUM_FUNC_ITEM)
    {
      if (! field->const_item())
      {
	Item_sum *sum_item=(Item_sum*) field->real_item();
	if (!sum_item->quick_group)
	  param->quick_group=0;			// UDF SUM function
	param->sum_func_count++;

	for (uint i=0 ; i < sum_item->arg_count ; i++)
	{
	  if (sum_item->args[0]->real_item()->type() == Item::FIELD_ITEM)
	    param->field_count++;
	  else
	    param->func_count++;
	}
      }
    }
    else
    {
      param->func_count++;
      if (reset_with_sum_func)
	field->with_sum_func=0;
    }
  }
}


/*
  Return 1 if second is a subpart of first argument
  If first parts has different direction, change it to second part
  (group is sorted like order)
*/

static bool
test_if_subpart(ORDER *a,ORDER *b)
{
  for (; a && b; a=a->next,b=b->next)
  {
    if ((*a->item)->eq(*b->item,1))
      a->asc=b->asc;
    else
      return 0;
  }
  return test(!b);
}

/*
  Return table number if there is only one table in sort order
  and group and order is compatible
  else return 0;
*/

static TABLE *
get_sort_by_table(ORDER *a,ORDER *b,TABLE_LIST *tables)
{
  table_map map= (table_map) 0;
  DBUG_ENTER("get_sort_by_table");

  if (!a)
    a=b;					// Only one need to be given
  else if (!b)
    b=a;

  for (; a && b; a=a->next,b=b->next)
  {
    if (!(*a->item)->eq(*b->item,1))
      DBUG_RETURN(0);
    map|=a->item[0]->used_tables();
  }
  if (!map || (map & (RAND_TABLE_BIT | OUTER_REF_TABLE_BIT)))
    DBUG_RETURN(0);

  for (; !(map & tables->table->map); tables= tables->next_leaf);
  if (map != tables->table->map)
    DBUG_RETURN(0);				// More than one table
  DBUG_PRINT("exit",("sort by table: %d",tables->table->tablenr));
  DBUG_RETURN(tables->table);
}


	/* calc how big buffer we need for comparing group entries */

static void
calc_group_buffer(JOIN *join,ORDER *group)
{
  uint key_length=0, parts=0, null_parts=0;

  if (group)
    join->group= 1;
  for (; group ; group=group->next)
  {
    Item *group_item= *group->item;
    Field *field= group_item->get_tmp_table_field();
    if (field)
    {
      enum_field_types type;
      if ((type= field->type()) == FIELD_TYPE_BLOB)
	key_length+=MAX_BLOB_WIDTH;		// Can't be used as a key
      else if (type == MYSQL_TYPE_VARCHAR || type == MYSQL_TYPE_VAR_STRING)
        key_length+= field->field_length + HA_KEY_BLOB_LENGTH;
      else if (type == FIELD_TYPE_BIT)
      {
        /* Bit is usually stored as a longlong key for group fields */
        key_length+= 8;                         // Big enough
      }
      else
	key_length+= field->pack_length();
    }
    else
    { 
      switch (group_item->result_type()) {
      case REAL_RESULT:
        key_length+= sizeof(double);
        break;
      case INT_RESULT:
        key_length+= sizeof(longlong);
        break;
      case DECIMAL_RESULT:
        key_length+= my_decimal_get_binary_size(group_item->max_length - 
                                                (group_item->decimals ? 1 : 0),
                                                group_item->decimals);
        break;
      case STRING_RESULT:
        /*
          Group strings are taken as varstrings and require an length field.
          A field is not yet created by create_tmp_field()
          and the sizes should match up.
        */
        key_length+= group_item->max_length + HA_KEY_BLOB_LENGTH;
        break;
      default:
        /* This case should never be choosen */
        DBUG_ASSERT(0);
        join->thd->fatal_error();
      }
    }
    parts++;
    if (group_item->maybe_null)
      null_parts++;
  }
  join->tmp_table_param.group_length=key_length+null_parts;
  join->tmp_table_param.group_parts=parts;
  join->tmp_table_param.group_null_parts=null_parts;
}


/*
  allocate group fields or take prepared (cached)

  SYNOPSIS
    make_group_fields()
    main_join - join of current select
    curr_join - current join (join of current select or temporary copy of it)

  RETURN
    0 - ok
    1 - failed
*/

static bool
make_group_fields(JOIN *main_join, JOIN *curr_join)
{
  if (main_join->group_fields_cache.elements)
  {
    curr_join->group_fields= main_join->group_fields_cache;
    curr_join->sort_and_group= 1;
  }
  else
  {
    if (alloc_group_fields(curr_join, curr_join->group_list))
      return (1);
    main_join->group_fields_cache= curr_join->group_fields;
  }
  return (0);
}


/*
  Get a list of buffers for saveing last group
  Groups are saved in reverse order for easyer check loop
*/

static bool
alloc_group_fields(JOIN *join,ORDER *group)
{
  if (group)
  {
    for (; group ; group=group->next)
    {
      Cached_item *tmp=new_Cached_item(join->thd, *group->item);
      if (!tmp || join->group_fields.push_front(tmp))
	return TRUE;
    }
  }
  join->sort_and_group=1;			/* Mark for do_select */
  return FALSE;
}


static int
test_if_group_changed(List<Cached_item> &list)
{
  DBUG_ENTER("test_if_group_changed");
  List_iterator<Cached_item> li(list);
  int idx= -1,i;
  Cached_item *buff;

  for (i=(int) list.elements-1 ; (buff=li++) ; i--)
  {
    if (buff->cmp())
      idx=i;
  }
  DBUG_PRINT("info", ("idx: %d", idx));
  DBUG_RETURN(idx);
}


/*
  Setup copy_fields to save fields at start of new group

  setup_copy_fields()
    thd - THD pointer
    param - temporary table parameters
    ref_pointer_array - array of pointers to top elements of filed list
    res_selected_fields - new list of items of select item list
    res_all_fields - new list of all items
    elements - number of elements in select item list
    all_fields - all fields list

  DESCRIPTION
    Setup copy_fields to save fields at start of new group
    Only FIELD_ITEM:s and FUNC_ITEM:s needs to be saved between groups.
    Change old item_field to use a new field with points at saved fieldvalue
    This function is only called before use of send_fields
  
  RETURN
    0 - ok
    !=0 - error
*/

bool
setup_copy_fields(THD *thd, TMP_TABLE_PARAM *param,
		  Item **ref_pointer_array,
		  List<Item> &res_selected_fields, List<Item> &res_all_fields,
		  uint elements, List<Item> &all_fields)
{
  Item *pos;
  List_iterator_fast<Item> li(all_fields);
  Copy_field *copy= NULL;
  res_selected_fields.empty();
  res_all_fields.empty();
  List_iterator_fast<Item> itr(res_all_fields);
  List<Item> extra_funcs;
  uint i, border= all_fields.elements - elements;
  DBUG_ENTER("setup_copy_fields");

  if (param->field_count && 
      !(copy=param->copy_field= new Copy_field[param->field_count]))
    goto err2;

  param->copy_funcs.empty();
  for (i= 0; (pos= li++); i++)
  {
    Field *field;
    char *tmp;
    Item *real_pos= pos->real_item();
    if (real_pos->type() == Item::FIELD_ITEM)
    {
      Item_field *item;
      if (!(item= new Item_field(thd, ((Item_field*) real_pos))))
	goto err;
      if (pos->type() == Item::REF_ITEM)
      {
        /* preserve the names of the ref when dereferncing */
        Item_ref *ref= (Item_ref *) pos;
        item->db_name= ref->db_name;
        item->table_name= ref->table_name;
        item->name= ref->name;
      }
      pos= item;
      if (item->field->flags & BLOB_FLAG)
      {
	if (!(pos= new Item_copy_string(pos)))
	  goto err;
       /*
         Item_copy_string::copy for function can call 
         Item_copy_string::val_int for blob via Item_ref.
         But if Item_copy_string::copy for blob isn't called before,
         it's value will be wrong
         so let's insert Item_copy_string for blobs in the beginning of 
         copy_funcs
         (to see full test case look at having.test, BUG #4358) 
       */
	if (param->copy_funcs.push_front(pos))
	  goto err;
      }
      else
      {
	/* 
	   set up save buffer and change result_field to point at 
	   saved value
	*/
	field= item->field;
	item->result_field=field->new_field(thd->mem_root,field->table, 1);
        /*
          We need to allocate one extra byte for null handling and
          another extra byte to not get warnings from purify in
          Field_string::val_int
        */
	tmp= (char*) sql_alloc(field->pack_length()+2);
	if (!tmp)
	  goto err;
        if (copy)
        {
          copy->set(tmp, item->result_field);
          item->result_field->move_field(copy->to_ptr,copy->to_null_ptr,1);
#ifdef HAVE_purify
          copy->to_ptr[copy->from_length]= 0;
#endif
          copy++;
        }
      }
    }
    else if ((real_pos->type() == Item::FUNC_ITEM ||
	      real_pos->type() == Item::SUBSELECT_ITEM ||
	      real_pos->type() == Item::CACHE_ITEM ||
	      real_pos->type() == Item::COND_ITEM) &&
	     !real_pos->with_sum_func)
    {						// Save for send fields
      pos= real_pos;
      /* TODO:
	 In most cases this result will be sent to the user.
	 This should be changed to use copy_int or copy_real depending
	 on how the value is to be used: In some cases this may be an
	 argument in a group function, like: IF(ISNULL(col),0,COUNT(*))
      */
      if (!(pos=new Item_copy_string(pos)))
	goto err;
      if (i < border)                           // HAVING, ORDER and GROUP BY
      {
        if (extra_funcs.push_back(pos))
          goto err;
      }
      else if (param->copy_funcs.push_back(pos))
	goto err;
    }
    res_all_fields.push_back(pos);
    ref_pointer_array[((i < border)? all_fields.elements-i-1 : i-border)]=
      pos;
  }
  param->copy_field_end= copy;

  for (i= 0; i < border; i++)
    itr++;
  itr.sublist(res_selected_fields, elements);
  /*
    Put elements from HAVING, ORDER BY and GROUP BY last to ensure that any
    reference used in these will resolve to a item that is already calculated
  */
  param->copy_funcs.concat(&extra_funcs);

  DBUG_RETURN(0);

 err:
  if (copy)
    delete [] param->copy_field;			// This is never 0
  param->copy_field=0;
err2:
  DBUG_RETURN(TRUE);
}


/*
  Make a copy of all simple SELECT'ed items

  This is done at the start of a new group so that we can retrieve
  these later when the group changes.
*/

void
copy_fields(TMP_TABLE_PARAM *param)
{
  Copy_field *ptr=param->copy_field;
  Copy_field *end=param->copy_field_end;

  for (; ptr != end; ptr++)
    (*ptr->do_copy)(ptr);

  List_iterator_fast<Item> it(param->copy_funcs);
  Item_copy_string *item;
  while ((item = (Item_copy_string*) it++))
    item->copy();
}


/*
  Make an array of pointers to sum_functions to speed up sum_func calculation

  SYNOPSIS
    alloc_func_list()

  RETURN
    0	ok
    1	Error
*/

bool JOIN::alloc_func_list()
{
  uint func_count, group_parts;
  DBUG_ENTER("alloc_func_list");

  func_count= tmp_table_param.sum_func_count;
  /*
    If we are using rollup, we need a copy of the summary functions for
    each level
  */
  if (rollup.state != ROLLUP::STATE_NONE)
    func_count*= (send_group_parts+1);

  group_parts= send_group_parts;
  /*
    If distinct, reserve memory for possible
    disctinct->group_by optimization
  */
  if (select_distinct)
  {
    group_parts+= fields_list.elements;
    /*
      If the ORDER clause is specified then it's possible that
      it also will be optimized, so reserve space for it too
    */
    if (order)
    {
      ORDER *ord;
      for (ord= order; ord; ord= ord->next)
        group_parts++;
    }
  }

  /* This must use calloc() as rollup_make_fields depends on this */
  sum_funcs= (Item_sum**) thd->calloc(sizeof(Item_sum**) * (func_count+1) +
				      sizeof(Item_sum***) * (group_parts+1));
  sum_funcs_end= (Item_sum***) (sum_funcs+func_count+1);
  DBUG_RETURN(sum_funcs == 0);
}


/*
  Initialize 'sum_funcs' array with all Item_sum objects

  SYNOPSIS
    make_sum_func_list()
    field_list		All items
    send_fields		Items in select list
    before_group_by	Set to 1 if this is called before GROUP BY handling
    recompute           Set to TRUE if sum_funcs must be recomputed

  RETURN
    0  ok
    1  error
*/

bool JOIN::make_sum_func_list(List<Item> &field_list, List<Item> &send_fields,
			      bool before_group_by, bool recompute)
{
  List_iterator_fast<Item> it(field_list);
  Item_sum **func;
  Item *item;
  DBUG_ENTER("make_sum_func_list");

  if (*sum_funcs && !recompute)
    DBUG_RETURN(FALSE); /* We have already initialized sum_funcs. */

  func= sum_funcs;
  while ((item=it++))
  {
    if (item->type() == Item::SUM_FUNC_ITEM && !item->const_item())
      *func++= (Item_sum*) item;
  }
  if (before_group_by && rollup.state == ROLLUP::STATE_INITED)
  {
    rollup.state= ROLLUP::STATE_READY;
    if (rollup_make_fields(field_list, send_fields, &func))
      DBUG_RETURN(TRUE);			// Should never happen
  }
  else if (rollup.state == ROLLUP::STATE_NONE)
  {
    for (uint i=0 ; i <= send_group_parts ;i++)
      sum_funcs_end[i]= func;
  }
  else if (rollup.state == ROLLUP::STATE_READY)
    DBUG_RETURN(FALSE);                         // Don't put end marker
  *func=0;					// End marker
  DBUG_RETURN(FALSE);
}


/*
  Change all funcs and sum_funcs to fields in tmp table, and create
  new list of all items.

  change_to_use_tmp_fields()
    thd - THD pointer
    ref_pointer_array - array of pointers to top elements of filed list
    res_selected_fields - new list of items of select item list
    res_all_fields - new list of all items
    elements - number of elements in select item list
    all_fields - all fields list

   RETURN
    0 - ok
    !=0 - error
*/

static bool
change_to_use_tmp_fields(THD *thd, Item **ref_pointer_array,
			 List<Item> &res_selected_fields,
			 List<Item> &res_all_fields,
			 uint elements, List<Item> &all_fields)
{
  List_iterator_fast<Item> it(all_fields);
  Item *item_field,*item;
  DBUG_ENTER("change_to_use_tmp_fields");

  res_selected_fields.empty();
  res_all_fields.empty();

  uint i, border= all_fields.elements - elements;
  for (i= 0; (item= it++); i++)
  {
    Field *field;
    
    if ((item->with_sum_func && item->type() != Item::SUM_FUNC_ITEM) ||
        (item->type() == Item::FUNC_ITEM &&
         ((Item_func*)item)->functype() == Item_func::SUSERVAR_FUNC))
      item_field= item;
    else
    {
      if (item->type() == Item::FIELD_ITEM)
      {
	item_field= item->get_tmp_table_item(thd);
      }
      else if ((field= item->get_tmp_table_field()))
      {
	if (item->type() == Item::SUM_FUNC_ITEM && field->table->group)
	  item_field= ((Item_sum*) item)->result_item(field);
	else
	  item_field= (Item*) new Item_field(field);
	if (!item_field)
	  DBUG_RETURN(TRUE);                    // Fatal error
	item_field->name= item->name;
#ifndef DBUG_OFF
	if (_db_on_ && !item_field->name)
	{
	  char buff[256];
	  String str(buff,sizeof(buff),&my_charset_bin);
	  str.length(0);
	  item->print(&str);
	  item_field->name= sql_strmake(str.ptr(),str.length());
	}
#endif
      }
      else
	item_field= item;
    }
    res_all_fields.push_back(item_field);
    ref_pointer_array[((i < border)? all_fields.elements-i-1 : i-border)]=
      item_field;
  }

  List_iterator_fast<Item> itr(res_all_fields);
  for (i= 0; i < border; i++)
    itr++;
  itr.sublist(res_selected_fields, elements);
  DBUG_RETURN(FALSE);
}


/*
  Change all sum_func refs to fields to point at fields in tmp table
  Change all funcs to be fields in tmp table

  change_refs_to_tmp_fields()
    thd - THD pointer
    ref_pointer_array - array of pointers to top elements of filed list
    res_selected_fields - new list of items of select item list
    res_all_fields - new list of all items
    elements - number of elements in select item list
    all_fields - all fields list

   RETURN
    0	ok
    1	error
*/

static bool
change_refs_to_tmp_fields(THD *thd, Item **ref_pointer_array,
			  List<Item> &res_selected_fields,
			  List<Item> &res_all_fields, uint elements,
			  List<Item> &all_fields)
{
  List_iterator_fast<Item> it(all_fields);
  Item *item, *new_item;
  res_selected_fields.empty();
  res_all_fields.empty();

  uint i, border= all_fields.elements - elements;
  for (i= 0; (item= it++); i++)
  {
    res_all_fields.push_back(new_item= item->get_tmp_table_item(thd));
    ref_pointer_array[((i < border)? all_fields.elements-i-1 : i-border)]=
      new_item;
  }

  List_iterator_fast<Item> itr(res_all_fields);
  for (i= 0; i < border; i++)
    itr++;
  itr.sublist(res_selected_fields, elements);

  return thd->is_fatal_error;
}



/******************************************************************************
  Code for calculating functions
******************************************************************************/


/*
  Call ::setup for all sum functions

  SYNOPSIS
    setup_sum_funcs()
    thd           thread handler
    func_ptr      sum function list

  RETURN
    FALSE  ok
    TRUE   error
*/

static bool setup_sum_funcs(THD *thd, Item_sum **func_ptr)
{
  Item_sum *func;
  DBUG_ENTER("setup_sum_funcs");
  while ((func= *(func_ptr++)))
  {
    if (func->setup(thd))
      DBUG_RETURN(TRUE);
  }
  DBUG_RETURN(FALSE);
}


static void
init_tmptable_sum_functions(Item_sum **func_ptr)
{
  Item_sum *func;
  while ((func= *(func_ptr++)))
    func->reset_field();
}


	/* Update record 0 in tmp_table from record 1 */

static void
update_tmptable_sum_func(Item_sum **func_ptr,
			 TABLE *tmp_table __attribute__((unused)))
{
  Item_sum *func;
  while ((func= *(func_ptr++)))
    func->update_field();
}


	/* Copy result of sum functions to record in tmp_table */

static void
copy_sum_funcs(Item_sum **func_ptr, Item_sum **end_ptr)
{
  for (; func_ptr != end_ptr ; func_ptr++)
    (void) (*func_ptr)->save_in_result_field(1);
  return;
}


static bool
init_sum_functions(Item_sum **func_ptr, Item_sum **end_ptr)
{
  for (; func_ptr != end_ptr ;func_ptr++)
  {
    if ((*func_ptr)->reset())
      return 1;
  }
  /* If rollup, calculate the upper sum levels */
  for ( ; *func_ptr ; func_ptr++)
  {
    if ((*func_ptr)->add())
      return 1;
  }
  return 0;
}


static bool
update_sum_func(Item_sum **func_ptr)
{
  Item_sum *func;
  for (; (func= (Item_sum*) *func_ptr) ; func_ptr++)
    if (func->add())
      return 1;
  return 0;
}

	/* Copy result of functions to record in tmp_table */

void
copy_funcs(Item **func_ptr)
{
  Item *func;
  for (; (func = *func_ptr) ; func_ptr++)
    func->save_in_result_field(1);
}


/*
  Create a condition for a const reference and add this to the
  currenct select for the table
*/

static bool add_ref_to_table_cond(THD *thd, JOIN_TAB *join_tab)
{
  DBUG_ENTER("add_ref_to_table_cond");
  if (!join_tab->ref.key_parts)
    DBUG_RETURN(FALSE);

  Item_cond_and *cond=new Item_cond_and();
  TABLE *table=join_tab->table;
  int error;
  if (!cond)
    DBUG_RETURN(TRUE);

  for (uint i=0 ; i < join_tab->ref.key_parts ; i++)
  {
    Field *field=table->field[table->key_info[join_tab->ref.key].key_part[i].
			      fieldnr-1];
    Item *value=join_tab->ref.items[i];
    cond->add(new Item_func_equal(new Item_field(field), value));
  }
  if (thd->is_fatal_error)
    DBUG_RETURN(TRUE);

  if (!cond->fixed)
    cond->fix_fields(thd, (Item**)&cond);
  if (join_tab->select)
  {
    error=(int) cond->add(join_tab->select->cond);
    join_tab->select_cond=join_tab->select->cond=cond;
  }
  else if ((join_tab->select= make_select(join_tab->table, 0, 0, cond, 0,
                                          &error)))
    join_tab->select_cond=cond;

  DBUG_RETURN(error ? TRUE : FALSE);
}


/*
  Free joins of subselect of this select.

  free_underlaid_joins()
    thd - THD pointer
    select - pointer to st_select_lex which subselects joins we will free
*/

void free_underlaid_joins(THD *thd, SELECT_LEX *select)
{
  for (SELECT_LEX_UNIT *unit= select->first_inner_unit();
       unit;
       unit= unit->next_unit())
    unit->cleanup();
}

/****************************************************************************
  ROLLUP handling
****************************************************************************/

/*
  Replace occurences of group by fields in an expression by ref items

  SYNOPSIS
    change_group_ref()
    thd                  reference to the context
    expr                 expression to make replacement
    group_list           list of references to group by items
    changed        out:  returns 1 if item contains a replaced field item

  DESCRIPTION
    The function replaces occurrences of group by fields in expr
    by ref objects for these fields unless they are under aggregate
    functions.
    The function also corrects value of the the maybe_null attribute
    for the items of all subexpressions containing group by fields.

  IMPLEMENTATION
    The function recursively traverses the tree of the expr expression,
    looks for occurrences of the group by fields that are not under
    aggregate functions and replaces them for the corresponding ref items.

  NOTES
    This substitution is needed GROUP BY queries with ROLLUP if
    SELECT list contains expressions over group by attributes.

  TODO: Some functions are not null-preserving. For those functions
    updating of the maybe_null attribute is an overkill. 

  EXAMPLES
    SELECT a+1 FROM t1 GROUP BY a WITH ROLLUP
    SELECT SUM(a)+a FROM t1 GROUP BY a WITH ROLLUP 
    
  RETURN
    0	if ok
    1   on error
*/

static bool change_group_ref(THD *thd, Item_func *expr, ORDER *group_list,
                             bool *changed)
{
  if (expr->arg_count)
  {
    Name_resolution_context *context= &thd->lex->current_select->context;
    Item **arg,**arg_end;
    bool arg_changed= FALSE;
    for (arg= expr->arguments(),
         arg_end= expr->arguments()+expr->arg_count;
         arg != arg_end; arg++)
    {
      Item *item= *arg;
      if (item->type() == Item::FIELD_ITEM || item->type() == Item::REF_ITEM)
      {
        ORDER *group_tmp;
        for (group_tmp= group_list; group_tmp; group_tmp= group_tmp->next)
        {
          if (item->eq(*group_tmp->item,0))
          {
            Item *new_item;
            if (!(new_item= new Item_ref(context, group_tmp->item, 0,
                                        item->name)))
              return 1;                                 // fatal_error is set
            thd->change_item_tree(arg, new_item);
            arg_changed= TRUE;
          }
        }
      }
      else if (item->type() == Item::FUNC_ITEM)
      {
        if (change_group_ref(thd, (Item_func *) item, group_list, &arg_changed))
          return 1;
      }
    }
    if (arg_changed)
    {
      expr->maybe_null= 1;
      *changed= TRUE;
    }
  }
  return 0;
}


/* Allocate memory needed for other rollup functions */

bool JOIN::rollup_init()
{
  uint i,j;
  Item **ref_array;

  tmp_table_param.quick_group= 0;	// Can't create groups in tmp table
  rollup.state= ROLLUP::STATE_INITED;

  /*
    Create pointers to the different sum function groups
    These are updated by rollup_make_fields()
  */
  tmp_table_param.group_parts= send_group_parts;

  if (!(rollup.null_items= (Item_null_result**) thd->alloc((sizeof(Item*) +
                                                sizeof(Item**) +
                                                sizeof(List<Item>) +
				                ref_pointer_array_size)
				                * send_group_parts )))
    return 1;
  
  rollup.fields= (List<Item>*) (rollup.null_items + send_group_parts);
  rollup.ref_pointer_arrays= (Item***) (rollup.fields + send_group_parts);
  ref_array= (Item**) (rollup.ref_pointer_arrays+send_group_parts);

  /*
    Prepare space for field list for the different levels
    These will be filled up in rollup_make_fields()
  */
  for (i= 0 ; i < send_group_parts ; i++)
  {
    rollup.null_items[i]= new (thd->mem_root) Item_null_result();
    List<Item> *rollup_fields= &rollup.fields[i];
    rollup_fields->empty();
    rollup.ref_pointer_arrays[i]= ref_array;
    ref_array+= all_fields.elements;
  }
  for (i= 0 ; i < send_group_parts; i++)
  {
    for (j=0 ; j < fields_list.elements ; j++)
      rollup.fields[i].push_back(rollup.null_items[i]);
  }
  List_iterator_fast<Item> it(all_fields);
  Item *item;
  while ((item= it++))
  {
    ORDER *group_tmp;
    bool found_in_group= 0;

    for (group_tmp= group_list; group_tmp; group_tmp= group_tmp->next)
    {
      if (*group_tmp->item == item)
      {
        item->maybe_null= 1;
        found_in_group= 1;
      }
    }
    if (item->type() == Item::FUNC_ITEM && !found_in_group)
    {
      bool changed= FALSE;
      if (change_group_ref(thd, (Item_func *) item, group_list, &changed))
        return 1;
      /*
        We have to prevent creation of a field in a temporary table for
        an expression that contains GROUP BY attributes.
        Marking the expression item as 'with_sum_func' will ensure this.
      */ 
      if (changed)
        item->with_sum_func= 1;
    }
  }
  return 0;
}
  

/*
  Fill up rollup structures with pointers to fields to use

  SYNOPSIS
    rollup_make_fields()
    fields_arg			List of all fields (hidden and real ones)
    sel_fields			Pointer to selected fields
    func			Store here a pointer to all fields

  IMPLEMENTATION:
    Creates copies of item_sum items for each sum level

  RETURN
    0	if ok
	In this case func is pointing to next not used element.
    1   on error
*/

bool JOIN::rollup_make_fields(List<Item> &fields_arg, List<Item> &sel_fields,
			      Item_sum ***func)
{
  List_iterator_fast<Item> it(fields_arg);
  Item *first_field= sel_fields.head();
  uint level;

  /*
    Create field lists for the different levels

    The idea here is to have a separate field list for each rollup level to
    avoid all runtime checks of which columns should be NULL.

    The list is stored in reverse order to get sum function in such an order
    in func that it makes it easy to reset them with init_sum_functions()

    Assuming:  SELECT a, b, c SUM(b) FROM t1 GROUP BY a,b WITH ROLLUP

    rollup.fields[0] will contain list where a,b,c is NULL
    rollup.fields[1] will contain list where b,c is NULL
    ...
    rollup.ref_pointer_array[#] points to fields for rollup.fields[#]
    ...
    sum_funcs_end[0] points to all sum functions
    sum_funcs_end[1] points to all sum functions, except grand totals
    ...
  */

  for (level=0 ; level < send_group_parts ; level++)
  {
    uint i;
    uint pos= send_group_parts - level -1;
    bool real_fields= 0;
    Item *item;
    List_iterator<Item> new_it(rollup.fields[pos]);
    Item **ref_array_start= rollup.ref_pointer_arrays[pos];
    ORDER *start_group;

    /* Point to first hidden field */
    Item **ref_array= ref_array_start + fields_arg.elements-1;

    /* Remember where the sum functions ends for the previous level */
    sum_funcs_end[pos+1]= *func;

    /* Find the start of the group for this level */
    for (i= 0, start_group= group_list ;
	 i++ < pos ;
	 start_group= start_group->next)
      ;

    it.rewind();
    while ((item= it++))
    {
      if (item == first_field)
      {
	real_fields= 1;				// End of hidden fields
	ref_array= ref_array_start;
      }

      if (item->type() == Item::SUM_FUNC_ITEM && !item->const_item())
      {
	/*
	  This is a top level summary function that must be replaced with
	  a sum function that is reset for this level.

	  NOTE: This code creates an object which is not that nice in a
	  sub select.  Fortunately it's not common to have rollup in
	  sub selects.
	*/
	item= item->copy_or_same(thd);
	((Item_sum*) item)->make_unique();
	*(*func)= (Item_sum*) item;
	(*func)++;
      }
      else 
      {
	/* Check if this is something that is part of this group by */
	ORDER *group_tmp;
	for (group_tmp= start_group, i= pos ;
             group_tmp ; group_tmp= group_tmp->next, i++)
	{
          if (*group_tmp->item == item)
	  {
	    /*
	      This is an element that is used by the GROUP BY and should be
	      set to NULL in this level
	    */
            Item_null_result *null_item= new (thd->mem_root) Item_null_result();
            if (!null_item)
              return 1;
	    item->maybe_null= 1;		// Value will be null sometimes
            null_item->result_field= item->get_tmp_table_field();
            item= null_item;
	    break;
	  }
	}
      }
      *ref_array= item;
      if (real_fields)
      {
	(void) new_it++;			// Point to next item
	new_it.replace(item);			// Replace previous
	ref_array++;
      }
      else
	ref_array--;
    }
  }
  sum_funcs_end[0]= *func;			// Point to last function
  return 0;
}

/*
  Send all rollup levels higher than the current one to the client

  SYNOPSIS:
    rollup_send_data()
    idx			Level we are on:
			0 = Total sum level
			1 = First group changed  (a)
			2 = Second group changed (a,b)

  SAMPLE
    SELECT a, b, c SUM(b) FROM t1 GROUP BY a,b WITH ROLLUP

  RETURN
    0	ok
    1   If send_data_failed()
*/

int JOIN::rollup_send_data(uint idx)
{
  uint i;
  for (i= send_group_parts ; i-- > idx ; )
  {
    /* Get reference pointers to sum functions in place */
    memcpy((char*) ref_pointer_array,
	   (char*) rollup.ref_pointer_arrays[i],
	   ref_pointer_array_size);
    if ((!having || having->val_int()))
    {
      if (send_records < unit->select_limit_cnt && do_send_rows &&
	  result->send_data(rollup.fields[i]))
	return 1;
      send_records++;
    }
  }
  /* Restore ref_pointer_array */
  set_items_ref_array(current_ref_pointer_array);
  return 0;
}

/*
  Write all rollup levels higher than the current one to a temp table

  SYNOPSIS:
    rollup_write_data()
    idx                 Level we are on:
                        0 = Total sum level
                        1 = First group changed  (a)
                        2 = Second group changed (a,b)
    table               reference to temp table

  SAMPLE
    SELECT a, b, SUM(c) FROM t1 GROUP BY a,b WITH ROLLUP

  RETURN
    0	ok
    1   if write_data_failed()
*/

int JOIN::rollup_write_data(uint idx, TABLE *table)
{
  uint i;
  for (i= send_group_parts ; i-- > idx ; )
  {
    /* Get reference pointers to sum functions in place */
    memcpy((char*) ref_pointer_array,
	   (char*) rollup.ref_pointer_arrays[i],
	   ref_pointer_array_size);
    if ((!having || having->val_int()))
    {
      int error;
      Item *item;
      List_iterator_fast<Item> it(rollup.fields[i]);
      while ((item= it++))
      {
        if (item->type() == Item::NULL_ITEM && item->is_result_field())
          item->save_in_result_field(1);
      }
      copy_sum_funcs(sum_funcs_end[i+1], sum_funcs_end[i]);
      if ((error= table->file->write_row(table->record[0])))
      {
	if (create_myisam_from_heap(thd, table, &tmp_table_param,
				      error, 0))
	  return 1;		     
      }
    }
  }
  /* Restore ref_pointer_array */
  set_items_ref_array(current_ref_pointer_array);
  return 0;
}

/*
  clear results if there are not rows found for group
  (end_send_group/end_write_group)

  SYNOPSYS
     JOIN::clear()
*/

void JOIN::clear()
{
  clear_tables(this);
  copy_fields(&tmp_table_param);

  if (sum_funcs)
  {
    Item_sum *func, **func_ptr= sum_funcs;
    while ((func= *(func_ptr++)))
      func->clear();
  }
}

/****************************************************************************
  EXPLAIN handling

  Send a description about what how the select will be done to stdout
****************************************************************************/

static void select_describe(JOIN *join, bool need_tmp_table, bool need_order,
			    bool distinct,const char *message)
{
  List<Item> field_list;
  List<Item> item_list;
  THD *thd=join->thd;
  select_result *result=join->result;
  Item *item_null= new Item_null();
  CHARSET_INFO *cs= system_charset_info;
  int quick_type;
  DBUG_ENTER("select_describe");
  DBUG_PRINT("info", ("Select 0x%lx, type %s, message %s",
		      (ulong)join->select_lex, join->select_lex->type,
		      message ? message : "NULL"));
  /* Don't log this into the slow query log */
  thd->server_status&= ~(SERVER_QUERY_NO_INDEX_USED | SERVER_QUERY_NO_GOOD_INDEX_USED);
  join->unit->offset_limit_cnt= 0;

  if (message)
  {
    item_list.push_back(new Item_int((int32)
				     join->select_lex->select_number));
    item_list.push_back(new Item_string(join->select_lex->type,
					strlen(join->select_lex->type), cs));
    for (uint i=0 ; i < 7; i++)
      item_list.push_back(item_null);
    item_list.push_back(new Item_string(message,strlen(message),cs));
    if (result->send_data(item_list))
      join->error= 1;
  }
  else if (join->select_lex == join->unit->fake_select_lex)
  {
    /* 
      here we assume that the query will return at least two rows, so we
      show "filesort" in EXPLAIN. Of course, sometimes we'll be wrong
      and no filesort will be actually done, but executing all selects in
      the UNION to provide precise EXPLAIN information will hardly be
      appreciated :)
    */
    char table_name_buffer[NAME_LEN];
    item_list.empty();
    /* id */
    item_list.push_back(new Item_null);
    /* select_type */
    item_list.push_back(new Item_string(join->select_lex->type,
					strlen(join->select_lex->type),
					cs));
    /* table */
    {
      SELECT_LEX *sl= join->unit->first_select();
      uint len= 6, lastop= 0;
      memcpy(table_name_buffer, STRING_WITH_LEN("<union"));
      for (; sl && len + lastop + 5 < NAME_LEN; sl= sl->next_select())
      {
        len+= lastop;
        lastop= my_snprintf(table_name_buffer + len, NAME_LEN - len,
                            "%u,", sl->select_number);
      }
      if (sl || len + lastop >= NAME_LEN)
      {
        memcpy(table_name_buffer + len, STRING_WITH_LEN("...>") + 1);
        len+= 4;
      }
      else
      {
        len+= lastop;
        table_name_buffer[len - 1]= '>';  // change ',' to '>'
      }
      item_list.push_back(new Item_string(table_name_buffer, len, cs));
    }
    /* type */
    item_list.push_back(new Item_string(join_type_str[JT_ALL],
					  strlen(join_type_str[JT_ALL]),
					  cs));
    /* possible_keys */
    item_list.push_back(item_null);
    /* key*/
    item_list.push_back(item_null);
    /* key_len */
    item_list.push_back(item_null);
    /* ref */
    item_list.push_back(item_null);
    /* rows */
    item_list.push_back(item_null);
    /* extra */
    if (join->unit->global_parameters->order_list.first)
      item_list.push_back(new Item_string("Using filesort",
					  14, cs));
    else
      item_list.push_back(new Item_string("", 0, cs));

    if (result->send_data(item_list))
      join->error= 1;
  }
  else
  {
    table_map used_tables=0;
    for (uint i=0 ; i < join->tables ; i++)
    {
      JOIN_TAB *tab=join->join_tab+i;
      TABLE *table=tab->table;
      char buff[512]; 
      char buff1[512], buff2[512], buff3[512];
      char keylen_str_buf[64];
      String extra(buff, sizeof(buff),cs);
      char table_name_buffer[NAME_LEN];
      String tmp1(buff1,sizeof(buff1),cs);
      String tmp2(buff2,sizeof(buff2),cs);
      String tmp3(buff3,sizeof(buff3),cs);
      extra.length(0);
      tmp1.length(0);
      tmp2.length(0);
      tmp3.length(0);

      quick_type= -1;
      item_list.empty();
      /* id */
      item_list.push_back(new Item_uint((uint32)
				       join->select_lex->select_number));
      /* select_type */
      item_list.push_back(new Item_string(join->select_lex->type,
					  strlen(join->select_lex->type),
					  cs));
      if (tab->type == JT_ALL && tab->select && tab->select->quick)
      {
        quick_type= tab->select->quick->get_type();
        if ((quick_type == QUICK_SELECT_I::QS_TYPE_INDEX_MERGE) ||
            (quick_type == QUICK_SELECT_I::QS_TYPE_ROR_INTERSECT) ||
            (quick_type == QUICK_SELECT_I::QS_TYPE_ROR_UNION))
          tab->type = JT_INDEX_MERGE;
        else
	  tab->type = JT_RANGE;
      }
      /* table */
      if (table->derived_select_number)
      {
	/* Derived table name generation */
	int len= my_snprintf(table_name_buffer, sizeof(table_name_buffer)-1,
			     "<derived%u>",
			     table->derived_select_number);
	item_list.push_back(new Item_string(table_name_buffer, len, cs));
      }
      else
      {
        TABLE_LIST *tab=table->pos_in_table_list; 
	item_list.push_back(new Item_string(tab->alias,
					    strlen(tab->alias),
					    cs));
      }
      /* type */
      item_list.push_back(new Item_string(join_type_str[tab->type],
					  strlen(join_type_str[tab->type]),
					  cs));
      /* Build "possible_keys" value and add it to item_list */
      if (!tab->keys.is_clear_all())
      {
        uint j;
        for (j=0 ; j < table->s->keys ; j++)
        {
          if (tab->keys.is_set(j))
          {
            if (tmp1.length())
              tmp1.append(',');
            tmp1.append(table->key_info[j].name, 
			strlen(table->key_info[j].name),
			system_charset_info);
          }
        }
      }
      if (tmp1.length())
	item_list.push_back(new Item_string(tmp1.ptr(),tmp1.length(),cs));
      else
	item_list.push_back(item_null);

      /* Build "key", "key_len", and "ref" values and add them to item_list */
      if (tab->ref.key_parts)
      {
	KEY *key_info=table->key_info+ tab->ref.key;
        register uint length;
	item_list.push_back(new Item_string(key_info->name,
					    strlen(key_info->name),
					    system_charset_info));
        length= longlong2str(tab->ref.key_length, keylen_str_buf, 10) - 
                keylen_str_buf;
        item_list.push_back(new Item_string(keylen_str_buf, length,
                                            system_charset_info));
	for (store_key **ref=tab->ref.key_copy ; *ref ; ref++)
	{
	  if (tmp2.length())
	    tmp2.append(',');
	  tmp2.append((*ref)->name(), strlen((*ref)->name()),
		      system_charset_info);
	}
	item_list.push_back(new Item_string(tmp2.ptr(),tmp2.length(),cs));
      }
      else if (tab->type == JT_NEXT)
      {
	KEY *key_info=table->key_info+ tab->index;
        register uint length;
	item_list.push_back(new Item_string(key_info->name,
					    strlen(key_info->name),cs));
        length= longlong2str(key_info->key_length, keylen_str_buf, 10) - 
                keylen_str_buf;
        item_list.push_back(new Item_string(keylen_str_buf, 
                                            length,
                                            system_charset_info));
	item_list.push_back(item_null);
      }
      else if (tab->select && tab->select->quick)
      {
        tab->select->quick->add_keys_and_lengths(&tmp2, &tmp3);
	item_list.push_back(new Item_string(tmp2.ptr(),tmp2.length(),cs));
	item_list.push_back(new Item_string(tmp3.ptr(),tmp3.length(),cs));
	item_list.push_back(item_null);
      }
      else
      {
	item_list.push_back(item_null);
	item_list.push_back(item_null);
	item_list.push_back(item_null);
      }
      /* Add "rows" field to item_list. */
      item_list.push_back(new Item_int((longlong) (ulonglong)
				       join->best_positions[i]. records_read,
				       21));
      /* Build "Extra" field and add it to item_list. */
      my_bool key_read=table->key_read;
      if ((tab->type == JT_NEXT || tab->type == JT_CONST) &&
          table->used_keys.is_set(tab->index))
	key_read=1;
      if (quick_type == QUICK_SELECT_I::QS_TYPE_ROR_INTERSECT &&
          !((QUICK_ROR_INTERSECT_SELECT*)tab->select->quick)->need_to_fetch_row)
        key_read=1;
        
      if (tab->info)
	item_list.push_back(new Item_string(tab->info,strlen(tab->info),cs));
      else if (tab->packed_info & TAB_INFO_HAVE_VALUE)
      {
        if (tab->packed_info & TAB_INFO_USING_INDEX)
          extra.append(STRING_WITH_LEN("; Using index"));
        if (tab->packed_info & TAB_INFO_USING_WHERE)
          extra.append(STRING_WITH_LEN("; Using where"));
        if (tab->packed_info & TAB_INFO_FULL_SCAN_ON_NULL)
          extra.append(STRING_WITH_LEN("; Full scan on NULL key"));
        /* Skip initial "; "*/
        const char *str= extra.ptr();
        uint32 len= extra.length();
        if (len)
        {
          str += 2;
          len -= 2;
        }
	item_list.push_back(new Item_string(str, len, cs));
      }
      else
      {
        if (quick_type == QUICK_SELECT_I::QS_TYPE_ROR_UNION || 
            quick_type == QUICK_SELECT_I::QS_TYPE_ROR_INTERSECT ||
            quick_type == QUICK_SELECT_I::QS_TYPE_INDEX_MERGE)
        {
          extra.append(STRING_WITH_LEN("; Using "));
          tab->select->quick->add_info_string(&extra);
        }
	if (tab->select)
	{
	  if (tab->use_quick == 2)
	  {
            char buf[MAX_KEY/8+1];
            extra.append(STRING_WITH_LEN("; Range checked for each "
                                         "record (index map: 0x"));
            extra.append(tab->keys.print(buf));
            extra.append(')');
	  }
	  else if (tab->select->cond)
          {
            const COND *pushed_cond= tab->table->file->pushed_cond;

            if (thd->variables.engine_condition_pushdown && pushed_cond)
            {
              extra.append(STRING_WITH_LEN("; Using where with pushed "
                                           "condition"));
              if (thd->lex->describe & DESCRIBE_EXTENDED)
              {
                extra.append(STRING_WITH_LEN(": "));
                ((COND *)pushed_cond)->print(&extra);
              }
            }
            else
              extra.append(STRING_WITH_LEN("; Using where"));
          }
	}
	if (key_read)
        {
          if (quick_type == QUICK_SELECT_I::QS_TYPE_GROUP_MIN_MAX)
            extra.append(STRING_WITH_LEN("; Using index for group-by"));
          else
            extra.append(STRING_WITH_LEN("; Using index"));
        }
	if (table->reginfo.not_exists_optimize)
	  extra.append(STRING_WITH_LEN("; Not exists"));
	if (need_tmp_table)
	{
	  need_tmp_table=0;
	  extra.append(STRING_WITH_LEN("; Using temporary"));
	}
	if (need_order)
	{
	  need_order=0;
	  extra.append(STRING_WITH_LEN("; Using filesort"));
	}
	if (distinct & test_all_bits(used_tables,thd->used_tables))
	  extra.append(STRING_WITH_LEN("; Distinct"));

        for (uint part= 0; part < tab->ref.key_parts; part++)
        {
          if (tab->ref.cond_guards[part])
          {
            extra.append(STRING_WITH_LEN("; Full scan on NULL key"));
            break;
          }
        }
        
        /* Skip initial "; "*/
        const char *str= extra.ptr();
        uint32 len= extra.length();
        if (len)
        {
          str += 2;
          len -= 2;
        }
	item_list.push_back(new Item_string(str, len, cs));
      }
      // For next iteration
      used_tables|=table->map;
      if (result->send_data(item_list))
	join->error= 1;
    }
  }
  for (SELECT_LEX_UNIT *unit= join->select_lex->first_inner_unit();
       unit;
       unit= unit->next_unit())
  {
    if (mysql_explain_union(thd, unit, result))
      DBUG_VOID_RETURN;
  }
  DBUG_VOID_RETURN;
}


bool mysql_explain_union(THD *thd, SELECT_LEX_UNIT *unit, select_result *result)
{
  DBUG_ENTER("mysql_explain_union");
  bool res= 0;
  SELECT_LEX *first= unit->first_select();

  for (SELECT_LEX *sl= first;
       sl;
       sl= sl->next_select())
  {
    // drop UNCACHEABLE_EXPLAIN, because it is for internal usage only
    uint8 uncacheable= (sl->uncacheable & ~UNCACHEABLE_EXPLAIN);
    sl->type= (((&thd->lex->select_lex)==sl)?
	       (sl->first_inner_unit() || sl->next_select() ? 
		"PRIMARY" : "SIMPLE"):
	       ((sl == first)?
		((sl->linkage == DERIVED_TABLE_TYPE) ?
		 "DERIVED":
		 ((uncacheable & UNCACHEABLE_DEPENDENT) ?
		  "DEPENDENT SUBQUERY":
		  (uncacheable?"UNCACHEABLE SUBQUERY":
		   "SUBQUERY"))):
		((uncacheable & UNCACHEABLE_DEPENDENT) ?
		 "DEPENDENT UNION":
		 uncacheable?"UNCACHEABLE UNION":
		 "UNION")));
    sl->options|= SELECT_DESCRIBE;
  }
  if (first->next_select())
  {
    unit->fake_select_lex->select_number= UINT_MAX; // jost for initialization
    unit->fake_select_lex->type= "UNION RESULT";
    unit->fake_select_lex->options|= SELECT_DESCRIBE;
    if (!(res= unit->prepare(thd, result, SELECT_NO_UNLOCK | SELECT_DESCRIBE)))
      res= unit->exec();
    res|= unit->cleanup();
  }
  else
  {
    thd->lex->current_select= first;
    unit->set_limit(unit->global_parameters);
    res= mysql_select(thd, &first->ref_pointer_array,
			(TABLE_LIST*) first->table_list.first,
			first->with_wild, first->item_list,
			first->where,
			first->order_list.elements +
			first->group_list.elements,
			(ORDER*) first->order_list.first,
			(ORDER*) first->group_list.first,
			first->having,
			(ORDER*) thd->lex->proc_list.first,
			first->options | thd->options | SELECT_DESCRIBE,
			result, unit, first);
  }
  DBUG_RETURN(res || thd->net.report_error);
}


/*
  Print joins from the FROM clause

  SYNOPSIS
    print_join()
    thd     thread handler
    str     string where table should be printed
    tables  list of tables in join
*/

static void print_join(THD *thd, String *str, List<TABLE_LIST> *tables)
{
  /* List is reversed => we should reverse it before using */
  List_iterator_fast<TABLE_LIST> ti(*tables);
  TABLE_LIST **table= (TABLE_LIST **)thd->alloc(sizeof(TABLE_LIST*) *
                                                tables->elements);
  if (table == 0)
    return;  // out of memory

  for (TABLE_LIST **t= table + (tables->elements - 1); t >= table; t--)
    *t= ti++;

  DBUG_ASSERT(tables->elements >= 1);
  (*table)->print(thd, str);

  TABLE_LIST **end= table + tables->elements;
  for (TABLE_LIST **tbl= table + 1; tbl < end; tbl++)
  {
    TABLE_LIST *curr= *tbl;
    if (curr->outer_join)
    {
      /* MySQL converts right to left joins */
      str->append(STRING_WITH_LEN(" left join "));
    }
    else if (curr->straight)
      str->append(STRING_WITH_LEN(" straight_join "));
    else
      str->append(STRING_WITH_LEN(" join "));
    curr->print(thd, str);
    if (curr->on_expr)
    {
      str->append(STRING_WITH_LEN(" on("));
      curr->on_expr->print(str);
      str->append(')');
    }
  }
}


/*
  Print table as it should be in join list

  SYNOPSIS
    st_table_list::print();
    str   string where table should bbe printed
*/

void st_table_list::print(THD *thd, String *str)
{
  if (nested_join)
  {
    str->append('(');
    print_join(thd, str, &nested_join->join_list);
    str->append(')');
  }
  else
  {
    const char *cmp_name;                         // Name to compare with alias
    if (view_name.str)
    {
      // A view

      if (!(belong_to_view &&
            belong_to_view->compact_view_format))
      {
        append_identifier(thd, str, view_db.str, view_db.length);
        str->append('.');
      }
      append_identifier(thd, str, view_name.str, view_name.length);
      cmp_name= view_name.str;
    }
    else if (derived)
    {
      // A derived table
      str->append('(');
      derived->print(str);
      str->append(')');
      cmp_name= "";                               // Force printing of alias
    }
    else
    {
      // A normal table

      if (!(belong_to_view &&
            belong_to_view->compact_view_format))
      {
        append_identifier(thd, str, db, db_length);
        str->append('.');
      }
      if (schema_table)
      {
        append_identifier(thd, str, schema_table_name,
                          strlen(schema_table_name));
        cmp_name= schema_table_name;
      }
      else
      {
        append_identifier(thd, str, table_name, table_name_length);
        cmp_name= table_name;
      }
    }
    if (my_strcasecmp(table_alias_charset, cmp_name, alias))
    {
      str->append(' ');
      append_identifier(thd, str, alias, strlen(alias));
    }
  }
}


void st_select_lex::print(THD *thd, String *str)
{
  /* QQ: thd may not be set for sub queries, but this should be fixed */
  if (!thd)
    thd= current_thd;

  str->append(STRING_WITH_LEN("select "));

  /* First add options */
  if (options & SELECT_STRAIGHT_JOIN)
    str->append(STRING_WITH_LEN("straight_join "));
  if ((thd->lex->lock_option == TL_READ_HIGH_PRIORITY) &&
      (this == &thd->lex->select_lex))
    str->append(STRING_WITH_LEN("high_priority "));
  if (options & SELECT_DISTINCT)
    str->append(STRING_WITH_LEN("distinct "));
  if (options & SELECT_SMALL_RESULT)
    str->append(STRING_WITH_LEN("sql_small_result "));
  if (options & SELECT_BIG_RESULT)
    str->append(STRING_WITH_LEN("sql_big_result "));
  if (options & OPTION_BUFFER_RESULT)
    str->append(STRING_WITH_LEN("sql_buffer_result "));
  if (options & OPTION_FOUND_ROWS)
    str->append(STRING_WITH_LEN("sql_calc_found_rows "));
  switch (sql_cache)
  {
    case SQL_NO_CACHE:
      str->append(STRING_WITH_LEN("sql_no_cache "));
      break;
    case SQL_CACHE:
      str->append(STRING_WITH_LEN("sql_cache "));
      break;
    case SQL_CACHE_UNSPECIFIED:
      break;
    default:
      DBUG_ASSERT(0);
  }

  //Item List
  bool first= 1;
  List_iterator_fast<Item> it(item_list);
  Item *item;
  while ((item= it++))
  {
    if (first)
      first= 0;
    else
      str->append(',');
    item->print_item_w_name(str);
  }

  /*
    from clause
    TODO: support USING/FORCE/IGNORE index
  */
  if (table_list.elements)
  {
    str->append(STRING_WITH_LEN(" from "));
    /* go through join tree */
    print_join(thd, str, &top_join_list);
  }

  // Where
  Item *cur_where= where;
  if (join)
    cur_where= join->conds;
  if (cur_where)
  {
    str->append(STRING_WITH_LEN(" where "));
    cur_where->print(str);
  }

  // group by & olap
  if (group_list.elements)
  {
    str->append(STRING_WITH_LEN(" group by "));
    print_order(str, (ORDER *) group_list.first);
    switch (olap)
    {
      case CUBE_TYPE:
	str->append(STRING_WITH_LEN(" with cube"));
	break;
      case ROLLUP_TYPE:
	str->append(STRING_WITH_LEN(" with rollup"));
	break;
      default:
	;  //satisfy compiler
    }
  }

  // having
  Item *cur_having= having;
  if (join)
    cur_having= join->having;

  if (cur_having)
  {
    str->append(STRING_WITH_LEN(" having "));
    cur_having->print(str);
  }

  if (order_list.elements)
  {
    str->append(STRING_WITH_LEN(" order by "));
    print_order(str, (ORDER *) order_list.first);
  }

  // limit
  print_limit(thd, str);

  // PROCEDURE unsupported here
}


/*
  change select_result object of JOIN

  SYNOPSIS
    JOIN::change_result()
    res		new select_result object

  RETURN
    FALSE - OK
    TRUE  - error
*/

bool JOIN::change_result(select_result *res)
{
  DBUG_ENTER("JOIN::change_result");
  result= res;
  if (!procedure && (result->prepare(fields_list, select_lex->master_unit()) ||
                     result->prepare2()))
  {
    DBUG_RETURN(TRUE);
  }
  DBUG_RETURN(FALSE);
}<|MERGE_RESOLUTION|>--- conflicted
+++ resolved
@@ -729,8 +729,6 @@
         DBUG_PRINT("error",("Error from opt_sum_query"));
         DBUG_RETURN(1);
       }
-<<<<<<< HEAD
-=======
       if (res < 0)
       {
         DBUG_PRINT("info",("No matching min/max row"));
@@ -738,7 +736,6 @@
         error=0;
         DBUG_RETURN(0);
       }
->>>>>>> 55b0cd8f
       DBUG_PRINT("info",("Select tables optimized away"));
       zero_result_cause= "Select tables optimized away";
       tables_list= 0;				// All tables resolved
