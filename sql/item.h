--- conflicted
+++ resolved
@@ -536,11 +536,7 @@
              SUBSELECT_ITEM, ROW_ITEM, CACHE_ITEM, TYPE_HOLDER,
              PARAM_ITEM, TRIGGER_FIELD_ITEM, DECIMAL_ITEM,
              XPATH_NODESET, XPATH_NODESET_CMP,
-<<<<<<< HEAD
-             VIEW_FIXER_ITEM, EXPR_CACHE_ITEM, UNKNOWN_ITEM};
-=======
              VIEW_FIXER_ITEM, EXPR_CACHE_ITEM};
->>>>>>> 9ace4da5
 
   enum cond_result { COND_UNDEF,COND_OK,COND_TRUE,COND_FALSE };
 
@@ -1235,28 +1231,6 @@
       subquery predicates before it is allowed. grep for 
       DontEvaluateMaterializedSubqueryTooEarly to see the uses.
   */
-<<<<<<< HEAD
-=======
-  virtual bool result_as_longlong() { return FALSE; }
-  bool is_datetime();
-
-  /*
-    Test whether an expression is expensive to compute. Used during
-    optimization to avoid computing expensive expressions during this
-    phase. Also used to force temp tables when sorting on expensive
-    functions.
-    TODO:
-    Normally we should have a method:
-      cost Item::execution_cost(),
-    where 'cost' is either 'double' or some structure of various cost
-    parameters.
-
-    NOTE
-      This function is now used to prevent evaluation of materialized IN
-      subquery predicates before it is allowed. grep for 
-      DontEvaluateMaterializedSubqueryTooEarly to see the uses.
-  */
->>>>>>> 9ace4da5
   virtual bool is_expensive()
   {
     if (is_expensive_cache < 0)
@@ -1803,13 +1777,6 @@
   bool check_vcol_func_processor(uchar *arg) { return FALSE;}
   bool enumerate_field_refs_processor(uchar *arg);
   void cleanup();
-<<<<<<< HEAD
-=======
-  bool result_as_longlong()
-  {
-    return field->can_be_compared_as_longlong();
-  }
->>>>>>> 9ace4da5
   Item_equal *get_item_equal() { return item_equal; }
   void set_item_equal(Item_equal *item_eq) { item_equal= item_eq; }
   Item_equal *find_item_equal(COND_EQUAL *cond_equal);
@@ -2078,7 +2045,6 @@
   virtual void print(String *str, enum_query_type query_type);
   Item_num *neg ();
   uint decimal_precision() const { return max_length; }
-<<<<<<< HEAD
 };
 
 
@@ -2092,8 +2058,6 @@
   longlong val_int();
   double val_real() { return (double)val_int(); }
   void set(longlong packed);
-=======
->>>>>>> 9ace4da5
 };
 
 
@@ -2837,10 +2801,6 @@
   }
   bool enumerate_field_refs_processor(uchar *arg)
   { return orig_item->enumerate_field_refs_processor(arg); }
-<<<<<<< HEAD
-=======
-  bool result_as_longlong() { return orig_item->result_as_longlong(); }
->>>>>>> 9ace4da5
   Item_field *filed_for_view_update()
   { return orig_item->filed_for_view_update(); }
 
