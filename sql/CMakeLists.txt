# Copyright (c) 2006, 2011, Oracle and/or its affiliates.
# 
# This program is free software; you can redistribute it and/or modify
# it under the terms of the GNU General Public License as published by
# the Free Software Foundation; version 2 of the License.
# 
# This program is distributed in the hope that it will be useful,
# but WITHOUT ANY WARRANTY; without even the implied warranty of
# MERCHANTABILITY or FITNESS FOR A PARTICULAR PURPOSE.  See the
# GNU General Public License for more details.
# 
# You should have received a copy of the GNU General Public License
# along with this program; if not, write to the Free Software
# Foundation, Inc., 51 Franklin St, Fifth Floor, Boston, MA  02110-1301 USA

INCLUDE_DIRECTORIES(
${CMAKE_SOURCE_DIR}/include 
${CMAKE_SOURCE_DIR}/sql 
${CMAKE_SOURCE_DIR}/regex 
${ZLIB_INCLUDE_DIR}
${SSL_INCLUDE_DIRS}
${CMAKE_BINARY_DIR}/sql
)

SET(GEN_SOURCES
${CMAKE_CURRENT_BINARY_DIR}/sql_yacc.h 
${CMAKE_CURRENT_BINARY_DIR}/sql_yacc.cc
${CMAKE_CURRENT_BINARY_DIR}/sql_builtin.cc
${CMAKE_CURRENT_BINARY_DIR}/lex_hash.h 
)

SET_SOURCE_FILES_PROPERTIES(${GEN_SOURCES} PROPERTIES GENERATED 1)

ADD_DEFINITIONS(-DMYSQL_SERVER -DHAVE_EVENT_SCHEDULER -DHAVE_POOL_OF_THREADS) 
IF(SSL_DEFINES)
 ADD_DEFINITIONS(${SSL_DEFINES})
ENDIF()

SET (SQL_SOURCE
              ../sql-common/client.c derror.cc des_key_file.cc
               discover.cc ../libmysql/errmsg.c field.cc  field_conv.cc 
               filesort.cc gstream.cc sha2.cc
               signal_handler.cc
               handler.cc hash_filo.h sql_plugin_services.h
               hostname.cc init.cc item.cc item_buff.cc item_cmpfunc.cc 
               item_create.cc item_func.cc item_geofunc.cc item_row.cc 
               item_strfunc.cc item_subselect.cc item_sum.cc item_timefunc.cc 
               key.cc log.cc lock.cc
               log_event.cc rpl_record.cc rpl_reporting.cc
               log_event_old.cc rpl_record_old.cc
               message.h mf_iocache.cc my_decimal.cc ../sql-common/my_time.c
               mysqld.cc net_serv.cc  keycaches.cc
               ../sql-common/client_plugin.c
               opt_range.cc opt_range.h opt_sum.cc 
               ../sql-common/pack.c parse_file.cc password.c procedure.cc 
               protocol.cc records.cc repl_failsafe.cc rpl_filter.cc set_var.cc 
               slave.cc sp.cc sp_cache.cc sp_head.cc sp_pcontext.cc 
               sp_rcontext.cc spatial.cc sql_acl.cc sql_analyse.cc sql_base.cc 
               sql_cache.cc sql_class.cc sql_client.cc sql_crypt.cc sql_crypt.h 
               sql_cursor.cc sql_db.cc sql_delete.cc sql_derived.cc sql_do.cc 
               sql_error.cc sql_handler.cc sql_help.cc sql_insert.cc sql_lex.cc 
               sql_list.cc sql_load.cc sql_manager.cc sql_parse.cc
               sql_partition.cc sql_plugin.cc sql_prepare.cc sql_rename.cc 
               debug_sync.cc debug_sync.h
               sql_repl.cc sql_select.cc sql_show.cc sql_state.c sql_string.cc
               sql_table.cc sql_test.cc sql_trigger.cc sql_udf.cc sql_union.cc
               sql_update.cc sql_view.cc strfunc.cc table.cc thr_malloc.cc 
               sql_time.cc tztime.cc uniques.cc unireg.cc item_xmlfunc.cc 
               rpl_tblmap.cc sql_binlog.cc event_scheduler.cc event_data_objects.cc
               event_queue.cc event_db_repository.cc 
               sql_tablespace.cc events.cc ../sql-common/my_user.c 
               partition_info.cc rpl_utility.cc rpl_injector.cc sql_locale.cc
               rpl_rli.cc rpl_mi.cc sql_servers.cc sql_audit.cc
               sql_connect.cc scheduler.cc sql_partition_admin.cc
               sql_profile.cc event_parse_data.cc sql_alter.cc
               sql_signal.cc rpl_handler.cc mdl.cc sql_admin.cc
               transaction.cc sys_vars.cc sql_truncate.cc datadict.cc
               sql_reload.cc

               # added in MariaDB:
               sql_lifo_buffer.h sql_join_cache.h sql_join_cache.cc
               create_options.cc multi_range_read.cc
               opt_index_cond_pushdown.cc opt_subselect.cc
               opt_table_elimination.cc sql_expression_cache.cc
               gcalc_slicescan.cc gcalc_tools.cc
<<<<<<< HEAD
			   threadpool_common.cc 
			   ../sql-common/mysql_async.c
               ${GEN_SOURCES}
               ${MYSYS_LIBWRAP_SOURCE}
			   )
  
IF(WIN32)
  SET(SQL_SOURCE ${SQL_SOURCE} threadpool_win.cc)
ELSE()
 SET(SQL_SOURCE ${SQL_SOURCE} threadpool_unix.cc)
ENDIF()

MYSQL_ADD_PLUGIN(partition ha_partition.cc STORAGE_ENGINE DEFAULT STATIC_ONLY
RECOMPILE_FOR_EMBEDDED)

ADD_LIBRARY(sql STATIC ${SQL_SOURCE})
ADD_DEPENDENCIES(sql GenServerSource)
DTRACE_INSTRUMENT(sql)
TARGET_LINK_LIBRARIES(sql ${MYSQLD_STATIC_PLUGIN_LIBS} 
  mysys dbug strings vio regex
  ${LIBWRAP} ${LIBCRYPT} ${LIBDL}
  ${SSL_LIBRARIES})

IF(WIN32)
  SET(MYSQLD_SOURCE main.cc nt_servc.cc nt_servc.h message.rc)
  TARGET_LINK_LIBRARIES(sql psapi)
ELSE()
  SET(MYSQLD_SOURCE main.cc ${DTRACE_PROBES_ALL})
ENDIF()

MYSQL_ADD_EXECUTABLE(mysqld ${MYSQLD_SOURCE} DESTINATION ${INSTALL_SBINDIR} COMPONENT Server)
=======
               multi_range_read.cc
               opt_subselect.cc
               opt_index_cond_pushdown.cc
               create_options.cc
               sql_expression_cache.cc
               my_apc.cc my_apc.h
               ${CMAKE_BINARY_DIR}/sql/sql_yacc.cc
               ${CMAKE_BINARY_DIR}/sql/sql_yacc.h
               ${CMAKE_BINARY_DIR}/include/mysqld_error.h
               ${CMAKE_BINARY_DIR}/include/mysqld_ername.h 
               ${CMAKE_BINARY_DIR}/include/sql_state.h
               ${CMAKE_BINARY_DIR}/include/mysql_version.h 
               ${CMAKE_BINARY_DIR}/sql/sql_builtin.cc
               ${CMAKE_BINARY_DIR}/sql/lex_hash.h)

ADD_LIBRARY(sql ${SQL_SOURCE})

CONFIGURE_FILE(${CMAKE_SOURCE_DIR}/win/cmake/dummy.in cmake_dummy.cc COPYONLY)
MYSQL_ADD_EXECUTABLE(mysqld cmake_dummy.cc message.rc DESTINATION ${INSTALL_SBINDIR} COMPONENT Server)
INSTALL_DEBUG_TARGET(mysqld 
  DESTINATION ${INSTALL_SBINDIR} 
  PDB_DESTINATION ${INSTALL_SBINDIR}/debug
  RENAME mysqld-debug)
>>>>>>> 404a1565

IF(APPLE) 
  # Add CoreServices framework since some dloadable plugins may need it 
  FIND_LIBRARY(CORESERVICES NAMES CoreServices) 
  IF(CORESERVICES) 
    TARGET_LINK_LIBRARIES(mysqld ${CORESERVICES}) 
  ENDIF() 
ENDIF() 

IF(NOT WITHOUT_DYNAMIC_PLUGINS)
  SET_TARGET_PROPERTIES(mysqld PROPERTIES ENABLE_EXPORTS TRUE)
  GET_TARGET_PROPERTY(mysqld_link_flags mysqld LINK_FLAGS)
  IF(NOT mysqld_link_flags)
    SET(mysqld_link_flags)
  ENDIF()
  IF (MINGW OR CYGWIN)
    SET_TARGET_PROPERTIES(mysqld PROPERTIES LINK_FLAGS "${mysqld_link_flags} -Wl,--export-all-symbols")
  ENDIF()
  IF(MSVC)
    # Set module definition file. Also use non-incremental linker, 
    # incremental appears to crash from time to time,if used with /DEF option
    SET_TARGET_PROPERTIES(mysqld PROPERTIES LINK_FLAGS "${mysqld_link_flags} /DEF:mysqld.def /INCREMENTAL:NO")

    FOREACH (CORELIB sql mysys dbug strings)
      GET_TARGET_PROPERTY(LOC ${CORELIB} LOCATION)
      FILE(TO_NATIVE_PATH ${LOC} LOC)
      SET (LIB_LOCATIONS ${LIB_LOCATIONS} ${LOC}) 
    ENDFOREACH (CORELIB ${MYSQLD_CORE_LIBS})
    SET(_PLATFORM x86)
    IF(CMAKE_SIZEOF_VOID_P EQUAL 8)
      SET(_PLATFORM  x64)
    ENDIF()
    ADD_CUSTOM_COMMAND(TARGET mysqld PRE_LINK
      COMMAND echo ${_PLATFORM} && cscript ARGS //nologo ${PROJECT_SOURCE_DIR}/win/create_def_file.js
                  ${_PLATFORM}  ${LIB_LOCATIONS} > mysqld.def 
      WORKING_DIRECTORY ${CMAKE_CURRENT_BINARY_DIR})
    ADD_DEPENDENCIES(sql GenError)
  ENDIF(MSVC)
ENDIF(NOT WITHOUT_DYNAMIC_PLUGINS)

SET_TARGET_PROPERTIES(mysqld PROPERTIES ENABLE_EXPORTS TRUE) 
TARGET_LINK_LIBRARIES(mysqld sql)

# Provide plugins with minimal set of libraries
SET(INTERFACE_LIBS ${LIBRT})
IF(INTERFACE_LIBS)
 SET_TARGET_PROPERTIES(mysqld PROPERTIES LINK_INTERFACE_LIBRARIES 
  "${INTERFACE_LIBS}")
ENDIF()

# On Solaris, some extra effort is required in order to get dtrace probes
# from static libraries
DTRACE_INSTRUMENT_STATIC_LIBS(mysqld 
 "sql;mysys;${MYSQLD_STATIC_PLUGIN_LIBS}")
 

SET(WITH_MYSQLD_LDFLAGS "" CACHE STRING "Additional linker flags for mysqld")
MARK_AS_ADVANCED(WITH_MYSQLD_LDFLAGS)
IF(WITH_MYSQLD_LDFLAGS)
  GET_TARGET_PROPERTY(mysqld LINK_FLAGS MYSQLD_LINK_FLAGS)
  IF(NOT MYSQLD_LINK_FLAGS)
    SET(MYSQLD_LINK_FLAGS) 
  ENDIF() 
  SET_TARGET_PROPERTIES(mysqld PROPERTIES LINK_FLAGS 
     "${MYSQLD_LINK_FLAGS} ${WITH_MYSQLD_LDFLAGS}")
ENDIF()
INSTALL_DEBUG_TARGET(mysqld 
  DESTINATION ${INSTALL_SBINDIR} 
  PDB_DESTINATION ${INSTALL_SBINDIR}/debug
  RENAME mysqld-debug)

# Handle out-of-source build from source package with possibly broken 
# bison. Copy bison output to from source to build directory, if not already 
# there
IF (NOT ${CMAKE_CURRENT_SOURCE_DIR} STREQUAL ${CMAKE_CURRENT_BINARY_DIR})
  IF(EXISTS ${CMAKE_CURRENT_SOURCE_DIR}/sql_yacc.cc)
    IF(NOT EXISTS ${CMAKE_CURRENT_BINARY_DIR}/sql_yacc.cc)
      CONFIGURE_FILE(${CMAKE_CURRENT_SOURCE_DIR}/sql_yacc.cc 
        ${CMAKE_CURRENT_BINARY_DIR}/sql_yacc.cc COPYONLY)
      CONFIGURE_FILE(${CMAKE_CURRENT_SOURCE_DIR}/sql_yacc.h
        ${CMAKE_CURRENT_BINARY_DIR}/sql_yacc.h COPYONLY)
    ENDIF()
  ENDIF()
ENDIF()


INCLUDE(${CMAKE_SOURCE_DIR}/cmake/bison.cmake)
RUN_BISON(
  ${CMAKE_CURRENT_SOURCE_DIR}/sql_yacc.yy 
  ${CMAKE_CURRENT_BINARY_DIR}/sql_yacc.cc
  ${CMAKE_CURRENT_BINARY_DIR}/sql_yacc.h
)

# Gen_lex_hash
ADD_EXECUTABLE(gen_lex_hash gen_lex_hash.cc)

ADD_CUSTOM_COMMAND(
  OUTPUT ${CMAKE_CURRENT_BINARY_DIR}/lex_hash.h
  COMMAND gen_lex_hash > lex_hash.h
  DEPENDS gen_lex_hash
)

MYSQL_ADD_EXECUTABLE(mysql_tzinfo_to_sql tztime.cc)
SET_TARGET_PROPERTIES(mysql_tzinfo_to_sql PROPERTIES COMPILE_FLAGS "-DTZINFO2SQL")
TARGET_LINK_LIBRARIES(mysql_tzinfo_to_sql mysys)

ADD_CUSTOM_TARGET( 
        GenServerSource
        DEPENDS ${GEN_SOURCES}
)

#Need this only for embedded
SET_TARGET_PROPERTIES(GenServerSource PROPERTIES EXCLUDE_FROM_ALL TRUE)

IF(WIN32 OR HAVE_DLOPEN AND NOT DISABLE_SHARED)
  ADD_LIBRARY(udf_example MODULE udf_example.c)
  SET_TARGET_PROPERTIES(udf_example PROPERTIES PREFIX "")
  # udf_example depends on strings 
  IF(WIN32)
    IF(MSVC)
     SET_TARGET_PROPERTIES(udf_example PROPERTIES LINK_FLAGS "/DEF:${CMAKE_CURRENT_SOURCE_DIR}/udf_example.def")
    ENDIF()
    TARGET_LINK_LIBRARIES(udf_example strings)
  ELSE()
    # udf_example is using safemutex exported by mysqld
    TARGET_LINK_LIBRARIES(udf_example mysqld)
  ENDIF()
ENDIF()

FOREACH(tool glibtoolize libtoolize aclocal autoconf autoheader automake gtar 
 tar bzr)
 STRING(TOUPPER ${tool}  TOOL)
 FIND_PROGRAM(${TOOL}_EXECUTABLE ${tool} DOC "path to the executable")
 MARK_AS_ADVANCED(${TOOL}_EXECUTABLE)
ENDFOREACH()

CONFIGURE_FILE(
  ${CMAKE_SOURCE_DIR}/cmake/make_dist.cmake.in ${CMAKE_BINARY_DIR}/make_dist.cmake @ONLY)

ADD_CUSTOM_TARGET(dist 
  COMMAND ${CMAKE_COMMAND} -P ${CMAKE_BINARY_DIR}/make_dist.cmake
  DEPENDS ${CMAKE_BINARY_DIR}/sql/sql_yacc.cc ${CMAKE_BINARY_DIR}/sql/sql_yacc.h
  WORKING_DIRECTORY ${CMAKE_BINARY_DIR}
)

ADD_CUSTOM_TARGET(distclean
  COMMAND ${CMAKE_COMMAND} -E echo  WARNING: distclean target is not functional
  COMMAND ${CMAKE_COMMAND} -E echo  Use 'bzr clean-tree' with --unknown and/or
    --ignored parameter instead
  VERBATIM
  )

IF(INSTALL_LAYOUT STREQUAL "STANDALONE")

# We need to create empty directories (data/test) the installation.  
# This does not work with current CPack due to http://www.cmake.org/Bug/view.php?id=8767
# Avoid completely empty directories and install dummy file instead.
SET(DUMMY_FILE ${CMAKE_CURRENT_BINARY_DIR}/db.opt ) 
FILE(WRITE ${DUMMY_FILE} "")
INSTALL(FILES ${DUMMY_FILE} DESTINATION data/test COMPONENT DataFiles)

# Install initial database on windows
IF(NOT CMAKE_CROSSCOMPILING)
  GET_TARGET_PROPERTY(MYSQLD_EXECUTABLE mysqld LOCATION)
ENDIF()
IF(WIN32 AND MYSQLD_EXECUTABLE)
  CONFIGURE_FILE(
    ${CMAKE_SOURCE_DIR}/cmake/create_initial_db.cmake.in
    ${CMAKE_CURRENT_BINARY_DIR}/create_initial_db.cmake
    @ONLY
  )
  
  IF(MSVC_IDE OR CMAKE_GENERATOR MATCHES "Xcode")
    SET (CONFIG_PARAM -DCONFIG=${CMAKE_CFG_INTDIR})
  ENDIF()
  MAKE_DIRECTORY(${CMAKE_CURRENT_BINARY_DIR}/data)
  ADD_CUSTOM_COMMAND(
     OUTPUT initdb.dep
     COMMAND ${CMAKE_COMMAND}
     ${CONFIG_PARAM} -P ${CMAKE_CURRENT_BINARY_DIR}/create_initial_db.cmake
     WORKING_DIRECTORY ${CMAKE_CURRENT_BINARY_DIR}/data
     COMMAND  ${CMAKE_COMMAND} -E touch ${CMAKE_CURRENT_BINARY_DIR}/initdb.dep
     DEPENDS mysqld
  )
  ADD_CUSTOM_TARGET(initial_database  
    ALL
    DEPENDS  initdb.dep
  )
  INSTALL(DIRECTORY ${CMAKE_CURRENT_BINARY_DIR}/data DESTINATION . 
  COMPONENT DataFiles 
  PATTERN "initdb.dep" EXCLUDE  
  PATTERN "bootstrap.sql" EXCLUDE
  PATTERN "aria*" EXCLUDE
  )
ELSE()
  # Not windows or cross compiling, just install an empty directory
  INSTALL(FILES ${DUMMY_FILE} DESTINATION data/mysql COMPONENT DataFiles)
ENDIF()
ENDIF()

IF(WIN32)
  SET(my_bootstrap_sql ${CMAKE_CURRENT_BINARY_DIR}/my_bootstrap.sql)
  FILE(TO_NATIVE_PATH ${my_bootstrap_sql} native_outfile)

  # Create bootstrapper SQL script
  ADD_CUSTOM_COMMAND(OUTPUT    
    ${my_bootstrap_sql}
    COMMAND ${CMAKE_COMMAND} -E chdir ${CMAKE_SOURCE_DIR}/scripts
    cmd /c copy mysql_system_tables.sql+mysql_system_tables_data.sql+fill_help_tables.sql ${native_outfile}
    DEPENDS
    ${CMAKE_SOURCE_DIR}/scripts/mysql_system_tables.sql
    ${CMAKE_SOURCE_DIR}/scripts/mysql_system_tables_data.sql
    ${CMAKE_SOURCE_DIR}/scripts/fill_help_tables.sql
  )

  ADD_CUSTOM_COMMAND(
    OUTPUT ${CMAKE_CURRENT_BINARY_DIR}/mysql_bootstrap_sql.c
    COMMAND comp_sql
    mysql_bootstrap_sql
    ${CMAKE_CURRENT_BINARY_DIR}/my_bootstrap.sql
    mysql_bootstrap_sql.c
    WORKING_DIRECTORY ${CMAKE_CURRENT_BINARY_DIR}
    DEPENDS comp_sql ${my_bootstrap_sql}
  )

  MYSQL_ADD_EXECUTABLE(mysql_install_db 
    mysql_install_db.cc
    ${CMAKE_CURRENT_BINARY_DIR}/mysql_bootstrap_sql.c
    COMPONENT Server
  )
  TARGET_LINK_LIBRARIES(mysql_install_db mysys)

  ADD_LIBRARY(winservice STATIC winservice.c)
  TARGET_LINK_LIBRARIES(winservice shell32)
  MYSQL_ADD_EXECUTABLE(mysql_upgrade_service
    mysql_upgrade_service.cc
    COMPONENT Server)	
  TARGET_LINK_LIBRARIES(mysql_upgrade_service mysys winservice)
ENDIF(WIN32)

INSTALL(DIRECTORY . DESTINATION ${INSTALL_INCLUDEDIR}/private COMPONENT Development
  FILES_MATCHING PATTERN "*.h"
  PATTERN examples EXCLUDE
  PATTERN share EXCLUDE
  PATTERN CMakeFiles EXCLUDE)<|MERGE_RESOLUTION|>--- conflicted
+++ resolved
@@ -83,9 +83,9 @@
                opt_index_cond_pushdown.cc opt_subselect.cc
                opt_table_elimination.cc sql_expression_cache.cc
                gcalc_slicescan.cc gcalc_tools.cc
-<<<<<<< HEAD
 			   threadpool_common.cc 
 			   ../sql-common/mysql_async.c
+               my_apc.cc my_apc.h
                ${GEN_SOURCES}
                ${MYSYS_LIBWRAP_SOURCE}
 			   )
@@ -115,31 +115,6 @@
 ENDIF()
 
 MYSQL_ADD_EXECUTABLE(mysqld ${MYSQLD_SOURCE} DESTINATION ${INSTALL_SBINDIR} COMPONENT Server)
-=======
-               multi_range_read.cc
-               opt_subselect.cc
-               opt_index_cond_pushdown.cc
-               create_options.cc
-               sql_expression_cache.cc
-               my_apc.cc my_apc.h
-               ${CMAKE_BINARY_DIR}/sql/sql_yacc.cc
-               ${CMAKE_BINARY_DIR}/sql/sql_yacc.h
-               ${CMAKE_BINARY_DIR}/include/mysqld_error.h
-               ${CMAKE_BINARY_DIR}/include/mysqld_ername.h 
-               ${CMAKE_BINARY_DIR}/include/sql_state.h
-               ${CMAKE_BINARY_DIR}/include/mysql_version.h 
-               ${CMAKE_BINARY_DIR}/sql/sql_builtin.cc
-               ${CMAKE_BINARY_DIR}/sql/lex_hash.h)
-
-ADD_LIBRARY(sql ${SQL_SOURCE})
-
-CONFIGURE_FILE(${CMAKE_SOURCE_DIR}/win/cmake/dummy.in cmake_dummy.cc COPYONLY)
-MYSQL_ADD_EXECUTABLE(mysqld cmake_dummy.cc message.rc DESTINATION ${INSTALL_SBINDIR} COMPONENT Server)
-INSTALL_DEBUG_TARGET(mysqld 
-  DESTINATION ${INSTALL_SBINDIR} 
-  PDB_DESTINATION ${INSTALL_SBINDIR}/debug
-  RENAME mysqld-debug)
->>>>>>> 404a1565
 
 IF(APPLE) 
   # Add CoreServices framework since some dloadable plugins may need it 
