/* Copyright (c) 2000, 2017, Oracle and/or its affiliates.
   Copyright (c) 2008, 2018, MariaDB

   This program is free software; you can redistribute it and/or modify
   it under the terms of the GNU General Public License as published by
   the Free Software Foundation; version 2 of the License.

   This program is distributed in the hope that it will be useful,
   but WITHOUT ANY WARRANTY; without even the implied warranty of
   MERCHANTABILITY or FITNESS FOR A PARTICULAR PURPOSE.  See the
   GNU General Public License for more details.

   You should have received a copy of the GNU General Public License
   along with this program; if not, write to the Free Software
   Foundation, Inc., 51 Franklin Street, Fifth Floor, Boston, MA  02110-1335  USA */


/* Some general useful functions */

#include "mariadb.h"                 /* NO_EMBEDDED_ACCESS_CHECKS */
#include "sql_priv.h"
#include "table.h"
#include "key.h"                                // find_ref_key
#include "sql_table.h"                          // build_table_filename,
                                                // primary_key_name
#include "sql_parse.h"                          // free_items
#include "strfunc.h"                            // unhex_type2
#include "sql_partition.h"       // mysql_unpack_partition,
                                 // fix_partition_func, partition_info
#include "sql_acl.h"             // *_ACL, acl_getroot_no_password
#include "sql_base.h"
#include "create_options.h"
#include "sql_trigger.h"
#include <m_ctype.h>
#include "my_md5.h"
#include "my_bit.h"
#include "sql_select.h"
#include "sql_derived.h"
#include "sql_statistics.h"
#include "discover.h"
#include "mdl.h"                 // MDL_wait_for_graph_visitor
#include "sql_view.h"
#include "rpl_filter.h"
#include "sql_cte.h"
#include "ha_sequence.h"
#include "sql_show.h"

/* For MySQL 5.7 virtual fields */
#define MYSQL57_GENERATED_FIELD 128
#define MYSQL57_GCOL_HEADER_SIZE 4

static Virtual_column_info * unpack_vcol_info_from_frm(THD *, MEM_ROOT *,
              TABLE *, String *, Virtual_column_info **, bool *);
static bool check_vcol_forward_refs(Field *, Virtual_column_info *,
                                    bool check_constraint);

/* INFORMATION_SCHEMA name */
LEX_CSTRING INFORMATION_SCHEMA_NAME= {STRING_WITH_LEN("information_schema")};

/* PERFORMANCE_SCHEMA name */
LEX_CSTRING PERFORMANCE_SCHEMA_DB_NAME= {STRING_WITH_LEN("performance_schema")};

/* MYSQL_SCHEMA name */
LEX_CSTRING MYSQL_SCHEMA_NAME= {STRING_WITH_LEN("mysql")};

/* GENERAL_LOG name */
LEX_CSTRING GENERAL_LOG_NAME= {STRING_WITH_LEN("general_log")};

/* SLOW_LOG name */
LEX_CSTRING SLOW_LOG_NAME= {STRING_WITH_LEN("slow_log")};

LEX_CSTRING TRANSACTION_REG_NAME= {STRING_WITH_LEN("transaction_registry")};
LEX_CSTRING MYSQL_USER_NAME= {STRING_WITH_LEN("user")};
LEX_CSTRING MYSQL_DB_NAME= {STRING_WITH_LEN("db")};
LEX_CSTRING MYSQL_PROC_NAME= {STRING_WITH_LEN("proc")};

/* 
  Keyword added as a prefix when parsing the defining expression for a
  virtual column read from the column definition saved in the frm file
*/
static LEX_CSTRING parse_vcol_keyword= { STRING_WITH_LEN("PARSE_VCOL_EXPR ") };

static int64 last_table_id;

	/* Functions defined in this file */

static void fix_type_pointers(const char ***array, TYPELIB *point_to_type,
			      uint types, char **names);
static uint find_field(Field **fields, uchar *record, uint start, uint length);

inline bool is_system_table_name(const char *name, size_t length);

/**************************************************************************
  Object_creation_ctx implementation.
**************************************************************************/

Object_creation_ctx *Object_creation_ctx::set_n_backup(THD *thd)
{
  Object_creation_ctx *backup_ctx;
  DBUG_ENTER("Object_creation_ctx::set_n_backup");

  backup_ctx= create_backup_ctx(thd);
  change_env(thd);

  DBUG_RETURN(backup_ctx);
}

void Object_creation_ctx::restore_env(THD *thd, Object_creation_ctx *backup_ctx)
{
  if (!backup_ctx)
    return;

  backup_ctx->change_env(thd);

  delete backup_ctx;
}

/**************************************************************************
  Default_object_creation_ctx implementation.
**************************************************************************/

Default_object_creation_ctx::Default_object_creation_ctx(THD *thd)
  : m_client_cs(thd->variables.character_set_client),
    m_connection_cl(thd->variables.collation_connection)
{ }

Default_object_creation_ctx::Default_object_creation_ctx(
  CHARSET_INFO *client_cs, CHARSET_INFO *connection_cl)
  : m_client_cs(client_cs),
    m_connection_cl(connection_cl)
{ }

Object_creation_ctx *
Default_object_creation_ctx::create_backup_ctx(THD *thd) const
{
  return new Default_object_creation_ctx(thd);
}

void Default_object_creation_ctx::change_env(THD *thd) const
{
  thd->update_charset(m_client_cs, m_connection_cl);
}

/**************************************************************************
  View_creation_ctx implementation.
**************************************************************************/

View_creation_ctx *View_creation_ctx::create(THD *thd)
{
  View_creation_ctx *ctx= new (thd->mem_root) View_creation_ctx(thd);

  return ctx;
}

/*************************************************************************/

View_creation_ctx * View_creation_ctx::create(THD *thd,
                                              TABLE_LIST *view)
{
  View_creation_ctx *ctx= new (thd->mem_root) View_creation_ctx(thd);

  /* Throw a warning if there is NULL cs name. */

  if (!view->view_client_cs_name.str ||
      !view->view_connection_cl_name.str)
  {
    push_warning_printf(thd, Sql_condition::WARN_LEVEL_NOTE,
                        ER_VIEW_NO_CREATION_CTX,
                        ER_THD(thd, ER_VIEW_NO_CREATION_CTX),
                        view->db.str,
                        view->table_name.str);

    ctx->m_client_cs= system_charset_info;
    ctx->m_connection_cl= system_charset_info;

    return ctx;
  }

  /* Resolve cs names. Throw a warning if there is unknown cs name. */

  bool invalid_creation_ctx;

  invalid_creation_ctx= resolve_charset(view->view_client_cs_name.str,
                                        system_charset_info,
                                        &ctx->m_client_cs);

  invalid_creation_ctx= resolve_collation(view->view_connection_cl_name.str,
                                          system_charset_info,
                                          &ctx->m_connection_cl) ||
                        invalid_creation_ctx;

  if (invalid_creation_ctx)
  {
    sql_print_warning("View '%s'.'%s': there is unknown charset/collation "
                      "names (client: '%s'; connection: '%s').",
                      view->db.str,
                      view->table_name.str,
                      (const char *) view->view_client_cs_name.str,
                      (const char *) view->view_connection_cl_name.str);

    push_warning_printf(thd, Sql_condition::WARN_LEVEL_NOTE,
                        ER_VIEW_INVALID_CREATION_CTX,
                        ER_THD(thd, ER_VIEW_INVALID_CREATION_CTX),
                        view->db.str,
                        view->table_name.str);
  }

  return ctx;
}

/*************************************************************************/

/* Get column name from column hash */

static uchar *get_field_name(Field **buff, size_t *length,
                             my_bool not_used __attribute__((unused)))
{
  *length= (uint) (*buff)->field_name.length;
  return (uchar*) (*buff)->field_name.str;
}


/*
  Returns pointer to '.frm' extension of the file name.

  SYNOPSIS
    fn_frm_ext()
    name       file name

  DESCRIPTION
    Checks file name part starting with the rightmost '.' character,
    and returns it if it is equal to '.frm'. 

  RETURN VALUES
    Pointer to the '.frm' extension or NULL if not a .frm file
*/

const char *fn_frm_ext(const char *name)
{
  const char *res= strrchr(name, '.');
  if (res && !strcmp(res, reg_ext))
    return res;
  return 0;
}


TABLE_CATEGORY get_table_category(const LEX_CSTRING *db,
                                  const LEX_CSTRING *name)
{
  DBUG_ASSERT(db != NULL);
  DBUG_ASSERT(name != NULL);

  if (is_infoschema_db(db))
    return TABLE_CATEGORY_INFORMATION;

  if (lex_string_eq(&PERFORMANCE_SCHEMA_DB_NAME, db))
    return TABLE_CATEGORY_PERFORMANCE;

  if (lex_string_eq(&MYSQL_SCHEMA_NAME, db))
  {
    if (is_system_table_name(name->str, name->length))
      return TABLE_CATEGORY_SYSTEM;

    if (lex_string_eq(&GENERAL_LOG_NAME, name))
      return TABLE_CATEGORY_LOG;

    if (lex_string_eq(&SLOW_LOG_NAME, name))
      return TABLE_CATEGORY_LOG;

    if (lex_string_eq(&TRANSACTION_REG_NAME, name))
      return TABLE_CATEGORY_LOG;
  }

  return TABLE_CATEGORY_USER;
}


/*
  Allocate and setup a TABLE_SHARE structure

  SYNOPSIS
    alloc_table_share()
    db                  Database name
    table_name          Table name
    key			Table cache key (db \0 table_name \0...)
    key_length		Length of key

  RETURN
    0  Error (out of memory)
    #  Share
*/

TABLE_SHARE *alloc_table_share(const char *db, const char *table_name,
                               const char *key, uint key_length)
{
  MEM_ROOT mem_root;
  TABLE_SHARE *share;
  char *key_buff, *path_buff;
  char path[FN_REFLEN];
  uint path_length;
  DBUG_ENTER("alloc_table_share");
  DBUG_PRINT("enter", ("table: '%s'.'%s'", db, table_name));

  path_length= build_table_filename(path, sizeof(path) - 1,
                                    db, table_name, "", 0);
  init_sql_alloc(&mem_root, "table_share", TABLE_ALLOC_BLOCK_SIZE, 0, MYF(0));
  if (multi_alloc_root(&mem_root,
                       &share, sizeof(*share),
                       &key_buff, key_length,
                       &path_buff, path_length + 1,
                       NULL))
  {
    bzero((char*) share, sizeof(*share));

    share->set_table_cache_key(key_buff, key, key_length);

    share->path.str= path_buff;
    share->path.length= path_length;
    strmov(path_buff, path);
    share->normalized_path.str=    share->path.str;
    share->normalized_path.length= path_length;
    share->table_category= get_table_category(& share->db, & share->table_name);
    share->open_errno= ENOENT;
    /* The following will be updated in open_table_from_share */
    share->can_do_row_logging= 1;
    if (share->table_category == TABLE_CATEGORY_LOG)
      share->no_replicate= 1;
    if (key_length > 6 &&
        my_strnncoll(table_alias_charset, (const uchar*) key, 6,
                     (const uchar*) "mysql", 6) == 0)
      share->not_usable_by_query_cache= 1;

    init_sql_alloc(&share->stats_cb.mem_root, "share_stats",
                   TABLE_ALLOC_BLOCK_SIZE, 0, MYF(0));

    memcpy((char*) &share->mem_root, (char*) &mem_root, sizeof(mem_root));
    mysql_mutex_init(key_TABLE_SHARE_LOCK_share,
                     &share->LOCK_share, MY_MUTEX_INIT_SLOW);
    mysql_mutex_init(key_TABLE_SHARE_LOCK_ha_data,
                     &share->LOCK_ha_data, MY_MUTEX_INIT_FAST);

    DBUG_EXECUTE_IF("simulate_big_table_id",
                    if (last_table_id < UINT_MAX32)
                      last_table_id= UINT_MAX32 - 1;);
    /*
      There is one reserved number that cannot be used. Remember to
      change this when 6-byte global table id's are introduced.
    */
    do
    {
      share->table_map_id=(ulong) my_atomic_add64_explicit(&last_table_id, 1,
                                                    MY_MEMORY_ORDER_RELAXED);
    } while (unlikely(share->table_map_id == ~0UL ||
                      share->table_map_id == 0));
  }
  DBUG_RETURN(share);
}


/*
  Initialize share for temporary tables

  SYNOPSIS
    init_tmp_table_share()
    thd         thread handle
    share	Share to fill
    key		Table_cache_key, as generated from tdc_create_key.
		must start with db name.
    key_length	Length of key
    table_name	Table name
    path	Path to file (possible in lower case) without .frm

  NOTES
    This is different from alloc_table_share() because temporary tables
    don't have to be shared between threads or put into the table def
    cache, so we can do some things notable simpler and faster

    If table is not put in thd->temporary_tables (happens only when
    one uses OPEN TEMPORARY) then one can specify 'db' as key and
    use key_length= 0 as neither table_cache_key or key_length will be used).
*/

void init_tmp_table_share(THD *thd, TABLE_SHARE *share, const char *key,
                          uint key_length, const char *table_name,
                          const char *path)
{
  DBUG_ENTER("init_tmp_table_share");
  DBUG_PRINT("enter", ("table: '%s'.'%s'", key, table_name));

  bzero((char*) share, sizeof(*share));
  /*
    This can't be MY_THREAD_SPECIFIC for slaves as they are freed
    during cleanup() from Relay_log_info::close_temporary_tables()
  */
  init_sql_alloc(&share->mem_root, "tmp_table_share", TABLE_ALLOC_BLOCK_SIZE,
                 0, MYF(thd->slave_thread ? 0 : MY_THREAD_SPECIFIC));
  share->table_category=         TABLE_CATEGORY_TEMPORARY;
  share->tmp_table=              INTERNAL_TMP_TABLE;
  share->db.str=                 (char*) key;
  share->db.length=		 strlen(key);
  share->table_cache_key.str=    (char*) key;
  share->table_cache_key.length= key_length;
  share->table_name.str=         (char*) table_name;
  share->table_name.length=      strlen(table_name);
  share->path.str=               (char*) path;
  share->normalized_path.str=    (char*) path;
  share->path.length= share->normalized_path.length= strlen(path);
  share->frm_version= 		 FRM_VER_CURRENT;
  share->not_usable_by_query_cache= 1;
  share->can_do_row_logging= 0;           // No row logging

  /*
    table_map_id is also used for MERGE tables to suppress repeated
    compatibility checks.
  */
  share->table_map_id= (ulong) thd->query_id;
  DBUG_VOID_RETURN;
}


/**
  Release resources (plugins) used by the share and free its memory.
  TABLE_SHARE is self-contained -- it's stored in its own MEM_ROOT.
  Free this MEM_ROOT.
*/

void TABLE_SHARE::destroy()
{
  uint idx;
  KEY *info_it;
  DBUG_ENTER("TABLE_SHARE::destroy");
  DBUG_PRINT("info", ("db: %s table: %s", db.str, table_name.str));

  if (ha_share)
  {
    delete ha_share;
    ha_share= NULL;                             // Safety
  }

  delete_stat_values_for_table_share(this);
  delete sequence;
  free_root(&stats_cb.mem_root, MYF(0));
  stats_cb.stats_can_be_read= FALSE;
  stats_cb.stats_is_read= FALSE;
  stats_cb.histograms_can_be_read= FALSE;
  stats_cb.histograms_are_read= FALSE;

  /* The mutexes are initialized only for shares that are part of the TDC */
  if (tmp_table == NO_TMP_TABLE)
  {
    mysql_mutex_destroy(&LOCK_share);
    mysql_mutex_destroy(&LOCK_ha_data);
  }
  my_hash_free(&name_hash);

  plugin_unlock(NULL, db_plugin);
  db_plugin= NULL;

  /* Release fulltext parsers */
  info_it= key_info;
  for (idx= keys; idx; idx--, info_it++)
  {
    if (info_it->flags & HA_USES_PARSER)
    {
      plugin_unlock(NULL, info_it->parser);
      info_it->flags= 0;
    }
  }

#ifdef WITH_PARTITION_STORAGE_ENGINE
  plugin_unlock(NULL, default_part_plugin);
#endif /* WITH_PARTITION_STORAGE_ENGINE */

  PSI_CALL_release_table_share(m_psi);

  /*
    Make a copy since the share is allocated in its own root,
    and free_root() updates its argument after freeing the memory.
  */
  MEM_ROOT own_root= mem_root;
  free_root(&own_root, MYF(0));
  DBUG_VOID_RETURN;
}

/*
  Free table share and memory used by it

  SYNOPSIS
    free_table_share()
    share		Table share
*/

void free_table_share(TABLE_SHARE *share)
{
  DBUG_ENTER("free_table_share");
  DBUG_PRINT("enter", ("table: %s.%s", share->db.str, share->table_name.str));
  share->destroy();
  DBUG_VOID_RETURN;
}


/**
  Return TRUE if a table name matches one of the system table names.
  Currently these are:

  help_category, help_keyword, help_relation, help_topic,
  proc, event
  time_zone, time_zone_leap_second, time_zone_name, time_zone_transition,
  time_zone_transition_type

  This function trades accuracy for speed, so may return false
  positives. Presumably mysql.* database is for internal purposes only
  and should not contain user tables.
*/

inline bool is_system_table_name(const char *name, size_t length)
{
  CHARSET_INFO *ci= system_charset_info;

  return (
          /* mysql.proc table */
          (length == 4 &&
           my_tolower(ci, name[0]) == 'p' && 
           my_tolower(ci, name[1]) == 'r' &&
           my_tolower(ci, name[2]) == 'o' &&
           my_tolower(ci, name[3]) == 'c') ||

          (length > 4 &&
           (
            /* one of mysql.help* tables */
            (my_tolower(ci, name[0]) == 'h' &&
             my_tolower(ci, name[1]) == 'e' &&
             my_tolower(ci, name[2]) == 'l' &&
             my_tolower(ci, name[3]) == 'p') ||

            /* one of mysql.time_zone* tables */
            (my_tolower(ci, name[0]) == 't' &&
             my_tolower(ci, name[1]) == 'i' &&
             my_tolower(ci, name[2]) == 'm' &&
             my_tolower(ci, name[3]) == 'e') ||

            /* one of mysql.*_stat tables, but not mysql.innodb* tables*/
            ((my_tolower(ci, name[length-5]) == 's' &&
              my_tolower(ci, name[length-4]) == 't' &&
              my_tolower(ci, name[length-3]) == 'a' &&
              my_tolower(ci, name[length-2]) == 't' &&
              my_tolower(ci, name[length-1]) == 's') &&
             !(my_tolower(ci, name[0]) == 'i' &&
               my_tolower(ci, name[1]) == 'n' &&
               my_tolower(ci, name[2]) == 'n' &&
               my_tolower(ci, name[3]) == 'o')) ||

            /* mysql.event table */
            (my_tolower(ci, name[0]) == 'e' &&
             my_tolower(ci, name[1]) == 'v' &&
             my_tolower(ci, name[2]) == 'e' &&
             my_tolower(ci, name[3]) == 'n' &&
             my_tolower(ci, name[4]) == 't')
            )
           )
         );
}


/*
  Read table definition from a binary / text based .frm file
  
  SYNOPSIS
  open_table_def()
  thd		Thread handler
  share		Fill this with table definition
  db_flags	Bit mask of the following flags: OPEN_VIEW

  NOTES
    This function is called when the table definition is not cached in
    table definition cache
    The data is returned in 'share', which is alloced by
    alloc_table_share().. The code assumes that share is initialized.
*/

enum open_frm_error open_table_def(THD *thd, TABLE_SHARE *share, uint flags)
{
  bool error_given= false;
  File file;
  uchar *buf;
  uchar head[FRM_HEADER_SIZE];
  char	path[FN_REFLEN];
  size_t frmlen, read_length;
  uint length;
  DBUG_ENTER("open_table_def");
  DBUG_PRINT("enter", ("table: '%s'.'%s'  path: '%s'", share->db.str,
                       share->table_name.str, share->normalized_path.str));

  share->error= OPEN_FRM_OPEN_ERROR;

  length=(uint) (strxmov(path, share->normalized_path.str, reg_ext, NullS) -
                 path);
  if (flags & GTS_FORCE_DISCOVERY)
  {
    DBUG_ASSERT(flags & GTS_TABLE);
    DBUG_ASSERT(flags & GTS_USE_DISCOVERY);
    mysql_file_delete_with_symlink(key_file_frm, path, "", MYF(0));
    file= -1;
  }
  else
    file= mysql_file_open(key_file_frm, path, O_RDONLY | O_SHARE, MYF(0));

  if (file < 0)
  {
    if ((flags & GTS_TABLE) && (flags & GTS_USE_DISCOVERY))
    {
      ha_discover_table(thd, share);
      error_given= true;
    }
    goto err_not_open;
  }

  if (mysql_file_read(file, head, sizeof(head), MYF(MY_NABP)))
  {
    share->error = my_errno == HA_ERR_FILE_TOO_SHORT
                      ? OPEN_FRM_CORRUPTED : OPEN_FRM_READ_ERROR;
    goto err;
  }

  if (memcmp(head, STRING_WITH_LEN("TYPE=VIEW\n")) == 0)
  {
    share->is_view= 1;
    if (flags & GTS_VIEW)
    {
      LEX_CSTRING pathstr= { path, length };
      /*
        Create view file parser and hold it in TABLE_SHARE member
        view_def.
      */
      share->view_def= sql_parse_prepare(&pathstr, &share->mem_root, true);
      if (!share->view_def)
        share->error= OPEN_FRM_ERROR_ALREADY_ISSUED;
      else
        share->error= OPEN_FRM_OK;
    }
    else
      share->error= OPEN_FRM_NOT_A_TABLE;
    goto err;
  }
  if (!is_binary_frm_header(head))
  {
    /* No handling of text based files yet */
    share->error = OPEN_FRM_CORRUPTED;
    goto err;
  }
  if (!(flags & GTS_TABLE))
  {
    share->error = OPEN_FRM_NOT_A_VIEW;
    goto err;
  }

  frmlen= uint4korr(head+10);
  set_if_smaller(frmlen, FRM_MAX_SIZE); // safety

  if (!(buf= (uchar*)my_malloc(frmlen, MYF(MY_THREAD_SPECIFIC|MY_WME))))
    goto err;

  memcpy(buf, head, sizeof(head));

  read_length= mysql_file_read(file, buf + sizeof(head),
                               frmlen - sizeof(head), MYF(MY_WME));
  if (read_length == 0 || read_length == (size_t)-1)
  {
    share->error = OPEN_FRM_READ_ERROR;
    my_free(buf);
    goto err;
  }
  mysql_file_close(file, MYF(MY_WME));

  frmlen= read_length + sizeof(head);

  share->init_from_binary_frm_image(thd, false, buf, frmlen);
  error_given= true; // init_from_binary_frm_image has already called my_error()
  my_free(buf);

  goto err_not_open;

err:
  mysql_file_close(file, MYF(MY_WME));

err_not_open:
  if (unlikely(share->error && !error_given))
  {
    share->open_errno= my_errno;
    open_table_error(share, share->error, share->open_errno);
  }

  DBUG_RETURN(share->error);
}

static bool create_key_infos(const uchar *strpos, const uchar *frm_image_end,
                             uint keys, KEY *keyinfo,
                             uint new_frm_ver, uint &ext_key_parts,
                             TABLE_SHARE *share, uint len,
                             KEY *first_keyinfo, char* &keynames)
{
  uint i, j, n_length;
  KEY_PART_INFO *key_part= NULL;
  ulong *rec_per_key= NULL;
  KEY_PART_INFO *first_key_part= NULL;
  uint first_key_parts= 0;

  if (!keys)
  {  
    if (!(keyinfo = (KEY*) alloc_root(&share->mem_root, len)))
      return 1;
    bzero((char*) keyinfo, len);
    key_part= reinterpret_cast<KEY_PART_INFO*> (keyinfo);
  }

  /*
    If share->use_ext_keys is set to TRUE we assume that any key
    can be extended by the components of the primary key whose
    definition is read first from the frm file.
    For each key only those fields of the assumed primary key are
    added that are not included in the proper key definition. 
    If after all it turns out that there is no primary key the
    added components are removed from each key.

    When in the future we support others schemes of extending of
    secondary keys with components of the primary key we'll have
    to change the type of this flag for an enumeration type.
  */

  for (i=0 ; i < keys ; i++, keyinfo++)
  {
    if (new_frm_ver >= 3)
    {
      if (strpos + 8 >= frm_image_end)
        return 1;
      keyinfo->flags=	   (uint) uint2korr(strpos) ^ HA_NOSAME;
      keyinfo->key_length= (uint) uint2korr(strpos+2);
      keyinfo->user_defined_key_parts=  (uint) strpos[4];
      keyinfo->algorithm=  (enum ha_key_alg) strpos[5];
      keyinfo->block_size= uint2korr(strpos+6);
      strpos+=8;
    }
    else
    {
      if (strpos + 4 >= frm_image_end)
        return 1;
      keyinfo->flags=	 ((uint) strpos[0]) ^ HA_NOSAME;
      keyinfo->key_length= (uint) uint2korr(strpos+1);
      keyinfo->user_defined_key_parts=  (uint) strpos[3];
      keyinfo->algorithm= HA_KEY_ALG_UNDEF;
      strpos+=4;
    }

    if (i == 0)
    {
      ext_key_parts+= (share->use_ext_keys ? first_keyinfo->user_defined_key_parts*(keys-1) : 0); 
      n_length=keys * sizeof(KEY) + ext_key_parts * sizeof(KEY_PART_INFO);
      if (!(keyinfo= (KEY*) alloc_root(&share->mem_root,
				       n_length + len)))
        return 1;
      bzero((char*) keyinfo,n_length);
      share->key_info= keyinfo;
      key_part= reinterpret_cast<KEY_PART_INFO*> (keyinfo + keys);

      if (!(rec_per_key= (ulong*) alloc_root(&share->mem_root,
                                             sizeof(ulong) * ext_key_parts)))
        return 1;
      first_key_part= key_part;
      first_key_parts= first_keyinfo->user_defined_key_parts;
      keyinfo->flags= first_keyinfo->flags;
      keyinfo->key_length= first_keyinfo->key_length;
      keyinfo->user_defined_key_parts= first_keyinfo->user_defined_key_parts;
      keyinfo->algorithm= first_keyinfo->algorithm;
      if (new_frm_ver >= 3)
        keyinfo->block_size= first_keyinfo->block_size;
    }

    keyinfo->key_part=	 key_part;
    keyinfo->rec_per_key= rec_per_key;
    for (j=keyinfo->user_defined_key_parts ; j-- ; key_part++)
    {
      if (strpos + (new_frm_ver >= 1 ? 9 : 7) >= frm_image_end)
        return 1;
      *rec_per_key++=0;
      key_part->fieldnr=	(uint16) (uint2korr(strpos) & FIELD_NR_MASK);
      key_part->offset= (uint) uint2korr(strpos+2)-1;
      key_part->key_type=	(uint) uint2korr(strpos+5);
      // key_part->field=	(Field*) 0;	// Will be fixed later
      if (new_frm_ver >= 1)
      {
	key_part->key_part_flag= *(strpos+4);
	key_part->length=	(uint) uint2korr(strpos+7);
	strpos+=9;
      }
      else
      {
	key_part->length=	*(strpos+4);
	key_part->key_part_flag=0;
	if (key_part->length > 128)
	{
	  key_part->length&=127;		/* purecov: inspected */
	  key_part->key_part_flag=HA_REVERSE_SORT; /* purecov: inspected */
	}
	strpos+=7;
      }
      key_part->store_length=key_part->length;
    }

    /*
      Add primary key to end of extended keys for non unique keys for
      storage engines that supports it.
    */
    keyinfo->ext_key_parts= keyinfo->user_defined_key_parts;
    keyinfo->ext_key_flags= keyinfo->flags;
    keyinfo->ext_key_part_map= 0;
    if (share->use_ext_keys && i && !(keyinfo->flags & HA_NOSAME))
    {
      for (j= 0; 
           j < first_key_parts && keyinfo->ext_key_parts < MAX_REF_PARTS;
           j++)
      {
        uint key_parts= keyinfo->user_defined_key_parts;
        KEY_PART_INFO* curr_key_part= keyinfo->key_part;
        KEY_PART_INFO* curr_key_part_end= curr_key_part+key_parts;
        for ( ; curr_key_part < curr_key_part_end; curr_key_part++)
        {
          if (curr_key_part->fieldnr == first_key_part[j].fieldnr)
            break;
        }
        if (curr_key_part == curr_key_part_end)
        {
          *key_part++= first_key_part[j];
          *rec_per_key++= 0;
          keyinfo->ext_key_parts++;
          keyinfo->ext_key_part_map|= 1 << j;
        }
      }
      if (j == first_key_parts)
        keyinfo->ext_key_flags= keyinfo->flags | HA_EXT_NOSAME;
    }
    share->ext_key_parts+= keyinfo->ext_key_parts;  
  }
  keynames=(char*) key_part;
  strpos+= strnmov(keynames, (char *) strpos, frm_image_end - strpos) - keynames;
  if (*strpos++) // key names are \0-terminated
    return 1;

  //reading index comments
  for (keyinfo= share->key_info, i=0; i < keys; i++, keyinfo++)
  {
    if (keyinfo->flags & HA_USES_COMMENT)
    {
      if (strpos + 2 >= frm_image_end)
        return 1;
      keyinfo->comment.length= uint2korr(strpos);
      strpos+= 2;

      if (strpos + keyinfo->comment.length >= frm_image_end)
        return 1;
      keyinfo->comment.str= strmake_root(&share->mem_root, (char*) strpos,
                                         keyinfo->comment.length);
      strpos+= keyinfo->comment.length;
    } 
    DBUG_ASSERT(MY_TEST(keyinfo->flags & HA_USES_COMMENT) ==
                (keyinfo->comment.length > 0));
  }

  share->keys= keys; // do it *after* all key_info's are initialized

  return 0;
}


/** ensures that the enum value (read from frm) is within limits

    if not - issues a warning and resets the value to 0
    (that is, 0 is assumed to be a default value)
*/

static uint enum_value_with_check(THD *thd, TABLE_SHARE *share,
                                  const char *name, uint value, uint limit)
{
  if (value < limit)
    return value;

  sql_print_warning("%s.frm: invalid value %d for the field %s",
                share->normalized_path.str, value, name);
  return 0;
}


/**
   Check if a collation has changed number

   @param mysql_version
   @param current collation number

   @retval new collation number (same as current collation number of no change)
*/

static uint upgrade_collation(ulong mysql_version, uint cs_number)
{
  if (mysql_version >= 50300 && mysql_version <= 50399)
  {
    switch (cs_number) {
    case 149: return MY_PAGE2_COLLATION_ID_UCS2;   // ucs2_crotian_ci
    case 213: return MY_PAGE2_COLLATION_ID_UTF8;   // utf8_crotian_ci
    }
  }
  if ((mysql_version >= 50500 && mysql_version <= 50599) ||
      (mysql_version >= 100000 && mysql_version <= 100005))
  {
    switch (cs_number) {
    case 149: return MY_PAGE2_COLLATION_ID_UCS2;   // ucs2_crotian_ci
    case 213: return MY_PAGE2_COLLATION_ID_UTF8;   // utf8_crotian_ci
    case 214: return MY_PAGE2_COLLATION_ID_UTF32;  // utf32_croatian_ci
    case 215: return MY_PAGE2_COLLATION_ID_UTF16;  // utf16_croatian_ci
    case 245: return MY_PAGE2_COLLATION_ID_UTF8MB4;// utf8mb4_croatian_ci
    }
  }
  return cs_number;
}


/*
  In MySQL 5.7 the null bits for not stored virtual fields are last.
  Calculate the position for these bits
*/

static void mysql57_calculate_null_position(TABLE_SHARE *share,
                                            uchar **null_pos,
                                            uint *null_bit_pos,
                                            const uchar *strpos,
                                            const uchar *vcol_screen_pos)
{
  uint field_pack_length= 17;

  for (uint i=0 ; i < share->fields; i++, strpos+= field_pack_length)
  {
    uint field_length, pack_flag;
    enum_field_types field_type;

    if ((strpos[10] & MYSQL57_GENERATED_FIELD))
    {
      /* Skip virtual (not stored) generated field */
      bool stored_in_db= vcol_screen_pos[3];
      vcol_screen_pos+= (uint2korr(vcol_screen_pos + 1) +
                         MYSQL57_GCOL_HEADER_SIZE);
      if (! stored_in_db)
        continue;
    }
    field_length= uint2korr(strpos+3);
    pack_flag=    uint2korr(strpos+8);
    field_type=   (enum_field_types) (uint) strpos[13];
    if (field_type == MYSQL_TYPE_BIT && !f_bit_as_char(pack_flag))
    {
      if (((*null_bit_pos)+= field_length & 7) > 7)
      {
        (*null_pos)++;
        (*null_bit_pos)-= 8;
      }
    }
    if (f_maybe_null(pack_flag))
    {
      if (!((*null_bit_pos)= ((*null_bit_pos) + 1) & 7))
        (*null_pos)++;
    }
  }
}


/** Parse TABLE_SHARE::vcol_defs

  unpack_vcol_info_from_frm
  5.7
    byte 1      = 1
    byte 2,3    = expr length
    byte 4      = stored_in_db
    expression
  10.1-
    byte 1     = 1 | 2
    byte 2     = sql_type       ; but  TABLE::init_from_binary_frm_image()
    byte 3     = stored_in_db   ; has put expr_length here
    [byte 4]   = optional interval_id for sql_type (if byte 1 == 2)
    expression
  10.2+
    byte 1     = type
    byte 2,3   = field_number
    byte 4,5   = length of expression
    byte 6     = length of name
    name
    expression
*/
bool parse_vcol_defs(THD *thd, MEM_ROOT *mem_root, TABLE *table,
                     bool *error_reported)
{
  CHARSET_INFO *save_character_set_client= thd->variables.character_set_client;
  CHARSET_INFO *save_collation= thd->variables.collation_connection;
  Query_arena  *backup_stmt_arena_ptr= thd->stmt_arena;
  const uchar *pos= table->s->vcol_defs.str;
  const uchar *end= pos + table->s->vcol_defs.length;
  Field **field_ptr= table->field - 1;
  Field **vfield_ptr= table->vfield;
  Field **dfield_ptr= table->default_field;
  Virtual_column_info **check_constraint_ptr= table->check_constraints;
  sql_mode_t saved_mode= thd->variables.sql_mode;
  Query_arena backup_arena;
  Virtual_column_info *vcol= 0;
  StringBuffer<MAX_FIELD_WIDTH> expr_str;
  bool res= 1;
  DBUG_ENTER("parse_vcol_defs");

  if (check_constraint_ptr)
    memcpy(table->check_constraints + table->s->field_check_constraints,
           table->s->check_constraints,
           table->s->table_check_constraints * sizeof(Virtual_column_info*));

  DBUG_ASSERT(table->expr_arena == NULL);
  /*
    We need to use CONVENTIONAL_EXECUTION here to ensure that
    any new items created by fix_fields() are not reverted.
  */
  table->expr_arena= new (alloc_root(mem_root, sizeof(Query_arena)))
                        Query_arena(mem_root, Query_arena::STMT_CONVENTIONAL_EXECUTION);
  if (!table->expr_arena)
    DBUG_RETURN(1);

  thd->set_n_backup_active_arena(table->expr_arena, &backup_arena);
  thd->stmt_arena= table->expr_arena;
  thd->update_charset(&my_charset_utf8mb4_general_ci, table->s->table_charset);
  expr_str.append(&parse_vcol_keyword);
  thd->variables.sql_mode &= ~MODE_NO_BACKSLASH_ESCAPES;

  while (pos < end)
  {
    uint type, expr_length;
    if (table->s->frm_version >= FRM_VER_EXPRESSSIONS)
    {
      uint field_nr, name_length;
      /* see pack_expression() for how data is stored */
      type= pos[0];
      field_nr= uint2korr(pos+1);
      expr_length= uint2korr(pos+3);
      name_length= pos[5];
      pos+= FRM_VCOL_NEW_HEADER_SIZE + name_length;
      field_ptr= table->field + field_nr;
    }
    else
    {
      /*
        see below in ::init_from_binary_frm_image for how data is stored
        in versions below 10.2 (that includes 5.7 too)
      */
      while (*++field_ptr && !(*field_ptr)->vcol_info) /* no-op */;
      if (!*field_ptr)
      {
        open_table_error(table->s, OPEN_FRM_CORRUPTED, 1);
        goto end;
      }
      type= (*field_ptr)->vcol_info->stored_in_db
            ? VCOL_GENERATED_STORED : VCOL_GENERATED_VIRTUAL;
      expr_length= uint2korr(pos+1);
      if (table->s->mysql_version > 50700 && table->s->mysql_version < 100000)
        pos+= 4;                        // MySQL from 5.7
      else
        pos+= pos[0] == 2 ? 4 : 3;      // MariaDB from 5.2 to 10.1
    }

    expr_str.length(parse_vcol_keyword.length);
    expr_str.append((char*)pos, expr_length);
    thd->where= vcol_type_name(static_cast<enum_vcol_info_type>(type));

    switch (type) {
    case VCOL_GENERATED_VIRTUAL:
    case VCOL_GENERATED_STORED:
      vcol= unpack_vcol_info_from_frm(thd, mem_root, table, &expr_str,
                                    &((*field_ptr)->vcol_info), error_reported);
      *(vfield_ptr++)= *field_ptr;
      break;
    case VCOL_DEFAULT:
      vcol= unpack_vcol_info_from_frm(thd, mem_root, table, &expr_str,
                                      &((*field_ptr)->default_value),
                                      error_reported);
      *(dfield_ptr++)= *field_ptr;
      if (vcol && (vcol->flags & (VCOL_NON_DETERMINISTIC | VCOL_SESSION_FUNC)))
        table->s->non_determinstic_insert= true;
      break;
    case VCOL_CHECK_FIELD:
      vcol= unpack_vcol_info_from_frm(thd, mem_root, table, &expr_str,
                                      &((*field_ptr)->check_constraint),
                                      error_reported);
      *check_constraint_ptr++= (*field_ptr)->check_constraint;
      break;
    case VCOL_CHECK_TABLE:
      vcol= unpack_vcol_info_from_frm(thd, mem_root, table, &expr_str,
                                      check_constraint_ptr, error_reported);
      check_constraint_ptr++;
      break;
    }
    if (!vcol)
      goto end;
    pos+= expr_length;
  }

  /* Now, initialize CURRENT_TIMESTAMP fields */
  for (field_ptr= table->field; *field_ptr; field_ptr++)
  {
    Field *field= *field_ptr;
    if (field->has_default_now_unireg_check())
    {
      expr_str.length(parse_vcol_keyword.length);
      expr_str.append(STRING_WITH_LEN("current_timestamp("));
      expr_str.append_ulonglong(field->decimals());
      expr_str.append(')');
      vcol= unpack_vcol_info_from_frm(thd, mem_root, table, &expr_str,
                                      &((*field_ptr)->default_value),
                                      error_reported);
      *(dfield_ptr++)= *field_ptr;
      if (!field->default_value->expr)
        goto end;
    }
    else if (field->has_update_default_function() && !field->default_value)
      *(dfield_ptr++)= *field_ptr;
  }

  if (vfield_ptr)
    *vfield_ptr= 0;

  if (dfield_ptr)
    *dfield_ptr= 0;

  if (check_constraint_ptr)
    *check_constraint_ptr= 0;

  /* Check that expressions aren't referring to not yet initialized fields */
  for (field_ptr= table->field; *field_ptr; field_ptr++)
  {
    Field *field= *field_ptr;
    if (check_vcol_forward_refs(field, field->vcol_info, 0) ||
        check_vcol_forward_refs(field, field->check_constraint, 1) ||
        check_vcol_forward_refs(field, field->default_value, 0))
      goto end;
  }

  res=0;
end:
  thd->restore_active_arena(table->expr_arena, &backup_arena);
  thd->stmt_arena= backup_stmt_arena_ptr;
  if (save_character_set_client)
    thd->update_charset(save_character_set_client, save_collation);
  thd->variables.sql_mode= saved_mode;
  DBUG_RETURN(res);
}

/**
  Read data from a binary .frm file image into a TABLE_SHARE

  @note
  frm bytes at the following offsets are unused in MariaDB 10.0:

  8..9    (used to be the number of "form names")
  28..29  (used to be key_info_length)

  They're still set, for compatibility reasons, but never read.

  42..46 are unused since 5.0 (were for RAID support)
  Also, there're few unused bytes in forminfo.

*/

int TABLE_SHARE::init_from_binary_frm_image(THD *thd, bool write,
                                            const uchar *frm_image,
                                            size_t frm_length)
{
  TABLE_SHARE *share= this;
  uint new_frm_ver, field_pack_length, new_field_pack_flag;
  uint interval_count, interval_parts, read_length, int_length;
  uint db_create_options, keys, key_parts, n_length;
  uint com_length, null_bit_pos, UNINIT_VAR(mysql57_vcol_null_bit_pos), bitmap_count;
  uint i;
  bool use_hash, mysql57_null_bits= 0;
  char *keynames, *names, *comment_pos;
  const uchar *forminfo, *extra2;
  const uchar *frm_image_end = frm_image + frm_length;
  uchar *record, *null_flags, *null_pos, *UNINIT_VAR(mysql57_vcol_null_pos);
  const uchar *disk_buff, *strpos;
  ulong pos, record_offset;
  ulong rec_buff_length;
  handler *handler_file= 0;
  KEY	*keyinfo;
  KEY_PART_INFO *key_part= NULL;
  Field  **field_ptr, *reg_field;
  const char **interval_array;
  enum legacy_db_type legacy_db_type;
  my_bitmap_map *bitmaps;
  bool null_bits_are_used;
  uint vcol_screen_length;
  size_t UNINIT_VAR(options_len);
  uchar *vcol_screen_pos;
  const uchar *options= 0;
  size_t UNINIT_VAR(gis_options_len);
  const uchar *gis_options= 0;
  KEY first_keyinfo;
  uint len;
  uint ext_key_parts= 0;
  plugin_ref se_plugin= 0;
  const uchar *system_period= 0;
  bool vers_can_native= false;
  const uchar *extra2_field_flags= 0;
  size_t extra2_field_flags_length= 0;

  MEM_ROOT *old_root= thd->mem_root;
  Virtual_column_info **table_check_constraints;
  DBUG_ENTER("TABLE_SHARE::init_from_binary_frm_image");

  keyinfo= &first_keyinfo;
  share->ext_key_parts= 0;
  thd->mem_root= &share->mem_root;

  if (write && write_frm_image(frm_image, frm_length))
    goto err;

  if (frm_length < FRM_HEADER_SIZE + FRM_FORMINFO_SIZE)
    goto err;

  share->frm_version= frm_image[2];
  /*
    Check if .frm file created by MySQL 5.0. In this case we want to
    display CHAR fields as CHAR and not as VARCHAR.
    We do it this way as we want to keep the old frm version to enable
    MySQL 4.1 to read these files.
  */
  if (share->frm_version == FRM_VER_TRUE_VARCHAR -1 && frm_image[33] == 5)
    share->frm_version= FRM_VER_TRUE_VARCHAR;

  new_field_pack_flag= frm_image[27];
  new_frm_ver= (frm_image[2] - FRM_VER);
  field_pack_length= new_frm_ver < 2 ? 11 : 17;

  /* Length of the MariaDB extra2 segment in the form file. */
  len = uint2korr(frm_image+4);
  extra2= frm_image + 64;

  if (*extra2 != '/')   // old frm had '/' there
  {
    const uchar *e2end= extra2 + len;
    while (extra2 + 3 <= e2end)
    {
      uchar type= *extra2++;
      size_t length= *extra2++;
      if (!length)
      {
        if (extra2 + 2 >= e2end)
          goto err;
        length= uint2korr(extra2);
        extra2+= 2;
        if (length < 256)
          goto err;
      }
      if (extra2 + length > e2end)
        goto err;
      switch (type) {
      case EXTRA2_TABLEDEF_VERSION:
        if (tabledef_version.str) // see init_from_sql_statement_string()
        {
          if (length != tabledef_version.length ||
              memcmp(extra2, tabledef_version.str, length))
            goto err;
        }
        else
        {
          tabledef_version.length= length;
          tabledef_version.str= (uchar*)memdup_root(&mem_root, extra2, length);
          if (!tabledef_version.str)
            goto err;
        }
        break;
      case EXTRA2_ENGINE_TABLEOPTS:
        if (options)
          goto err;
        /* remember but delay parsing until we have read fields and keys */
        options= extra2;
        options_len= length;
        break;
      case EXTRA2_DEFAULT_PART_ENGINE:
#ifdef WITH_PARTITION_STORAGE_ENGINE
        {
          LEX_CSTRING name= { (char*)extra2, length };
          share->default_part_plugin= ha_resolve_by_name(NULL, &name, false);
          if (!share->default_part_plugin)
            goto err;
        }
#endif
        break;
      case EXTRA2_GIS:
#ifdef HAVE_SPATIAL
        {
          if (gis_options)
            goto err;
          gis_options= extra2;
          gis_options_len= length;
        }
#endif /*HAVE_SPATIAL*/
        break;
      case EXTRA2_PERIOD_FOR_SYSTEM_TIME:
        if (system_period || length != 2 * sizeof(uint16))
          goto err;
        system_period = extra2;
        break;
      case EXTRA2_FIELD_FLAGS:
        if (extra2_field_flags)
          goto err;
        extra2_field_flags= extra2;
        extra2_field_flags_length= length;
        break;
      default:
        /* abort frm parsing if it's an unknown but important extra2 value */
        if (type >= EXTRA2_ENGINE_IMPORTANT)
          goto err;
      }
      extra2+= length;
    }
    if (extra2 != e2end)
      goto err;
  }

  if (frm_length < FRM_HEADER_SIZE + len ||
      !(pos= uint4korr(frm_image + FRM_HEADER_SIZE + len)))
    goto err;

  forminfo= frm_image + pos;
  if (forminfo + FRM_FORMINFO_SIZE >= frm_image_end)
    goto err;

#ifdef WITH_PARTITION_STORAGE_ENGINE
  if (frm_image[61] && !share->default_part_plugin)
  {
    enum legacy_db_type db_type= (enum legacy_db_type) (uint) frm_image[61];
    share->default_part_plugin= ha_lock_engine(NULL, ha_checktype(thd, db_type));
    if (!share->default_part_plugin)
      goto err;
  }
#endif
  legacy_db_type= (enum legacy_db_type) (uint) frm_image[3];
  /*
    if the storage engine is dynamic, no point in resolving it by its
    dynamically allocated legacy_db_type. We will resolve it later by name.
  */
  if (legacy_db_type > DB_TYPE_UNKNOWN && 
      legacy_db_type < DB_TYPE_FIRST_DYNAMIC)
    se_plugin= ha_lock_engine(NULL, ha_checktype(thd, legacy_db_type));
  share->db_create_options= db_create_options= uint2korr(frm_image+30);
  share->db_options_in_use= share->db_create_options;
  share->mysql_version= uint4korr(frm_image+51);
  share->table_type= TABLE_TYPE_NORMAL;
  share->null_field_first= 0;
  if (!frm_image[32])				// New frm file in 3.23
  {
    uint cs_org= (((uint) frm_image[41]) << 8) + (uint) frm_image[38];
    uint cs_new= upgrade_collation(share->mysql_version, cs_org);
    if (cs_org != cs_new)
      share->incompatible_version|= HA_CREATE_USED_CHARSET;

    share->avg_row_length= uint4korr(frm_image+34);
    share->transactional= (ha_choice)
      enum_value_with_check(thd, share, "transactional", frm_image[39] & 3, HA_CHOICE_MAX);
    share->page_checksum= (ha_choice)
      enum_value_with_check(thd, share, "page_checksum", (frm_image[39] >> 2) & 3, HA_CHOICE_MAX);
    if (((ha_choice) enum_value_with_check(thd, share, "sequence",
                                           (frm_image[39] >> 4) & 3,
                                           HA_CHOICE_MAX)) == HA_CHOICE_YES)
    {
      share->table_type= TABLE_TYPE_SEQUENCE;
      share->sequence= new (&share->mem_root) SEQUENCE();
      share->non_determinstic_insert= true;
    }
    share->row_type= (enum row_type)
      enum_value_with_check(thd, share, "row_format", frm_image[40], ROW_TYPE_MAX);

    if (cs_new && !(share->table_charset= get_charset(cs_new, MYF(MY_WME))))
      goto err;
    share->null_field_first= 1;
    share->stats_sample_pages= uint2korr(frm_image+42);
    share->stats_auto_recalc= (enum_stats_auto_recalc)(frm_image[44]);
    share->table_check_constraints= uint2korr(frm_image+45);
  }
  if (!share->table_charset)
  {
    const CHARSET_INFO *cs= thd->variables.collation_database;
    /* unknown charset in frm_image[38] or pre-3.23 frm */
    if (use_mb(cs))
    {
      /* Warn that we may be changing the size of character columns */
      sql_print_warning("'%s' had no or invalid character set, "
                        "and default character set is multi-byte, "
                        "so character column sizes may have changed",
                        share->path.str);
    }
    share->table_charset= cs;
  }

  share->db_record_offset= 1;
  share->max_rows= uint4korr(frm_image+18);
  share->min_rows= uint4korr(frm_image+22);

  /* Read keyinformation */
  disk_buff= frm_image + uint2korr(frm_image+6);

  if (disk_buff + 6 >= frm_image_end)
    goto err;

  if (disk_buff[0] & 0x80)
  {
    keys=      (disk_buff[1] << 7) | (disk_buff[0] & 0x7f);
    share->key_parts= key_parts= uint2korr(disk_buff+2);
  }
  else
  {
    keys=      disk_buff[0];
    share->key_parts= key_parts= disk_buff[1];
  }
  share->keys_for_keyread.init(0);
  share->keys_in_use.init(keys);
  ext_key_parts= key_parts;

  len= (uint) uint2korr(disk_buff+4);

  share->reclength = uint2korr(frm_image+16);
  share->stored_rec_length= share->reclength;
  if (frm_image[26] == 1)
    share->system= 1;				/* one-record-database */

  record_offset= (ulong) (uint2korr(frm_image+6)+
                          ((uint2korr(frm_image+14) == 0xffff ?
                            uint4korr(frm_image+47) : uint2korr(frm_image+14))));

  if (record_offset + share->reclength >= frm_length)
    goto err;
 
  if ((n_length= uint4korr(frm_image+55)))
  {
    /* Read extra data segment */
    const uchar *next_chunk, *buff_end;
    DBUG_PRINT("info", ("extra segment size is %u bytes", n_length));
    next_chunk= frm_image + record_offset + share->reclength;
    buff_end= next_chunk + n_length;

    if (buff_end >= frm_image_end)
      goto err;

    share->connect_string.length= uint2korr(next_chunk);
    if (!(share->connect_string.str= strmake_root(&share->mem_root,
                                                  (char*) next_chunk + 2,
                                                  share->connect_string.
                                                  length)))
    {
      goto err;
    }
    next_chunk+= share->connect_string.length + 2;
    if (next_chunk + 2 < buff_end)
    {
      uint str_db_type_length= uint2korr(next_chunk);
      LEX_CSTRING name;
      name.str= (char*) next_chunk + 2;
      name.length= str_db_type_length;

      plugin_ref tmp_plugin= ha_resolve_by_name(thd, &name, false);
      if (tmp_plugin != NULL && !plugin_equals(tmp_plugin, se_plugin))
      {
        if (se_plugin)
        {
          /* bad file, legacy_db_type did not match the name */
          sql_print_warning("%s.frm is inconsistent: engine typecode %d, engine name %s (%d)",
                        share->normalized_path.str, legacy_db_type,
                        plugin_name(tmp_plugin)->str,
                        ha_legacy_type(plugin_data(tmp_plugin, handlerton *)));
        }
        /*
          tmp_plugin is locked with a local lock.
          we unlock the old value of se_plugin before
          replacing it with a globally locked version of tmp_plugin
        */
        plugin_unlock(NULL, se_plugin);
        se_plugin= plugin_lock(NULL, tmp_plugin);
      }
#ifdef WITH_PARTITION_STORAGE_ENGINE
      else if (str_db_type_length == 9 &&
               !strncmp((char *) next_chunk + 2, "partition", 9))
      {
        /*
          Use partition handler
          tmp_plugin is locked with a local lock.
          we unlock the old value of se_plugin before
          replacing it with a globally locked version of tmp_plugin
        */
        /* Check if the partitioning engine is ready */
        if (!plugin_is_ready(&name, MYSQL_STORAGE_ENGINE_PLUGIN))
        {
          my_error(ER_OPTION_PREVENTS_STATEMENT, MYF(0),
                   "--skip-partition");
          goto err;
        }
        plugin_unlock(NULL, se_plugin);
        se_plugin= ha_lock_engine(NULL, partition_hton);
      }
#endif
      else if (!tmp_plugin)
      {
        /* purecov: begin inspected */
        ((char*) name.str)[name.length]=0;
        my_error(ER_UNKNOWN_STORAGE_ENGINE, MYF(0), name.str);
        goto err;
        /* purecov: end */
      }
      next_chunk+= str_db_type_length + 2;
    }

    share->set_use_ext_keys_flag(plugin_hton(se_plugin)->flags & HTON_SUPPORTS_EXTENDED_KEYS);

    if (create_key_infos(disk_buff + 6, frm_image_end, keys, keyinfo,
                         new_frm_ver, ext_key_parts,
                         share, len, &first_keyinfo, keynames))
      goto err;

    if (next_chunk + 5 < buff_end)
    {
      uint32 partition_info_str_len = uint4korr(next_chunk);
#ifdef WITH_PARTITION_STORAGE_ENGINE
      if ((share->partition_info_buffer_size=
             share->partition_info_str_len= partition_info_str_len))
      {
        if (!(share->partition_info_str= (char*)
              memdup_root(&share->mem_root, next_chunk + 4,
                          partition_info_str_len + 1)))
        {
          goto err;
        }
      }
#else
      if (partition_info_str_len)
      {
        DBUG_PRINT("info", ("WITH_PARTITION_STORAGE_ENGINE is not defined"));
        goto err;
      }
#endif
      next_chunk+= 5 + partition_info_str_len;
    }
    if (share->mysql_version >= 50110 && next_chunk < buff_end)
    {
      /* New auto_partitioned indicator introduced in 5.1.11 */
#ifdef WITH_PARTITION_STORAGE_ENGINE
      share->auto_partitioned= *next_chunk;
#endif
      next_chunk++;
    }
    keyinfo= share->key_info;
    for (i= 0; i < keys; i++, keyinfo++)
    {
      if (keyinfo->flags & HA_USES_PARSER)
      {
        LEX_CSTRING parser_name;
        if (next_chunk >= buff_end)
        {
          DBUG_PRINT("error",
                     ("fulltext key uses parser that is not defined in .frm"));
          goto err;
        }
        parser_name.str= (char*) next_chunk;
        parser_name.length= strlen((char*) next_chunk);
        next_chunk+= parser_name.length + 1;
        keyinfo->parser= my_plugin_lock_by_name(NULL, &parser_name,
                                                MYSQL_FTPARSER_PLUGIN);
        if (! keyinfo->parser)
        {
          my_error(ER_PLUGIN_IS_NOT_LOADED, MYF(0), parser_name.str);
          goto err;
        }
      }
    }

    if (forminfo[46] == (uchar)255)
    {
      //reading long table comment
      if (next_chunk + 2 > buff_end)
      {
          DBUG_PRINT("error",
                     ("long table comment is not defined in .frm"));
          goto err;
      }
      share->comment.length = uint2korr(next_chunk);
      if (! (share->comment.str= strmake_root(&share->mem_root,
             (char*)next_chunk + 2, share->comment.length)))
      {
          goto err;
      }
      next_chunk+= 2 + share->comment.length;
    }

    DBUG_ASSERT(next_chunk <= buff_end);

    if (share->db_create_options & HA_OPTION_TEXT_CREATE_OPTIONS_legacy)
    {
      if (options)
        goto err;
      options_len= uint4korr(next_chunk);
      options= next_chunk + 4;
      next_chunk+= options_len + 4;
    }
    DBUG_ASSERT(next_chunk <= buff_end);
  }
  else
  {
    if (create_key_infos(disk_buff + 6, frm_image_end, keys, keyinfo,
                         new_frm_ver, ext_key_parts,
                         share, len, &first_keyinfo, keynames))
      goto err;
  }

  share->key_block_size= uint2korr(frm_image+62);

  if (share->db_plugin && !plugin_equals(share->db_plugin, se_plugin))
    goto err; // wrong engine (someone changed the frm under our feet?)

  rec_buff_length= ALIGN_SIZE(share->reclength + 1);
  share->rec_buff_length= rec_buff_length;
  if (!(record= (uchar *) alloc_root(&share->mem_root, rec_buff_length)))
    goto err;                          /* purecov: inspected */
  MEM_NOACCESS(record, rec_buff_length);
  MEM_UNDEFINED(record, share->reclength);
  share->default_values= record;
  memcpy(record, frm_image + record_offset, share->reclength);

  disk_buff= frm_image + pos + FRM_FORMINFO_SIZE;
  share->fields= uint2korr(forminfo+258);
  if (extra2_field_flags && extra2_field_flags_length != share->fields)
    goto err;
  pos= uint2korr(forminfo+260);   /* Length of all screens */
  n_length= uint2korr(forminfo+268);
  interval_count= uint2korr(forminfo+270);
  interval_parts= uint2korr(forminfo+272);
  int_length= uint2korr(forminfo+274);
  share->null_fields= uint2korr(forminfo+282);
  com_length= uint2korr(forminfo+284);
  vcol_screen_length= uint2korr(forminfo+286);
  share->virtual_fields= share->default_expressions=
    share->field_check_constraints= share->default_fields= 0;
  share->visible_fields= 0;
  share->stored_fields= share->fields;
  if (forminfo[46] != (uchar)255)
  {
    share->comment.length=  (int) (forminfo[46]);
    share->comment.str= strmake_root(&share->mem_root, (char*) forminfo+47,
                                     share->comment.length);
  }

  DBUG_PRINT("info",("i_count: %d  i_parts: %d  index: %d  n_length: %d  int_length: %d  com_length: %d  vcol_screen_length: %d", interval_count,interval_parts, keys,n_length,int_length, com_length, vcol_screen_length));

  if (!multi_alloc_root(&share->mem_root,
                        &share->field, (uint)(share->fields+1)*sizeof(Field*),
                        &share->intervals, (uint)interval_count*sizeof(TYPELIB),
                        &share->check_constraints, (uint) share->table_check_constraints * sizeof(Virtual_column_info*),
                        &interval_array, (uint) (share->fields+interval_parts+ keys+3)*sizeof(char *),
                        &names, (uint) (n_length+int_length),
                        &comment_pos, (uint) com_length,
                        &vcol_screen_pos, vcol_screen_length,
                        NullS))

    goto err;

  field_ptr= share->field;
  table_check_constraints= share->check_constraints;
  read_length=(uint) (share->fields * field_pack_length +
		      pos+ (uint) (n_length+int_length+com_length+
		                   vcol_screen_length));
  strpos= disk_buff+pos;

  if (!interval_count)
    share->intervals= 0;			// For better debugging

  share->vcol_defs.str= vcol_screen_pos;
  share->vcol_defs.length= vcol_screen_length;

  memcpy(names, strpos+(share->fields*field_pack_length), n_length+int_length);
  memcpy(comment_pos, disk_buff+read_length-com_length-vcol_screen_length, 
         com_length);
  memcpy(vcol_screen_pos, disk_buff+read_length-vcol_screen_length, 
         vcol_screen_length);

  fix_type_pointers(&interval_array, &share->fieldnames, 1, &names);
  if (share->fieldnames.count != share->fields)
    goto err;
  fix_type_pointers(&interval_array, share->intervals, interval_count, &names);

  {
    /* Set ENUM and SET lengths */
    TYPELIB *interval;
    for (interval= share->intervals;
         interval < share->intervals + interval_count;
         interval++)
    {
      uint count= (uint) (interval->count + 1) * sizeof(uint);
      if (!(interval->type_lengths= (uint *) alloc_root(&share->mem_root,
                                                        count)))
        goto err;
      for (count= 0; count < interval->count; count++)
      {
        char *val= (char*) interval->type_names[count];
        interval->type_lengths[count]= (uint)strlen(val);
      }
      interval->type_lengths[count]= 0;
    }
  }

  if (keynames)
    fix_type_pointers(&interval_array, &share->keynames, 1, &keynames);

 /* Allocate handler */
  if (!(handler_file= get_new_handler(share, thd->mem_root,
                                      plugin_hton(se_plugin))))
    goto err;

  if (handler_file->set_ha_share_ref(&share->ha_share))
    goto err;

  record= share->default_values-1;              /* Fieldstart = 1 */
  null_bits_are_used= share->null_fields != 0;
  if (share->null_field_first)
  {
    null_flags= null_pos= record+1;
    null_bit_pos= (db_create_options & HA_OPTION_PACK_RECORD) ? 0 : 1;
    /*
      null_bytes below is only correct under the condition that
      there are no bit fields.  Correct values is set below after the
      table struct is initialized
    */
    share->null_bytes= (share->null_fields + null_bit_pos + 7) / 8;
  }
#ifndef WE_WANT_TO_SUPPORT_VERY_OLD_FRM_FILES
  else
  {
    share->null_bytes= (share->null_fields+7)/8;
    null_flags= null_pos= record + 1 + share->reclength - share->null_bytes;
    null_bit_pos= 0;
  }
#endif

  use_hash= share->fields >= MAX_FIELDS_BEFORE_HASH;
  if (use_hash)
    use_hash= !my_hash_init(&share->name_hash,
                            system_charset_info,
                            share->fields,0,0,
                            (my_hash_get_key) get_field_name,0,0);

  if (share->mysql_version >= 50700 && share->mysql_version < 100000 &&
      vcol_screen_length)
  {
    /*
      MySQL 5.7 stores the null bits for not stored fields last.
      Calculate the position for them.
    */
    mysql57_null_bits= 1;
    mysql57_vcol_null_pos= null_pos;
    mysql57_vcol_null_bit_pos= null_bit_pos;
    mysql57_calculate_null_position(share, &mysql57_vcol_null_pos,
                                    &mysql57_vcol_null_bit_pos,
                                    strpos, vcol_screen_pos);
  }

  /* Set system versioning information. */
  if (system_period == NULL)
  {
    versioned= VERS_UNDEFINED;
    row_start_field= 0;
    row_end_field= 0;
  }
  else
  {
    DBUG_PRINT("info", ("Setting system versioning informations"));
    uint16 row_start= uint2korr(system_period);
    uint16 row_end= uint2korr(system_period + sizeof(uint16));
    if (row_start >= share->fields || row_end >= share->fields)
      goto err;
    DBUG_PRINT("info", ("Columns with system versioning: [%d, %d]", row_start, row_end));
    versioned= VERS_TIMESTAMP;
    vers_can_native= handler_file->vers_can_native(thd);
    row_start_field= row_start;
    row_end_field= row_end;
    status_var_increment(thd->status_var.feature_system_versioning);
  } // if (system_period == NULL)

  for (i=0 ; i < share->fields; i++, strpos+=field_pack_length, field_ptr++)
  {
    uint pack_flag, interval_nr, unireg_type, recpos, field_length;
    uint vcol_info_length=0;
    uint vcol_expr_length=0;
    enum_field_types field_type;
    CHARSET_INFO *charset=NULL;
    Field::geometry_type geom_type= Field::GEOM_GEOMETRY;
    LEX_CSTRING comment;
    LEX_CSTRING name;
    Virtual_column_info *vcol_info= 0;
    uint gis_length, gis_decimals, srid= 0;
    Field::utype unireg_check;
    const Type_handler *handler;
    uint32 flags= 0;

    if (new_frm_ver >= 3)
    {
      /* new frm file in 4.1 */
      field_length= uint2korr(strpos+3);
      recpos=	    uint3korr(strpos+5);
      pack_flag=    uint2korr(strpos+8);
      unireg_type=  (uint) strpos[10];
      interval_nr=  (uint) strpos[12];
      uint comment_length=uint2korr(strpos+15);
      field_type=(enum_field_types) (uint) strpos[13];

      /* charset and geometry_type share the same byte in frm */
      if (field_type == MYSQL_TYPE_GEOMETRY)
      {
#ifdef HAVE_SPATIAL
        uint gis_opt_read;
        Field_geom::storage_type st_type;
	geom_type= (Field::geometry_type) strpos[14];
	charset= &my_charset_bin;
        gis_opt_read= gis_field_options_read(gis_options, gis_options_len,
            &st_type, &gis_length, &gis_decimals, &srid);
        gis_options+= gis_opt_read;
        gis_options_len-= gis_opt_read;
#else
	goto err;
#endif
      }
      else
      {
        uint cs_org= strpos[14] + (((uint) strpos[11]) << 8);
        uint cs_new= upgrade_collation(share->mysql_version, cs_org);
        if (cs_org != cs_new)
          share->incompatible_version|= HA_CREATE_USED_CHARSET;
        if (!cs_new)
          charset= &my_charset_bin;
        else if (!(charset= get_charset(cs_new, MYF(0))))
        {
          const char *csname= get_charset_name((uint) cs_new);
          char tmp[10];
          if (!csname || csname[0] =='?')
          {
            my_snprintf(tmp, sizeof(tmp), "#%u", cs_new);
            csname= tmp;
          }
          my_printf_error(ER_UNKNOWN_COLLATION,
                          "Unknown collation '%s' in table '%-.64s' definition", 
                          MYF(0), csname, share->table_name.str);
          goto err;
        }
      }

      if ((uchar)field_type == (uchar)MYSQL_TYPE_VIRTUAL)
      {
        if (!interval_nr) // Expect non-null expression
          goto err;
        /*
          MariaDB version 10.0 version.
          The interval_id byte in the .frm file stores the length of the
          expression statement for a virtual column.
        */
        vcol_info_length= interval_nr;
        interval_nr= 0;
      }

      if (!comment_length)
      {
	comment.str= (char*) "";
	comment.length=0;
      }
      else
      {
	comment.str=    (char*) comment_pos;
	comment.length= comment_length;
	comment_pos+=   comment_length;
      }

      if (unireg_type & MYSQL57_GENERATED_FIELD)
      {
        unireg_type&= MYSQL57_GENERATED_FIELD;

        /*
          MySQL 5.7 generated fields

          byte 1        = 1
          byte 2,3      = expr length
          byte 4        = stored_in_db
          byte 5..      = expr
        */
        if ((uint)(vcol_screen_pos)[0] != 1)
          goto err;
        vcol_info= new (&share->mem_root) Virtual_column_info();
        vcol_info_length= uint2korr(vcol_screen_pos + 1);
        if (!vcol_info_length) // Expect non-empty expression
          goto err;
        vcol_info->stored_in_db= vcol_screen_pos[3];
        vcol_info->utf8= 0;
        vcol_screen_pos+= vcol_info_length + MYSQL57_GCOL_HEADER_SIZE;;
        share->virtual_fields++;
        vcol_info_length= 0;
      }

      if (vcol_info_length)
      {
        /*
          Old virtual field information before 10.2

          Get virtual column data stored in the .frm file as follows:
          byte 1      = 1 | 2
          byte 2      = sql_type
          byte 3      = flags. 1 for stored_in_db
          [byte 4]    = optional interval_id for sql_type (if byte 1 == 2)
          next byte ...  = virtual column expression (text data)
        */

        vcol_info= new (&share->mem_root) Virtual_column_info();
        bool opt_interval_id= (uint)vcol_screen_pos[0] == 2;
        field_type= (enum_field_types) (uchar) vcol_screen_pos[1];
        if (opt_interval_id)
          interval_nr= (uint)vcol_screen_pos[3];
        else if ((uint)vcol_screen_pos[0] != 1)
          goto err;
        bool stored= vcol_screen_pos[2] & 1;
        vcol_info->stored_in_db= stored;
        vcol_info->set_vcol_type(stored ? VCOL_GENERATED_STORED : VCOL_GENERATED_VIRTUAL);
        vcol_expr_length= vcol_info_length -
                          (uint)(FRM_VCOL_OLD_HEADER_SIZE(opt_interval_id));
        vcol_info->utf8= 0; // before 10.2.1 the charset was unknown
        int2store(vcol_screen_pos+1, vcol_expr_length); // for parse_vcol_defs()
        vcol_screen_pos+= vcol_info_length;
        share->virtual_fields++;
      }
    }
    else
    {
      field_length= (uint) strpos[3];
      recpos=	    uint2korr(strpos+4),
      pack_flag=    uint2korr(strpos+6);
      pack_flag&=   ~FIELDFLAG_NO_DEFAULT;     // Safety for old files
      unireg_type=  (uint) strpos[8];
      interval_nr=  (uint) strpos[10];

      /* old frm file */
      field_type= (enum_field_types) f_packtype(pack_flag);
      if (f_is_binary(pack_flag))
      {
        /*
          Try to choose the best 4.1 type:
          - for 4.0 "CHAR(N) BINARY" or "VARCHAR(N) BINARY" 
           try to find a binary collation for character set.
          - for other types (e.g. BLOB) just use my_charset_bin. 
        */
        if (!f_is_blob(pack_flag))
        {
          // 3.23 or 4.0 string
          if (!(charset= get_charset_by_csname(share->table_charset->csname,
                                               MY_CS_BINSORT, MYF(0))))
            charset= &my_charset_bin;
        }
        else
          charset= &my_charset_bin;
      }
      else
        charset= share->table_charset;
      bzero((char*) &comment, sizeof(comment));
    }

    /* Remove >32 decimals from old files */
    if (share->mysql_version < 100200)
      pack_flag&= ~FIELDFLAG_LONG_DECIMAL;

    if (interval_nr && charset->mbminlen > 1)
    {
      /* Unescape UCS2 intervals from HEX notation */
      TYPELIB *interval= share->intervals + interval_nr - 1;
      unhex_type2(interval);
    }

#ifndef TO_BE_DELETED_ON_PRODUCTION
    if (field_type == MYSQL_TYPE_NEWDECIMAL && !share->mysql_version)
    {
      /*
        Fix pack length of old decimal values from 5.0.3 -> 5.0.4
        The difference is that in the old version we stored precision
        in the .frm table while we now store the display_length
      */
      uint decimals= f_decimals(pack_flag);
      field_length= my_decimal_precision_to_length(field_length,
                                                   decimals,
                                                   f_is_dec(pack_flag) == 0);
      sql_print_error("Found incompatible DECIMAL field '%s' in %s; "
                      "Please do \"ALTER TABLE '%s' FORCE\" to fix it!",
                      share->fieldnames.type_names[i], share->table_name.str,
                      share->table_name.str);
      push_warning_printf(thd, Sql_condition::WARN_LEVEL_WARN,
                          ER_CRASHED_ON_USAGE,
                          "Found incompatible DECIMAL field '%s' in %s; "
                          "Please do \"ALTER TABLE '%s' FORCE\" to fix it!",
                          share->fieldnames.type_names[i],
                          share->table_name.str,
                          share->table_name.str);
      share->crashed= 1;                        // Marker for CHECK TABLE
    }
#endif

    if (mysql57_null_bits && vcol_info && !vcol_info->stored_in_db)
    {
      swap_variables(uchar*, null_pos, mysql57_vcol_null_pos);
      swap_variables(uint, null_bit_pos, mysql57_vcol_null_bit_pos);
    }

    if (versioned)
    {
      if (i == row_start_field)
        flags|= VERS_SYS_START_FLAG;
      else if (i == row_end_field)
        flags|= VERS_SYS_END_FLAG;

      if (flags & VERS_SYSTEM_FIELD)
      {
        switch (field_type)
        {
        case MYSQL_TYPE_TIMESTAMP2:
          break;
        case MYSQL_TYPE_LONGLONG:
          if (vers_can_native)
          {
            versioned= VERS_TRX_ID;
            break;
          }
          /* Fallthrough */
        default:
          my_error(ER_VERS_FIELD_WRONG_TYPE, MYF(0), fieldnames.type_names[i],
            versioned == VERS_TIMESTAMP ? "TIMESTAMP(6)" : "BIGINT(20) UNSIGNED",
            table_name.str);
          goto err;
        }
      }
    }

    /* Convert pre-10.2.2 timestamps to use Field::default_value */
    unireg_check= (Field::utype) MTYP_TYPENR(unireg_type);
    name.str= fieldnames.type_names[i];
    name.length= strlen(name.str);
    if (!(handler= Type_handler::get_handler_by_real_type(field_type)))
      goto err; // Not supported field type
    *field_ptr= reg_field=
      make_field(share, &share->mem_root, record+recpos, (uint32) field_length,
		 null_pos, null_bit_pos, pack_flag, handler, charset,
		 geom_type, srid, unireg_check,
		 (interval_nr ? share->intervals+interval_nr-1 : NULL),
		 &name, flags);
    if (!reg_field)				// Not supported field type
      goto err;

    if (unireg_check == Field::TIMESTAMP_DNUN_FIELD ||
        unireg_check == Field::TIMESTAMP_DN_FIELD)
    {
      reg_field->default_value= new (&share->mem_root) Virtual_column_info();
      reg_field->default_value->set_vcol_type(VCOL_DEFAULT);
      reg_field->default_value->stored_in_db= 1;
      share->default_expressions++;
    }

    reg_field->field_index= i;
    reg_field->comment=comment;
    reg_field->vcol_info= vcol_info;
    reg_field->flags|= flags;
    if (extra2_field_flags)
    {
      uchar flags= *extra2_field_flags++;
      if (flags & VERS_OPTIMIZED_UPDATE)
        reg_field->flags|= VERS_UPDATE_UNVERSIONED_FLAG;

      reg_field->invisible= f_visibility(flags);
    }
    if (reg_field->invisible == INVISIBLE_USER)
      status_var_increment(thd->status_var.feature_invisible_columns);
    if (!reg_field->invisible)
      share->visible_fields++;
    if (field_type == MYSQL_TYPE_BIT && !f_bit_as_char(pack_flag))
    {
      null_bits_are_used= 1;
      if ((null_bit_pos+= field_length & 7) > 7)
      {
        null_pos++;
        null_bit_pos-= 8;
      }
    }
    if (!(reg_field->flags & NOT_NULL_FLAG))
    {
      if (!(null_bit_pos= (null_bit_pos + 1) & 7))
        null_pos++;
    }

    if (vcol_info)
    {
      vcol_info->name= reg_field->field_name;
      if (mysql57_null_bits && !vcol_info->stored_in_db)
      {
        /* MySQL 5.7 has null bits last */
        swap_variables(uchar*, null_pos, mysql57_vcol_null_pos);
        swap_variables(uint, null_bit_pos, mysql57_vcol_null_bit_pos);
      }
    }

    if (f_no_default(pack_flag))
      reg_field->flags|= NO_DEFAULT_VALUE_FLAG;

    if (reg_field->unireg_check == Field::NEXT_NUMBER)
      share->found_next_number_field= field_ptr;

    if (use_hash && my_hash_insert(&share->name_hash, (uchar*) field_ptr))
      goto err;
    if (!reg_field->stored_in_db())
    {
      share->stored_fields--;
      if (share->stored_rec_length>=recpos)
        share->stored_rec_length= recpos-1;
    }
    if (reg_field->has_update_default_function())
    {
      has_update_default_function= 1;
      if (!reg_field->default_value)
        share->default_fields++;
    }
  }
  *field_ptr=0;					// End marker
  /* Sanity checks: */
  DBUG_ASSERT(share->fields>=share->stored_fields);
  DBUG_ASSERT(share->reclength>=share->stored_rec_length);

  if (mysql57_null_bits)
  {
    /* We want to store the value for the last bits */
    swap_variables(uchar*, null_pos, mysql57_vcol_null_pos);
    swap_variables(uint, null_bit_pos, mysql57_vcol_null_bit_pos);
    DBUG_ASSERT((null_pos + (null_bit_pos + 7) / 8) <= share->field[0]->ptr);
  }

  /* Fix key->name and key_part->field */
  if (key_parts)
  {
    uint add_first_key_parts= 0;
    longlong ha_option= handler_file->ha_table_flags();
    keyinfo= share->key_info;
    uint primary_key= my_strcasecmp(system_charset_info, share->keynames.type_names[0],
                                    primary_key_name) ? MAX_KEY : 0;
    KEY* key_first_info= NULL;

    if (primary_key >= MAX_KEY && keyinfo->flags & HA_NOSAME)
    {
      /*
        If the UNIQUE key doesn't have NULL columns and is not a part key
        declare this as a primary key.
      */
      primary_key= 0;
      key_part= keyinfo->key_part;
      for (i=0 ; i < keyinfo->user_defined_key_parts ;i++)
      {
        DBUG_ASSERT(key_part[i].fieldnr > 0);
        // Table field corresponding to the i'th key part.
        Field *table_field= share->field[key_part[i].fieldnr - 1];

        /*
          If the key column is of NOT NULL BLOB type, then it
          will definitly have key prefix. And if key part prefix size
          is equal to the BLOB column max size, then we can promote
          it to primary key.
        */
        if (!table_field->real_maybe_null() &&
            table_field->type() == MYSQL_TYPE_BLOB &&
            table_field->field_length == key_part[i].length)
          continue;

        if (table_field->real_maybe_null() ||
            table_field->key_length() != key_part[i].length)
        {
          primary_key= MAX_KEY;		// Can't be used
          break;
        }
      }
    }

    if (share->use_ext_keys)
    { 
      if (primary_key >= MAX_KEY)
      {
        add_first_key_parts= 0;
        share->set_use_ext_keys_flag(FALSE);
      }
      else
      {
        add_first_key_parts= first_keyinfo.user_defined_key_parts;
        /* 
          Do not add components of the primary key starting from
          the major component defined over the beginning of a field.
	*/
	for (i= 0; i < first_keyinfo.user_defined_key_parts; i++)
	{
          uint fieldnr= keyinfo[0].key_part[i].fieldnr;
          if (share->field[fieldnr-1]->key_length() !=
              keyinfo[0].key_part[i].length)
	  {
            add_first_key_parts= i;
            break;
          }
        }
      }   
    }

    key_first_info= keyinfo;
    for (uint key=0 ; key < keys ; key++,keyinfo++)
    {
      uint usable_parts= 0;
      keyinfo->name.str=    share->keynames.type_names[key];
      keyinfo->name.length= strlen(keyinfo->name.str);
      keyinfo->cache_name=
        (uchar*) alloc_root(&share->mem_root,
                            share->table_cache_key.length+
                            keyinfo->name.length + 1);
      if (keyinfo->cache_name)           // If not out of memory
      {
        uchar *pos= keyinfo->cache_name;
        memcpy(pos, share->table_cache_key.str, share->table_cache_key.length);
        memcpy(pos + share->table_cache_key.length, keyinfo->name.str,
               keyinfo->name.length+1);
      }

      if (ext_key_parts > share->key_parts && key)
      {
        KEY_PART_INFO *new_key_part= (keyinfo-1)->key_part +
                                     (keyinfo-1)->ext_key_parts;
        uint add_keyparts_for_this_key= add_first_key_parts;
        uint length_bytes= 0, len_null_byte= 0, ext_key_length= 0;
        Field *field;

        /* 
          Do not extend the key that contains a component
          defined over the beginning of a field.
	*/ 
        for (i= 0; i < keyinfo->user_defined_key_parts; i++)
        {
          uint fieldnr= keyinfo->key_part[i].fieldnr;
          field= share->field[keyinfo->key_part[i].fieldnr-1];

          if (field->null_ptr)
            len_null_byte= HA_KEY_NULL_LENGTH;

          if (field->type() == MYSQL_TYPE_BLOB ||
             field->real_type() == MYSQL_TYPE_VARCHAR ||
             field->type() == MYSQL_TYPE_GEOMETRY)
          {
            length_bytes= HA_KEY_BLOB_LENGTH;
          }

          ext_key_length+= keyinfo->key_part[i].length + len_null_byte
                            + length_bytes;
          if (share->field[fieldnr-1]->key_length() !=
              keyinfo->key_part[i].length)
	  {
            add_keyparts_for_this_key= 0;
            break;
          }
        }

        if (add_keyparts_for_this_key)
        {
          for (i= 0; i < add_keyparts_for_this_key; i++)
          {
            uint pk_part_length= key_first_info->key_part[i].store_length;
            if (keyinfo->ext_key_part_map & 1<<i)
            {
              if (ext_key_length + pk_part_length > MAX_DATA_LENGTH_FOR_KEY)
              {
                add_keyparts_for_this_key= i;
                break;
              }
              ext_key_length+= pk_part_length;
            }
          }
        }

        if (add_keyparts_for_this_key < keyinfo->ext_key_parts -
                                        keyinfo->user_defined_key_parts)
        {
          share->ext_key_parts-= keyinfo->ext_key_parts;
          key_part_map ext_key_part_map= keyinfo->ext_key_part_map;
          keyinfo->ext_key_parts= keyinfo->user_defined_key_parts;
          keyinfo->ext_key_flags= keyinfo->flags;
	  keyinfo->ext_key_part_map= 0; 
          for (i= 0; i < add_keyparts_for_this_key; i++)
	  {
            if (ext_key_part_map & 1<<i)
	    {
              keyinfo->ext_key_part_map|= 1<<i;
	      keyinfo->ext_key_parts++;
            }
          }
          share->ext_key_parts+= keyinfo->ext_key_parts;
        }
        if (new_key_part != keyinfo->key_part)
	{
          memmove(new_key_part, keyinfo->key_part,
                  sizeof(KEY_PART_INFO) * keyinfo->ext_key_parts);
          keyinfo->key_part= new_key_part;
        }
      }
 
      /* Fix fulltext keys for old .frm files */
      if (share->key_info[key].flags & HA_FULLTEXT)
	share->key_info[key].algorithm= HA_KEY_ALG_FULLTEXT;

      key_part= keyinfo->key_part;
      uint key_parts= share->use_ext_keys ? keyinfo->ext_key_parts :
	                                    keyinfo->user_defined_key_parts;
      for (i=0; i < key_parts; key_part++, i++)
      {
        Field *field;
	if (new_field_pack_flag <= 1)
	  key_part->fieldnr= (uint16) find_field(share->field,
                                                 share->default_values,
                                                 (uint) key_part->offset,
                                                 (uint) key_part->length);
	if (!key_part->fieldnr)
          goto err;

        field= key_part->field= share->field[key_part->fieldnr-1];
        key_part->type= field->key_type();
        if (field->invisible > INVISIBLE_USER && !field->vers_sys_field())
          keyinfo->flags |= HA_INVISIBLE_KEY;
        if (field->null_ptr)
        {
          key_part->null_offset=(uint) ((uchar*) field->null_ptr -
                                        share->default_values);
          key_part->null_bit= field->null_bit;
          key_part->store_length+=HA_KEY_NULL_LENGTH;
          keyinfo->flags|=HA_NULL_PART_KEY;
          keyinfo->key_length+= HA_KEY_NULL_LENGTH;
        }
        if (field->type() == MYSQL_TYPE_BLOB ||
            field->real_type() == MYSQL_TYPE_VARCHAR ||
            field->type() == MYSQL_TYPE_GEOMETRY)
        {
          if (field->type() == MYSQL_TYPE_BLOB ||
              field->type() == MYSQL_TYPE_GEOMETRY)
            key_part->key_part_flag|= HA_BLOB_PART;
          else
            key_part->key_part_flag|= HA_VAR_LENGTH_PART;
          key_part->store_length+=HA_KEY_BLOB_LENGTH;
          keyinfo->key_length+= HA_KEY_BLOB_LENGTH;
        }
        if (field->type() == MYSQL_TYPE_BIT)
          key_part->key_part_flag|= HA_BIT_PART;

        if (i == 0 && key != primary_key)
          field->flags |= (((keyinfo->flags & HA_NOSAME) &&
                           (keyinfo->user_defined_key_parts == 1)) ?
                           UNIQUE_KEY_FLAG : MULTIPLE_KEY_FLAG);
        if (i == 0)
          field->key_start.set_bit(key);
        if (field->key_length() == key_part->length &&
            !(field->flags & BLOB_FLAG))
        {
          if (handler_file->index_flags(key, i, 0) & HA_KEYREAD_ONLY)
          {
            share->keys_for_keyread.set_bit(key);
            field->part_of_key.set_bit(key);
            if (i < keyinfo->user_defined_key_parts)
              field->part_of_key_not_clustered.set_bit(key);
          }
          if (handler_file->index_flags(key, i, 1) & HA_READ_ORDER)
            field->part_of_sortkey.set_bit(key);
        }
        if (!(key_part->key_part_flag & HA_REVERSE_SORT) &&
            usable_parts == i)
          usable_parts++;			// For FILESORT
        field->flags|= PART_KEY_FLAG;
        if (key == primary_key)
        {
          field->flags|= PRI_KEY_FLAG;
          /*
            If this field is part of the primary key and all keys contains
            the primary key, then we can use any key to find this column
          */
          if (ha_option & HA_PRIMARY_KEY_IN_READ_INDEX)
          {
            if (field->key_length() == key_part->length &&
                !(field->flags & BLOB_FLAG))
              field->part_of_key= share->keys_in_use;
            if (field->part_of_sortkey.is_set(key))
              field->part_of_sortkey= share->keys_in_use;
          }
        }
        if (field->key_length() != key_part->length)
        {
#ifndef TO_BE_DELETED_ON_PRODUCTION
          if (field->type() == MYSQL_TYPE_NEWDECIMAL)
          {
            /*
              Fix a fatal error in decimal key handling that causes crashes
              on Innodb. We fix it by reducing the key length so that
              InnoDB never gets a too big key when searching.
              This allows the end user to do an ALTER TABLE to fix the
              error.
            */
            keyinfo->key_length-= (key_part->length - field->key_length());
            key_part->store_length-= (uint16)(key_part->length -
                                              field->key_length());
            key_part->length= (uint16)field->key_length();
            sql_print_error("Found wrong key definition in %s; "
                            "Please do \"ALTER TABLE '%s' FORCE \" to fix it!",
                            share->table_name.str,
                            share->table_name.str);
            push_warning_printf(thd, Sql_condition::WARN_LEVEL_WARN,
                                ER_CRASHED_ON_USAGE,
                                "Found wrong key definition in %s; "
                                "Please do \"ALTER TABLE '%s' FORCE\" to fix "
                                "it!",
                                share->table_name.str,
                                share->table_name.str);
            share->crashed= 1;                // Marker for CHECK TABLE
            continue;
          }
#endif
          key_part->key_part_flag|= HA_PART_KEY_SEG;
        }
        if (field->real_maybe_null())
          key_part->key_part_flag|= HA_NULL_PART;
        /*
          Sometimes we can compare key parts for equality with memcmp.
          But not always.
        */
        if (!(key_part->key_part_flag & (HA_BLOB_PART | HA_VAR_LENGTH_PART |
                                         HA_BIT_PART)) &&
            key_part->type != HA_KEYTYPE_FLOAT &&
            key_part->type != HA_KEYTYPE_DOUBLE)
          key_part->key_part_flag|= HA_CAN_MEMCMP;
      }
      keyinfo->usable_key_parts= usable_parts; // Filesort

      set_if_bigger(share->max_key_length,keyinfo->key_length+
                    keyinfo->user_defined_key_parts);
      share->total_key_length+= keyinfo->key_length;
      /*
        MERGE tables do not have unique indexes. But every key could be
        an unique index on the underlying MyISAM table. (Bug #10400)
      */
      if ((keyinfo->flags & HA_NOSAME) ||
          (ha_option & HA_ANY_INDEX_MAY_BE_UNIQUE))
        set_if_bigger(share->max_unique_length,keyinfo->key_length);
    }
    if (primary_key < MAX_KEY &&
	(share->keys_in_use.is_set(primary_key)))
    {
      share->primary_key= primary_key;
      /*
	If we are using an integer as the primary key then allow the user to
	refer to it as '_rowid'
      */
      if (share->key_info[primary_key].user_defined_key_parts == 1)
      {
	Field *field= share->key_info[primary_key].key_part[0].field;
	if (field && field->result_type() == INT_RESULT)
        {
          /* note that fieldnr here (and rowid_field_offset) starts from 1 */
	  share->rowid_field_offset= (share->key_info[primary_key].key_part[0].
                                      fieldnr);
        }
      }
    }
    else
      share->primary_key = MAX_KEY; // we do not have a primary key
  }
  else
    share->primary_key= MAX_KEY;
  if (new_field_pack_flag <= 1)
  {
    /* Old file format with default as not null */
    uint null_length= (share->null_fields+7)/8;
    bfill(share->default_values + (null_flags - (uchar*) record),
          null_length, 255);
  }

  /* Handle virtual expressions */
  if (vcol_screen_length && share->frm_version >= FRM_VER_EXPRESSSIONS)
  {
    uchar *vcol_screen_end= vcol_screen_pos + vcol_screen_length;

    /* Skip header */
    vcol_screen_pos+= FRM_VCOL_NEW_BASE_SIZE;
    share->vcol_defs.str+= FRM_VCOL_NEW_BASE_SIZE;
    share->vcol_defs.length-= FRM_VCOL_NEW_BASE_SIZE;

    /*
      Read virtual columns, default values and check constraints
      See pack_expression() for how data is stored
    */
    while (vcol_screen_pos < vcol_screen_end)
    {
      Virtual_column_info *vcol_info;
      uint type=         (uint) vcol_screen_pos[0];
      uint field_nr=     uint2korr(vcol_screen_pos+1);
      uint expr_length=  uint2korr(vcol_screen_pos+3);
      uint name_length=  (uint) vcol_screen_pos[5];

      if (!(vcol_info=   new (&share->mem_root) Virtual_column_info()))
        goto err;

      /* The following can only be true for check_constraints */

      if (field_nr != UINT_MAX16)
      {
        DBUG_ASSERT(field_nr < share->fields);
        reg_field= share->field[field_nr];
      }
      else
      {
        reg_field= 0;
        DBUG_ASSERT(name_length);
      }

      vcol_screen_pos+= FRM_VCOL_NEW_HEADER_SIZE;
      vcol_info->set_vcol_type((enum_vcol_info_type) type);
      if (name_length)
      {
        vcol_info->name.str= strmake_root(&share->mem_root,
                                          (char*)vcol_screen_pos, name_length);
        vcol_info->name.length= name_length;
      }
      else
        vcol_info->name= reg_field->field_name;
      vcol_screen_pos+= name_length + expr_length;

      switch (type) {
      case VCOL_GENERATED_VIRTUAL:
      {
        uint recpos;
        reg_field->vcol_info= vcol_info;
        share->virtual_fields++;
        share->stored_fields--;
        if (reg_field->flags & BLOB_FLAG)
          share->virtual_not_stored_blob_fields++;
        /* Correct stored_rec_length as non stored fields are last */
        recpos= (uint) (reg_field->ptr - record);
        if (share->stored_rec_length >= recpos)
          share->stored_rec_length= recpos-1;
        break;
      }
      case VCOL_GENERATED_STORED:
        vcol_info->stored_in_db= 1;
        DBUG_ASSERT(!reg_field->vcol_info);
        reg_field->vcol_info= vcol_info;
        share->virtual_fields++;
        break;
      case VCOL_DEFAULT:
        vcol_info->stored_in_db= 1;
        DBUG_ASSERT(!reg_field->default_value);
        reg_field->default_value=    vcol_info;
        share->default_expressions++;
        break;
      case VCOL_CHECK_FIELD:
        DBUG_ASSERT(!reg_field->check_constraint);
        reg_field->check_constraint= vcol_info;
        share->field_check_constraints++;
        break;
      case VCOL_CHECK_TABLE:
        *(table_check_constraints++)= vcol_info;
        break;
      }
    }
  }
  DBUG_ASSERT((uint) (table_check_constraints - share->check_constraints) ==
              (uint) (share->table_check_constraints -
                      share->field_check_constraints));

  if (options)
  {
    DBUG_ASSERT(options_len);
    if (engine_table_options_frm_read(options, options_len, share))
      goto err;
  }
  if (parse_engine_table_options(thd, handler_file->partition_ht(), share))
    goto err;

  if (share->found_next_number_field)
  {
    reg_field= *share->found_next_number_field;
    if ((int) (share->next_number_index= (uint)
	       find_ref_key(share->key_info, keys,
                            share->default_values, reg_field,
			    &share->next_number_key_offset,
                            &share->next_number_keypart)) < 0)
      goto err; // Wrong field definition
    reg_field->flags |= AUTO_INCREMENT_FLAG;
  }

  if (share->blob_fields)
  {
    Field **ptr;
    uint k, *save;

    /* Store offsets to blob fields to find them fast */
    if (!(share->blob_field= save=
	  (uint*) alloc_root(&share->mem_root,
                             (uint) (share->blob_fields* sizeof(uint)))))
      goto err;
    for (k=0, ptr= share->field ; *ptr ; ptr++, k++)
    {
      if ((*ptr)->flags & BLOB_FLAG)
	(*save++)= k;
    }
  }

  /*
    the correct null_bytes can now be set, since bitfields have been taken
    into account
  */
  share->null_bytes= (uint)(null_pos - (uchar*) null_flags +
                      (null_bit_pos + 7) / 8);
  share->last_null_bit_pos= null_bit_pos;
  share->null_bytes_for_compare= null_bits_are_used ? share->null_bytes : 0;
  share->can_cmp_whole_record= (share->blob_fields == 0 &&
                                share->varchar_fields == 0);

  share->column_bitmap_size= bitmap_buffer_size(share->fields);

  bitmap_count= 1;
  if (share->table_check_constraints)
  {
    feature_check_constraint++;
    if (!(share->check_set= (MY_BITMAP*)
          alloc_root(&share->mem_root, sizeof(*share->check_set))))
      goto err;
    bitmap_count++;
  }
  if (!(bitmaps= (my_bitmap_map*) alloc_root(&share->mem_root,
                                             share->column_bitmap_size *
                                             bitmap_count)))
    goto err;
  my_bitmap_init(&share->all_set, bitmaps, share->fields, FALSE);
  bitmap_set_all(&share->all_set);
  if (share->check_set)
  {
    /*
      Bitmap for fields used by CHECK constraint. Will be filled up
      at first usage of table.
    */
    my_bitmap_init(share->check_set,
                   (my_bitmap_map*) ((uchar*) bitmaps +
                                     share->column_bitmap_size),
                   share->fields, FALSE);
    bitmap_clear_all(share->check_set);
  }

#ifndef DBUG_OFF
  if (use_hash)
    (void) my_hash_check(&share->name_hash);
#endif

  share->db_plugin= se_plugin;
  delete handler_file;

  share->error= OPEN_FRM_OK;
  thd->status_var.opened_shares++;
  thd->mem_root= old_root;
  DBUG_RETURN(0);

err:
  share->db_plugin= NULL;
  share->error= OPEN_FRM_CORRUPTED;
  share->open_errno= my_errno;
  delete handler_file;
  plugin_unlock(0, se_plugin);
  my_hash_free(&share->name_hash);

  if (!thd->is_error())
    open_table_error(share, OPEN_FRM_CORRUPTED, share->open_errno);

  thd->mem_root= old_root;
  DBUG_RETURN(HA_ERR_NOT_A_TABLE);
}


static bool sql_unusable_for_discovery(THD *thd, handlerton *engine,
                                       const char *sql)
{
  LEX *lex= thd->lex;
  HA_CREATE_INFO *create_info= &lex->create_info;

  // ... not CREATE TABLE
  if (lex->sql_command != SQLCOM_CREATE_TABLE &&
      lex->sql_command != SQLCOM_CREATE_SEQUENCE)
    return 1;
  // ... create like
  if (lex->create_info.like())
    return 1;
  // ... create select
  if (lex->select_lex.item_list.elements)
    return 1;
  // ... temporary
  if (create_info->tmp_table())
    return 1;
  // ... if exists
  if (lex->create_info.if_not_exists())
    return 1;

  // XXX error out or rather ignore the following:
  // ... partitioning
  if (lex->part_info)
    return 1;
  // ... union
  if (create_info->used_fields & HA_CREATE_USED_UNION)
    return 1;
  // ... index/data directory
  if (create_info->data_file_name || create_info->index_file_name)
    return 1;
  // ... engine
<<<<<<< HEAD
  if (create_info->db_type && create_info->db_type != engine)
    return 1;
  // ... WITH SYSTEM VERSIONING
  if (create_info->versioned())
    return 1;
=======
  DBUG_ASSERT(lex->m_sql_cmd);
  if (lex->create_info.used_fields & HA_CREATE_USED_ENGINE)
  {
    /*
      TODO: we could just compare engine names here, without resolving.
      But this optimization is too late for 10.1.
    */
    Storage_engine_name *opt= lex->m_sql_cmd->option_storage_engine_name();
    DBUG_ASSERT(opt); // lex->m_sql_cmd must be an Sql_cmd_create_table instance
    if (opt->resolve_storage_engine_with_error(thd, &create_info->db_type,
                                               false) ||
        (create_info->db_type && create_info->db_type != engine))
      return 1;
  }
>>>>>>> 50653e02

  return 0;
}

int TABLE_SHARE::init_from_sql_statement_string(THD *thd, bool write,
                                        const char *sql, size_t sql_length)
{
  sql_mode_t saved_mode= thd->variables.sql_mode;
  CHARSET_INFO *old_cs= thd->variables.character_set_client;
  Parser_state parser_state;
  bool error;
  char *sql_copy;
  handler *file;
  LEX *old_lex;
  Query_arena *arena, backup;
  LEX tmp_lex;
  KEY *unused1;
  uint unused2;
  handlerton *hton= plugin_hton(db_plugin);
  LEX_CUSTRING frm= {0,0};
  LEX_CSTRING db_backup= thd->db;
  DBUG_ENTER("TABLE_SHARE::init_from_sql_statement_string");

  /*
    Ouch. Parser may *change* the string it's working on.
    Currently (2013-02-26) it is used to permanently disable
    conditional comments.
    Anyway, let's copy the caller's string...
  */
  if (!(sql_copy= thd->strmake(sql, sql_length)))
    DBUG_RETURN(HA_ERR_OUT_OF_MEM);

  if (parser_state.init(thd, sql_copy, sql_length))
    DBUG_RETURN(HA_ERR_OUT_OF_MEM);

  thd->variables.sql_mode= MODE_NO_ENGINE_SUBSTITUTION | MODE_NO_DIR_IN_CREATE;
  thd->variables.character_set_client= system_charset_info;
  tmp_disable_binlog(thd);
  old_lex= thd->lex;
  thd->lex= &tmp_lex;

  arena= thd->stmt_arena;
  if (arena->is_conventional())
    arena= 0;
  else
    thd->set_n_backup_active_arena(arena, &backup);

  thd->reset_db(&db);
  lex_start(thd);

  if (unlikely((error= parse_sql(thd, & parser_state, NULL) ||
                sql_unusable_for_discovery(thd, hton, sql_copy))))
    goto ret;

  thd->lex->create_info.db_type= hton;
#ifdef WITH_PARTITION_STORAGE_ENGINE
  thd->work_part_info= 0;                       // For partitioning
#endif

  if (tabledef_version.str)
    thd->lex->create_info.tabledef_version= tabledef_version;

  promote_first_timestamp_column(&thd->lex->alter_info.create_list);
  file= mysql_create_frm_image(thd, &db, &table_name,
                               &thd->lex->create_info, &thd->lex->alter_info,
                               C_ORDINARY_CREATE, &unused1, &unused2, &frm);
  error|= file == 0;
  delete file;

  if (frm.str)
  {
    option_list= 0;             // cleanup existing options ...
    option_struct= 0;           // ... if it's an assisted discovery
    error= init_from_binary_frm_image(thd, write, frm.str, frm.length);
  }

ret:
  my_free(const_cast<uchar*>(frm.str));
  lex_end(thd->lex);
  thd->reset_db(&db_backup);
  thd->lex= old_lex;
  if (arena)
    thd->restore_active_arena(arena, &backup);
  reenable_binlog(thd);
  thd->variables.sql_mode= saved_mode;
  thd->variables.character_set_client= old_cs;
  if (unlikely(thd->is_error() || error))
  {
    thd->clear_error();
    my_error(ER_SQL_DISCOVER_ERROR, MYF(0),
             plugin_name(db_plugin)->str, db.str, table_name.str,
             sql_copy);
    DBUG_RETURN(HA_ERR_GENERIC);
  }
  DBUG_RETURN(0);
}

bool TABLE_SHARE::write_frm_image(const uchar *frm, size_t len)
{
  return writefrm(normalized_path.str, db.str, table_name.str, false, frm, len);
}


bool TABLE_SHARE::read_frm_image(const uchar **frm, size_t *len)
{
  if (IF_PARTITIONING(partition_info_str, 0))   // cannot discover a partition
  {
    DBUG_ASSERT(db_type()->discover_table == 0);
    return 1;
  }

  if (frm_image)
  {
    *frm= frm_image->str;
    *len= frm_image->length;
    frm_image->str= 0; // pass the ownership to the caller
    frm_image= 0;
    return 0;
  }
  return readfrm(normalized_path.str, frm, len);
}


void TABLE_SHARE::free_frm_image(const uchar *frm)
{
  if (frm)
    my_free(const_cast<uchar*>(frm));
}


static bool fix_vcol_expr(THD *thd, Virtual_column_info *vcol)
{
  DBUG_ENTER("fix_vcol_expr");

  const enum enum_column_usage saved_column_usage= thd->column_usage;
  thd->column_usage= COLUMNS_WRITE;

  int error= vcol->expr->fix_fields(thd, &vcol->expr);

  thd->column_usage= saved_column_usage;

  if (unlikely(error))
  {
    StringBuffer<MAX_FIELD_WIDTH> str;
    vcol->print(&str);
    my_error(ER_ERROR_EVALUATING_EXPRESSION, MYF(0), str.c_ptr_safe());
    DBUG_RETURN(1);
  }

  DBUG_RETURN(0);
}

/** rerun fix_fields for vcols that returns time- or session- dependent values

    @note this is done for all vcols for INSERT/UPDATE/DELETE,
    and only as needed for SELECTs.
*/
bool fix_session_vcol_expr(THD *thd, Virtual_column_info *vcol)
{
  DBUG_ENTER("fix_session_vcol_expr");
  if (!(vcol->flags & (VCOL_TIME_FUNC|VCOL_SESSION_FUNC)))
    DBUG_RETURN(0);

  vcol->expr->walk(&Item::cleanup_excluding_fields_processor, 0, 0);
  DBUG_ASSERT(!vcol->expr->fixed);
  DBUG_RETURN(fix_vcol_expr(thd, vcol));
}


/** invoke fix_session_vcol_expr for a vcol

    @note this is called for generated column or a DEFAULT expression from
    their corresponding fix_fields on SELECT.
*/
bool fix_session_vcol_expr_for_read(THD *thd, Field *field,
                                    Virtual_column_info *vcol)
{
  DBUG_ENTER("fix_session_vcol_expr_for_read");
  TABLE_LIST *tl= field->table->pos_in_table_list;
  if (!tl || tl->lock_type >= TL_WRITE_ALLOW_WRITE)
    DBUG_RETURN(0);
  Security_context *save_security_ctx= thd->security_ctx;
  if (tl->security_ctx)
    thd->security_ctx= tl->security_ctx;
  bool res= fix_session_vcol_expr(thd, vcol);
  thd->security_ctx= save_security_ctx;
  DBUG_RETURN(res);
}


/*
  @brief 
    Perform semantic analysis of the defining expression for a virtual column

  @param thd        The thread object
  @param table      The table containing the virtual column
  @param field	    Field if this is a DEFAULT or AS, otherwise NULL
  @param vcol       The Virtual_column object


  @details
    The function performs semantic analysis of the defining expression for
    the virtual column vcol_field. The expression is used to compute the
    values of this column.

  @retval
    TRUE           An error occurred, something was wrong with the function
  @retval
    FALSE          Otherwise
*/

static bool fix_and_check_vcol_expr(THD *thd, TABLE *table,
                                    Virtual_column_info *vcol)
{
  Item* func_expr= vcol->expr;
  DBUG_ENTER("fix_and_check_vcol_expr");
  DBUG_PRINT("info", ("vcol: %p", vcol));
  DBUG_ASSERT(func_expr);

  if (func_expr->fixed)
    DBUG_RETURN(0); // nothing to do

  if (fix_vcol_expr(thd, vcol))
    DBUG_RETURN(1);

  if (vcol->flags)
    DBUG_RETURN(0); // already checked, no need to do it again

  /* fix_fields could've changed the expression */
  func_expr= vcol->expr;

  /* this was checked in check_expression(), but the frm could be mangled... */
  if (unlikely(func_expr->result_type() == ROW_RESULT))
  {
    my_error(ER_OPERAND_COLUMNS, MYF(0), 1);
    DBUG_RETURN(1);
  }

  /*
    Walk through the Item tree checking if all items are valid
    to be part of the virtual column
  */
  Item::vcol_func_processor_result res;
  res.errors= 0;

  int error= func_expr->walk(&Item::check_vcol_func_processor, 0, &res);
  if (unlikely(error || (res.errors & VCOL_IMPOSSIBLE)))
  {
    // this can only happen if the frm was corrupted
    my_error(ER_VIRTUAL_COLUMN_FUNCTION_IS_NOT_ALLOWED, MYF(0), res.name,
             vcol->get_vcol_type_name(), vcol->name.str);
    DBUG_RETURN(1);
  }
  else if (unlikely(res.errors & VCOL_AUTO_INC))
  {
    /*
      An auto_increment field may not be used in an expression for
      a check constraint, a default value or a generated column

      Note that this error condition is not detected during parsing
      of the statement because the field item does not have a field
      pointer at that time
    */
    myf warn= table->s->frm_version < FRM_VER_EXPRESSSIONS ? ME_JUST_WARNING : 0;
    my_error(ER_VIRTUAL_COLUMN_FUNCTION_IS_NOT_ALLOWED, MYF(warn),
             "AUTO_INCREMENT", vcol->get_vcol_type_name(), res.name);
    if (!warn)
      DBUG_RETURN(1);
  }
  vcol->flags= res.errors;

  if (vcol->flags & VCOL_SESSION_FUNC)
    table->s->vcols_need_refixing= true;

  DBUG_RETURN(0);
}


/*
  @brief
    Unpack the definition of a virtual column from its linear representation

  @param thd             The thread object
  @param mem_root        Where to allocate memory
  @param table           The table containing the virtual column
  @param field           Field if this is a DEFAULT or AS, otherwise NULL
  @param vcol            The Virtual_column object
  @param[out] error_reported   Flag to inform the caller that no
                               other error messages are to be generated

  @details

    The function takes string expression from the 'vcol' object of the
    table 'table' and parses it, building an item object for it. The
    pointer to this item is placed into in a Virtual_column_info object
    that is created. After this the function performs
    semantic analysis of the item by calling the the function
    fix_and_check_vcol_expr().  Since the defining expression is part of the table
    definition the item for it is created in table->memroot within the
    special arena TABLE::expr_arena or in the thd memroot for INSERT DELAYED

  @note
    Before passing 'vcol_expr' to the parser the function wraps it in
    parentheses and prepends a special keyword.
  
   @retval Virtual_column_info*   Success
   @retval NULL                   Error
*/

static Virtual_column_info *
unpack_vcol_info_from_frm(THD *thd, MEM_ROOT *mem_root, TABLE *table,
                          String *expr_str, Virtual_column_info **vcol_ptr,
                          bool *error_reported)
{
  Create_field vcol_storage; // placeholder for vcol_info
  Parser_state parser_state;
  Virtual_column_info *vcol= *vcol_ptr, *vcol_info= 0;
  LEX *old_lex= thd->lex;
  LEX lex;
  bool error;
  DBUG_ENTER("unpack_vcol_info_from_frm");

  DBUG_ASSERT(vcol->expr == NULL);
  
  if (parser_state.init(thd, expr_str->c_ptr_safe(), expr_str->length()))
    goto end;

  if (init_lex_with_single_table(thd, table, &lex))
    goto end;

  lex.parse_vcol_expr= true;
  lex.last_field= &vcol_storage;

  error= parse_sql(thd, &parser_state, NULL);
  if (unlikely(error))
    goto end;

  if (lex.current_select->table_list.first[0].next_global)
  {
    /* We are using NEXT VALUE FOR sequence. Remember table name for open */
    TABLE_LIST *sequence= lex.current_select->table_list.first[0].next_global;
    sequence->next_global= table->internal_tables;
    table->internal_tables= sequence;
  }

  vcol_storage.vcol_info->set_vcol_type(vcol->get_vcol_type());
  vcol_storage.vcol_info->stored_in_db=      vcol->stored_in_db;
  vcol_storage.vcol_info->name=              vcol->name;
  vcol_storage.vcol_info->utf8=              vcol->utf8;
  if (!fix_and_check_vcol_expr(thd, table, vcol_storage.vcol_info))
  {
    *vcol_ptr= vcol_info= vcol_storage.vcol_info;   // Expression ok
    DBUG_ASSERT(vcol_info->expr);
    goto end;
  }
  *error_reported= TRUE;

end:
  end_lex_with_single_table(thd, table, old_lex);

  DBUG_RETURN(vcol_info);
}

static bool check_vcol_forward_refs(Field *field, Virtual_column_info *vcol,
                                    bool check_constraint)
{
  bool res;
  uint32 flags= field->flags;
  if (check_constraint)
  {
    /* Check constraints can refer it itself */
    field->flags|= NO_DEFAULT_VALUE_FLAG;
  }
  res= (vcol &&
        vcol->expr->walk(&Item::check_field_expression_processor, 0, field));
  field->flags= flags;
  return res;
}

/*
  Open a table based on a TABLE_SHARE

  SYNOPSIS
    open_table_from_share()
    thd			Thread handler
    share		Table definition
    alias       	Alias for table
    db_stat		open flags (for example HA_OPEN_KEYFILE|
    			HA_OPEN_RNDFILE..) can be 0 (example in
                        ha_example_table)
    prgflag   		READ_ALL etc..
    ha_open_flags	HA_OPEN_ABORT_IF_LOCKED etc..
    outparam       	result table
    partitions_to_open  open only these partitions.

  RETURN VALUES
   0	ok
   1	Error (see open_table_error)
   2    Error (see open_table_error)
   3    Wrong data in .frm file
   4    Error (see open_table_error)
   5    Error (see open_table_error: charset unavailable)
   7    Table definition has changed in engine
*/

enum open_frm_error open_table_from_share(THD *thd, TABLE_SHARE *share,
                       const LEX_CSTRING *alias, uint db_stat, uint prgflag,
                       uint ha_open_flags, TABLE *outparam,
                       bool is_create_table, List<String> *partitions_to_open)
{
  enum open_frm_error error;
  uint records, i, bitmap_size, bitmap_count;
  const char *tmp_alias;
  bool error_reported= FALSE;
  uchar *record, *bitmaps;
  Field **field_ptr;
  uint8 save_context_analysis_only= thd->lex->context_analysis_only;
  TABLE_SHARE::enum_v_keys check_set_initialized= share->check_set_initialized;
  DBUG_ENTER("open_table_from_share");
  DBUG_PRINT("enter",("name: '%s.%s'  form: %p", share->db.str,
                      share->table_name.str, outparam));

  thd->lex->context_analysis_only&= ~CONTEXT_ANALYSIS_ONLY_VIEW; // not a view

  error= OPEN_FRM_ERROR_ALREADY_ISSUED; // for OOM errors below
  bzero((char*) outparam, sizeof(*outparam));
  outparam->in_use= thd;
  outparam->s= share;
  outparam->db_stat= db_stat;
  outparam->write_row_record= NULL;

  if (share->incompatible_version &&
      !(ha_open_flags & (HA_OPEN_FOR_ALTER | HA_OPEN_FOR_REPAIR)))
  {
    /* one needs to run mysql_upgrade on the table */
    error= OPEN_FRM_NEEDS_REBUILD;
    goto err;
  }
  init_sql_alloc(&outparam->mem_root, "table", TABLE_ALLOC_BLOCK_SIZE, 0,
                 MYF(0));

  /*
    We have to store the original alias in mem_root as constraints and virtual
    functions may store pointers to it
  */
  if (!(tmp_alias= strmake_root(&outparam->mem_root, alias->str, alias->length)))
    goto err;

  outparam->alias.set(tmp_alias, alias->length, table_alias_charset);
  outparam->quick_keys.init();
  outparam->covering_keys.init();
  outparam->intersect_keys.init();
  outparam->keys_in_use_for_query.init();

  /* Allocate handler */
  outparam->file= 0;
  if (!(prgflag & OPEN_FRM_FILE_ONLY))
  {
    if (!(outparam->file= get_new_handler(share, &outparam->mem_root,
                                          share->db_type())))
      goto err;

    if (outparam->file->set_ha_share_ref(&share->ha_share))
      goto err;
  }
  else
  {
    DBUG_ASSERT(!db_stat);
  }

  if (share->sequence && outparam->file)
  {
    ha_sequence *file;
    /* SEQUENCE table. Create a sequence handler over the original handler */
    if (!(file= (ha_sequence*) sql_sequence_hton->create(sql_sequence_hton, share,
                                                     &outparam->mem_root)))
      goto err;
    file->register_original_handler(outparam->file);
    outparam->file= file;
  }

  outparam->reginfo.lock_type= TL_UNLOCK;
  outparam->current_lock= F_UNLCK;
  records=0;
  if ((db_stat & HA_OPEN_KEYFILE) || (prgflag & DELAYED_OPEN))
    records=1;
  if (prgflag & (READ_ALL + EXTRA_RECORD))
  {
    records++;
    if (share->versioned)
      records++;
  }

  if (records == 0)
  {
    /* We are probably in hard repair, and the buffers should not be used */
    record= share->default_values;
  }
  else
  {
    if (!(record= (uchar*) alloc_root(&outparam->mem_root,
                                      share->rec_buff_length * records)))
      goto err;                                   /* purecov: inspected */
    MEM_NOACCESS(record, share->rec_buff_length * records);
  }

  for (i= 0; i < 3;)
  {
    outparam->record[i]= record;
    if (++i < records)
      record+= share->rec_buff_length;
  }
  for (i= 0; i < records; i++)
    MEM_UNDEFINED(outparam->record[i], share->reclength);

  if (!(field_ptr = (Field **) alloc_root(&outparam->mem_root,
                                          (uint) ((share->fields+1)*
                                                  sizeof(Field*)))))
    goto err;                                   /* purecov: inspected */

  outparam->field= field_ptr;

  record= (uchar*) outparam->record[0]-1;	/* Fieldstart = 1 */
  if (share->null_field_first)
    outparam->null_flags= (uchar*) record+1;
  else
    outparam->null_flags= (uchar*) (record+ 1+ share->reclength -
                                    share->null_bytes);

  /* Setup copy of fields from share, but use the right alias and record */
  for (i=0 ; i < share->fields; i++, field_ptr++)
  {
    if (!((*field_ptr)= share->field[i]->clone(&outparam->mem_root, outparam)))
      goto err;
  }
  (*field_ptr)= 0;                              // End marker

  DEBUG_SYNC(thd, "TABLE_after_field_clone");

  outparam->vers_write= share->versioned;

  if (share->found_next_number_field)
    outparam->found_next_number_field=
      outparam->field[(uint) (share->found_next_number_field - share->field)];

  /* Fix key->name and key_part->field */
  if (share->key_parts)
  {
    KEY	*key_info, *key_info_end;
    KEY_PART_INFO *key_part;
    uint n_length;
    n_length= share->keys*sizeof(KEY) + share->ext_key_parts*sizeof(KEY_PART_INFO);
    if (!(key_info= (KEY*) alloc_root(&outparam->mem_root, n_length)))
      goto err;
    outparam->key_info= key_info;
    key_part= (reinterpret_cast<KEY_PART_INFO*>(key_info+share->keys));

    memcpy(key_info, share->key_info, sizeof(*key_info)*share->keys);
    memcpy(key_part, share->key_info[0].key_part, (sizeof(*key_part) *
                                                   share->ext_key_parts));

    for (key_info_end= key_info + share->keys ;
         key_info < key_info_end ;
         key_info++)
    {
      KEY_PART_INFO *key_part_end;

      key_info->table= outparam;
      key_info->key_part= key_part;

      key_part_end= key_part + (share->use_ext_keys ? key_info->ext_key_parts :
			                              key_info->user_defined_key_parts) ;
      for ( ; key_part < key_part_end; key_part++)
      {
        Field *field= key_part->field= outparam->field[key_part->fieldnr - 1];

        if (field->key_length() != key_part->length &&
            !(field->flags & BLOB_FLAG))
        {
          /*
            We are using only a prefix of the column as a key:
            Create a new field for the key part that matches the index
          */
          field= key_part->field=field->make_new_field(&outparam->mem_root,
                                                       outparam, 0);
          field->field_length= key_part->length;
        }
      }
      if (!share->use_ext_keys)
	key_part+= key_info->ext_key_parts - key_info->user_defined_key_parts;
    }
  }

  /*
    Process virtual and default columns, if any.
  */
  if (share->virtual_fields || share->default_fields ||
      share->default_expressions || share->table_check_constraints)
  {
    Field **vfield_ptr, **dfield_ptr;
    Virtual_column_info **check_constraint_ptr;

    if (!multi_alloc_root(&outparam->mem_root,
                          &vfield_ptr, (uint) ((share->virtual_fields + 1)*
                                               sizeof(Field*)),
                          &dfield_ptr, (uint) ((share->default_fields +
                                                share->default_expressions +1)*
                                               sizeof(Field*)),
                          &check_constraint_ptr,
                          (uint) ((share->table_check_constraints +
                                   share->field_check_constraints + 1)*
                                  sizeof(Virtual_column_info*)),
                          NullS))
      goto err;
    if (share->virtual_fields)
      outparam->vfield= vfield_ptr;
    if (share->default_fields + share->default_expressions)
      outparam->default_field= dfield_ptr;
    if (share->table_check_constraints || share->field_check_constraints)
      outparam->check_constraints= check_constraint_ptr;

    if (unlikely(parse_vcol_defs(thd, &outparam->mem_root, outparam,
                                 &error_reported)))
    {
      error= OPEN_FRM_CORRUPTED;
      goto err;
    }

    /* Update to use trigger fields */
    switch_defaults_to_nullable_trigger_fields(outparam);
  }

#ifdef WITH_PARTITION_STORAGE_ENGINE
  bool work_part_info_used;
  if (share->partition_info_str_len && outparam->file)
  {
  /*
    In this execution we must avoid calling thd->change_item_tree since
    we might release memory before statement is completed. We do this
    by changing to a new statement arena. As part of this arena we also
    set the memory root to be the memory root of the table since we
    call the parser and fix_fields which both can allocate memory for
    item objects. We keep the arena to ensure that we can release the
    free_list when closing the table object.
    SEE Bug #21658
  */

    Query_arena *backup_stmt_arena_ptr= thd->stmt_arena;
    Query_arena backup_arena;
    Query_arena part_func_arena(&outparam->mem_root,
                                Query_arena::STMT_INITIALIZED);
    thd->set_n_backup_active_arena(&part_func_arena, &backup_arena);
    thd->stmt_arena= &part_func_arena;
    bool tmp;

    tmp= mysql_unpack_partition(thd, share->partition_info_str,
                                share->partition_info_str_len,
                                outparam, is_create_table,
                                plugin_hton(share->default_part_plugin),
                                &work_part_info_used);
    if (tmp)
    {
      thd->stmt_arena= backup_stmt_arena_ptr;
      thd->restore_active_arena(&part_func_arena, &backup_arena);
      goto partititon_err;
    }
    outparam->part_info->is_auto_partitioned= share->auto_partitioned;
    DBUG_PRINT("info", ("autopartitioned: %u", share->auto_partitioned));
    /* 
      We should perform the fix_partition_func in either local or
      caller's arena depending on work_part_info_used value.
    */
    if (!work_part_info_used)
      tmp= fix_partition_func(thd, outparam, is_create_table);
    thd->stmt_arena= backup_stmt_arena_ptr;
    thd->restore_active_arena(&part_func_arena, &backup_arena);
    if (!tmp)
    {
      if (work_part_info_used)
        tmp= fix_partition_func(thd, outparam, is_create_table);
    }
    outparam->part_info->item_free_list= part_func_arena.free_list;
partititon_err:
    if (tmp)
    {
      if (is_create_table)
      {
        /*
          During CREATE/ALTER TABLE it is ok to receive errors here.
          It is not ok if it happens during the opening of an frm
          file as part of a normal query.
        */
        error_reported= TRUE;
      }
      goto err;
    }
  }
#endif

  /* Check virtual columns against table's storage engine. */
  if (share->virtual_fields &&
        (outparam->file && 
          !(outparam->file->ha_table_flags() & HA_CAN_VIRTUAL_COLUMNS)))
  {
    my_error(ER_UNSUPPORTED_ENGINE_FOR_VIRTUAL_COLUMNS, MYF(0),
             plugin_name(share->db_plugin)->str);
    error_reported= TRUE;
    goto err;
  }

  /* Allocate bitmaps */

  bitmap_size= share->column_bitmap_size;
  bitmap_count= 7;
  if (share->virtual_fields)
    bitmap_count++;

  if (!(bitmaps= (uchar*) alloc_root(&outparam->mem_root,
                                     bitmap_size * bitmap_count)))
    goto err;

  my_bitmap_init(&outparam->def_read_set,
                 (my_bitmap_map*) bitmaps, share->fields, FALSE);
  bitmaps+= bitmap_size;
  my_bitmap_init(&outparam->def_write_set,
                 (my_bitmap_map*) bitmaps, share->fields, FALSE);
  bitmaps+= bitmap_size;

  /* Don't allocate vcol_bitmap if we don't need it */
  if (share->virtual_fields)
  {
    if (!(outparam->def_vcol_set= (MY_BITMAP*)
          alloc_root(&outparam->mem_root, sizeof(*outparam->def_vcol_set))))
      goto err;
    my_bitmap_init(outparam->def_vcol_set,
                   (my_bitmap_map*) bitmaps, share->fields, FALSE);
    bitmaps+= bitmap_size;
  }

  my_bitmap_init(&outparam->has_value_set,
                 (my_bitmap_map*) bitmaps, share->fields, FALSE);
  bitmaps+= bitmap_size;
  my_bitmap_init(&outparam->tmp_set,
                 (my_bitmap_map*) bitmaps, share->fields, FALSE);
  bitmaps+= bitmap_size;
  my_bitmap_init(&outparam->eq_join_set,
                 (my_bitmap_map*) bitmaps, share->fields, FALSE);
  bitmaps+= bitmap_size;
  my_bitmap_init(&outparam->cond_set,
                 (my_bitmap_map*) bitmaps, share->fields, FALSE);
  bitmaps+= bitmap_size;
  my_bitmap_init(&outparam->def_rpl_write_set,
                 (my_bitmap_map*) bitmaps, share->fields, FALSE);
  outparam->default_column_bitmaps();

  outparam->cond_selectivity= 1.0;

  /* The table struct is now initialized;  Open the table */
  if (db_stat)
  {
    if (specialflag & SPECIAL_WAIT_IF_LOCKED)
      ha_open_flags|= HA_OPEN_WAIT_IF_LOCKED;
    else
      ha_open_flags|= HA_OPEN_IGNORE_IF_LOCKED;

    int ha_err= outparam->file->ha_open(outparam, share->normalized_path.str,
                                 (db_stat & HA_READ_ONLY ? O_RDONLY : O_RDWR),
                                 ha_open_flags, 0, partitions_to_open);
    if (ha_err)
    {
      share->open_errno= ha_err;
      /* Set a flag if the table is crashed and it can be auto. repaired */
      share->crashed= (outparam->file->auto_repair(ha_err) &&
                       !(ha_open_flags & HA_OPEN_FOR_REPAIR));
      if (!thd->is_error())
        outparam->file->print_error(ha_err, MYF(0));
      error_reported= TRUE;

      if (ha_err == HA_ERR_TABLE_DEF_CHANGED)
        error= OPEN_FRM_DISCOVER;

      /*
        We're here, because .frm file was successfully opened.

        But if the table doesn't exist in the engine and the engine
        supports discovery, we force rediscover to discover
        the fact that table doesn't in fact exist and remove
        the stray .frm file.
      */
      if (share->db_type()->discover_table &&
          (ha_err == ENOENT || ha_err == HA_ERR_NO_SUCH_TABLE))
        error= OPEN_FRM_DISCOVER;

      goto err;
    }
  }

  outparam->mark_columns_used_by_virtual_fields();
  if (!check_set_initialized &&
      share->check_set_initialized == TABLE_SHARE::V_KEYS)
  {
    // copy PART_INDIRECT_KEY_FLAG that was set meanwhile by *some* thread
    for (uint i= 0 ; i < share->fields ; i++)
    {
      if (share->field[i]->flags & PART_INDIRECT_KEY_FLAG)
        outparam->field[i]->flags|= PART_INDIRECT_KEY_FLAG;
    }
  }

  if (db_stat)
  {
    /* Set some flags in share on first open of the table */
    handler::Table_flags flags= outparam->file->ha_table_flags();
    if (! MY_TEST(flags & (HA_BINLOG_STMT_CAPABLE |
                           HA_BINLOG_ROW_CAPABLE)) ||
        MY_TEST(flags & HA_HAS_OWN_BINLOGGING))
      share->no_replicate= TRUE;
    if (outparam->file->table_cache_type() & HA_CACHE_TBL_NOCACHE)
      share->not_usable_by_query_cache= TRUE;
  }

  if (share->no_replicate || !binlog_filter->db_ok(share->db.str))
    share->can_do_row_logging= 0;   // No row based replication

  /* Increment the opened_tables counter, only when open flags set. */
  if (db_stat)
    thd->status_var.opened_tables++;

  thd->lex->context_analysis_only= save_context_analysis_only;
  DBUG_RETURN (OPEN_FRM_OK);

 err:
  if (! error_reported)
    open_table_error(share, error, my_errno);
  delete outparam->file;
#ifdef WITH_PARTITION_STORAGE_ENGINE
  if (outparam->part_info)
    free_items(outparam->part_info->item_free_list);
#endif
  outparam->file= 0;				// For easier error checking
  outparam->db_stat=0;
  thd->lex->context_analysis_only= save_context_analysis_only;
  if (outparam->expr_arena)
    outparam->expr_arena->free_items();
  free_root(&outparam->mem_root, MYF(0));       // Safe to call on bzero'd root
  outparam->alias.free();
  DBUG_RETURN (error);
}


/*
  Free information allocated by openfrm

  SYNOPSIS
    closefrm()
    table		TABLE object to free
*/

int closefrm(TABLE *table)
{
  int error=0;
  DBUG_ENTER("closefrm");
  DBUG_PRINT("enter", ("table: %p", table));

  if (table->db_stat)
    error=table->file->ha_close();
  table->alias.free();
  if (table->expr_arena)
    table->expr_arena->free_items();
  if (table->field)
  {
    for (Field **ptr=table->field ; *ptr ; ptr++)
    {
      delete *ptr;
    }
    table->field= 0;
  }
  delete table->file;
  table->file= 0;				/* For easier errorchecking */
#ifdef WITH_PARTITION_STORAGE_ENGINE
  if (table->part_info)
  {
    /* Allocated through table->mem_root, freed below */
    free_items(table->part_info->item_free_list);
    table->part_info->item_free_list= 0;
    table->part_info= 0;
  }
#endif
  free_root(&table->mem_root, MYF(0));
  DBUG_RETURN(error);
}


/* Deallocate temporary blob storage */

void free_blobs(TABLE *table)
{
  uint *ptr, *end;
  for (ptr= table->s->blob_field, end=ptr + table->s->blob_fields ;
       ptr != end ;
       ptr++)
  {
    /*
      Reduced TABLE objects which are used by row-based replication for
      type conversion might have some fields missing. Skip freeing BLOB
      buffers for such missing fields.
    */
    if (table->field[*ptr])
      ((Field_blob*) table->field[*ptr])->free();
  }
}


/**
  Reclaim temporary blob storage which is bigger than 
  a threshold.
 
  @param table A handle to the TABLE object containing blob fields
  @param size The threshold value.
 
*/

void free_field_buffers_larger_than(TABLE *table, uint32 size)
{
  uint *ptr, *end;
  for (ptr= table->s->blob_field, end=ptr + table->s->blob_fields ;
       ptr != end ;
       ptr++)
  {
    Field_blob *blob= (Field_blob*) table->field[*ptr];
    if (blob->get_field_buffer_size() > size)
        blob->free();
  }
}

/* error message when opening a form file */

void open_table_error(TABLE_SHARE *share, enum open_frm_error error,
                      int db_errno)
{
  char buff[FN_REFLEN];
  const myf errortype= ME_ERROR+ME_WAITTANG;  // Write fatals error to log
  DBUG_ENTER("open_table_error");
  DBUG_PRINT("info", ("error: %d  db_errno: %d", error, db_errno));

  switch (error) {
  case OPEN_FRM_OPEN_ERROR:
    /*
      Test if file didn't exists. We have to also test for EINVAL as this
      may happen on windows when opening a file with a not legal file name
    */
    if (db_errno == ENOENT || db_errno == EINVAL)
      my_error(ER_NO_SUCH_TABLE, MYF(0), share->db.str, share->table_name.str);
    else
    {
      strxmov(buff, share->normalized_path.str, reg_ext, NullS);
      my_error((db_errno == EMFILE) ? ER_CANT_OPEN_FILE : ER_FILE_NOT_FOUND,
               errortype, buff, db_errno);
    }
    break;
  case OPEN_FRM_OK:
    DBUG_ASSERT(0); // open_table_error() is never called for this one
    break;
  case OPEN_FRM_ERROR_ALREADY_ISSUED:
    break;
  case OPEN_FRM_NOT_A_VIEW:
    my_error(ER_WRONG_OBJECT, MYF(0), share->db.str,
             share->table_name.str, "VIEW");
    break;
  case OPEN_FRM_NOT_A_TABLE:
    my_error(ER_WRONG_OBJECT, MYF(0), share->db.str,
             share->table_name.str, "TABLE");
    break;
  case OPEN_FRM_DISCOVER:
    DBUG_ASSERT(0); // open_table_error() is never called for this one
    break;
  case OPEN_FRM_CORRUPTED:
    strxmov(buff, share->normalized_path.str, reg_ext, NullS);
    my_error(ER_NOT_FORM_FILE, errortype, buff);
    break;
  case OPEN_FRM_READ_ERROR:
    strxmov(buff, share->normalized_path.str, reg_ext, NullS);
    my_error(ER_ERROR_ON_READ, errortype, buff, db_errno);
    break;
  case OPEN_FRM_NEEDS_REBUILD:
    strxnmov(buff, sizeof(buff)-1,
             share->db.str, ".", share->table_name.str, NullS);
    my_error(ER_TABLE_NEEDS_REBUILD, errortype, buff);
    break;
  }
  DBUG_VOID_RETURN;
} /* open_table_error */


	/*
	** fix a str_type to a array type
	** typeparts separated with some char. differents types are separated
	** with a '\0'
	*/

static void
fix_type_pointers(const char ***array, TYPELIB *point_to_type, uint types,
		  char **names)
{
  char *type_name, *ptr;
  char chr;

  ptr= *names;
  while (types--)
  {
    point_to_type->name=0;
    point_to_type->type_names= *array;

    if ((chr= *ptr))			/* Test if empty type */
    {
      while ((type_name=strchr(ptr+1,chr)) != NullS)
      {
	*((*array)++) = ptr+1;
	*type_name= '\0';		/* End string */
	ptr=type_name;
      }
      ptr+=2;				/* Skip end mark and last 0 */
    }
    else
      ptr++;
    point_to_type->count= (uint) (*array - point_to_type->type_names);
    point_to_type++;
    *((*array)++)= NullS;		/* End of type */
  }
  *names=ptr;				/* Update end */
  return;
} /* fix_type_pointers */


/*
 Search after a field with given start & length
 If an exact field isn't found, return longest field with starts
 at right position.
 
 NOTES
   This is needed because in some .frm fields 'fieldnr' was saved wrong

 RETURN
   0  error
   #  field number +1
*/

static uint find_field(Field **fields, uchar *record, uint start, uint length)
{
  Field **field;
  uint i, pos;

  pos= 0;
  for (field= fields, i=1 ; *field ; i++,field++)
  {
    if ((*field)->offset(record) == start)
    {
      if ((*field)->key_length() == length)
	return (i);
      if (!pos || fields[pos-1]->pack_length() <
	  (*field)->pack_length())
	pos= i;
    }
  }
  return (pos);
}


/*
  Store an SQL quoted string.

  SYNOPSIS  
    append_unescaped()
    res		result String
    pos		string to be quoted
    length	it's length

  NOTE
    This function works correctly with utf8 or single-byte charset strings.
    May fail with some multibyte charsets though.
*/

void append_unescaped(String *res, const char *pos, size_t length)
{
  const char *end= pos+length;
  res->append('\'');

  for (; pos != end ; pos++)
  {
    switch (*pos) {
    case 0:				/* Must be escaped for 'mysql' */
      res->append('\\');
      res->append('0');
      break;
    case '\n':				/* Must be escaped for logs */
      res->append('\\');
      res->append('n');
      break;
    case '\r':
      res->append('\\');		/* This gives better readability */
      res->append('r');
      break;
    case '\\':
      res->append('\\');		/* Because of the sql syntax */
      res->append('\\');
      break;
    case '\'':
      res->append('\'');		/* Because of the sql syntax */
      res->append('\'');
      break;
    default:
      res->append(*pos);
      break;
    }
  }
  res->append('\'');
}


void prepare_frm_header(THD *thd, uint reclength, uchar *fileinfo,
                        HA_CREATE_INFO *create_info, uint keys, KEY *key_info)
{
  size_t key_comment_total_bytes= 0;
  uint i;
  DBUG_ENTER("prepare_frm_header");

  /* Fix this when we have new .frm files;  Current limit is 4G rows (TODO) */
  if (create_info->max_rows > UINT_MAX32)
    create_info->max_rows= UINT_MAX32;
  if (create_info->min_rows > UINT_MAX32)
    create_info->min_rows= UINT_MAX32;

  size_t key_length, tmp_key_length, tmp, csid;
  bzero((char*) fileinfo, FRM_HEADER_SIZE);
  /* header */
  fileinfo[0]=(uchar) 254;
  fileinfo[1]= 1;
  fileinfo[2]= (create_info->expression_length == 0 ? FRM_VER_TRUE_VARCHAR :
                FRM_VER_EXPRESSSIONS);

  DBUG_ASSERT(ha_storage_engine_is_enabled(create_info->db_type));
  fileinfo[3]= (uchar) ha_legacy_type(create_info->db_type);

  /*
    Keep in sync with pack_keys() in unireg.cc
    For each key:
    8 bytes for the key header
    9 bytes for each key-part (MAX_REF_PARTS)
    NAME_LEN bytes for the name
    1 byte for the NAMES_SEP_CHAR (before the name)
    For all keys:
    6 bytes for the header
    1 byte for the NAMES_SEP_CHAR (after the last name)
    9 extra bytes (padding for safety? alignment?)
  */
  for (i= 0; i < keys; i++)
  {
    DBUG_ASSERT(MY_TEST(key_info[i].flags & HA_USES_COMMENT) ==
                (key_info[i].comment.length > 0));
    if (key_info[i].flags & HA_USES_COMMENT)
      key_comment_total_bytes += 2 + key_info[i].comment.length;
  }

  key_length= keys * (8 + MAX_REF_PARTS * 9 + NAME_LEN + 1) + 16
              + key_comment_total_bytes;

  int2store(fileinfo+8,1);
  tmp_key_length= (key_length < 0xffff) ? key_length : 0xffff;
  int2store(fileinfo+14,tmp_key_length);
  int2store(fileinfo+16,reclength);
  int4store(fileinfo+18,create_info->max_rows);
  int4store(fileinfo+22,create_info->min_rows);
  /* fileinfo[26] is set in mysql_create_frm() */
  fileinfo[27]=2;				// Use long pack-fields
  /* fileinfo[28 & 29] is set to key_info_length in mysql_create_frm() */
  create_info->table_options|=HA_OPTION_LONG_BLOB_PTR; // Use portable blob pointers
  int2store(fileinfo+30,create_info->table_options);
  fileinfo[32]=0;				// No filename anymore
  fileinfo[33]=5;                             // Mark for 5.0 frm file
  int4store(fileinfo+34,create_info->avg_row_length);
  csid= (create_info->default_table_charset ?
         create_info->default_table_charset->number : 0);
  fileinfo[38]= (uchar) csid;
  fileinfo[39]= (uchar) ((uint) create_info->transactional |
                         ((uint) create_info->page_checksum << 2) |
                         ((create_info->sequence ? HA_CHOICE_YES : 0) << 4));
  fileinfo[40]= (uchar) create_info->row_type;
  /* Bytes 41-46 were for RAID support; now reused for other purposes */
  fileinfo[41]= (uchar) (csid >> 8);
  int2store(fileinfo+42, create_info->stats_sample_pages & 0xffff);
  fileinfo[44]= (uchar)  create_info->stats_auto_recalc;
  int2store(fileinfo+45, (create_info->check_constraint_list->elements+
                          create_info->field_check_constraints));
  int4store(fileinfo+47, key_length);
  tmp= MYSQL_VERSION_ID;          // Store to avoid warning from int4store
  int4store(fileinfo+51, tmp);
  int4store(fileinfo+55, create_info->extra_size);
  /*
    59-60 is unused since 10.2.4
    61 for default_part_db_type
  */
  int2store(fileinfo+62, create_info->key_block_size);
  DBUG_VOID_RETURN;
} /* prepare_fileinfo */


void update_create_info_from_table(HA_CREATE_INFO *create_info, TABLE *table)
{
  TABLE_SHARE *share= table->s;
  DBUG_ENTER("update_create_info_from_table");

  create_info->max_rows= share->max_rows;
  create_info->min_rows= share->min_rows;
  create_info->table_options= share->db_create_options;
  create_info->avg_row_length= share->avg_row_length;
  create_info->row_type= share->row_type;
  create_info->key_block_size= share->key_block_size;
  create_info->default_table_charset= share->table_charset;
  create_info->table_charset= 0;
  create_info->comment= share->comment;
  create_info->transactional= share->transactional;
  create_info->page_checksum= share->page_checksum;
  create_info->option_list= share->option_list;
  create_info->sequence= MY_TEST(share->sequence);

  DBUG_VOID_RETURN;
}

int
rename_file_ext(const char * from,const char * to,const char * ext)
{
  char from_b[FN_REFLEN],to_b[FN_REFLEN];
  (void) strxmov(from_b,from,ext,NullS);
  (void) strxmov(to_b,to,ext,NullS);
  return mysql_file_rename(key_file_frm, from_b, to_b, MYF(0));
}


/*
  Allocate string field in MEM_ROOT and return it as String

  SYNOPSIS
    get_field()
    mem   	MEM_ROOT for allocating
    field 	Field for retrieving of string
    res         result String

  RETURN VALUES
    1   string is empty
    0	all ok
*/

bool get_field(MEM_ROOT *mem, Field *field, String *res)
{
  char *to;
  StringBuffer<MAX_FIELD_WIDTH> str;
  bool rc;
  THD *thd= field->get_thd();
  sql_mode_t sql_mode_backup= thd->variables.sql_mode;
  thd->variables.sql_mode&= ~MODE_PAD_CHAR_TO_FULL_LENGTH;

  field->val_str(&str);
  if ((rc= !str.length() ||
           !(to= strmake_root(mem, str.ptr(), str.length()))))
  {
    res->length(0);
    goto ex;
  }
  res->set(to, str.length(), field->charset());

ex:
  thd->variables.sql_mode= sql_mode_backup;
  return rc;
}


/*
  Allocate string field in MEM_ROOT and return it as NULL-terminated string

  SYNOPSIS
    get_field()
    mem   	MEM_ROOT for allocating
    field 	Field for retrieving of string

  RETURN VALUES
    NullS  string is empty
    #      pointer to NULL-terminated string value of field
*/

char *get_field(MEM_ROOT *mem, Field *field)
{
  String str;
  bool rc= get_field(mem, field, &str);
  DBUG_ASSERT(rc || str.ptr()[str.length()] == '\0');
  return  rc ? NullS : (char *) str.ptr();
}

/*
  DESCRIPTION
    given a buffer with a key value, and a map of keyparts
    that are present in this value, returns the length of the value
*/
uint calculate_key_len(TABLE *table, uint key, const uchar *buf,
                       key_part_map keypart_map)
{
  /* works only with key prefixes */
  DBUG_ASSERT(((keypart_map + 1) & keypart_map) == 0);

  KEY *key_info= table->s->key_info+key;
  KEY_PART_INFO *key_part= key_info->key_part;
  KEY_PART_INFO *end_key_part= key_part + table->actual_n_key_parts(key_info);
  uint length= 0;

  while (key_part < end_key_part && keypart_map)
  {
    length+= key_part->store_length;
    keypart_map >>= 1;
    key_part++;
  }
  return length;
}

#ifndef DBUG_OFF
/**
  Verifies that database/table name is in lowercase, when it should be

  This is supposed to be used only inside DBUG_ASSERT()
*/
bool ok_for_lower_case_names(const char *name)
{
  if (!lower_case_table_names || !name)
    return true;

  char buf[SAFE_NAME_LEN];
  strmake_buf(buf, name);
  my_casedn_str(files_charset_info, buf);
  return strcmp(name, buf) == 0;
}
#endif

/*
  Check if database name is valid

  SYNPOSIS
    check_db_name()
    org_name		Name of database

  NOTES
    If lower_case_table_names is set to 1 then database name is converted
    to lower case

  RETURN
    0	ok
    1   error
*/

bool check_db_name(LEX_STRING *org_name)
{
  char *name= org_name->str;
  size_t name_length= org_name->length;
  bool check_for_path_chars;

  if ((check_for_path_chars= check_mysql50_prefix(name)))
  {
    name+= MYSQL50_TABLE_NAME_PREFIX_LENGTH;
    name_length-= MYSQL50_TABLE_NAME_PREFIX_LENGTH;
  }

  if (!name_length || name_length > NAME_LEN)
    return 1;

  if (lower_case_table_names == 1 && name != any_db)
  {
    org_name->length= name_length= my_casedn_str(files_charset_info, name);
    if (check_for_path_chars)
      org_name->length+= MYSQL50_TABLE_NAME_PREFIX_LENGTH;
  }
  if (db_name_is_in_ignore_db_dirs_list(name))
    return 1;

  return check_table_name(name, name_length, check_for_path_chars);
}


/*
  Allow anything as a table name, as long as it doesn't contain an
  ' ' at the end
  returns 1 on error
*/

bool check_table_name(const char *name, size_t length, bool check_for_path_chars)
{
  // name length in symbols
  size_t name_length= 0;
  const char *end= name+length;

  if (!check_for_path_chars &&
      (check_for_path_chars= check_mysql50_prefix(name)))
  {
    name+= MYSQL50_TABLE_NAME_PREFIX_LENGTH;
    length-= MYSQL50_TABLE_NAME_PREFIX_LENGTH;
  }

  if (!length || length > NAME_LEN)
    return 1;
#if defined(USE_MB) && defined(USE_MB_IDENT)
  bool last_char_is_space= FALSE;
#else
  if (name[length-1]==' ')
    return 1;
#endif

  while (name != end)
  {
#if defined(USE_MB) && defined(USE_MB_IDENT)
    last_char_is_space= my_isspace(system_charset_info, *name);
    if (use_mb(system_charset_info))
    {
      int len=my_ismbchar(system_charset_info, name, end);
      if (len)
      {
        name+= len;
        name_length++;
        continue;
      }
    }
#endif
    if (check_for_path_chars &&
        (*name == '/' || *name == '\\' || *name == '~' || *name == FN_EXTCHAR))
      return 1;
    name++;
    name_length++;
  }
#if defined(USE_MB) && defined(USE_MB_IDENT)
  return last_char_is_space || (name_length > NAME_CHAR_LEN);
#else
  return FALSE;
#endif
}


bool check_column_name(const char *name)
{
  // name length in symbols
  size_t name_length= 0;
  bool last_char_is_space= TRUE;

  while (*name)
  {
#if defined(USE_MB) && defined(USE_MB_IDENT)
    last_char_is_space= my_isspace(system_charset_info, *name);
    if (use_mb(system_charset_info))
    {
      int len=my_ismbchar(system_charset_info, name, 
                          name+system_charset_info->mbmaxlen);
      if (len)
      {
        name += len;
        name_length++;
        continue;
      }
    }
#else
    last_char_is_space= *name==' ';
    if (*name == '\377')
      return 1;
#endif
    name++;
    name_length++;
  }
  /* Error if empty or too long column name */
  return last_char_is_space || (name_length > NAME_CHAR_LEN);
}


/**
  Checks whether a table is intact. Should be done *just* after the table has
  been opened.

  @param[in] table             The table to check
  @param[in] table_f_count     Expected number of columns in the table
  @param[in] table_def         Expected structure of the table (column name
                               and type)

  @retval  FALSE  OK
  @retval  TRUE   There was an error. An error message is output
                  to the error log.  We do not push an error
                  message into the error stack because this
                  function is currently only called at start up,
                  and such errors never reach the user.
*/

bool
Table_check_intact::check(TABLE *table, const TABLE_FIELD_DEF *table_def)
{
  uint i;
  my_bool error= FALSE;
  const TABLE_FIELD_TYPE *field_def= table_def->field;
  DBUG_ENTER("table_check_intact");
  DBUG_PRINT("info",("table: %s  expected_count: %d",
                     table->alias.c_ptr(), table_def->count));

  /* Whether the table definition has already been validated. */
  if (table->s->table_field_def_cache == table_def)
    goto end;

  if (table->s->fields != table_def->count)
  {
    THD *thd= current_thd;
    DBUG_PRINT("info", ("Column count has changed, checking the definition"));

    /* previous MySQL version */
    if (MYSQL_VERSION_ID > table->s->mysql_version)
    {
      report_error(ER_COL_COUNT_DOESNT_MATCH_PLEASE_UPDATE,
                   ER_THD(thd, ER_COL_COUNT_DOESNT_MATCH_PLEASE_UPDATE),
                   table->alias.c_ptr(), table_def->count, table->s->fields,
                   static_cast<int>(table->s->mysql_version),
                   MYSQL_VERSION_ID);
      DBUG_RETURN(TRUE);
    }
    else if (MYSQL_VERSION_ID == table->s->mysql_version)
    {
      report_error(ER_COL_COUNT_DOESNT_MATCH_CORRUPTED_V2,
                   ER_THD(thd, ER_COL_COUNT_DOESNT_MATCH_CORRUPTED_V2),
                   table->s->db.str, table->s->table_name.str,
                   table_def->count, table->s->fields);
      DBUG_RETURN(TRUE);
    }
    /*
      Something has definitely changed, but we're running an older
      version of MySQL with new system tables.
      Let's check column definitions. If a column was added at
      the end of the table, then we don't care much since such change
      is backward compatible.
    */
  }
  else
  {
  StringBuffer<1024> sql_type(system_charset_info);
  sql_type.extra_allocation(256); // Allocate min 256 characters at once
  for (i=0 ; i < table_def->count; i++, field_def++)
  {
    sql_type.length(0);
    if (i < table->s->fields)
    {
      Field *field= table->field[i];

      if (strncmp(field->field_name.str, field_def->name.str,
                  field_def->name.length))
      {
        /*
          Name changes are not fatal, we use ordinal numbers to access columns.
          Still this can be a sign of a tampered table, output an error
          to the error log.
        */
        report_error(0, "Incorrect definition of table %s.%s: "
                     "expected column '%s' at position %d, found '%s'.",
                     table->s->db.str, table->alias.c_ptr(),
                     field_def->name.str, i,
                     field->field_name.str);
      }
      field->sql_type(sql_type);
      /*
        Generally, if column types don't match, then something is
        wrong.

        However, we only compare column definitions up to the
        length of the original definition, since we consider the
        following definitions compatible:

        1. DATETIME and DATETIM
        2. INT(11) and INT(11
        3. SET('one', 'two') and SET('one', 'two', 'more')

        For SETs or ENUMs, if the same prefix is there it's OK to
        add more elements - they will get higher ordinal numbers and
        the new table definition is backward compatible with the
        original one.
       */
      if (strncmp(sql_type.c_ptr_safe(), field_def->type.str,
                  field_def->type.length - 1))
      {
        report_error(0, "Incorrect definition of table %s.%s: "
                     "expected column '%s' at position %d to have type "
                     "%s, found type %s.", table->s->db.str,
                     table->alias.c_ptr(),
                     field_def->name.str, i, field_def->type.str,
                     sql_type.c_ptr_safe());
        error= TRUE;
      }
      else if (field_def->cset.str && !field->has_charset())
      {
        report_error(0, "Incorrect definition of table %s.%s: "
                     "expected the type of column '%s' at position %d "
                     "to have character set '%s' but the type has no "
                     "character set.", table->s->db.str,
                     table->alias.c_ptr(),
                     field_def->name.str, i, field_def->cset.str);
        error= TRUE;
      }
      else if (field_def->cset.str &&
               strcmp(field->charset()->csname, field_def->cset.str))
      {
        report_error(0, "Incorrect definition of table %s.%s: "
                     "expected the type of column '%s' at position %d "
                     "to have character set '%s' but found "
                     "character set '%s'.", table->s->db.str,
                     table->alias.c_ptr(),
                     field_def->name.str, i, field_def->cset.str,
                     field->charset()->csname);
        error= TRUE;
      }
    }
    else
    {
      report_error(0, "Incorrect definition of table %s.%s: "
                   "expected column '%s' at position %d to have type %s "
                   " but the column is not found.",
                   table->s->db.str, table->alias.c_ptr(),
                   field_def->name.str, i, field_def->type.str);
      error= TRUE;
    }
  }
  }

  if (table_def->primary_key_parts)
  {
    if (table->s->primary_key == MAX_KEY)
    {
      report_error(0, "Incorrect definition of table %s.%s: "
                   "missing primary key.", table->s->db.str,
                   table->alias.c_ptr());
      error= TRUE;
    }
    else
    {
      KEY *pk= &table->s->key_info[table->s->primary_key];
      if (pk->user_defined_key_parts != table_def->primary_key_parts)
      {
        report_error(0, "Incorrect definition of table %s.%s: "
                     "Expected primary key to have %u columns, but instead "
                     "found %u columns.", table->s->db.str,
                     table->alias.c_ptr(), table_def->primary_key_parts,
                     pk->user_defined_key_parts);
        error= TRUE;
      }
      else
      {
        for (i= 0; i < pk->user_defined_key_parts; ++i)
        {
          if (table_def->primary_key_columns[i] + 1 != pk->key_part[i].fieldnr)
          {
            report_error(0, "Incorrect definition of table %s.%s: Expected "
                         "primary key part %u to refer to column %u, but "
                         "instead found column %u.", table->s->db.str,
                         table->alias.c_ptr(), i + 1,
                         table_def->primary_key_columns[i] + 1,
                         pk->key_part[i].fieldnr);
            error= TRUE;
          }
        }
      }
    }
  }

  if (likely(! error))
    table->s->table_field_def_cache= table_def;

end:

  if (has_keys && !error && !table->key_info)
  {
    report_error(0, "Incorrect definition of table %s.%s: "
                 "indexes are missing",
                 table->s->db.str, table->alias.c_ptr());
    error= TRUE;
  }

  DBUG_RETURN(error);
}


void Table_check_intact_log_error::report_error(uint, const char *fmt, ...)
{
  va_list args;
  va_start(args, fmt);
  error_log_print(ERROR_LEVEL, fmt, args);
  va_end(args);
}


/**
  Traverse portion of wait-for graph which is reachable through edge
  represented by this flush ticket in search for deadlocks.

  @retval TRUE  A deadlock is found. A victim is remembered
                by the visitor.
  @retval FALSE Success, no deadlocks.
*/

bool Wait_for_flush::accept_visitor(MDL_wait_for_graph_visitor *gvisitor)
{
  return m_share->visit_subgraph(this, gvisitor);
}


uint Wait_for_flush::get_deadlock_weight() const
{
  return m_deadlock_weight;
}


/**
  Traverse portion of wait-for graph which is reachable through this
  table share in search for deadlocks.

  @param waiting_ticket  Ticket representing wait for this share.
  @param dvisitor        Deadlock detection visitor.

  @retval TRUE  A deadlock is found. A victim is remembered
                by the visitor.
  @retval FALSE No deadlocks, it's OK to begin wait.
*/

bool TABLE_SHARE::visit_subgraph(Wait_for_flush *wait_for_flush,
                                 MDL_wait_for_graph_visitor *gvisitor)
{
  TABLE *table;
  MDL_context *src_ctx= wait_for_flush->get_ctx();
  bool result= TRUE;

  /*
    To protect all_tables list from being concurrently modified
    while we are iterating through it we increment tdc.all_tables_refs.
    This does not introduce deadlocks in the deadlock detector
    because we won't try to acquire tdc.LOCK_table_share while
    holding a write-lock on MDL_lock::m_rwlock.
  */
  mysql_mutex_lock(&tdc->LOCK_table_share);
  tdc->all_tables_refs++;
  mysql_mutex_unlock(&tdc->LOCK_table_share);

  All_share_tables_list::Iterator tables_it(tdc->all_tables);

  /*
    In case of multiple searches running in parallel, avoid going
    over the same loop twice and shortcut the search.
    Do it after taking the lock to weed out unnecessary races.
  */
  if (src_ctx->m_wait.get_status() != MDL_wait::EMPTY)
  {
    result= FALSE;
    goto end;
  }

  if (gvisitor->enter_node(src_ctx))
    goto end;

  while ((table= tables_it++))
  {
    DBUG_ASSERT(table->in_use && tdc->flushed);
    if (gvisitor->inspect_edge(&table->in_use->mdl_context))
    {
      goto end_leave_node;
    }
  }

  tables_it.rewind();
  while ((table= tables_it++))
  {
    DBUG_ASSERT(table->in_use && tdc->flushed);
    if (table->in_use->mdl_context.visit_subgraph(gvisitor))
    {
      goto end_leave_node;
    }
  }

  result= FALSE;

end_leave_node:
  gvisitor->leave_node(src_ctx);

end:
  mysql_mutex_lock(&tdc->LOCK_table_share);
  if (!--tdc->all_tables_refs)
    mysql_cond_broadcast(&tdc->COND_release);
  mysql_mutex_unlock(&tdc->LOCK_table_share);

  return result;
}


/**
  Wait until the subject share is removed from the table
  definition cache and make sure it's destroyed.

  @param mdl_context     MDL context for thread which is going to wait.
  @param abstime         Timeout for waiting as absolute time value.
  @param deadlock_weight Weight of this wait for deadlock detector.

  @pre LOCK_table_share is locked, the share is marked for flush and
       this connection does not reference the share.
       LOCK_table_share will be unlocked temporarily during execution.

  It may happen that another FLUSH TABLES thread marked this share
  for flush, but didn't yet purge it from table definition cache.
  In this case we may start waiting for a table share that has no
  references (ref_count == 0). We do this with assumption that this
  another FLUSH TABLES thread is about to purge this share.

  @retval FALSE - Success.
  @retval TRUE  - Error (OOM, deadlock, timeout, etc...).
*/

bool TABLE_SHARE::wait_for_old_version(THD *thd, struct timespec *abstime,
                                       uint deadlock_weight)
{
  MDL_context *mdl_context= &thd->mdl_context;
  Wait_for_flush ticket(mdl_context, this, deadlock_weight);
  MDL_wait::enum_wait_status wait_status;

  mysql_mutex_assert_owner(&tdc->LOCK_table_share);
  DBUG_ASSERT(tdc->flushed);

  tdc->m_flush_tickets.push_front(&ticket);

  mdl_context->m_wait.reset_status();

  mysql_mutex_unlock(&tdc->LOCK_table_share);

  mdl_context->will_wait_for(&ticket);

  mdl_context->find_deadlock();

  wait_status= mdl_context->m_wait.timed_wait(thd, abstime, TRUE,
                                              &stage_waiting_for_table_flush);

  mdl_context->done_waiting_for();

  mysql_mutex_lock(&tdc->LOCK_table_share);
  tdc->m_flush_tickets.remove(&ticket);
  mysql_cond_broadcast(&tdc->COND_release);
  mysql_mutex_unlock(&tdc->LOCK_table_share);


  /*
    In cases when our wait was aborted by KILL statement,
    a deadlock or a timeout, the share might still be referenced,
    so we don't delete it. Note, that we can't determine this
    condition by checking wait_status alone, since, for example,
    a timeout can happen after all references to the table share
    were released, but before the share is removed from the
    cache and we receive the notification. This is why
    we first destroy the share, and then look at
    wait_status.
  */
  switch (wait_status)
  {
  case MDL_wait::GRANTED:
    return FALSE;
  case MDL_wait::VICTIM:
    my_error(ER_LOCK_DEADLOCK, MYF(0));
    return TRUE;
  case MDL_wait::TIMEOUT:
    my_error(ER_LOCK_WAIT_TIMEOUT, MYF(0));
    return TRUE;
  case MDL_wait::KILLED:
    return TRUE;
  default:
    DBUG_ASSERT(0);
    return TRUE;
  }
}


/**
  Initialize TABLE instance (newly created, or coming either from table
  cache or THD::temporary_tables list) and prepare it for further use
  during statement execution. Set the 'alias' attribute from the specified
  TABLE_LIST element. Remember the TABLE_LIST element in the
  TABLE::pos_in_table_list member.

  @param thd  Thread context.
  @param tl   TABLE_LIST element.
*/

void TABLE::init(THD *thd, TABLE_LIST *tl)
{
  DBUG_ASSERT(s->tmp_table != NO_TMP_TABLE || s->tdc->ref_count > 0);

  if (thd->lex->need_correct_ident())
    alias_name_used= my_strcasecmp(table_alias_charset,
                                   s->table_name.str,
                                   tl->alias.str);
  /* Fix alias if table name changes. */
  if (!alias.alloced_length() || strcmp(alias.c_ptr(), tl->alias.str))
    alias.copy(tl->alias.str, tl->alias.length, alias.charset());

  tablenr= thd->current_tablenr++;
  used_fields= 0;
  const_table= 0;
  null_row= 0;
  maybe_null= 0;
  force_index= 0;
  force_index_order= 0;
  force_index_group= 0;
  status= STATUS_NO_RECORD;
  insert_values= 0;
  fulltext_searched= 0;
  file->ft_handler= 0;
  reginfo.impossible_range= 0;
  created= TRUE;
  cond_selectivity= 1.0;
  cond_selectivity_sampling_explain= NULL;
#ifdef HAVE_REPLICATION
  /* used in RBR Triggers */
  master_had_triggers= 0;
#endif

  /* Catch wrong handling of the auto_increment_field_not_null. */
  DBUG_ASSERT(!auto_increment_field_not_null);
  auto_increment_field_not_null= FALSE;

  pos_in_table_list= tl;

  clear_column_bitmaps();
  for (Field **f_ptr= field ; *f_ptr ; f_ptr++)
  {
    (*f_ptr)->next_equal_field= NULL;
    (*f_ptr)->cond_selectivity= 1.0;
  }

  DBUG_ASSERT(!file->keyread_enabled());

  restore_record(this, s->default_values);

  /* Tables may be reused in a sub statement. */
  DBUG_ASSERT(!file->extra(HA_EXTRA_IS_ATTACHED_CHILDREN));
}


/*
  Create Item_field for each column in the table.

  SYNPOSIS
    TABLE::fill_item_list()
      item_list          a pointer to an empty list used to store items

  DESCRIPTION
    Create Item_field object for each column in the table and
    initialize it with the corresponding Field. New items are
    created in the current THD memory root.

  RETURN VALUE
    0                    success
    1                    out of memory
*/

bool TABLE::fill_item_list(List<Item> *item_list) const
{
  /*
    All Item_field's created using a direct pointer to a field
    are fixed in Item_field constructor.
  */
  for (Field **ptr= field; *ptr; ptr++)
  {
    Item_field *item= new (in_use->mem_root) Item_field(in_use, *ptr);
    if (!item || item_list->push_back(item))
      return TRUE;
  }
  return FALSE;
}

/*
  Reset an existing list of Item_field items to point to the
  Fields of this table.

  SYNPOSIS
    TABLE::fill_item_list()
      item_list          a non-empty list with Item_fields

  DESCRIPTION
    This is a counterpart of fill_item_list used to redirect
    Item_fields to the fields of a newly created table.
    The caller must ensure that number of items in the item_list
    is the same as the number of columns in the table.
*/

void TABLE::reset_item_list(List<Item> *item_list, uint skip) const
{
  List_iterator_fast<Item> it(*item_list);
  Field **ptr= field;
  for ( ; skip && *ptr; skip--)
    ptr++;
  for (; *ptr; ptr++)
  {
    Item_field *item_field= (Item_field*) it++;
    DBUG_ASSERT(item_field != 0);
    item_field->reset_field(*ptr);
  }
}

/*
  calculate md5 of query

  SYNOPSIS
    TABLE_LIST::calc_md5()
    buffer	buffer for md5 writing
*/

void  TABLE_LIST::calc_md5(const char *buffer)
{
  uchar digest[16];
  compute_md5_hash(digest, select_stmt.str,
                   select_stmt.length);
  sprintf((char *) buffer,
	    "%02x%02x%02x%02x%02x%02x%02x%02x%02x%02x%02x%02x%02x%02x%02x%02x",
	    digest[0], digest[1], digest[2], digest[3],
	    digest[4], digest[5], digest[6], digest[7],
	    digest[8], digest[9], digest[10], digest[11],
	    digest[12], digest[13], digest[14], digest[15]);
}


/**
  @brief
  Create field translation for mergeable derived table/view.

  @param thd  Thread handle

  @details
  Create field translation for mergeable derived table/view.

  @return FALSE ok.
  @return TRUE an error occur.
*/

bool TABLE_LIST::create_field_translation(THD *thd)
{
  Item *item;
  Field_translator *transl;
  SELECT_LEX *select= get_single_select();
  List_iterator_fast<Item> it(select->item_list);
  uint field_count= 0;
  Query_arena *arena, backup;
  bool res= FALSE;
  DBUG_ENTER("TABLE_LIST::create_field_translation");
  DBUG_PRINT("enter", ("Alias: '%s'  Unit: %p",
                      (alias.str ? alias.str : "<NULL>"),
                       get_unit()));

  if (thd->stmt_arena->is_conventional() ||
      thd->stmt_arena->is_stmt_prepare_or_first_sp_execute())
  {
    /* initialize lists */
    used_items.empty();
    persistent_used_items.empty();
  }
  else
  {
    /*
      Copy the list created by natural join procedure because the procedure
      will not be repeated.
    */
    used_items= persistent_used_items;
  }

  if (field_translation)
  {
    /*
      Update items in the field translation after view have been prepared.
      It's needed because some items in the select list, like IN subselects,
      might be substituted for optimized ones.
    */
    if (is_view() && get_unit()->prepared && !field_translation_updated)
    {
      field_translation_updated= TRUE;
      if (static_cast<uint>(field_translation_end - field_translation) <
          select->item_list.elements)
        goto allocate;
      while ((item= it++))
      {
        field_translation[field_count++].item= item;
      }
    }

    DBUG_RETURN(FALSE);
  }

allocate:
  arena= thd->activate_stmt_arena_if_needed(&backup);

  /* Create view fields translation table */

  if (!(transl=
        (Field_translator*)(thd->stmt_arena->
                            alloc(select->item_list.elements *
                                  sizeof(Field_translator)))))
  {
    res= TRUE;
    goto exit;
  }

  while ((item= it++))
  {
    DBUG_ASSERT(item->name.str && item->name.str[0]);
    transl[field_count].name.str=    thd->strmake(item->name.str, item->name.length);
    transl[field_count].name.length= item->name.length;
    transl[field_count++].item= item;
  }
  field_translation= transl;
  field_translation_end= transl + field_count;
  /* It's safe to cache this table for prepared statements */
  cacheable_table= 1;

exit:
  if (arena)
    thd->restore_active_arena(arena, &backup);

  DBUG_RETURN(res);
}


/**
  @brief
  Create field translation for mergeable derived table/view.

  @param thd  Thread handle

  @details
  Create field translation for mergeable derived table/view.

  @return FALSE ok.
  @return TRUE an error occur.
*/

bool TABLE_LIST::setup_underlying(THD *thd)
{
  DBUG_ENTER("TABLE_LIST::setup_underlying");

  if (!view || (!field_translation && merge_underlying_list))
  {
    SELECT_LEX *select= get_single_select();

    if (create_field_translation(thd))
      DBUG_RETURN(TRUE);

    /* full text function moving to current select */
    if (select->ftfunc_list->elements)
    {
      Item_func_match *ifm;
      SELECT_LEX *current_select= thd->lex->current_select;
      List_iterator_fast<Item_func_match>
        li(*(select_lex->ftfunc_list));
      while ((ifm= li++))
        current_select->ftfunc_list->push_front(ifm);
    }
  }
  DBUG_RETURN(FALSE);
}


/*
   Prepare where expression of derived table/view

  SYNOPSIS
    TABLE_LIST::prep_where()
    thd             - thread handler
    conds           - condition of this JOIN
    no_where_clause - do not build WHERE or ON outer qwery do not need it
                      (it is INSERT), we do not need conds if this flag is set

  NOTE: have to be called befor CHECK OPTION preparation, because it makes
  fix_fields for view WHERE clause

  RETURN
    FALSE - OK
    TRUE  - error
*/

bool TABLE_LIST::prep_where(THD *thd, Item **conds,
                               bool no_where_clause)
{
  DBUG_ENTER("TABLE_LIST::prep_where");
  bool res= FALSE;

  for (TABLE_LIST *tbl= merge_underlying_list; tbl; tbl= tbl->next_local)
  {
    if (tbl->is_view_or_derived() &&
        tbl->prep_where(thd, conds, no_where_clause))
    {
      DBUG_RETURN(TRUE);
    }
  }

  if (where)
  {
    if (where->fixed)
      where->update_used_tables();
    else if (where->fix_fields(thd, &where))
      DBUG_RETURN(TRUE);

    /*
      check that it is not VIEW in which we insert with INSERT SELECT
      (in this case we can't add view WHERE condition to main SELECT_LEX)
    */
    if (!no_where_clause && !where_processed)
    {
      TABLE_LIST *tbl= this;
      Query_arena *arena= thd->stmt_arena, backup;
      arena= thd->activate_stmt_arena_if_needed(&backup);  // For easier test

      /* Go up to join tree and try to find left join */
      for (; tbl; tbl= tbl->embedding)
      {
        if (tbl->outer_join)
        {
          /*
            Store WHERE condition to ON expression for outer join, because
            we can't use WHERE to correctly execute left joins on VIEWs and
            this expression will not be moved to WHERE condition (i.e. will
            be clean correctly for PS/SP)
          */
          tbl->on_expr= and_conds(thd, tbl->on_expr,
                                  where->copy_andor_structure(thd));
          break;
        }
      }
      if (tbl == 0)
      {
        if (*conds)
          res= (*conds)->fix_fields_if_needed_for_bool(thd, conds);
        if (!res)
          *conds= and_conds(thd, *conds, where->copy_andor_structure(thd));
        if (*conds && !res)
          res= (*conds)->fix_fields_if_needed_for_bool(thd, conds);
      }
      if (arena)
        thd->restore_active_arena(arena, &backup);
      where_processed= TRUE;
    }
  }

  DBUG_RETURN(res);
}

/**
  Check that table/view is updatable and if it has single
  underlying tables/views it is also updatable

  @return Result of the check.
*/

bool TABLE_LIST::single_table_updatable()
{
  if (!updatable)
    return false;
  if (view && view->select_lex.table_list.elements == 1)
  {
    /*
      We need to check deeply only single table views. Multi-table views
      will be turned to multi-table updates and then checked by leaf tables
    */
    return (((TABLE_LIST *)view->select_lex.table_list.first)->
            single_table_updatable());
  }
  return true;
}


/*
  Merge ON expressions for a view

  SYNOPSIS
    merge_on_conds()
    thd             thread handle
    table           table for the VIEW
    is_cascaded     TRUE <=> merge ON expressions from underlying views

  DESCRIPTION
    This function returns the result of ANDing the ON expressions
    of the given view and all underlying views. The ON expressions
    of the underlying views are added only if is_cascaded is TRUE.

  RETURN
    Pointer to the built expression if there is any.
    Otherwise and in the case of a failure NULL is returned.
*/

static Item *
merge_on_conds(THD *thd, TABLE_LIST *table, bool is_cascaded)
{
  DBUG_ENTER("merge_on_conds");

  Item *cond= NULL;
  DBUG_PRINT("info", ("alias: %s", table->alias.str));
  if (table->on_expr)
    cond= table->on_expr->copy_andor_structure(thd);
  if (!table->view)
    DBUG_RETURN(cond);
  for (TABLE_LIST *tbl= (TABLE_LIST*)table->view->select_lex.table_list.first;
       tbl;
       tbl= tbl->next_local)
  {
    if (tbl->view && !is_cascaded)
      continue;
    cond= and_conds(thd, cond, merge_on_conds(thd, tbl, is_cascaded));
  }
  DBUG_RETURN(cond);
}


/*
  Prepare check option expression of table

  SYNOPSIS
    TABLE_LIST::prep_check_option()
    thd             - thread handler
    check_opt_type  - WITH CHECK OPTION type (VIEW_CHECK_NONE,
                      VIEW_CHECK_LOCAL, VIEW_CHECK_CASCADED)
                      we use this parameter instead of direct check of
                      effective_with_check to change type of underlying
                      views to VIEW_CHECK_CASCADED if outer view have
                      such option and prevent processing of underlying
                      view check options if outer view have just
                      VIEW_CHECK_LOCAL option.

  NOTE
    This method builds check option condition to use it later on
    every call (usual execution or every SP/PS call).
    This method have to be called after WHERE preparation
    (TABLE_LIST::prep_where)

  RETURN
    FALSE - OK
    TRUE  - error
*/

bool TABLE_LIST::prep_check_option(THD *thd, uint8 check_opt_type)
{
  DBUG_ENTER("TABLE_LIST::prep_check_option");
  bool is_cascaded= check_opt_type == VIEW_CHECK_CASCADED;
  TABLE_LIST *merge_underlying_list= view->select_lex.get_table_list();
  for (TABLE_LIST *tbl= merge_underlying_list; tbl; tbl= tbl->next_local)
  {
    /* see comment of check_opt_type parameter */
    if (tbl->view && tbl->prep_check_option(thd, (is_cascaded ?
                                                  VIEW_CHECK_CASCADED :
                                                  VIEW_CHECK_NONE)))
      DBUG_RETURN(TRUE);
  }

  if (check_opt_type && !check_option_processed)
  {
    Query_arena *arena= thd->stmt_arena, backup;
    arena= thd->activate_stmt_arena_if_needed(&backup);  // For easier test

    if (where)
    {
      check_option= where->copy_andor_structure(thd);
    }
    if (is_cascaded)
    {
      for (TABLE_LIST *tbl= merge_underlying_list; tbl; tbl= tbl->next_local)
      {
        if (tbl->check_option)
          check_option= and_conds(thd, check_option, tbl->check_option);
      }
    }
    check_option= and_conds(thd, check_option,
                            merge_on_conds(thd, this, is_cascaded));

    if (arena)
      thd->restore_active_arena(arena, &backup);
    check_option_processed= TRUE;

  }

  if (check_option)
  {
    const char *save_where= thd->where;
    thd->where= "check option";
    if (check_option->fix_fields_if_needed_for_bool(thd, &check_option))
      DBUG_RETURN(TRUE);
    thd->where= save_where;
  }
  DBUG_RETURN(FALSE);
}


/**
  Hide errors which show view underlying table information. 
  There are currently two mechanisms at work that handle errors for views,
  this one and a more general mechanism based on an Internal_error_handler,
  see Show_create_error_handler. The latter handles errors encountered during
  execution of SHOW CREATE VIEW, while the mechanism using this method is
  handles SELECT from views. The two methods should not clash.

  @param[in,out]  thd     thread handler

  @pre This method can be called only if there is an error.
*/

void TABLE_LIST::hide_view_error(THD *thd)
{
  if ((thd->killed && !thd->is_error())|| thd->get_internal_handler())
    return;
  /* Hide "Unknown column" or "Unknown function" error */
  DBUG_ASSERT(thd->is_error());
  switch (thd->get_stmt_da()->sql_errno()) {
    case ER_BAD_FIELD_ERROR:
    case ER_SP_DOES_NOT_EXIST:
    case ER_FUNC_INEXISTENT_NAME_COLLISION:
    case ER_PROCACCESS_DENIED_ERROR:
    case ER_COLUMNACCESS_DENIED_ERROR:
    case ER_TABLEACCESS_DENIED_ERROR:
    case ER_TABLE_NOT_LOCKED:
    case ER_NO_SUCH_TABLE:
    {
      TABLE_LIST *top= top_table();
      thd->clear_error();
      my_error(ER_VIEW_INVALID, MYF(0),
               top->view_db.str, top->view_name.str);
      break;
    }

    case ER_NO_DEFAULT_FOR_FIELD:
    {
      TABLE_LIST *top= top_table();
      thd->clear_error();
      // TODO: make correct error message
      my_error(ER_NO_DEFAULT_FOR_VIEW_FIELD, MYF(0),
               top->view_db.str, top->view_name.str);
      break;
    }
  }
}


/*
  Find underlying base tables (TABLE_LIST) which represent given
  table_to_find (TABLE)

  SYNOPSIS
    TABLE_LIST::find_underlying_table()
    table_to_find table to find

  RETURN
    0  table is not found
    found table reference
*/

TABLE_LIST *TABLE_LIST::find_underlying_table(TABLE *table_to_find)
{
  /* is this real table and table which we are looking for? */
  if (table == table_to_find && view == 0)
    return this;
  if (!view)
    return 0;

  for (TABLE_LIST *tbl= view->select_lex.get_table_list();
       tbl;
       tbl= tbl->next_local)
  {
    TABLE_LIST *result;
    if ((result= tbl->find_underlying_table(table_to_find)))
      return result;
  }
  return 0;
}

/*
  cleanup items belonged to view fields translation table

  SYNOPSIS
    TABLE_LIST::cleanup_items()
*/

void TABLE_LIST::cleanup_items()
{
  if (!field_translation)
    return;

  for (Field_translator *transl= field_translation;
       transl < field_translation_end;
       transl++)
    transl->item->walk(&Item::cleanup_processor, 0, 0);
}


/*
  check CHECK OPTION condition both for view and underlying table

  SYNOPSIS
    TABLE_LIST::view_check_option()
    ignore_failure ignore check option fail

  RETURN
    VIEW_CHECK_OK     OK
    VIEW_CHECK_ERROR  FAILED
    VIEW_CHECK_SKIP   FAILED, but continue
*/


int TABLE_LIST::view_check_option(THD *thd, bool ignore_failure)
{
  if (check_option)
  {
    /* VIEW's CHECK OPTION CLAUSE */
    Counting_error_handler ceh;
    thd->push_internal_handler(&ceh);
    bool res= check_option->val_int() == 0;
    thd->pop_internal_handler();
    if (ceh.errors)
      return(VIEW_CHECK_ERROR);
    if (res)
    {
      TABLE_LIST *main_view= top_table();
      const char *name_db= (main_view->view ? main_view->view_db.str :
                            main_view->db.str);
      const char *name_table= (main_view->view ? main_view->view_name.str :
                               main_view->table_name.str);
      my_error(ER_VIEW_CHECK_FAILED, MYF(ignore_failure ? ME_JUST_WARNING : 0),
               name_db, name_table);
      return ignore_failure ? VIEW_CHECK_SKIP : VIEW_CHECK_ERROR;
    }
  }
  return table->verify_constraints(ignore_failure);
}


int TABLE::verify_constraints(bool ignore_failure)
{
  /*
    We have to check is_error() first as we are checking it for each
    constraint to catch fatal warnings.
  */
  if (in_use->is_error())
    return (VIEW_CHECK_ERROR);

  /* go trough check option clauses for fields and table */
  if (check_constraints &&
      !(in_use->variables.option_bits & OPTION_NO_CHECK_CONSTRAINT_CHECKS))
  {
    if (versioned() && !vers_end_field()->is_max())
      return VIEW_CHECK_OK;
    for (Virtual_column_info **chk= check_constraints ; *chk ; chk++)
    {
      /*
        yes! NULL is ok.
        see 4.23.3.4 Table check constraints, part 2, SQL:2016
      */
      if (((*chk)->expr->val_int() == 0 && !(*chk)->expr->null_value) ||
          in_use->is_error())
      {
        StringBuffer<MAX_FIELD_WIDTH> field_error(system_charset_info);
        enum_vcol_info_type vcol_type= (*chk)->get_vcol_type();
        DBUG_ASSERT(vcol_type == VCOL_CHECK_TABLE ||
                    vcol_type == VCOL_CHECK_FIELD);
        if (vcol_type == VCOL_CHECK_FIELD)
        {
          field_error.append(s->table_name.str);
          field_error.append(".");
        }
        field_error.append((*chk)->name.str);
        my_error(ER_CONSTRAINT_FAILED,
                 MYF(ignore_failure ? ME_JUST_WARNING : 0), field_error.c_ptr(),
                 s->db.str, s->table_name.str);
        return ignore_failure ? VIEW_CHECK_SKIP : VIEW_CHECK_ERROR;
      }
    }
  }
  /*
    We have to check in_use() as checking constraints may have generated
    warnings that should be treated as errors
  */
  return(!in_use->is_error() ? VIEW_CHECK_OK : VIEW_CHECK_ERROR);
}

/*
  Find table in underlying tables by mask and check that only this
  table belong to given mask

  SYNOPSIS
    TABLE_LIST::check_single_table()
    table_arg	reference on variable where to store found table
		(should be 0 on call, to find table, or point to table for
		unique test)
    map         bit mask of tables
    view_arg    view for which we are looking table

  RETURN
    FALSE table not found or found only one
    TRUE  found several tables
*/

bool TABLE_LIST::check_single_table(TABLE_LIST **table_arg,
                                       table_map map,
                                       TABLE_LIST *view_arg)
{
  if (!select_lex)
    return FALSE;
  DBUG_ASSERT(is_merged_derived());
  for (TABLE_LIST *tbl= get_single_select()->get_table_list();
       tbl;
       tbl= tbl->next_local)
  {
    /*
      Merged view has also temporary table attached (in 5.2 if it has table
      then it was real table), so we have filter such temporary tables out
      by checking that it is not merged view
    */
    if (tbl->table &&
        !(tbl->is_view() &&
          tbl->is_merged_derived()))
    {
      if (tbl->table->map & map)
      {
	if (*table_arg)
	  return TRUE;
        *table_arg= tbl;
        tbl->check_option= view_arg->check_option;
      }
    }
    else if (tbl->check_single_table(table_arg, map, view_arg))
      return TRUE;
  }
  return FALSE;
}


/*
  Set insert_values buffer

  SYNOPSIS
    set_insert_values()
    mem_root   memory pool for allocating

  RETURN
    FALSE - OK
    TRUE  - out of memory
*/

bool TABLE_LIST::set_insert_values(MEM_ROOT *mem_root)
{
  DBUG_ENTER("set_insert_values");
  if (table)
  {
    DBUG_PRINT("info", ("setting insert_value for table"));
    if (!table->insert_values &&
        !(table->insert_values= (uchar *)alloc_root(mem_root,
                                                   table->s->rec_buff_length)))
      DBUG_RETURN(TRUE);
  }
  else
  {
    DBUG_PRINT("info", ("setting insert_value for view"));
    DBUG_ASSERT(is_view_or_derived() && is_merged_derived());
    for (TABLE_LIST *tbl= (TABLE_LIST*)view->select_lex.table_list.first;
         tbl;
         tbl= tbl->next_local)
      if (tbl->set_insert_values(mem_root))
        DBUG_RETURN(TRUE);
  }
  DBUG_RETURN(FALSE);
}


/*
  Test if this is a leaf with respect to name resolution.

  SYNOPSIS
    TABLE_LIST::is_leaf_for_name_resolution()

  DESCRIPTION
    A table reference is a leaf with respect to name resolution if
    it is either a leaf node in a nested join tree (table, view,
    schema table, subquery), or an inner node that represents a
    NATURAL/USING join, or a nested join with materialized join
    columns.

  RETURN
    TRUE if a leaf, FALSE otherwise.
*/
bool TABLE_LIST::is_leaf_for_name_resolution()
{
  return (is_merged_derived() || is_natural_join || is_join_columns_complete ||
          !nested_join);
}


/*
  Retrieve the first (left-most) leaf in a nested join tree with
  respect to name resolution.

  SYNOPSIS
    TABLE_LIST::first_leaf_for_name_resolution()

  DESCRIPTION
    Given that 'this' is a nested table reference, recursively walk
    down the left-most children of 'this' until we reach a leaf
    table reference with respect to name resolution.

  IMPLEMENTATION
    The left-most child of a nested table reference is the last element
    in the list of children because the children are inserted in
    reverse order.

  RETURN
    If 'this' is a nested table reference - the left-most child of
      the tree rooted in 'this',
    else return 'this'
*/

TABLE_LIST *TABLE_LIST::first_leaf_for_name_resolution()
{
  TABLE_LIST *UNINIT_VAR(cur_table_ref);
  NESTED_JOIN *cur_nested_join;

  if (is_leaf_for_name_resolution())
    return this;
  DBUG_ASSERT(nested_join);

  for (cur_nested_join= nested_join;
       cur_nested_join;
       cur_nested_join= cur_table_ref->nested_join)
  {
    List_iterator_fast<TABLE_LIST> it(cur_nested_join->join_list);
    cur_table_ref= it++;
    /*
      If the current nested join is a RIGHT JOIN, the operands in
      'join_list' are in reverse order, thus the first operand is
      already at the front of the list. Otherwise the first operand
      is in the end of the list of join operands.
    */
    if (!(cur_table_ref->outer_join & JOIN_TYPE_RIGHT))
    {
      TABLE_LIST *next;
      while ((next= it++))
        cur_table_ref= next;
    }
    if (cur_table_ref->is_leaf_for_name_resolution())
      break;
  }
  return cur_table_ref;
}


/*
  Retrieve the last (right-most) leaf in a nested join tree with
  respect to name resolution.

  SYNOPSIS
    TABLE_LIST::last_leaf_for_name_resolution()

  DESCRIPTION
    Given that 'this' is a nested table reference, recursively walk
    down the right-most children of 'this' until we reach a leaf
    table reference with respect to name resolution.

  IMPLEMENTATION
    The right-most child of a nested table reference is the first
    element in the list of children because the children are inserted
    in reverse order.

  RETURN
    - If 'this' is a nested table reference - the right-most child of
      the tree rooted in 'this',
    - else - 'this'
*/

TABLE_LIST *TABLE_LIST::last_leaf_for_name_resolution()
{
  TABLE_LIST *cur_table_ref= this;
  NESTED_JOIN *cur_nested_join;

  if (is_leaf_for_name_resolution())
    return this;
  DBUG_ASSERT(nested_join);

  for (cur_nested_join= nested_join;
       cur_nested_join;
       cur_nested_join= cur_table_ref->nested_join)
  {
    cur_table_ref= cur_nested_join->join_list.head();
    /*
      If the current nested is a RIGHT JOIN, the operands in
      'join_list' are in reverse order, thus the last operand is in the
      end of the list.
    */
    if ((cur_table_ref->outer_join & JOIN_TYPE_RIGHT))
    {
      List_iterator_fast<TABLE_LIST> it(cur_nested_join->join_list);
      TABLE_LIST *next;
      cur_table_ref= it++;
      while ((next= it++))
        cur_table_ref= next;
    }
    if (cur_table_ref->is_leaf_for_name_resolution())
      break;
  }
  return cur_table_ref;
}


/*
  Register access mode which we need for underlying tables

  SYNOPSIS
    register_want_access()
    want_access          Acess which we require
*/

void TABLE_LIST::register_want_access(ulong want_access)
{
  /* Remove SHOW_VIEW_ACL, because it will be checked during making view */
  want_access&= ~SHOW_VIEW_ACL;
  if (belong_to_view)
  {
    grant.want_privilege= want_access;
    if (table)
      table->grant.want_privilege= want_access;
  }
  if (!view)
    return;
  for (TABLE_LIST *tbl= view->select_lex.get_table_list();
       tbl;
       tbl= tbl->next_local)
    tbl->register_want_access(want_access);
}


/*
  Load security context information for this view

  SYNOPSIS
    TABLE_LIST::prepare_view_security_context()
    thd                  [in] thread handler

  RETURN
    FALSE  OK
    TRUE   Error
*/

#ifndef NO_EMBEDDED_ACCESS_CHECKS
bool TABLE_LIST::prepare_view_security_context(THD *thd)
{
  DBUG_ENTER("TABLE_LIST::prepare_view_security_context");
  DBUG_PRINT("enter", ("table: %s", alias.str));

  DBUG_ASSERT(!prelocking_placeholder && view);
  if (view_suid)
  {
    DBUG_PRINT("info", ("This table is suid view => load contest"));
    DBUG_ASSERT(view && view_sctx);
    if (acl_getroot(view_sctx, definer.user.str, definer.host.str,
                                definer.host.str, thd->db.str))
    {
      if ((thd->lex->sql_command == SQLCOM_SHOW_CREATE) ||
          (thd->lex->sql_command == SQLCOM_SHOW_FIELDS))
      {
        push_warning_printf(thd, Sql_condition::WARN_LEVEL_NOTE, 
                            ER_NO_SUCH_USER, 
                            ER_THD(thd, ER_NO_SUCH_USER),
                            definer.user.str, definer.host.str);
      }
      else
      {
        if (thd->security_ctx->master_access & SUPER_ACL)
        {
          my_error(ER_NO_SUCH_USER, MYF(0), definer.user.str, definer.host.str);

        }
        else
        {
          if (thd->password == 2)
            my_error(ER_ACCESS_DENIED_NO_PASSWORD_ERROR, MYF(0),
                     thd->security_ctx->priv_user,
                     thd->security_ctx->priv_host);
          else
            my_error(ER_ACCESS_DENIED_ERROR, MYF(0),
                     thd->security_ctx->priv_user,
                     thd->security_ctx->priv_host,
                     (thd->password ?  ER_THD(thd, ER_YES) :
                      ER_THD(thd, ER_NO)));
        }
        DBUG_RETURN(TRUE);
      }
    }
  }
  DBUG_RETURN(FALSE);

}
#endif


/*
  Find security context of current view

  SYNOPSIS
    TABLE_LIST::find_view_security_context()
    thd                  [in] thread handler

*/

#ifndef NO_EMBEDDED_ACCESS_CHECKS
Security_context *TABLE_LIST::find_view_security_context(THD *thd)
{
  Security_context *sctx;
  TABLE_LIST *upper_view= this;
  DBUG_ENTER("TABLE_LIST::find_view_security_context");

  DBUG_ASSERT(view);
  while (upper_view && !upper_view->view_suid)
  {
    DBUG_ASSERT(!upper_view->prelocking_placeholder);
    upper_view= upper_view->referencing_view;
  }
  if (upper_view)
  {
    DBUG_PRINT("info", ("Securety context of view %s will be used",
                        upper_view->alias.str));
    sctx= upper_view->view_sctx;
    DBUG_ASSERT(sctx);
  }
  else
  {
    DBUG_PRINT("info", ("Current global context will be used"));
    sctx= thd->security_ctx;
  }
  DBUG_RETURN(sctx);
}
#endif


/*
  Prepare security context and load underlying tables priveleges for view

  SYNOPSIS
    TABLE_LIST::prepare_security()
    thd                  [in] thread handler

  RETURN
    FALSE  OK
    TRUE   Error
*/

bool TABLE_LIST::prepare_security(THD *thd)
{
  List_iterator_fast<TABLE_LIST> tb(*view_tables);
  TABLE_LIST *tbl;
  DBUG_ENTER("TABLE_LIST::prepare_security");
#ifndef NO_EMBEDDED_ACCESS_CHECKS
  Security_context *save_security_ctx= thd->security_ctx;

  DBUG_ASSERT(!prelocking_placeholder);
  if (prepare_view_security_context(thd))
    DBUG_RETURN(TRUE);
  thd->security_ctx= find_view_security_context(thd);
  while ((tbl= tb++))
  {
    DBUG_ASSERT(tbl->referencing_view);
    const char *local_db, *local_table_name;
    if (tbl->view)
    {
      local_db= tbl->view_db.str;
      local_table_name= tbl->view_name.str;
    }
    else
    {
      local_db= tbl->db.str;
      local_table_name= tbl->table_name.str;
    }
    fill_effective_table_privileges(thd, &tbl->grant, local_db,
                                    local_table_name);
    if (tbl->table)
      tbl->table->grant= grant;
  }
  thd->security_ctx= save_security_ctx;
#else
  while ((tbl= tb++))
    tbl->grant.privilege= ~NO_ACCESS;
#endif
  DBUG_RETURN(FALSE);
}

#ifndef DBUG_OFF
void TABLE_LIST::set_check_merged()
{
  DBUG_ASSERT(derived);
  /*
    It is not simple to check all, but at least this should be checked:
    this select is not excluded or the exclusion came from above.
  */
  DBUG_ASSERT(derived->is_excluded() ||
              !derived->first_select()->exclude_from_table_unique_test ||
              derived->outer_select()->
              exclude_from_table_unique_test);
}
#endif

void TABLE_LIST::set_check_materialized()
{
  DBUG_ENTER("TABLE_LIST::set_check_materialized");
  SELECT_LEX_UNIT *derived= this->derived;
  if (view)
    derived= &view->unit;
  DBUG_ASSERT(derived);
  DBUG_ASSERT(!derived->is_excluded());
  if (!derived->first_select()->exclude_from_table_unique_test)
    derived->set_unique_exclude();
  else
  {
    /*
      The subtree should be already excluded
    */
    DBUG_ASSERT(!derived->first_select()->first_inner_unit() ||
                derived->first_select()->first_inner_unit()->first_select()->
                exclude_from_table_unique_test);
  }
  DBUG_VOID_RETURN;
}

TABLE *TABLE_LIST::get_real_join_table()
{
  TABLE_LIST *tbl= this;
  while (tbl->table == NULL || tbl->table->reginfo.join_tab == NULL)
  {
    if ((tbl->view == NULL && tbl->derived == NULL) ||
        tbl->is_materialized_derived())
      break;
    /* we do not support merging of union yet */
    DBUG_ASSERT(tbl->view == NULL ||
               tbl->view->select_lex.next_select() == NULL);
    DBUG_ASSERT(tbl->derived == NULL ||
               tbl->derived->first_select()->next_select() == NULL);

    {
      List_iterator_fast<TABLE_LIST>
        ti(tbl->view != NULL ?
           tbl->view->select_lex.top_join_list :
           tbl->derived->first_select()->top_join_list);
      for (;;)
      {
        tbl= NULL;
        /*
          Find left table in outer join on this level
          (the list is reverted).
        */
        for (TABLE_LIST *t= ti++; t; t= ti++)
          tbl= t;
        if (!tbl)
          return NULL; // view/derived with no tables
        if (!tbl->nested_join)
          break;
        /* go deeper if we've found nested join */
        ti= tbl->nested_join->join_list;
      }
    }
  }

  return tbl->table;
}


Natural_join_column::Natural_join_column(Field_translator *field_param,
                                         TABLE_LIST *tab)
{
  DBUG_ASSERT(tab->field_translation);
  view_field= field_param;
  table_field= NULL;
  table_ref= tab;
  is_common= FALSE;
}


Natural_join_column::Natural_join_column(Item_field *field_param,
                                         TABLE_LIST *tab)
{
  DBUG_ASSERT(tab->table == field_param->field->table);
  table_field= field_param;
  view_field= NULL;
  table_ref= tab;
  is_common= FALSE;
}


LEX_CSTRING *Natural_join_column::name()
{
  if (view_field)
  {
    DBUG_ASSERT(table_field == NULL);
    return &view_field->name;
  }

  return &table_field->field_name;
}


Item *Natural_join_column::create_item(THD *thd)
{
  if (view_field)
  {
    DBUG_ASSERT(table_field == NULL);
    return create_view_field(thd, table_ref, &view_field->item,
                             &view_field->name);
  }
  return table_field;
}


Field *Natural_join_column::field()
{
  if (view_field)
  {
    DBUG_ASSERT(table_field == NULL);
    return NULL;
  }
  return table_field->field;
}


const char *Natural_join_column::safe_table_name()
{
  DBUG_ASSERT(table_ref);
  return table_ref->alias.str ? table_ref->alias.str : "";
}


const char *Natural_join_column::safe_db_name()
{
  if (view_field)
    return table_ref->view_db.str ? table_ref->view_db.str : "";

  /*
    Test that TABLE_LIST::db is the same as TABLE_SHARE::db to
    ensure consistency. An exception are I_S schema tables, which
    are inconsistent in this respect.
  */
  DBUG_ASSERT(!cmp(&table_ref->db,
                   &table_ref->table->s->db) ||
              (table_ref->schema_table &&
               is_infoschema_db(&table_ref->table->s->db)) ||
              table_ref->is_materialized_derived());
  return table_ref->db.str ? table_ref->db.str : "";
}


GRANT_INFO *Natural_join_column::grant()
{
/*  if (view_field)
    return &(table_ref->grant);
  return &(table_ref->table->grant);*/
  /*
    Have to check algorithm because merged derived also has
    field_translation.
  */
//if (table_ref->effective_algorithm == DTYPE_ALGORITHM_MERGE)
  if (table_ref->is_merged_derived())
    return &(table_ref->grant);
  return &(table_ref->table->grant);
}


void Field_iterator_view::set(TABLE_LIST *table)
{
  DBUG_ASSERT(table->field_translation);
  view= table;
  ptr= table->field_translation;
  array_end= table->field_translation_end;
}


LEX_CSTRING *Field_iterator_table::name()
{
  return &(*ptr)->field_name;
}


Item *Field_iterator_table::create_item(THD *thd)
{
  SELECT_LEX *select= thd->lex->current_select;

  Item_field *item= new (thd->mem_root) Item_field(thd, &select->context, *ptr);
  DBUG_ASSERT(strlen(item->name.str) == item->name.length);
  if (item && thd->variables.sql_mode & MODE_ONLY_FULL_GROUP_BY &&
      !thd->lex->in_sum_func && select->cur_pos_in_select_list != UNDEF_POS &&
      select->join)
  {
    select->join->non_agg_fields.push_back(item);
    item->marker= select->cur_pos_in_select_list;
    select->set_non_agg_field_used(true);
  }
  return item;
}


LEX_CSTRING *Field_iterator_view::name()
{
  return &ptr->name;
}


Item *Field_iterator_view::create_item(THD *thd)
{
  return create_view_field(thd, view, &ptr->item, &ptr->name);
}

Item *create_view_field(THD *thd, TABLE_LIST *view, Item **field_ref,
                        LEX_CSTRING *name)
{
  bool save_wrapper= thd->lex->select_lex.no_wrap_view_item;
  Item *field= *field_ref;
  DBUG_ENTER("create_view_field");

  if (view->schema_table_reformed)
  {
    /*
      Translation table items are always Item_fields and already fixed
      ('mysql_schema_table' function). So we can return directly the
      field. This case happens only for 'show & where' commands.
    */
    DBUG_ASSERT(field && field->fixed);
    DBUG_RETURN(field);
  }

  DBUG_ASSERT(field);
  thd->lex->current_select->no_wrap_view_item= TRUE;
  if (!field->fixed)
  {
    if (field->fix_fields(thd, field_ref))
    {
      thd->lex->current_select->no_wrap_view_item= save_wrapper;
      DBUG_RETURN(0);
    }
    field= *field_ref;
  }
  thd->lex->current_select->no_wrap_view_item= save_wrapper;
  if (save_wrapper)
  {
    DBUG_RETURN(field);
  }
  Name_resolution_context *context= view->view ? &view->view->select_lex.context :
                                    &thd->lex->select_lex.context;
  Item *item= (new (thd->mem_root)
               Item_direct_view_ref(thd, context, field_ref, view->alias.str,
                                    name, view));
  if (!item)
    return NULL;
  /*
    Force creation of nullable item for the result tmp table for outer joined
    views/derived tables.
  */
  if (view->table && view->table->maybe_null)
    item->maybe_null= TRUE;
  /* Save item in case we will need to fall back to materialization. */
  view->used_items.push_front(item, thd->mem_root);
  /*
    If we create this reference on persistent memory then it should be
    present in persistent list
  */
  if (thd->mem_root == thd->stmt_arena->mem_root)
    view->persistent_used_items.push_front(item, thd->mem_root);
  DBUG_RETURN(item);
}


void Field_iterator_natural_join::set(TABLE_LIST *table_ref)
{
  DBUG_ASSERT(table_ref->join_columns);
  column_ref_it.init(*(table_ref->join_columns));
  cur_column_ref= column_ref_it++;
}


void Field_iterator_natural_join::next()
{
  cur_column_ref= column_ref_it++;
  DBUG_ASSERT(!cur_column_ref || ! cur_column_ref->table_field ||
              cur_column_ref->table_ref->table ==
              cur_column_ref->table_field->field->table);
}


void Field_iterator_table_ref::set_field_iterator()
{
  DBUG_ENTER("Field_iterator_table_ref::set_field_iterator");
  /*
    If the table reference we are iterating over is a natural join, or it is
    an operand of a natural join, and TABLE_LIST::join_columns contains all
    the columns of the join operand, then we pick the columns from
    TABLE_LIST::join_columns, instead of the  orginial container of the
    columns of the join operator.
  */
  if (table_ref->is_join_columns_complete)
  {
    /* Necesary, but insufficient conditions. */
    DBUG_ASSERT(table_ref->is_natural_join ||
                table_ref->nested_join ||
                (table_ref->join_columns &&
                 /* This is a merge view. */
                 ((table_ref->field_translation &&
                   table_ref->join_columns->elements ==
                   (ulong)(table_ref->field_translation_end -
                           table_ref->field_translation)) ||
                  /* This is stored table or a tmptable view. */
                  (!table_ref->field_translation &&
                   table_ref->join_columns->elements ==
                   table_ref->table->s->fields))));
    field_it= &natural_join_it;
    DBUG_PRINT("info",("field_it for '%s' is Field_iterator_natural_join",
                       table_ref->alias.str));
  }
  /* This is a merge view, so use field_translation. */
  else if (table_ref->field_translation)
  {
    DBUG_ASSERT(table_ref->is_merged_derived());
    field_it= &view_field_it;
    DBUG_PRINT("info", ("field_it for '%s' is Field_iterator_view",
                        table_ref->alias.str));
  }
  /* This is a base table or stored view. */
  else
  {
    DBUG_ASSERT(table_ref->table || table_ref->view);
    field_it= &table_field_it;
    DBUG_PRINT("info", ("field_it for '%s' is Field_iterator_table",
                        table_ref->alias.str));
  }
  field_it->set(table_ref);
  DBUG_VOID_RETURN;
}


void Field_iterator_table_ref::set(TABLE_LIST *table)
{
  DBUG_ASSERT(table);
  first_leaf= table->first_leaf_for_name_resolution();
  last_leaf=  table->last_leaf_for_name_resolution();
  DBUG_ASSERT(first_leaf && last_leaf);
  table_ref= first_leaf;
  set_field_iterator();
}


void Field_iterator_table_ref::next()
{
  /* Move to the next field in the current table reference. */
  field_it->next();
  /*
    If all fields of the current table reference are exhausted, move to
    the next leaf table reference.
  */
  if (field_it->end_of_fields() && table_ref != last_leaf)
  {
    table_ref= table_ref->next_name_resolution_table;
    DBUG_ASSERT(table_ref);
    set_field_iterator();
  }
}


const char *Field_iterator_table_ref::get_table_name()
{
  if (table_ref->view)
    return table_ref->view_name.str;
  if (table_ref->is_derived())
    return table_ref->table->s->table_name.str;
  else if (table_ref->is_natural_join)
    return natural_join_it.column_ref()->safe_table_name();

  DBUG_ASSERT(!strcmp(table_ref->table_name.str,
                      table_ref->table->s->table_name.str) ||
              table_ref->schema_table);
  return table_ref->table_name.str;
}


const char *Field_iterator_table_ref::get_db_name()
{
  if (table_ref->view)
    return table_ref->view_db.str;
  else if (table_ref->is_natural_join)
    return natural_join_it.column_ref()->safe_db_name();

  /*
    Test that TABLE_LIST::db is the same as TABLE_SHARE::db to
    ensure consistency. An exception are I_S schema tables, which
    are inconsistent in this respect.
  */
  DBUG_ASSERT(!cmp(&table_ref->db, &table_ref->table->s->db) ||
              (table_ref->schema_table &&
               is_infoschema_db(&table_ref->table->s->db)));

  return table_ref->db.str;
}


GRANT_INFO *Field_iterator_table_ref::grant()
{
  if (table_ref->view)
    return &(table_ref->grant);
  else if (table_ref->is_natural_join)
    return natural_join_it.column_ref()->grant();
  return &(table_ref->table->grant);
}


/*
  Create new or return existing column reference to a column of a
  natural/using join.

  SYNOPSIS
    Field_iterator_table_ref::get_or_create_column_ref()
    parent_table_ref  the parent table reference over which the
                      iterator is iterating

  DESCRIPTION
    Create a new natural join column for the current field of the
    iterator if no such column was created, or return an already
    created natural join column. The former happens for base tables or
    views, and the latter for natural/using joins. If a new field is
    created, then the field is added to 'parent_table_ref' if it is
    given, or to the original table referene of the field if
    parent_table_ref == NULL.

  NOTES
    This method is designed so that when a Field_iterator_table_ref
    walks through the fields of a table reference, all its fields
    are created and stored as follows:
    - If the table reference being iterated is a stored table, view or
      natural/using join, store all natural join columns in a list
      attached to that table reference.
    - If the table reference being iterated is a nested join that is
      not natural/using join, then do not materialize its result
      fields. This is OK because for such table references
      Field_iterator_table_ref iterates over the fields of the nested
      table references (recursively). In this way we avoid the storage
      of unnecessay copies of result columns of nested joins.

  RETURN
    #     Pointer to a column of a natural join (or its operand)
    NULL  No memory to allocate the column
*/

Natural_join_column *
Field_iterator_table_ref::get_or_create_column_ref(THD *thd, TABLE_LIST *parent_table_ref)
{
  Natural_join_column *nj_col;
  bool is_created= TRUE;
  uint UNINIT_VAR(field_count);
  TABLE_LIST *add_table_ref= parent_table_ref ?
                             parent_table_ref : table_ref;

  if (field_it == &table_field_it)
  {
    /* The field belongs to a stored table. */
    Field *tmp_field= table_field_it.field();
    Item_field *tmp_item=
      new (thd->mem_root) Item_field(thd, &thd->lex->current_select->context, tmp_field);
    if (!tmp_item)
      return NULL;
    nj_col= new Natural_join_column(tmp_item, table_ref);
    field_count= table_ref->table->s->fields;
  }
  else if (field_it == &view_field_it)
  {
    /* The field belongs to a merge view or information schema table. */
    Field_translator *translated_field= view_field_it.field_translator();
    nj_col= new Natural_join_column(translated_field, table_ref);
    field_count= (uint)(table_ref->field_translation_end -
                 table_ref->field_translation);
  }
  else
  {
    /*
      The field belongs to a NATURAL join, therefore the column reference was
      already created via one of the two constructor calls above. In this case
      we just return the already created column reference.
    */
    DBUG_ASSERT(table_ref->is_join_columns_complete);
    is_created= FALSE;
    nj_col= natural_join_it.column_ref();
    DBUG_ASSERT(nj_col);
  }
  DBUG_ASSERT(!nj_col->table_field || !nj_col->table_field->field ||
              nj_col->table_ref->table == nj_col->table_field->field->table);

  /*
    If the natural join column was just created add it to the list of
    natural join columns of either 'parent_table_ref' or to the table
    reference that directly contains the original field.
  */
  if (is_created)
  {
    /* Make sure not all columns were materialized. */
    DBUG_ASSERT(!add_table_ref->is_join_columns_complete);
    if (!add_table_ref->join_columns)
    {
      /* Create a list of natural join columns on demand. */
      if (!(add_table_ref->join_columns= new List<Natural_join_column>))
        return NULL;
      add_table_ref->is_join_columns_complete= FALSE;
    }
    add_table_ref->join_columns->push_back(nj_col);
    /*
      If new fields are added to their original table reference, mark if
      all fields were added. We do it here as the caller has no easy way
      of knowing when to do it.
      If the fields are being added to parent_table_ref, then the caller
      must take care to mark when all fields are created/added.
    */
    if (!parent_table_ref &&
        add_table_ref->join_columns->elements == field_count)
      add_table_ref->is_join_columns_complete= TRUE;
  }

  return nj_col;
}


/*
  Return an existing reference to a column of a natural/using join.

  SYNOPSIS
    Field_iterator_table_ref::get_natural_column_ref()

  DESCRIPTION
    The method should be called in contexts where it is expected that
    all natural join columns are already created, and that the column
    being retrieved is a Natural_join_column.

  RETURN
    #     Pointer to a column of a natural join (or its operand)
    NULL  We didn't originally have memory to allocate the column
*/

Natural_join_column *
Field_iterator_table_ref::get_natural_column_ref()
{
  Natural_join_column *nj_col;

  DBUG_ASSERT(field_it == &natural_join_it);
  /*
    The field belongs to a NATURAL join, therefore the column reference was
    already created via one of the two constructor calls above. In this case
    we just return the already created column reference.
  */
  nj_col= natural_join_it.column_ref();
  DBUG_ASSERT(nj_col &&
              (!nj_col->table_field || !nj_col->table_field->field ||
               nj_col->table_ref->table == nj_col->table_field->field->table));
  return nj_col;
}

/*****************************************************************************
  Functions to handle column usage bitmaps (read_set, write_set etc...)
*****************************************************************************/

/* Reset all columns bitmaps */

void TABLE::clear_column_bitmaps()
{
  /*
    Reset column read/write usage. It's identical to:
    bitmap_clear_all(&table->def_read_set);
    bitmap_clear_all(&table->def_write_set);
    if (s->virtual_fields) bitmap_clear_all(table->def_vcol_set);
    The code assumes that the bitmaps are allocated after each other, as
    guaranteed by open_table_from_share()
  */
  bzero((char*) def_read_set.bitmap,
        s->column_bitmap_size * (s->virtual_fields ? 3 : 2));
  column_bitmaps_set(&def_read_set, &def_write_set, def_vcol_set);
  rpl_write_set= 0;                             // Safety
}


/*
  Tell handler we are going to call position() and rnd_pos() later.
  
  NOTES:
  This is needed for handlers that uses the primary key to find the
  row. In this case we have to extend the read bitmap with the primary
  key fields.
*/

void TABLE::prepare_for_position()
{
  DBUG_ENTER("TABLE::prepare_for_position");

  if ((file->ha_table_flags() & HA_PRIMARY_KEY_IN_READ_INDEX) &&
      s->primary_key < MAX_KEY)
  {
    mark_columns_used_by_index_no_reset(s->primary_key, read_set);
    /* signal change */
    file->column_bitmaps_signal();
  }
  DBUG_VOID_RETURN;
}


MY_BITMAP *TABLE::prepare_for_keyread(uint index, MY_BITMAP *map)
{
  MY_BITMAP *backup= read_set;
  DBUG_ENTER("TABLE::prepare_for_keyread");
  if (!no_keyread)
    file->ha_start_keyread(index);
  if (map != read_set || !(file->index_flags(index, 0, 1) & HA_CLUSTERED_INDEX))
  {
    mark_columns_used_by_index(index, map);
    column_bitmaps_set(map);
  }
  DBUG_RETURN(backup);
}


/*
  Mark that only fields from one key is used. Useful before keyread.
*/

void TABLE::mark_columns_used_by_index(uint index, MY_BITMAP *bitmap)
{
  DBUG_ENTER("TABLE::mark_columns_used_by_index");

  bitmap_clear_all(bitmap);
  mark_columns_used_by_index_no_reset(index, bitmap);
  DBUG_VOID_RETURN;
}

/*
  Restore to use normal column maps after key read

  NOTES
    This reverse the change done by mark_columns_used_by_index

  WARNING
    For this to work, one must have the normal table maps in place
    when calling mark_columns_used_by_index
*/

void TABLE::restore_column_maps_after_keyread(MY_BITMAP *backup)
{
  DBUG_ENTER("TABLE::restore_column_maps_after_mark_index");
  file->ha_end_keyread();
  read_set= backup;
  file->column_bitmaps_signal();
  DBUG_VOID_RETURN;
}


/*
  mark columns used by key, but don't reset other fields
*/

void TABLE::mark_columns_used_by_index_no_reset(uint index, MY_BITMAP *bitmap)
{
  KEY_PART_INFO *key_part= key_info[index].key_part;
  KEY_PART_INFO *key_part_end= (key_part + key_info[index].user_defined_key_parts);
  for (;key_part != key_part_end; key_part++)
    bitmap_set_bit(bitmap, key_part->fieldnr-1);
  if (file->ha_table_flags() & HA_PRIMARY_KEY_IN_READ_INDEX &&
      s->primary_key != MAX_KEY && s->primary_key != index)
    mark_columns_used_by_index_no_reset(s->primary_key, bitmap);
}


/*
  Mark auto-increment fields as used fields in both read and write maps

  NOTES
    This is needed in insert & update as the auto-increment field is
    always set and sometimes read.
*/

void TABLE::mark_auto_increment_column()
{
  DBUG_ASSERT(found_next_number_field);
  /*
    We must set bit in read set as update_auto_increment() is using the
    store() to check overflow of auto_increment values
  */
  bitmap_set_bit(read_set, found_next_number_field->field_index);
  bitmap_set_bit(write_set, found_next_number_field->field_index);
  if (s->next_number_keypart)
    mark_columns_used_by_index_no_reset(s->next_number_index, read_set);
  file->column_bitmaps_signal();
}


/*
  Mark columns needed for doing an delete of a row

  DESCRIPTON
    Some table engines don't have a cursor on the retrieve rows
    so they need either to use the primary key or all columns to
    be able to delete a row.

    If the engine needs this, the function works as follows:
    - If primary key exits, mark the primary key columns to be read.
    - If not, mark all columns to be read

    If the engine has HA_REQUIRES_KEY_COLUMNS_FOR_DELETE, we will
    mark all key columns as 'to-be-read'. This allows the engine to
    loop over the given record to find all keys and doesn't have to
    retrieve the row again.
*/

void TABLE::mark_columns_needed_for_delete()
{
  bool need_signal= false;
  mark_columns_per_binlog_row_image();

  if (triggers)
    triggers->mark_fields_used(TRG_EVENT_DELETE);
  if (file->ha_table_flags() & HA_REQUIRES_KEY_COLUMNS_FOR_DELETE)
  {
    Field **reg_field;
    for (reg_field= field ; *reg_field ; reg_field++)
    {
      Field *cur_field= *reg_field;
      if (cur_field->flags & (PART_KEY_FLAG | PART_INDIRECT_KEY_FLAG))
      {
        bitmap_set_bit(read_set, cur_field->field_index);
        if (cur_field->vcol_info)
          bitmap_set_bit(vcol_set, cur_field->field_index);
      }
    }
    need_signal= true;
  }
  if (file->ha_table_flags() & HA_PRIMARY_KEY_REQUIRED_FOR_DELETE)
  {
    /*
      If the handler has no cursor capabilites, we have to read either
      the primary key, the hidden primary key or all columns to be
      able to do an delete
    */
    if (s->primary_key == MAX_KEY)
      file->use_hidden_primary_key();
    else
    {
      mark_columns_used_by_index_no_reset(s->primary_key, read_set);
      need_signal= true;
    }
  }

  if (need_signal)
    file->column_bitmaps_signal();

  if (s->versioned)
  {
    bitmap_set_bit(read_set, s->vers_start_field()->field_index);
    bitmap_set_bit(read_set, s->vers_end_field()->field_index);
    bitmap_set_bit(write_set, s->vers_end_field()->field_index);
  }
}


/*
  Mark columns needed for doing an update of a row

  DESCRIPTON
    Some engines needs to have all columns in an update (to be able to
    build a complete row). If this is the case, we mark all not
    updated columns to be read.

    If this is no the case, we do like in the delete case and mark
    if neeed, either the primary key column or all columns to be read.
    (see mark_columns_needed_for_delete() for details)

    If the engine has HA_REQUIRES_KEY_COLUMNS_FOR_DELETE, we will
    mark all USED key columns as 'to-be-read'. This allows the engine to
    loop over the given record to find all changed keys and doesn't have to
    retrieve the row again.
*/

void TABLE::mark_columns_needed_for_update()
{
  DBUG_ENTER("TABLE::mark_columns_needed_for_update");
  bool need_signal= false;

  mark_columns_per_binlog_row_image();

  if (triggers)
    triggers->mark_fields_used(TRG_EVENT_UPDATE);
  if (default_field)
    mark_default_fields_for_write(FALSE);
  if (vfield)
    need_signal|= mark_virtual_columns_for_write(FALSE);
  if (file->ha_table_flags() & HA_REQUIRES_KEY_COLUMNS_FOR_DELETE)
  {
    KEY *end= key_info + s->keys;
    for (KEY *k= key_info; k < end; k++)
    {
      KEY_PART_INFO *kpend= k->key_part + k->ext_key_parts;
      int any_written= 0, all_read= 1;
      for (KEY_PART_INFO *kp= k->key_part; kp < kpend; kp++)
      {
        int idx= kp->fieldnr - 1;
        any_written|= bitmap_is_set(write_set, idx);
        all_read&= bitmap_is_set(read_set, idx);
      }
      if (any_written && !all_read)
      {
        for (KEY_PART_INFO *kp= k->key_part; kp < kpend; kp++)
        {
          int idx= kp->fieldnr - 1;
          if (bitmap_fast_test_and_set(read_set, idx))
            continue;
          if (field[idx]->vcol_info)
            mark_virtual_col(field[idx]);
        }
      }
    }
    need_signal= true;
  }
  if (file->ha_table_flags() & HA_PRIMARY_KEY_REQUIRED_FOR_DELETE)
  {
    /*
      If the handler has no cursor capabilites, we have to read either
      the primary key, the hidden primary key or all columns to be
      able to do an update
    */
    if (s->primary_key == MAX_KEY)
      file->use_hidden_primary_key();
    else
    {
      mark_columns_used_by_index_no_reset(s->primary_key, read_set);
      need_signal= true;
    }
  }
  /*
     For System Versioning we have to read all columns since we will store
     a copy of previous row with modified Sys_end column back to a table.
  */
  if (s->versioned)
  {
    // We will copy old columns to a new row.
    use_all_columns();
  }
  if (check_constraints)
  {
    mark_check_constraint_columns_for_read();
    need_signal= true;
  }

  /*
    If a timestamp field settable on UPDATE is present then to avoid wrong
    update force the table handler to retrieve write-only fields to be able
    to compare records and detect data change.
  */
  if ((file->ha_table_flags() & HA_PARTIAL_COLUMN_READ) &&
      default_field && s->has_update_default_function)
  {
    bitmap_union(read_set, write_set);
    need_signal= true;
  }
  if (need_signal)
    file->column_bitmaps_signal();
  DBUG_VOID_RETURN;
}


/*
  Mark columns the handler needs for doing an insert

  For now, this is used to mark fields used by the trigger
  as changed.
*/

void TABLE::mark_columns_needed_for_insert()
{
  DBUG_ENTER("mark_columns_needed_for_insert");
  mark_columns_per_binlog_row_image();

  if (triggers)
  {
    /*
      We don't need to mark columns which are used by ON DELETE and
      ON UPDATE triggers, which may be invoked in case of REPLACE or
      INSERT ... ON DUPLICATE KEY UPDATE, since before doing actual
      row replacement or update write_record() will mark all table
      fields as used.
    */
    triggers->mark_fields_used(TRG_EVENT_INSERT);
  }
  if (found_next_number_field)
    mark_auto_increment_column();
  if (default_field)
    mark_default_fields_for_write(TRUE);
  /* Mark virtual columns for insert */
  if (vfield)
    mark_virtual_columns_for_write(TRUE);
  if (check_constraints)
    mark_check_constraint_columns_for_read();
  DBUG_VOID_RETURN;
}

/*
  Mark columns according the binlog row image option.

  Columns to be written are stored in 'rpl_write_set'

  When logging in RBR, the user can select whether to
  log partial or full rows, depending on the table
  definition, and the value of binlog_row_image.

  Semantics of the binlog_row_image are the following
  (PKE - primary key equivalent, ie, PK fields if PK
  exists, all fields otherwise):

  binlog_row_image= MINIMAL
    - This marks the PKE fields in the read_set
    - This marks all fields where a value was specified
      in the rpl_write_set

  binlog_row_image= NOBLOB
    - This marks PKE + all non-blob fields in the read_set
    - This marks all fields where a value was specified
      and all non-blob fields in the rpl_write_set

  binlog_row_image= FULL
    - all columns in the read_set
    - all columns in the rpl_write_set

  This marking is done without resetting the original
  bitmaps. This means that we will strip extra fields in
  the read_set at binlogging time (for those cases that
  we only want to log a PK and we needed other fields for
  execution).
*/

void TABLE::mark_columns_per_binlog_row_image()
{
  THD *thd= in_use;
  DBUG_ENTER("mark_columns_per_binlog_row_image");
  DBUG_ASSERT(read_set->bitmap);
  DBUG_ASSERT(write_set->bitmap);

  /* If not using row format */
  rpl_write_set= write_set;

  /**
    If in RBR we may need to mark some extra columns,
    depending on the binlog-row-image command line argument.
   */
  if ((WSREP_EMULATE_BINLOG(thd) || mysql_bin_log.is_open()) &&
      thd->is_current_stmt_binlog_format_row() &&
      !ha_check_storage_engine_flag(s->db_type(), HTON_NO_BINLOG_ROW_OPT))
  {
    /* if there is no PK, then mark all columns for the BI. */
    if (s->primary_key >= MAX_KEY)
    {
      bitmap_set_all(read_set);
      rpl_write_set= read_set;
    }
    else
    {
      switch (thd->variables.binlog_row_image) {
      case BINLOG_ROW_IMAGE_FULL:
        bitmap_set_all(read_set);
        /* Set of columns that should be written (all) */
        rpl_write_set= read_set;
        break;
      case BINLOG_ROW_IMAGE_NOBLOB:
        /* Only write changed columns + not blobs */
        rpl_write_set= &def_rpl_write_set;
        bitmap_copy(rpl_write_set, write_set);

        /*
          for every field that is not set, mark it unless it is a blob or
          part of a primary key
        */
        for (Field **ptr=field ; *ptr ; ptr++)
        {
          Field *my_field= *ptr;
          /*
            bypass blob fields. These can be set or not set, we don't care.
            Later, at binlogging time, if we don't need them in the before
            image, we will discard them.

            If set in the AI, then the blob is really needed, there is
            nothing we can do about it.
          */
          if ((my_field->flags & PRI_KEY_FLAG) ||
              (my_field->type() != MYSQL_TYPE_BLOB))
          {
            bitmap_set_bit(read_set, my_field->field_index);
            bitmap_set_bit(rpl_write_set, my_field->field_index);
          }
        }
        break;
      case BINLOG_ROW_IMAGE_MINIMAL:
        /*
          mark the primary key in the read set so that we can find the row
          that is updated / deleted.
          We don't need to mark the primary key in the rpl_write_set as the
          binary log will include all columns read anyway.
        */
        mark_columns_used_by_index_no_reset(s->primary_key, read_set);
        /* Only write columns that have changed */
        rpl_write_set= write_set;
        break;

      default:
        DBUG_ASSERT(FALSE);
      }
    }
    /*
      We have to ensure that all virtual columns that are part of read set
      are calculated.
    */
    if (vcol_set)
      bitmap_union(vcol_set, read_set);
    file->column_bitmaps_signal();
  }

  DBUG_VOID_RETURN;
}

/*
   @brief Mark a column as virtual used by the query

   @param field           the field for the column to be marked

   @details
     The function marks the column for 'field' as virtual (computed)
     in the bitmap vcol_set.
     If the column is marked for the first time the expression to compute
     the column is traversed and all columns that are occurred there are
     marked in the read_set of the table.

   @retval
     TRUE       if column is marked for the first time
   @retval
     FALSE      otherwise
*/

bool TABLE::mark_virtual_col(Field *field)
{
  bool res;
  DBUG_ASSERT(field->vcol_info);
  if (!(res= bitmap_fast_test_and_set(vcol_set, field->field_index)))
  {
    Item *vcol_item= field->vcol_info->expr;
    DBUG_ASSERT(vcol_item);
    vcol_item->walk(&Item::register_field_in_read_map, 1, 0);
  }
  return res;
}


/* 
  @brief Mark virtual columns for update/insert commands

  @param insert_fl    true if virtual columns are marked for insert command
                      For the moment this is not used, may be used in future.

  @details
    The function marks virtual columns used in a update/insert commands
    in the vcol_set bitmap.
    For an insert command a virtual column is always marked in write_set if
    it is a stored column.
    If a virtual column is from write_set it is always marked in vcol_set.
    If a stored virtual column is not from write_set but it is computed
    through columns from write_set it is also marked in vcol_set, and,
    besides, it is added to write_set. 

  @return whether a bitmap was updated

  @note
    Let table t1 have columns a,b,c and let column c be a stored virtual 
    column computed through columns a and b. Then for the query
      UPDATE t1 SET a=1
    column c will be placed into vcol_set and into write_set while
    column b will be placed into read_set.
    If column c was a virtual column, but not a stored virtual column
    then it would not be added to any of the sets. Column b would not
    be added to read_set either.
*/

bool TABLE::mark_virtual_columns_for_write(bool insert_fl
                                           __attribute__((unused)))
{
  Field **vfield_ptr, *tmp_vfield;
  bool bitmap_updated= false;
  DBUG_ENTER("mark_virtual_columns_for_write");

  for (vfield_ptr= vfield; *vfield_ptr; vfield_ptr++)
  {
    tmp_vfield= *vfield_ptr;
    if (bitmap_is_set(write_set, tmp_vfield->field_index))
      bitmap_updated|= mark_virtual_col(tmp_vfield);
    else if (tmp_vfield->vcol_info->stored_in_db ||
             (tmp_vfield->flags & (PART_KEY_FLAG | FIELD_IN_PART_FUNC_FLAG |
                                   PART_INDIRECT_KEY_FLAG)))
    {
      bitmap_set_bit(write_set, tmp_vfield->field_index);
      mark_virtual_col(tmp_vfield);
      bitmap_updated= true;
    }
  }
  if (bitmap_updated)
    file->column_bitmaps_signal();
  DBUG_RETURN(bitmap_updated);
}


/**
   Check if a virtual not stored column field is in read set

   @retval FALSE  No virtual not stored column is used
   @retval TRUE   At least one virtual not stored column is used
*/

bool TABLE::check_virtual_columns_marked_for_read()
{
  if (vfield)
  {
    Field **vfield_ptr;
    for (vfield_ptr= vfield; *vfield_ptr; vfield_ptr++)
    {
      Field *tmp_vfield= *vfield_ptr;
      if (bitmap_is_set(read_set, tmp_vfield->field_index) &&
          !tmp_vfield->vcol_info->stored_in_db)
        return TRUE;
    }
  }
  return FALSE;
}


/**
   Check if a stored virtual column field is marked for write

   This can be used to check if any column that is part of a virtual
   stored column is changed

   @retval FALSE  No stored virtual column is used
   @retval TRUE   At least one stored virtual column is used
*/

bool TABLE::check_virtual_columns_marked_for_write()
{
  if (vfield)
  {
    Field **vfield_ptr;
    for (vfield_ptr= vfield; *vfield_ptr; vfield_ptr++)
    {
      Field *tmp_vfield= *vfield_ptr;
      if (bitmap_is_set(write_set, tmp_vfield->field_index) &&
                        tmp_vfield->vcol_info->stored_in_db)
        return TRUE;
    }
  }
  return FALSE;
}


/*
  Mark fields used by check constraints into s->check_set.
  Mark all fields used in an expression that is part of an index
  with PART_INDIRECT_KEY_FLAG

  This is done once for the TABLE_SHARE the first time the table is opened.
  The marking must be done non-destructively to handle the case when
  this could be run in parallely by two threads
*/

void TABLE::mark_columns_used_by_virtual_fields(void)
{
  MY_BITMAP *save_read_set;
  Field **vfield_ptr;
  TABLE_SHARE::enum_v_keys v_keys= TABLE_SHARE::NO_V_KEYS;

  /* If there is virtual fields are already initialized */
  if (s->check_set_initialized)
    return;

  if (s->tmp_table == NO_TMP_TABLE)
    mysql_mutex_lock(&s->LOCK_share);
  if (s->check_set)
  {
    /* Mark fields used by check constraint */
    save_read_set= read_set;
    read_set= s->check_set;

    for (Virtual_column_info **chk= check_constraints ; *chk ; chk++)
      (*chk)->expr->walk(&Item::register_field_in_read_map, 1, 0);
    read_set= save_read_set;
  }

  /*
    mark all fields that part of a virtual indexed field with
    PART_INDIRECT_KEY_FLAG. This is used to ensure that all fields
    that are part of an index exits before write/delete/update.

    As this code is only executed once per open share, it's reusing
    existing functionality instead of adding an extra argument to
    add_field_to_set_processor or adding another processor.
  */
  if (vfield)
  {
    for (vfield_ptr= vfield; *vfield_ptr; vfield_ptr++)
    {
      if ((*vfield_ptr)->flags & PART_KEY_FLAG)
        (*vfield_ptr)->vcol_info->expr->walk(&Item::add_field_to_set_processor,
                                             1, this);
    }
    for (uint i= 0 ; i < s->fields ; i++)
    {
      if (bitmap_is_set(&tmp_set, i))
      {
        s->field[i]->flags|= PART_INDIRECT_KEY_FLAG;
        v_keys= TABLE_SHARE::V_KEYS;
      }
    }
    bitmap_clear_all(&tmp_set);
  }
  s->check_set_initialized= v_keys;
  if (s->tmp_table == NO_TMP_TABLE)
    mysql_mutex_unlock(&s->LOCK_share);
}

/* Add fields used by CHECK CONSTRAINT to read map */

void TABLE::mark_check_constraint_columns_for_read(void)
{
  bitmap_union(read_set, s->check_set);
  if (vcol_set)
    bitmap_union(vcol_set, s->check_set);
}


/**
  Add all fields that have a default function to the table write set.
*/

void TABLE::mark_default_fields_for_write(bool is_insert)
{
  DBUG_ENTER("mark_default_fields_for_write");
  Field **field_ptr, *field;
  for (field_ptr= default_field; *field_ptr; field_ptr++)
  {
    field= (*field_ptr);
    if (is_insert && field->default_value)
    {
      bitmap_set_bit(write_set, field->field_index);
      field->default_value->expr->
        walk(&Item::register_field_in_read_map, 1, 0);
    }
    else if (!is_insert && field->has_update_default_function())
      bitmap_set_bit(write_set, field->field_index);
  }
  DBUG_VOID_RETURN;
}


void TABLE::move_fields(Field **ptr, const uchar *to, const uchar *from)
{
  my_ptrdiff_t diff= to - from;
  if (diff)
  {
    do
    {
      (*ptr)->move_field_offset(diff);
    } while (*(++ptr));
  }
}


/*
  Store all allocated virtual fields blob values
  Used by InnoDB when calculating virtual fields for it's own internal
  records
*/

void TABLE::remember_blob_values(String *blob_storage)
{
  Field **vfield_ptr;
  for (vfield_ptr= vfield; *vfield_ptr; vfield_ptr++)
  {
    if ((*vfield_ptr)->type() == MYSQL_TYPE_BLOB &&
        !(*vfield_ptr)->vcol_info->stored_in_db)
    {
      Field_blob *blob= ((Field_blob*) *vfield_ptr);
      memcpy((void*) blob_storage, (void*) &blob->value, sizeof(blob->value));
      blob_storage++;
      blob->value.release();
    }
  }
}


/*
  Restore all allocated virtual fields blob values
  Used by InnoDB when calculating virtual fields for it's own internal
  records
*/

void TABLE::restore_blob_values(String *blob_storage)
{
  Field **vfield_ptr;
  for (vfield_ptr= vfield; *vfield_ptr; vfield_ptr++)
  {
    if ((*vfield_ptr)->type() == MYSQL_TYPE_BLOB &&
        !(*vfield_ptr)->vcol_info->stored_in_db)
    {
      Field_blob *blob= ((Field_blob*) *vfield_ptr);
      blob->value.free();
      memcpy((void*) &blob->value, (void*) blob_storage, sizeof(blob->value));
      blob_storage++;
    }
  }
}


/**
  @brief
  Allocate space for keys

  @param key_count  number of keys to allocate additionally

  @details
  The function allocates memory  to fit additionally 'key_count' keys 
  for this table.

  @return FALSE   space was successfully allocated
  @return TRUE    an error occur
*/

bool TABLE::alloc_keys(uint key_count)
{
  key_info= (KEY*) alloc_root(&mem_root, sizeof(KEY)*(s->keys+key_count));
  if (s->keys)
    memmove(key_info, s->key_info, sizeof(KEY)*s->keys);
  s->key_info= key_info;
  max_keys= s->keys+key_count;
  return !(key_info);
}


/**
  @brief
  Populate a KEY_PART_INFO structure with the data related to a field entry.

  @param key_part_info  The structure to fill.
  @param field          The field entry that represents the key part.
  @param fleldnr        The number of the field, count starting from 1.

  TODO: This method does not make use of any table specific fields. It
  could be refactored to act as a constructor for KEY_PART_INFO instead.
*/

void TABLE::create_key_part_by_field(KEY_PART_INFO *key_part_info,
                                     Field *field, uint fieldnr)
{
  DBUG_ASSERT(field->field_index + 1 == (int)fieldnr);
  key_part_info->null_bit= field->null_bit;
  key_part_info->null_offset= (uint) (field->null_ptr -
                                      (uchar*) record[0]);
  key_part_info->field= field;
  key_part_info->fieldnr= fieldnr;
  key_part_info->offset= field->offset(record[0]);
  /*
     field->key_length() accounts for the raw length of the field, excluding
     any metadata such as length of field or the NULL flag.
  */
  key_part_info->length= (uint16) field->key_length();
  key_part_info->key_part_flag= 0;
  /* TODO:
    The below method of computing the key format length of the
    key part is a copy/paste from opt_range.cc, and table.cc.
    This should be factored out, e.g. as a method of Field.
    In addition it is not clear if any of the Field::*_length
    methods is supposed to compute the same length. If so, it
    might be reused.
  */
  key_part_info->store_length= key_part_info->length;
  /*
    For BIT fields null_bit is not set to 0 even if the field is defined
    as NOT NULL, look at Field_bit::Field_bit
  */
  if (!field->real_maybe_null())
  {
    key_part_info->null_bit= 0;
  }

  /*
     The total store length of the key part is the raw length of the field +
     any metadata information, such as its length for strings and/or the null
     flag.
  */
  if (field->real_maybe_null())
  {
    key_part_info->store_length+= HA_KEY_NULL_LENGTH;
  }
  if (field->type() == MYSQL_TYPE_BLOB || 
      field->type() == MYSQL_TYPE_GEOMETRY ||
      field->real_type() == MYSQL_TYPE_VARCHAR)
  {
    key_part_info->store_length+= HA_KEY_BLOB_LENGTH;
    key_part_info->key_part_flag|=
      field->type() == MYSQL_TYPE_BLOB ? HA_BLOB_PART: HA_VAR_LENGTH_PART;
  }

  key_part_info->type=     (uint8) field->key_type();
  key_part_info->key_type =
    ((ha_base_keytype) key_part_info->type == HA_KEYTYPE_TEXT ||
    (ha_base_keytype) key_part_info->type == HA_KEYTYPE_VARTEXT1 ||
    (ha_base_keytype) key_part_info->type == HA_KEYTYPE_VARTEXT2) ?
    0 : FIELDFLAG_BINARY;
}


/**
  @brief
  Check validity of a possible key for the derived table

  @param key            the number of the key
  @param key_parts      number of components of the key
  @param next_field_no  the call-back function that returns the number of
                        the field used as the next component of the key
  @param arg            the argument for the above function

  @details
  The function checks whether a possible key satisfies the constraints
  imposed on the keys of any temporary table.

  We need to filter out BLOB columns here, because ref access optimizer creates
  KEYUSE objects for equalities for non-key columns for two puproses:
  1. To discover possible keys for derived_with_keys optimization
  2. To do hash joins
  For the purpose of #1, KEYUSE objects are not created for "blob_column=..." .
  However, they might be created for #2. In order to catch that case, we filter
  them out here.

  @return TRUE if the key is valid
  @return FALSE otherwise
*/

bool TABLE::check_tmp_key(uint key, uint key_parts,
                          uint (*next_field_no) (uchar *), uchar *arg)
{
  Field **reg_field;
  uint i;
  uint key_len= 0;

  for (i= 0; i < key_parts; i++)
  {
    uint fld_idx= next_field_no(arg);
    reg_field= field + fld_idx;
    if ((*reg_field)->type() == MYSQL_TYPE_BLOB)
      return FALSE;
    uint fld_store_len= (uint16) (*reg_field)->key_length();
    if ((*reg_field)->real_maybe_null())
      fld_store_len+= HA_KEY_NULL_LENGTH;
    if ((*reg_field)->real_type() == MYSQL_TYPE_VARCHAR ||
        (*reg_field)->type() == MYSQL_TYPE_GEOMETRY)
      fld_store_len+= HA_KEY_BLOB_LENGTH;
    key_len+= fld_store_len;
  }
  /*
    We use MI_MAX_KEY_LENGTH (myisam's default) below because it is
    smaller than MAX_KEY_LENGTH (heap's default) and it's unknown whether
    myisam or heap will be used for the temporary table.
  */
  return key_len <= MI_MAX_KEY_LENGTH;
}

/**
  @brief
  Add one key to a temporary table

  @param key            the number of the key
  @param key_parts      number of components of the key
  @param next_field_no  the call-back function that returns the number of
                        the field used as the next component of the key
  @param arg            the argument for the above function
  @param unique         TRUE <=> it is a unique index

  @details
  The function adds a new key to the table that is assumed to be a temporary
  table. At each its invocation the call-back function must return
  the number of the field that is used as the next component of this key.

  @return FALSE is a success
  @return TRUE if a failure

*/

bool TABLE::add_tmp_key(uint key, uint key_parts,
                        uint (*next_field_no) (uchar *), uchar *arg,
                        bool unique)
{
  DBUG_ASSERT(key < max_keys);

  char buf[NAME_CHAR_LEN];
  KEY* keyinfo;
  Field **reg_field;
  uint i;

  bool key_start= TRUE;
  KEY_PART_INFO* key_part_info=
      (KEY_PART_INFO*) alloc_root(&mem_root, sizeof(KEY_PART_INFO)*key_parts);
  if (!key_part_info)
    return TRUE;
  keyinfo= key_info + key;
  keyinfo->key_part= key_part_info;
  keyinfo->usable_key_parts= keyinfo->user_defined_key_parts = key_parts;
  keyinfo->ext_key_parts= keyinfo->user_defined_key_parts;
  keyinfo->key_length=0;
  keyinfo->algorithm= HA_KEY_ALG_UNDEF;
  keyinfo->flags= HA_GENERATED_KEY;
  keyinfo->ext_key_flags= keyinfo->flags;
  keyinfo->is_statistics_from_stat_tables= FALSE;
  if (unique)
    keyinfo->flags|= HA_NOSAME;
  sprintf(buf, "key%i", key);
  keyinfo->name.length= strlen(buf);
  if (!(keyinfo->name.str= strmake_root(&mem_root, buf, keyinfo->name.length)))
    return TRUE;
  keyinfo->rec_per_key= (ulong*) alloc_root(&mem_root,
                                            sizeof(ulong)*key_parts);
  if (!keyinfo->rec_per_key)
    return TRUE;
  bzero(keyinfo->rec_per_key, sizeof(ulong)*key_parts);
  keyinfo->read_stats= NULL;
  keyinfo->collected_stats= NULL;

  for (i= 0; i < key_parts; i++)
  {
    uint fld_idx= next_field_no(arg); 
    reg_field= field + fld_idx;
    if (key_start)
      (*reg_field)->key_start.set_bit(key);
    (*reg_field)->part_of_key.set_bit(key);
    create_key_part_by_field(key_part_info, *reg_field, fld_idx+1);
    keyinfo->key_length += key_part_info->store_length;
    (*reg_field)->flags|= PART_KEY_FLAG;
    key_start= FALSE;
    key_part_info++;
  }

  /*
    For the case when there is a derived table that would give distinct rows,
    the index statistics are passed to the join optimizer to tell that a ref
    access to all the fields of the derived table will produce only one row.
  */

  st_select_lex_unit* derived= pos_in_table_list ?
                               pos_in_table_list->derived: NULL;
  if (derived)
  {
    st_select_lex* first= derived->first_select();
    uint select_list_items= first->get_item_list()->elements;
    if (key_parts == select_list_items)
    {
      if ((!first->is_part_of_union() && (first->options & SELECT_DISTINCT)) ||
          derived->check_distinct_in_union())
        keyinfo->rec_per_key[key_parts - 1]= 1;
    }
  }

  set_if_bigger(s->max_key_length, keyinfo->key_length);
  s->keys++;
  return FALSE;
}

/*
  @brief
  Drop all indexes except specified one.

  @param key_to_save the key to save

  @details
  Drop all indexes on this table except 'key_to_save'. The saved key becomes
  key #0. Memory occupied by key parts of dropped keys are freed.
  If the 'key_to_save' is negative then all keys are freed.
*/

void TABLE::use_index(int key_to_save)
{
  uint i= 1;
  DBUG_ASSERT(!created && key_to_save < (int)s->keys);
  if (key_to_save >= 0)
    /* Save the given key. */
    memmove(key_info, key_info + key_to_save, sizeof(KEY));
  else
    /* Drop all keys; */
    i= 0;

  s->keys= i;
}

/*
  Return TRUE if the table is filled at execution phase 
  
  (and so, the optimizer must not do anything that depends on the contents of
   the table, like range analysis or constant table detection)
*/

bool TABLE::is_filled_at_execution()
{ 
  /*
    pos_in_table_list == NULL for internal temporary tables because they
    do not have a corresponding table reference. Such tables are filled
    during execution.
  */
  return MY_TEST(!pos_in_table_list ||
                 pos_in_table_list->jtbm_subselect ||
                 pos_in_table_list->is_active_sjm());
}


/**
  @brief
  Get actual number of key components

  @param keyinfo

  @details
  The function calculates actual number of key components, possibly including
  components of extended keys, taken into consideration by the optimizer for the
  key described by the parameter keyinfo.

  @return number of considered key components
*/ 

uint TABLE::actual_n_key_parts(KEY *keyinfo)
{
  return optimizer_flag(in_use, OPTIMIZER_SWITCH_EXTENDED_KEYS) ?
           keyinfo->ext_key_parts : keyinfo->user_defined_key_parts;
}

 
/**
  @brief
  Get actual key flags for a table key 

  @param keyinfo

  @details
  The function finds out actual key flags taken into consideration by the
  optimizer for the key described by the parameter keyinfo.

  @return actual key flags
*/ 

ulong TABLE::actual_key_flags(KEY *keyinfo)
{
  return optimizer_flag(in_use, OPTIMIZER_SWITCH_EXTENDED_KEYS) ?
           keyinfo->ext_key_flags : keyinfo->flags;
} 


/*
  Cleanup this table for re-execution.

  SYNOPSIS
    TABLE_LIST::reinit_before_use()
*/

void TABLE_LIST::reinit_before_use(THD *thd)
{
  /*
    Reset old pointers to TABLEs: they are not valid since the tables
    were closed in the end of previous prepare or execute call.
  */
  table= 0;
  /* Reset is_schema_table_processed value(needed for I_S tables */
  schema_table_state= NOT_PROCESSED;

  TABLE_LIST *embedded; /* The table at the current level of nesting. */
  TABLE_LIST *parent_embedding= this; /* The parent nested table reference. */
  do
  {
    embedded= parent_embedding;
    if (embedded->prep_on_expr)
      embedded->on_expr= embedded->prep_on_expr->copy_andor_structure(thd);
    parent_embedding= embedded->embedding;
  }
  while (parent_embedding &&
         parent_embedding->nested_join->join_list.head() == embedded);

  mdl_request.ticket= NULL;
}


/*
  Return subselect that contains the FROM list this table is taken from

  SYNOPSIS
    TABLE_LIST::containing_subselect()
 
  RETURN
    Subselect item for the subquery that contains the FROM list
    this table is taken from if there is any
    0 - otherwise

*/

Item_subselect *TABLE_LIST::containing_subselect()
{
  return (select_lex ? select_lex->master_unit()->item : 0);
}

/*
  Compiles the tagged hints list and fills up the bitmasks.

  SYNOPSIS
    process_index_hints()
      table         the TABLE to operate on.

  DESCRIPTION
    The parser collects the index hints for each table in a "tagged list" 
    (TABLE_LIST::index_hints). Using the information in this tagged list
    this function sets the members TABLE::keys_in_use_for_query,
    TABLE::keys_in_use_for_group_by, TABLE::keys_in_use_for_order_by,
    TABLE::force_index, TABLE::force_index_order,
    TABLE::force_index_group and TABLE::covering_keys.

    Current implementation of the runtime does not allow mixing FORCE INDEX
    and USE INDEX, so this is checked here. Then the FORCE INDEX list 
    (if non-empty) is appended to the USE INDEX list and a flag is set.

    Multiple hints of the same kind are processed so that each clause 
    is applied to what is computed in the previous clause.
    For example:
        USE INDEX (i1) USE INDEX (i2)
    is equivalent to
        USE INDEX (i1,i2)
    and means "consider only i1 and i2".

    Similarly
        USE INDEX () USE INDEX (i1)
    is equivalent to
        USE INDEX (i1)
    and means "consider only the index i1"

    It is OK to have the same index several times, e.g. "USE INDEX (i1,i1)" is
    not an error.

    Different kind of hints (USE/FORCE/IGNORE) are processed in the following
    order:
      1. All indexes in USE (or FORCE) INDEX are added to the mask.
      2. All IGNORE INDEX

    e.g. "USE INDEX i1, IGNORE INDEX i1, USE INDEX i1" will not use i1 at all
    as if we had "USE INDEX i1, USE INDEX i1, IGNORE INDEX i1".

    As an optimization if there is a covering index, and we have 
    IGNORE INDEX FOR GROUP/ORDER, and this index is used for the JOIN part, 
    then we have to ignore the IGNORE INDEX FROM GROUP/ORDER.

  RETURN VALUE
    FALSE                no errors found
    TRUE                 found and reported an error.
*/
bool TABLE_LIST::process_index_hints(TABLE *tbl)
{
  /* initialize the result variables */
  tbl->keys_in_use_for_query= tbl->keys_in_use_for_group_by= 
    tbl->keys_in_use_for_order_by= tbl->s->keys_in_use;

  /* index hint list processing */
  if (index_hints)
  {
    key_map index_join[INDEX_HINT_FORCE + 1];
    key_map index_order[INDEX_HINT_FORCE + 1];
    key_map index_group[INDEX_HINT_FORCE + 1];
    Index_hint *hint;
    int type;
    bool have_empty_use_join= FALSE, have_empty_use_order= FALSE, 
         have_empty_use_group= FALSE;
    List_iterator <Index_hint> iter(*index_hints);

    /* initialize temporary variables used to collect hints of each kind */
    for (type= INDEX_HINT_IGNORE; type <= INDEX_HINT_FORCE; type++)
    {
      index_join[type].clear_all();
      index_order[type].clear_all();
      index_group[type].clear_all();
    }

    /* iterate over the hints list */
    while ((hint= iter++))
    {
      uint pos;

      /* process empty USE INDEX () */
      if (hint->type == INDEX_HINT_USE && !hint->key_name.str)
      {
        if (hint->clause & INDEX_HINT_MASK_JOIN)
        {
          index_join[hint->type].clear_all();
          have_empty_use_join= TRUE;
        }
        if (hint->clause & INDEX_HINT_MASK_ORDER)
        {
          index_order[hint->type].clear_all();
          have_empty_use_order= TRUE;
        }
        if (hint->clause & INDEX_HINT_MASK_GROUP)
        {
          index_group[hint->type].clear_all();
          have_empty_use_group= TRUE;
        }
        continue;
      }

      /* 
        Check if an index with the given name exists and get his offset in 
        the keys bitmask for the table 
      */
      if (tbl->s->keynames.type_names == 0 ||
          (pos= find_type(&tbl->s->keynames, hint->key_name.str,
                          hint->key_name.length, 1)) <= 0)
      {
        my_error(ER_KEY_DOES_NOT_EXITS, MYF(0), hint->key_name.str, alias.str);
        return 1;
      }

      pos--;

      /* add to the appropriate clause mask */
      if (hint->clause & INDEX_HINT_MASK_JOIN)
        index_join[hint->type].set_bit (pos);
      if (hint->clause & INDEX_HINT_MASK_ORDER)
        index_order[hint->type].set_bit (pos);
      if (hint->clause & INDEX_HINT_MASK_GROUP)
        index_group[hint->type].set_bit (pos);
    }

    /* cannot mix USE INDEX and FORCE INDEX */
    if ((!index_join[INDEX_HINT_FORCE].is_clear_all() ||
         !index_order[INDEX_HINT_FORCE].is_clear_all() ||
         !index_group[INDEX_HINT_FORCE].is_clear_all()) &&
        (!index_join[INDEX_HINT_USE].is_clear_all() ||  have_empty_use_join ||
         !index_order[INDEX_HINT_USE].is_clear_all() || have_empty_use_order ||
         !index_group[INDEX_HINT_USE].is_clear_all() || have_empty_use_group))
    {
      my_error(ER_WRONG_USAGE, MYF(0), index_hint_type_name[INDEX_HINT_USE],
               index_hint_type_name[INDEX_HINT_FORCE]);
      return 1;
    }

    /* process FORCE INDEX as USE INDEX with a flag */
    if (!index_order[INDEX_HINT_FORCE].is_clear_all())
    {
      tbl->force_index_order= TRUE;
      index_order[INDEX_HINT_USE].merge(index_order[INDEX_HINT_FORCE]);
    }

    if (!index_group[INDEX_HINT_FORCE].is_clear_all())
    {
      tbl->force_index_group= TRUE;
      index_group[INDEX_HINT_USE].merge(index_group[INDEX_HINT_FORCE]);
    }

    /*
      TODO: get rid of tbl->force_index (on if any FORCE INDEX is specified)
      and create tbl->force_index_join instead.
      Then use the correct force_index_XX instead of the global one.
    */
    if (!index_join[INDEX_HINT_FORCE].is_clear_all() ||
        tbl->force_index_group || tbl->force_index_order)
    {
      tbl->force_index= TRUE;
      index_join[INDEX_HINT_USE].merge(index_join[INDEX_HINT_FORCE]);
    }

    /* apply USE INDEX */
    if (!index_join[INDEX_HINT_USE].is_clear_all() || have_empty_use_join)
      tbl->keys_in_use_for_query.intersect(index_join[INDEX_HINT_USE]);
    if (!index_order[INDEX_HINT_USE].is_clear_all() || have_empty_use_order)
      tbl->keys_in_use_for_order_by.intersect (index_order[INDEX_HINT_USE]);
    if (!index_group[INDEX_HINT_USE].is_clear_all() || have_empty_use_group)
      tbl->keys_in_use_for_group_by.intersect (index_group[INDEX_HINT_USE]);

    /* apply IGNORE INDEX */
    tbl->keys_in_use_for_query.subtract (index_join[INDEX_HINT_IGNORE]);
    tbl->keys_in_use_for_order_by.subtract (index_order[INDEX_HINT_IGNORE]);
    tbl->keys_in_use_for_group_by.subtract (index_group[INDEX_HINT_IGNORE]);
  }

  /* make sure covering_keys don't include indexes disabled with a hint */
  tbl->covering_keys.intersect(tbl->keys_in_use_for_query);
  return 0;
}


size_t max_row_length(TABLE *table, MY_BITMAP const *cols, const uchar *data)
{
  TABLE_SHARE *table_s= table->s;
  size_t length= table_s->reclength + 2 * table_s->fields;
  uint *const beg= table_s->blob_field;
  uint *const end= beg + table_s->blob_fields;
  my_ptrdiff_t const rec_offset= (my_ptrdiff_t) (data - table->record[0]);
  DBUG_ENTER("max_row_length");

  for (uint *ptr= beg ; ptr != end ; ++ptr)
  {
    Field * const field= table->field[*ptr];
    if (bitmap_is_set(cols, field->field_index) &&
        !field->is_null(rec_offset))
    {
      Field_blob * const blob= (Field_blob*) field;
      length+= blob->get_length(rec_offset) + 8; /* max blob store length */
    }
  }
  DBUG_PRINT("exit", ("length: %lld", (longlong) length));
  DBUG_RETURN(length);
}


/**
   Helper function which allows to allocate metadata lock request
   objects for all elements of table list.
*/

void init_mdl_requests(TABLE_LIST *table_list)
{
  for ( ; table_list ; table_list= table_list->next_global)
    table_list->mdl_request.init(MDL_key::TABLE,
                                 table_list->db.str, table_list->table_name.str,
                                 table_list->lock_type >= TL_WRITE_ALLOW_WRITE ?
                                 MDL_SHARED_WRITE : MDL_SHARED_READ,
                                 MDL_TRANSACTION);
}


/**
  Update TABLE::const_key_parts for single table UPDATE/DELETE query

  @param conds               WHERE clause expression

  @retval TRUE   error (OOM)
  @retval FALSE  success

  @note
    Set const_key_parts bits if key fields are equal to constants in
    the WHERE expression.
*/

bool TABLE::update_const_key_parts(COND *conds)
{
  bzero((char*) const_key_parts, sizeof(key_part_map) * s->keys);

  if (conds == NULL)
    return FALSE;

  for (uint index= 0; index < s->keys; index++)
  {
    KEY_PART_INFO *keyinfo= key_info[index].key_part;
    KEY_PART_INFO *keyinfo_end= keyinfo + key_info[index].user_defined_key_parts;

    for (key_part_map part_map= (key_part_map)1; 
        keyinfo < keyinfo_end;
        keyinfo++, part_map<<= 1)
    {
      if (const_expression_in_where(conds, NULL, keyinfo->field))
        const_key_parts[index]|= part_map;
    }
  }
  return FALSE;
}

/**
  Test if the order list consists of simple field expressions

  @param order                Linked list of ORDER BY arguments

  @return TRUE if @a order is empty or consist of simple field expressions
*/

bool is_simple_order(ORDER *order)
{
  for (ORDER *ord= order; ord; ord= ord->next)
  {
    if (ord->item[0]->real_item()->type() != Item::FIELD_ITEM)
      return FALSE;
  }
  return TRUE;
}

class Turn_errors_to_warnings_handler : public Internal_error_handler
{
public:
  Turn_errors_to_warnings_handler() {}
  bool handle_condition(THD *thd,
                        uint sql_errno,
                        const char* sqlstate,
                        Sql_condition::enum_warning_level *level,
                        const char* msg,
                        Sql_condition ** cond_hdl)
  {
    *cond_hdl= NULL;
    if (*level == Sql_condition::WARN_LEVEL_ERROR)
      *level= Sql_condition::WARN_LEVEL_WARN;
    return(0);
  }
};

/*
  @brief Compute values for virtual columns used in query

  @param  update_mode Specifies what virtual column are computed
  
  @details
    The function computes the values of the virtual columns of the table and
    stores them in the table record buffer.

  @retval
    0    Success
  @retval
    >0   Error occurred when storing a virtual field value
*/

int TABLE::update_virtual_fields(handler *h, enum_vcol_update_mode update_mode)
{
  DBUG_ENTER("TABLE::update_virtual_fields");
  DBUG_PRINT("enter", ("update_mode: %d", update_mode));
  Field **vfield_ptr, *vf;
  Query_arena backup_arena;
  Turn_errors_to_warnings_handler Suppress_errors;
  int error;
  bool handler_pushed= 0, update_all_columns= 1;
  DBUG_ASSERT(vfield);

  if (h->keyread_enabled())
    DBUG_RETURN(0);

  error= 0;
  in_use->set_n_backup_active_arena(expr_arena, &backup_arena);

  /* When reading or deleting row, ignore errors from virtual columns */
  if (update_mode == VCOL_UPDATE_FOR_READ ||
      update_mode == VCOL_UPDATE_FOR_DELETE ||
      update_mode == VCOL_UPDATE_INDEXED)
  {
    in_use->push_internal_handler(&Suppress_errors);
    handler_pushed= 1;
  }
  else if (update_mode == VCOL_UPDATE_FOR_REPLACE &&
           in_use->is_current_stmt_binlog_format_row() &&
           in_use->variables.binlog_row_image != BINLOG_ROW_IMAGE_MINIMAL)
  {
    /*
      If we are doing a replace with not minimal binary logging, we have to
      calculate all virtual columns.
    */
    update_all_columns= 1;
  }

  /* Iterate over virtual fields in the table */
  for (vfield_ptr= vfield; *vfield_ptr; vfield_ptr++)
  {
    vf= (*vfield_ptr);
    Virtual_column_info *vcol_info= vf->vcol_info;
    DBUG_ASSERT(vcol_info);
    DBUG_ASSERT(vcol_info->expr);

    bool update= 0, swap_values= 0;
    switch (update_mode) {
    case VCOL_UPDATE_FOR_READ:
      update= (!vcol_info->stored_in_db &&
               bitmap_is_set(vcol_set, vf->field_index));
      swap_values= 1;
      break;
    case VCOL_UPDATE_FOR_DELETE:
    case VCOL_UPDATE_FOR_WRITE:
      update= bitmap_is_set(vcol_set, vf->field_index);
      break;
    case VCOL_UPDATE_FOR_REPLACE:
      update= ((!vcol_info->stored_in_db &&
                (vf->flags & (PART_KEY_FLAG | PART_INDIRECT_KEY_FLAG)) &&
                bitmap_is_set(vcol_set, vf->field_index)) ||
               update_all_columns);
      if (update && (vf->flags & BLOB_FLAG))
      {
        /*
          The row has been read into record[1] and Field_blob::value
          contains the value for record[0].  Swap value and read_value
          to ensure that the virtual column data for the read row will
          be in read_value at the end of this function
        */
        ((Field_blob*) vf)->swap_value_and_read_value();
        /* Ensure we call swap_value_and_read_value() after update */
        swap_values= 1;
      }
      break;
    case VCOL_UPDATE_INDEXED:
    case VCOL_UPDATE_INDEXED_FOR_UPDATE:
      /* Read indexed fields that was not updated in VCOL_UPDATE_FOR_READ */
      update= (!vcol_info->stored_in_db &&
               (vf->flags & (PART_KEY_FLAG | PART_INDIRECT_KEY_FLAG)) &&
               !bitmap_is_set(vcol_set, vf->field_index));
      swap_values= 1;
      break;
    }

    if (update)
    {
      int field_error __attribute__((unused)) = 0;
      /* Compute the actual value of the virtual fields */
      if (vcol_info->expr->save_in_field(vf, 0))
        field_error= error= 1;
      DBUG_PRINT("info", ("field '%s' - updated  error: %d",
                          vf->field_name.str, field_error));
      if (swap_values && (vf->flags & BLOB_FLAG))
      {
        /*
          Remember the read value to allow other update_virtual_field() calls
          for the same blob field for the row to be updated.
          Field_blob->read_value always contains the virtual column data for
          any read row.
        */
        ((Field_blob*) vf)->swap_value_and_read_value();
      }
    }
    else
    {
      DBUG_PRINT("info", ("field '%s' - skipped", vf->field_name.str));
    }
  }
  if (handler_pushed)
    in_use->pop_internal_handler();
  in_use->restore_active_arena(expr_arena, &backup_arena);
  
  /* Return 1 only of we got a fatal error, not a warning */
  DBUG_RETURN(in_use->is_error());
}

int TABLE::update_virtual_field(Field *vf)
{
  Query_arena backup_arena;
  DBUG_ENTER("TABLE::update_virtual_field");
  in_use->set_n_backup_active_arena(expr_arena, &backup_arena);
  bitmap_clear_all(&tmp_set);
  vf->vcol_info->expr->walk(&Item::update_vcol_processor, 0, &tmp_set);
  vf->vcol_info->expr->save_in_field(vf, 0);
  in_use->restore_active_arena(expr_arena, &backup_arena);
  DBUG_RETURN(in_use->is_error());
}


/**
  Update all DEFAULT and/or ON INSERT fields.

  @details
    Compute and set the default value of all fields with a default function.
    There are two kinds of default functions - one is used for INSERT-like
    operations, the other for UPDATE-like operations. Depending on the field
    definition and the current operation one or the other kind of update
    function is evaluated.

  @param update_command   True if command was an update else insert
  @param ignore_errors    True if we should ignore errors

  @retval
    0    Success
  @retval
    >0   Error occurred when storing a virtual field value and
         ignore_errors == 0. If set then an error was generated.
*/

int TABLE::update_default_fields(bool update_command, bool ignore_errors)
{
  Query_arena backup_arena;
  Field **field_ptr;
  int res= 0;
  DBUG_ENTER("TABLE::update_default_fields");
  DBUG_ASSERT(default_field);

  in_use->set_n_backup_active_arena(expr_arena, &backup_arena);

  /* Iterate over fields with default functions in the table */
  for (field_ptr= default_field; *field_ptr ; field_ptr++)
  {
    Field *field= (*field_ptr);
    /*
      If an explicit default value for a field overrides the default,
      do not update the field with its automatic default value.
    */
    if (!field->has_explicit_value())
    {
      if (!update_command)
      {
        if (field->default_value &&
            (field->default_value->flags || field->flags & BLOB_FLAG))
          res|= (field->default_value->expr->save_in_field(field, 0) < 0);
      }
      else
        res|= field->evaluate_update_default_function();
      if (!ignore_errors && res)
      {
        my_error(ER_CALCULATING_DEFAULT_VALUE, MYF(0), field->field_name.str);
        break;
      }
      res= 0;
    }
  }
  in_use->restore_active_arena(expr_arena, &backup_arena);
  DBUG_RETURN(res);
}


void TABLE::vers_update_fields()
{
  bitmap_set_bit(write_set, vers_start_field()->field_index);
  bitmap_set_bit(write_set, vers_end_field()->field_index);

  if (versioned(VERS_TIMESTAMP))
  {
    if (!vers_write)
      return;
    if (vers_start_field()->store_timestamp(in_use->query_start(),
                                            in_use->query_start_sec_part()))
      DBUG_ASSERT(0);
  }
  else
  {
    if (!vers_write)
      return;
  }

  vers_end_field()->set_max();
  bitmap_set_bit(read_set, vers_end_field()->field_index);
}


void TABLE::vers_update_end()
{
  if (vers_end_field()->store_timestamp(in_use->query_start(),
                                        in_use->query_start_sec_part()))
    DBUG_ASSERT(0);
}

/**
   Reset markers that fields are being updated
*/

void TABLE::reset_default_fields()
{
  DBUG_ENTER("reset_default_fields");
  bitmap_clear_all(&has_value_set);
  DBUG_VOID_RETURN;
}

/*
  Prepare triggers  for INSERT-like statement.

  SYNOPSIS
    prepare_triggers_for_insert_stmt_or_event()

  NOTE
    Prepare triggers for INSERT-like statement by marking fields
    used by triggers and inform handlers that batching of UPDATE/DELETE 
    cannot be done if there are BEFORE UPDATE/DELETE triggers.
*/

void TABLE::prepare_triggers_for_insert_stmt_or_event()
{
  if (triggers)
  {
    if (triggers->has_triggers(TRG_EVENT_DELETE,
                               TRG_ACTION_AFTER))
    {
      /*
        The table has AFTER DELETE triggers that might access to
        subject table and therefore might need delete to be done
        immediately. So we turn-off the batching.
      */
      (void) file->extra(HA_EXTRA_DELETE_CANNOT_BATCH);
    }
    if (triggers->has_triggers(TRG_EVENT_UPDATE,
                               TRG_ACTION_AFTER))
    {
      /*
        The table has AFTER UPDATE triggers that might access to subject
        table and therefore might need update to be done immediately.
        So we turn-off the batching.
      */
      (void) file->extra(HA_EXTRA_UPDATE_CANNOT_BATCH);
    }
  }
}


bool TABLE::prepare_triggers_for_delete_stmt_or_event()
{
  if (triggers &&
      triggers->has_triggers(TRG_EVENT_DELETE,
                             TRG_ACTION_AFTER))
  {
    /*
      The table has AFTER DELETE triggers that might access to subject table
      and therefore might need delete to be done immediately. So we turn-off
      the batching.
    */
    (void) file->extra(HA_EXTRA_DELETE_CANNOT_BATCH);
    return TRUE;
  }
  return FALSE;
}


bool TABLE::prepare_triggers_for_update_stmt_or_event()
{
  if (triggers &&
      triggers->has_triggers(TRG_EVENT_UPDATE,
                             TRG_ACTION_AFTER))
  {
    /*
      The table has AFTER UPDATE triggers that might access to subject
      table and therefore might need update to be done immediately.
      So we turn-off the batching.
    */ 
    (void) file->extra(HA_EXTRA_UPDATE_CANNOT_BATCH);
    return TRUE;
  }
  return FALSE;
}


/**
  Validates default value of fields which are not specified in
  the column list of INSERT/LOAD statement.

  @Note s->default_values should be properly populated
        before calling this function.

  @param thd              thread context
  @param record           the record to check values in

  @return
    @retval false Success.
    @retval true  Failure.
*/

bool TABLE::validate_default_values_of_unset_fields(THD *thd) const
{
  DBUG_ENTER("TABLE::validate_default_values_of_unset_fields");
  for (Field **fld= field; *fld; fld++)
  {
    if (!bitmap_is_set(write_set, (*fld)->field_index) &&
        !((*fld)->flags & NO_DEFAULT_VALUE_FLAG))
    {
      if (!(*fld)->is_null_in_record(s->default_values) &&
          (*fld)->validate_value_in_record_with_warn(thd, s->default_values) &&
          thd->is_error())
      {
        /*
          We're here if:
          - validate_value_in_record_with_warn() failed and
            strict mo validate_default_values_of_unset_fieldsde converted WARN to ERROR
          - or the connection was killed, or closed unexpectedly
        */
        DBUG_RETURN(true);
      }
    }
  }
  DBUG_RETURN(false);
}


bool TABLE::insert_all_rows_into_tmp_table(THD *thd,
                                           TABLE *tmp_table,
                                           TMP_TABLE_PARAM *tmp_table_param,
                                           bool with_cleanup)
{
  int write_err= 0;

  DBUG_ENTER("TABLE::insert_all_rows_into_tmp_table");

  if (with_cleanup)
  {
   if ((write_err= tmp_table->file->ha_delete_all_rows()))
      goto err;
  }
   
  if (file->indexes_are_disabled())
    tmp_table->file->ha_disable_indexes(HA_KEY_SWITCH_ALL);
  file->ha_index_or_rnd_end();

  if (unlikely(file->ha_rnd_init_with_error(1)))
    DBUG_RETURN(1);

  if (tmp_table->no_rows)
    tmp_table->file->extra(HA_EXTRA_NO_ROWS);
  else
  {
    /* update table->file->stats.records */
    file->info(HA_STATUS_VARIABLE);
    tmp_table->file->ha_start_bulk_insert(file->stats.records);
  }

  while (likely(!file->ha_rnd_next(tmp_table->record[0])))
  {
    write_err= tmp_table->file->ha_write_tmp_row(tmp_table->record[0]);
    if (unlikely(write_err))
    {
      bool is_duplicate;
      if (tmp_table->file->is_fatal_error(write_err, HA_CHECK_DUP) &&
          create_internal_tmp_table_from_heap(thd, tmp_table,
                                              tmp_table_param->start_recinfo, 
                                              &tmp_table_param->recinfo,
                                              write_err, 1, &is_duplicate))
	DBUG_RETURN(1);
       
    }  
    if (unlikely(thd->check_killed()))
      goto err_killed;
  }
  if (!tmp_table->no_rows && tmp_table->file->ha_end_bulk_insert())
    goto err;
  DBUG_RETURN(0);

err:
  DBUG_PRINT("error",("Got error: %d",write_err));
  file->print_error(write_err, MYF(0));
err_killed:
  (void) file->ha_rnd_end();
  DBUG_RETURN(1);
}



/*
  @brief Reset const_table flag

  @detail
  Reset const_table flag for this table. If this table is a merged derived
  table/view the flag is recursively reseted for all tables of the underlying
  select.
*/

void TABLE_LIST::reset_const_table()
{
  table->const_table= 0;
  if (is_merged_derived())
  {
    SELECT_LEX *select_lex= get_unit()->first_select();
    TABLE_LIST *tl;
    List_iterator<TABLE_LIST> ti(select_lex->leaf_tables);
    while ((tl= ti++))
      tl->reset_const_table();
  }
}


/*
  @brief Run derived tables/view handling phases on underlying select_lex.

  @param lex    LEX for this thread
  @param phases derived tables/views handling phases to run
                (set of DT_XXX constants)
  @details
  This function runs this derived table through specified 'phases'.
  Underlying tables of this select are handled prior to this derived.
  'lex' is passed as an argument to called functions.

  @return TRUE on error
  @return FALSE ok
*/

bool TABLE_LIST::handle_derived(LEX *lex, uint phases)
{
  SELECT_LEX_UNIT *unit= get_unit();
  DBUG_ENTER("handle_derived");
  DBUG_PRINT("enter", ("phases: 0x%x", phases));

  if (unit)
  {
    if (!is_with_table_recursive_reference())
    {
      for (SELECT_LEX *sl= unit->first_select(); sl; sl= sl->next_select())
        if (sl->handle_derived(lex, phases))
          DBUG_RETURN(TRUE);
    }
    if (mysql_handle_single_derived(lex, this, phases))
      DBUG_RETURN(TRUE);
  }
  DBUG_RETURN(FALSE);
}

/**
  @brief
  Return unit of this derived table/view

  @return reference to a unit  if it's a derived table/view.
  @return 0                    when it's not a derived table/view.
*/

st_select_lex_unit *TABLE_LIST::get_unit()
{
  return (view ? &view->unit : derived);
}


/**
  @brief
  Return select_lex of this derived table/view

  @return select_lex of this derived table/view.
  @return 0          when it's not a derived table.
*/

st_select_lex *TABLE_LIST::get_single_select()
{
  SELECT_LEX_UNIT *unit= get_unit();
  return (unit ? unit->first_select() : 0);
}


/**
  @brief
  Attach a join table list as a nested join to this TABLE_LIST.

  @param join_list join table list to attach

  @details
  This function wraps 'join_list' into a nested_join of this table, thus
  turning it to a nested join leaf.
*/

void TABLE_LIST::wrap_into_nested_join(List<TABLE_LIST> &join_list)
{
  TABLE_LIST *tl;
  /*
    Walk through derived table top list and set 'embedding' to point to
    the nesting table.
  */
  nested_join->join_list.empty();
  List_iterator_fast<TABLE_LIST> li(join_list);
  nested_join->join_list= join_list;
  while ((tl= li++))
  {
    tl->embedding= this;
    tl->join_list= &nested_join->join_list;
  }
}


/**
  @brief
  Initialize this derived table/view

  @param thd  Thread handle

  @details
  This function makes initial preparations of this derived table/view for
  further processing:
    if it's a derived table this function marks it either as mergeable or
      materializable
    creates temporary table for name resolution purposes
    creates field translation for mergeable derived table/view

  @return TRUE  an error occur
  @return FALSE ok
*/

bool TABLE_LIST::init_derived(THD *thd, bool init_view)
{
  SELECT_LEX *first_select= get_single_select();
  SELECT_LEX_UNIT *unit= get_unit();

  if (!unit)
    return FALSE;
  /*
    Check whether we can merge this derived table into main select.
    Depending on the result field translation will or will not
    be created.
  */
  TABLE_LIST *first_table= (TABLE_LIST *) first_select->table_list.first;
  if (first_select->table_list.elements > 1 ||
      (first_table && first_table->is_multitable()))
    set_multitable();

  if (!unit->derived)
    unit->derived= this;
  else if (!is_with_table_recursive_reference() && unit->derived != this)
  {
    if (unit->derived->is_with_table_recursive_reference())
      unit->derived= this;
    else if (vers_conditions.eq(unit->derived->vers_conditions))
      vers_conditions.empty();
    else
    {
      my_error(ER_CONFLICTING_FOR_SYSTEM_TIME, MYF(0));
      return TRUE;
    }
  }

  if (init_view && !view)
  {
    /* This is all what we can do for a derived table for now. */
    set_derived();
  }

  if (!is_view())
  {
    /* A subquery might be forced to be materialized due to a side-effect. */
    if (!is_materialized_derived() && first_select->is_mergeable() &&
        optimizer_flag(thd, OPTIMIZER_SWITCH_DERIVED_MERGE) &&
        !thd->lex->can_not_use_merged() &&
        !(thd->lex->sql_command == SQLCOM_UPDATE_MULTI ||
          thd->lex->sql_command == SQLCOM_DELETE_MULTI) &&
        !is_recursive_with_table())
      set_merged_derived();
    else
      set_materialized_derived();
  }
  /*
    Derived tables/view are materialized prior to UPDATE, thus we can skip
    them from table uniqueness check
  */
  if (is_materialized_derived())
  {
    set_check_materialized();
  }

  /*
    Create field translation for mergeable derived tables/views.
    For derived tables field translation can be created only after
    unit is prepared so all '*' are get unrolled.
  */
  if (is_merged_derived())
  {
    if (is_view() ||
        (unit->prepared &&
	!(thd->lex->context_analysis_only & CONTEXT_ANALYSIS_ONLY_VIEW)))
      create_field_translation(thd);
  }

  return FALSE;
}


/**
  @brief
  Retrieve number of rows in the table

  @details
  Retrieve number of rows in the table referred by this TABLE_LIST and
  store it in the table's stats.records variable. If this TABLE_LIST refers
  to a materialized derived table/view then the estimated number of rows of
  the derived table/view is used instead.

  @return 0          ok
  @return non zero   error
*/

int TABLE_LIST::fetch_number_of_rows()
{
  int error= 0;
  if (jtbm_subselect)
  {
    if (jtbm_subselect->is_jtbm_merged)
    {
      table->file->stats.records= (ha_rows)jtbm_subselect->jtbm_record_count;
      set_if_bigger(table->file->stats.records, 2);
      table->used_stat_records= table->file->stats.records;
    }
    return 0;
  }
  if (is_materialized_derived() && !fill_me)
  {
    table->file->stats.records= get_unit()->result->est_records;
    set_if_bigger(table->file->stats.records, 2);
    table->used_stat_records= table->file->stats.records;
  }
  else
    error= table->file->info(HA_STATUS_VARIABLE | HA_STATUS_NO_LOCK);
  return error;
}

/*
  Procedure of keys generation for result tables of materialized derived
  tables/views.

  A key is generated for each equi-join pair derived table-another table.
  Each generated key consists of fields of derived table used in equi-join.
  Example:

    SELECT * FROM (SELECT * FROM t1 GROUP BY 1) tt JOIN
                  t1 ON tt.f1=t1.f3 and tt.f2.=t1.f4;
  In this case for the derived table tt one key will be generated. It will
  consist of two parts f1 and f2.
  Example:

    SELECT * FROM (SELECT * FROM t1 GROUP BY 1) tt JOIN
                  t1 ON tt.f1=t1.f3 JOIN
                  t2 ON tt.f2=t2.f4;
  In this case for the derived table tt two keys will be generated.
  One key over f1 field, and another key over f2 field.
  Currently optimizer may choose to use only one such key, thus the second
  one will be dropped after range optimizer is finished.
  See also JOIN::drop_unused_derived_keys function.
  Example:

    SELECT * FROM (SELECT * FROM t1 GROUP BY 1) tt JOIN
                  t1 ON tt.f1=a_function(t1.f3);
  In this case for the derived table tt one key will be generated. It will
  consist of one field - f1.
*/



/*
  @brief
  Change references to underlying items of a merged derived table/view
  for fields in derived table's result table.

  @return FALSE ok
  @return TRUE  Out of memory
*/
bool TABLE_LIST::change_refs_to_fields()
{
  List_iterator<Item> li(used_items);
  Item_direct_ref *ref;
  Field_iterator_view field_it;
  THD *thd= table->in_use;
  DBUG_ASSERT(is_merged_derived());

  if (!used_items.elements)
    return FALSE;

  Item **materialized_items=
      (Item **)thd->calloc(sizeof(void *) * table->s->fields);
  if (!materialized_items)
    return TRUE;

  while ((ref= (Item_direct_ref*)li++))
  {
    uint idx;
    Item *orig_item= *ref->ref;
    field_it.set(this);
    for (idx= 0; !field_it.end_of_fields(); field_it.next(), idx++)
    {
      if (field_it.item() == orig_item)
        break;
    }
    DBUG_ASSERT(!field_it.end_of_fields());
    if (!materialized_items[idx])
    {
      materialized_items[idx]= new (thd->mem_root) Item_field(thd, table->field[idx]);
      if (!materialized_items[idx])
        return TRUE;
    }
    /*
      We need to restore the pointers after the execution of the
      prepared statement.
    */
    thd->change_item_tree((Item **)&ref->ref,
                          (Item*)(materialized_items + idx));
  }

  return FALSE;
}


void TABLE_LIST::set_lock_type(THD *thd, enum thr_lock_type lock)
{
  if (check_stack_overrun(thd, STACK_MIN_SIZE, (uchar *)&lock))
    return;
  /* we call it only when table is opened and it is "leaf" table*/
  DBUG_ASSERT(table);
  lock_type= lock;
  /* table->file->get_table() can be 0 for derived tables */
  if (table->file && table->file->get_table())
    table->file->set_lock_type(lock);
  if (is_merged_derived())
  {
    for (TABLE_LIST *table= get_single_select()->get_table_list();
         table;
         table= table->next_local)
    {
      table->set_lock_type(thd, lock);
    }
  }
}

bool TABLE_LIST::is_with_table()
{
  return derived && derived->with_element;
}

uint TABLE_SHARE::actual_n_key_parts(THD *thd)
{
  return use_ext_keys &&
         optimizer_flag(thd, OPTIMIZER_SWITCH_EXTENDED_KEYS) ?
           ext_key_parts : key_parts;
}  


double KEY::actual_rec_per_key(uint i)
{ 
  if (rec_per_key == 0)
    return 0;
  return (is_statistics_from_stat_tables ?
          read_stats->get_avg_frequency(i) : (double) rec_per_key[i]);
}


/**
  @brief
  Mark subformulas of a condition unusable for the condition pushed into table
  
  @param cond The condition whose subformulas are to be marked
  
  @details
    This method recursively traverses the AND-OR condition cond and for each subformula
    of the codition it checks whether it can be usable for the extraction of a condition
    that can be pushed into this table. The subformulas that are not usable are
    marked with the flag NO_EXTRACTION_FL.
  @note
    This method is called before any call of TABLE_LIST::build_pushable_cond_for_table.
    The flag NO_EXTRACTION_FL set in a subformula allows to avoid building clone
    for the subformula when extracting the pushable condition.
*/ 

void TABLE_LIST::check_pushable_cond_for_table(Item *cond)
{
  table_map tab_map= table->map;
  cond->clear_extraction_flag();
  if (cond->type() == Item::COND_ITEM)
  {
    bool and_cond= ((Item_cond*) cond)->functype() == Item_func::COND_AND_FUNC;
    List_iterator<Item> li(*((Item_cond*) cond)->argument_list());
    uint count= 0;
    Item *item;
    while ((item=li++))
    {
      check_pushable_cond_for_table(item);
      if (item->get_extraction_flag() !=  NO_EXTRACTION_FL)
        count++;
      else if (!and_cond)
        break;
    }
    if ((and_cond && count == 0) || item)
    {
      cond->set_extraction_flag(NO_EXTRACTION_FL);
      if (and_cond)
        li.rewind();
      while ((item= li++))
        item->clear_extraction_flag();
    }
  }
  else if (!cond->excl_dep_on_table(tab_map))
    cond->set_extraction_flag(NO_EXTRACTION_FL);
}


/**
  @brief
  Build condition extractable from the given one depended only on this table
 
  @param thd   The thread handle
  @param cond  The condition from which the pushable one is to be extracted
  
  @details
    For the given condition cond this method finds out what condition depended
    only  on this table can be extracted from cond. If such condition C exists
    the method builds the item for it.
    The method uses the flag NO_EXTRACTION_FL set by the preliminary call of
    the method TABLE_LIST::check_pushable_cond_for_table to figure out whether
    a subformula depends only on this table or not.
  @note
    The built condition C is always implied by the condition cond
    (cond => C). The method tries to build the most restictive such
    condition (i.e. for any other condition C' such that cond => C'
    we have C => C').
   @note
    The build item is not ready for usage: substitution for the field items
    has to be done and it has to be re-fixed.
 
 @retval
    the built condition pushable into this table if such a condition exists
    NULL if there is no such a condition
*/ 

Item* TABLE_LIST::build_pushable_cond_for_table(THD *thd, Item *cond) 
{
  table_map tab_map= table->map;
  bool is_multiple_equality= cond->type() == Item::FUNC_ITEM && 
  ((Item_func*) cond)->functype() == Item_func::MULT_EQUAL_FUNC;
  if (cond->get_extraction_flag() == NO_EXTRACTION_FL)
    return 0;
  if (cond->type() == Item::COND_ITEM)
  {
    bool cond_and= false;
    Item_cond *new_cond;
    if (((Item_cond*) cond)->functype() == Item_func::COND_AND_FUNC)
    {
      cond_and= true;
      new_cond=new (thd->mem_root) Item_cond_and(thd);
    }
    else
      new_cond= new (thd->mem_root) Item_cond_or(thd);
    if (!new_cond)
      return 0;		
    List_iterator<Item> li(*((Item_cond*) cond)->argument_list());
    Item *item;
    bool is_fix_needed= false;
    while ((item=li++))
    {
      if (item->get_extraction_flag() == NO_EXTRACTION_FL)
      {
	if (!cond_and)
	  return 0;
	continue;
      }
      Item *fix= build_pushable_cond_for_table(thd, item);
      if (!fix && !cond_and)
	return 0;
      if (!fix) 
	continue;

      if (fix->type() == Item::COND_ITEM &&
          ((Item_cond*) fix)->functype() == Item_func::COND_AND_FUNC)
	is_fix_needed= true;

      new_cond->argument_list()->push_back(fix, thd->mem_root);
    }
    if (is_fix_needed && new_cond->fix_fields(thd, 0))
      return 0;

    switch (new_cond->argument_list()->elements) 
    {
    case 0:
      return 0;			
    case 1:
      return new_cond->argument_list()->head();
    default:
      return new_cond;
    }
  }
  else if (is_multiple_equality)
  {
    if (!(cond->used_tables() & tab_map))
      return 0;
    Item *new_cond= NULL;
    int i= 0;
    Item_equal *item_equal= (Item_equal *) cond;
    Item *left_item = item_equal->get_const();
    Item_equal_fields_iterator it(*item_equal);
    Item *item;
    if (!left_item)
    {
      while ((item=it++))
      if (item->used_tables() == tab_map)
      {
        left_item= item;
        break;
      }
    }
    if (!left_item)
      return 0;
    while ((item=it++))
    {
      if (!(item->used_tables() == tab_map))
	continue;
      Item_func_eq *eq= 0;
      Item *left_item_clone= left_item->build_clone(thd);
      Item *right_item_clone= item->build_clone(thd);
      if (left_item_clone && right_item_clone)
      {
        left_item_clone->set_item_equal(NULL);
        right_item_clone->set_item_equal(NULL);
	eq= new (thd->mem_root) Item_func_eq(thd, right_item_clone,
                                         left_item_clone);
      }
      if (eq)
      {
	i++;
	switch (i)
	{
	case 1:
	  new_cond= eq;
	  break;
	case 2:
	  new_cond= new (thd->mem_root) Item_cond_and(thd, new_cond, eq);
	  break;
	default:
	  ((Item_cond_and*)new_cond)->argument_list()->push_back(eq,
                                                                 thd->mem_root);
	}
      }
    }
    if (new_cond)
      new_cond->fix_fields(thd, &new_cond);
    return new_cond;
  }
  else if (cond->get_extraction_flag() != NO_EXTRACTION_FL)
    return cond->build_clone(thd);
  return 0;
}

LEX_CSTRING *fk_option_name(enum_fk_option opt)
{
  static LEX_CSTRING names[]=
  {
    { STRING_WITH_LEN("???") },
    { STRING_WITH_LEN("RESTRICT") },
    { STRING_WITH_LEN("CASCADE") },
    { STRING_WITH_LEN("SET NULL") },
    { STRING_WITH_LEN("NO ACTION") },
    { STRING_WITH_LEN("SET DEFAULT") }
  };
  return names + opt;
}

bool fk_modifies_child(enum_fk_option opt)
{
  static bool can_write[]= { false, false, true, true, false, true };
  return can_write[opt];
}

enum TR_table::enabled TR_table::use_transaction_registry= TR_table::MAYBE;

TR_table::TR_table(THD* _thd, bool rw) :
  thd(_thd), open_tables_backup(NULL)
{
  init_one_table(&MYSQL_SCHEMA_NAME, &TRANSACTION_REG_NAME,
                 NULL, rw ? TL_WRITE : TL_READ);
}

bool TR_table::open()
{
  DBUG_ASSERT(!table);
  open_tables_backup= new Open_tables_backup;
  if (!open_tables_backup)
  {
    my_error(ER_OUT_OF_RESOURCES, MYF(0));
    return true;
  }

  All_tmp_tables_list *temporary_tables= thd->temporary_tables;
  bool error= !open_log_table(thd, this, open_tables_backup);
  thd->temporary_tables= temporary_tables;

  if (use_transaction_registry == MAYBE)
    error= check(error);

  use_transaction_registry= error ? NO : YES;

  return error;
}

TR_table::~TR_table()
{
  if (table)
  {
    thd->temporary_tables= NULL;
    close_log_table(thd, open_tables_backup);
  }
  delete open_tables_backup;
}

void TR_table::store(uint field_id, ulonglong val)
{
  table->field[field_id]->store(val, true);
  table->field[field_id]->set_notnull();
}

void TR_table::store(uint field_id, timeval ts)
{
  table->field[field_id]->store_timestamp(ts.tv_sec, ts.tv_usec);
  table->field[field_id]->set_notnull();
}

enum_tx_isolation TR_table::iso_level() const
{
  enum_tx_isolation res= (enum_tx_isolation) ((*this)[FLD_ISO_LEVEL]->val_int() - 1);
  DBUG_ASSERT(res <= ISO_SERIALIZABLE);
  return res;
}

bool TR_table::update(ulonglong start_id, ulonglong end_id)
{
  if (!table && open())
    return true;

  store(FLD_BEGIN_TS, thd->transaction_time());
  thd->set_time();
  timeval end_time= {thd->query_start(), int(thd->query_start_sec_part())};
  store(FLD_TRX_ID, start_id);
  store(FLD_COMMIT_ID, end_id);
  store(FLD_COMMIT_TS, end_time);
  store_iso_level(thd->tx_isolation);

  int error= table->file->ha_write_row(table->record[0]);
  if (unlikely(error))
    table->file->print_error(error, MYF(0));
  return error;
}

#define newx new (thd->mem_root)
bool TR_table::query(ulonglong trx_id)
{
  if (!table && open())
    return false;
  SQL_SELECT_auto select;
  READ_RECORD info;
  int error;
  List<TABLE_LIST> dummy;
  SELECT_LEX &slex= thd->lex->select_lex;
  Name_resolution_context_backup backup(slex.context, *this);
  Item *field= newx Item_field(thd, &slex.context, (*this)[FLD_TRX_ID]);
  Item *value= newx Item_int(thd, trx_id);
  COND *conds= newx Item_func_eq(thd, field, value);
  if (unlikely((error= setup_conds(thd, this, dummy, &conds))))
    return false;
  select= make_select(table, 0, 0, conds, NULL, 0, &error);
  if (unlikely(error || !select))
  {
    my_error(ER_OUT_OF_RESOURCES, MYF(0));
    return false;
  }
  // FIXME: (performance) force index 'transaction_id'
  error= init_read_record(&info, thd, table, select, NULL,
                          1 /* use_record_cache */, true /* print_error */,
                          false /* disable_rr_cache */);
  while (!(error= info.read_record()) && !thd->killed && !thd->is_error())
  {
    if (select->skip_record(thd) > 0)
      return true;
  }
  my_error(ER_VERS_NO_TRX_ID, MYF(0), (longlong) trx_id);
  return false;
}

bool TR_table::query(MYSQL_TIME &commit_time, bool backwards)
{
  if (!table && open())
    return false;
  SQL_SELECT_auto select;
  READ_RECORD info;
  int error;
  List<TABLE_LIST> dummy;
  SELECT_LEX &slex= thd->lex->select_lex;
  Name_resolution_context_backup backup(slex.context, *this);
  Item *field= newx Item_field(thd, &slex.context, (*this)[FLD_COMMIT_TS]);
  Item *value= newx Item_datetime_literal(thd, &commit_time, 6);
  COND *conds;
  if (backwards)
    conds= newx Item_func_ge(thd, field, value);
  else
    conds= newx Item_func_le(thd, field, value);
  if (unlikely((error= setup_conds(thd, this, dummy, &conds))))
    return false;
  // FIXME: (performance) force index 'commit_timestamp'
  select= make_select(table, 0, 0, conds, NULL, 0, &error);
  if (unlikely(error || !select))
    return false;
  error= init_read_record(&info, thd, table, select, NULL,
                          1 /* use_record_cache */, true /* print_error */,
                          false /* disable_rr_cache */);

  // With PK by transaction_id the records are ordered by PK, so we have to
  // scan TRT fully and collect min (backwards == true)
  // or max (backwards == false) stats.
  bool found= false;
  MYSQL_TIME found_ts;
  while (!(error= info.read_record()) && !thd->killed && !thd->is_error())
  {
    int res= select->skip_record(thd);
    if (res > 0)
    {
      MYSQL_TIME commit_ts;
      if ((*this)[FLD_COMMIT_TS]->get_date(&commit_ts, 0))
      {
        found= false;
        break;
      }
      int c;
      if (!found || ((c= my_time_compare(&commit_ts, &found_ts)) &&
        (backwards ? c < 0 : c > 0)))
      {
        found_ts= commit_ts;
        found= true;
        // TODO: (performance) make ORDER DESC and break after first found.
        // Otherwise it is O(n) scan (+copy)!
        store_record(table, record[1]);
      }
    }
    else if (res < 0)
    {
      found= false;
      break;
    }
 }
  if (found)
    restore_record(table, record[1]);
  return found;
}
#undef newx

bool TR_table::query_sees(bool &result, ulonglong trx_id1, ulonglong trx_id0,
                          ulonglong commit_id1, enum_tx_isolation iso_level1,
                          ulonglong commit_id0)
{
  if (trx_id1 == trx_id0)
  {
    return false;
  }

  if (trx_id1 == ULONGLONG_MAX || trx_id0 == 0)
  {
    result= true;
    return false;
  }

  if (trx_id0 == ULONGLONG_MAX || trx_id1 == 0)
  {
    result= false;
    return false;
  }

  if (!commit_id1)
  {
    if (!query(trx_id1))
      return true;

    commit_id1= (*this)[FLD_COMMIT_ID]->val_int();
    iso_level1= iso_level();
  }

  if (!commit_id0)
  {
    if (!query(trx_id0))
      return true;

    commit_id0= (*this)[FLD_COMMIT_ID]->val_int();
  }

  // Trivial case: TX1 started after TX0 committed
  if (trx_id1 > commit_id0
      // Concurrent transactions: TX1 committed after TX0 and TX1 is read (un)committed
      || (commit_id1 > commit_id0 && iso_level1 < ISO_REPEATABLE_READ))
  {
    result= true;
  }
  else // All other cases: TX1 does not see TX0
  {
    result= false;
  }

  return false;
}

void TR_table::warn_schema_incorrect(const char *reason)
{
  if (MYSQL_VERSION_ID == table->s->mysql_version)
  {
    sql_print_error("%`s.%`s schema is incorrect: %s.",
                    db.str, table_name.str, reason);
  }
  else
  {
    sql_print_error("%`s.%`s schema is incorrect: %s. Created with MariaDB %d, "
                    "now running %d.",
                    db.str, table_name.str, reason, MYSQL_VERSION_ID,
                    static_cast<int>(table->s->mysql_version));
  }
}

bool TR_table::check(bool error)
{
  if (error)
  {
    sql_print_warning("%`s.%`s does not exist (open failed).", db.str,
                      table_name.str);
    return true;
  }

  if (table->file->ht->db_type != DB_TYPE_INNODB)
  {
    warn_schema_incorrect("Wrong table engine (expected InnoDB)");
    return true;
  }

#define WARN_SCHEMA(...) \
  char reason[128]; \
  snprintf(reason, 128, __VA_ARGS__); \
  warn_schema_incorrect(reason);

  if (table->s->fields != FIELD_COUNT)
  {
    WARN_SCHEMA("Wrong field count (expected %d)", FIELD_COUNT);
    return true;
  }

  if (table->field[FLD_TRX_ID]->type() != MYSQL_TYPE_LONGLONG)
  {
    WARN_SCHEMA("Wrong field %d type (expected BIGINT UNSIGNED)", FLD_TRX_ID);
    return true;
  }

  if (table->field[FLD_COMMIT_ID]->type() != MYSQL_TYPE_LONGLONG)
  {
    WARN_SCHEMA("Wrong field %d type (expected BIGINT UNSIGNED)", FLD_COMMIT_ID);
    return true;
  }

  if (table->field[FLD_BEGIN_TS]->type() != MYSQL_TYPE_TIMESTAMP)
  {
    WARN_SCHEMA("Wrong field %d type (expected TIMESTAMP(6))", FLD_BEGIN_TS);
    return true;
  }

  if (table->field[FLD_COMMIT_TS]->type() != MYSQL_TYPE_TIMESTAMP)
  {
    WARN_SCHEMA("Wrong field %d type (expected TIMESTAMP(6))", FLD_COMMIT_TS);
    return true;
  }

  if (table->field[FLD_ISO_LEVEL]->type() != MYSQL_TYPE_STRING ||
      !(table->field[FLD_ISO_LEVEL]->flags & ENUM_FLAG))
  {
  wrong_enum:
    WARN_SCHEMA("Wrong field %d type (expected ENUM('READ-UNCOMMITTED', "
                "'READ-COMMITTED', 'REPEATABLE-READ', 'SERIALIZABLE'))",
                FLD_ISO_LEVEL);
    return true;
  }

  Field_enum *iso_level= static_cast<Field_enum *>(table->field[FLD_ISO_LEVEL]);
  st_typelib *typelib= iso_level->typelib;

  if (typelib->count != 4)
    goto wrong_enum;

  if (strcmp(typelib->type_names[0], "READ-UNCOMMITTED") ||
      strcmp(typelib->type_names[1], "READ-COMMITTED") ||
      strcmp(typelib->type_names[2], "REPEATABLE-READ") ||
      strcmp(typelib->type_names[3], "SERIALIZABLE"))
  {
    goto wrong_enum;
  }

  if (!table->key_info || !table->key_info->key_part)
    goto wrong_pk;

  if (strcmp(table->key_info->key_part->field->field_name.str, "transaction_id"))
  {
  wrong_pk:
    WARN_SCHEMA("Wrong PRIMARY KEY (expected `transaction_id`)");
    return true;
  }

  return false;
}

bool vers_select_conds_t::resolve_units(THD *thd)
{
  DBUG_ASSERT(type != SYSTEM_TIME_UNSPECIFIED);
  DBUG_ASSERT(start.item);
  return start.resolve_unit(thd) ||
         end.resolve_unit(thd);
}

bool vers_select_conds_t::eq(const vers_select_conds_t &conds) const
{
  if (type != conds.type)
    return false;
  switch (type) {
  case SYSTEM_TIME_UNSPECIFIED:
  case SYSTEM_TIME_ALL:
    return true;
  case SYSTEM_TIME_BEFORE:
    DBUG_ASSERT(0);
  case SYSTEM_TIME_AS_OF:
    return start.eq(conds.start);
  case SYSTEM_TIME_FROM_TO:
  case SYSTEM_TIME_BETWEEN:
    return start.eq(conds.start) && end.eq(conds.end);
  }
  DBUG_ASSERT(0);
  return false;
}


bool Vers_history_point::resolve_unit(THD *thd)
{
  if (!item)
    return false;
  if (item->fix_fields_if_needed(thd, &item))
    return true;
  return item->this_item()->type_handler_for_system_time()->
           Vers_history_point_resolve_unit(thd, this);
}


void Vers_history_point::bad_expression_data_type_error(const char *type) const
{
  my_error(ER_ILLEGAL_PARAMETER_DATA_TYPE_FOR_OPERATION, MYF(0),
           type, "FOR SYSTEM_TIME");
}


void Vers_history_point::fix_item()
{
  if (item && item->decimals == 0 && item->type() == Item::FUNC_ITEM &&
      ((Item_func*)item)->functype() == Item_func::NOW_FUNC)
    item->decimals= 6;
}


bool Vers_history_point::eq(const vers_history_point_t &point) const
{
  return unit == point.unit && item->eq(point.item, false);
}

void Vers_history_point::print(String *str, enum_query_type query_type,
                               const char *prefix, size_t plen) const
{
  const static LEX_CSTRING unit_type[]=
  {
    { STRING_WITH_LEN("") },
    { STRING_WITH_LEN("TIMESTAMP ") },
    { STRING_WITH_LEN("TRANSACTION ") }
  };
  str->append(prefix, plen);
  str->append(unit_type + unit);
  item->print(str, query_type);
}

Field *TABLE::find_field_by_name(LEX_CSTRING *str) const
{
  Field **tmp;
  size_t length= str->length;
  if (s->name_hash.records)
  {
    tmp= (Field**) my_hash_search(&s->name_hash, (uchar*) str->str, length);
    return tmp ? field[tmp - s->field] : NULL;
  }
  else
  {
    for (tmp= field; *tmp; tmp++)
    {
      if ((*tmp)->field_name.length == length &&
          !lex_string_cmp(system_charset_info, &(*tmp)->field_name, str))
        return *tmp;
    }
  }
  return NULL;
}


bool TABLE::export_structure(THD *thd, Row_definition_list *defs)
{
  for (Field **src= field; *src; src++)
  {
    uint offs;
    if (defs->find_row_field_by_name(&src[0]->field_name, &offs))
    {
      my_error(ER_DUP_FIELDNAME, MYF(0), src[0]->field_name.str);
      return true;
    }
    Spvar_definition *def= new (thd->mem_root) Spvar_definition(thd, *src);
    if (!def)
      return true;
    def->flags&= (uint) ~NOT_NULL_FLAG;
    if ((def->sp_prepare_create_field(thd, thd->mem_root)) ||
        (defs->push_back(def, thd->mem_root)))
      return true;
  }
  return false;
}<|MERGE_RESOLUTION|>--- conflicted
+++ resolved
@@ -1,5 +1,5 @@
 /* Copyright (c) 2000, 2017, Oracle and/or its affiliates.
-   Copyright (c) 2008, 2018, MariaDB
+   Copyright (c) 2008, 2019, MariaDB
 
    This program is free software; you can redistribute it and/or modify
    it under the terms of the GNU General Public License as published by
@@ -2721,13 +2721,6 @@
   if (create_info->data_file_name || create_info->index_file_name)
     return 1;
   // ... engine
-<<<<<<< HEAD
-  if (create_info->db_type && create_info->db_type != engine)
-    return 1;
-  // ... WITH SYSTEM VERSIONING
-  if (create_info->versioned())
-    return 1;
-=======
   DBUG_ASSERT(lex->m_sql_cmd);
   if (lex->create_info.used_fields & HA_CREATE_USED_ENGINE)
   {
@@ -2742,7 +2735,9 @@
         (create_info->db_type && create_info->db_type != engine))
       return 1;
   }
->>>>>>> 50653e02
+  // ... WITH SYSTEM VERSIONING
+  if (create_info->versioned())
+    return 1;
 
   return 0;
 }
