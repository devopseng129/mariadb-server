#ifndef SQL_ARRAY_INCLUDED
#define SQL_ARRAY_INCLUDED

/* Copyright (c) 2003, 2005-2007 MySQL AB, 2009 Sun Microsystems, Inc.
   Use is subject to license terms.

   This program is free software; you can redistribute it and/or modify
   it under the terms of the GNU General Public License as published by
   the Free Software Foundation; version 2 of the License.

   This program is distributed in the hope that it will be useful,
   but WITHOUT ANY WARRANTY; without even the implied warranty of
   MERCHANTABILITY or FITNESS FOR A PARTICULAR PURPOSE.  See the
   GNU General Public License for more details.

   You should have received a copy of the GNU General Public License
   along with this program; if not, write to the Free Software
   Foundation, Inc., 51 Franklin St, Fifth Floor, Boston, MA 02110-1301  USA */

#include <my_sys.h>

/**
   A wrapper class which provides array bounds checking.
   We do *not* own the array, we simply have a pointer to the first element,
   and a length.

   @remark
   We want the compiler-generated versions of:
   - the copy CTOR (memberwise initialization)
   - the assignment operator (memberwise assignment)

   @param Element_type The type of the elements of the container.
 */
template <typename Element_type> class Bounds_checked_array
{
public:
  Bounds_checked_array() : m_array(NULL), m_size(0) {}

  Bounds_checked_array(Element_type *el, size_t size)
    : m_array(el), m_size(size)
  {}

  void reset() { m_array= NULL; m_size= 0; }
 
  void reset(Element_type *array, size_t size)
  {
    m_array= array;
    m_size= size;
  }

  /**
    Set a new bound on the array. Does not resize the underlying
    array, so the new size must be smaller than or equal to the
    current size.
   */
  void resize(size_t new_size)
  {
    DBUG_ASSERT(new_size <= m_size);
    m_size= new_size;
  }

  Element_type &operator[](size_t n)
  {
    DBUG_ASSERT(n < m_size);
    return m_array[n];
  }

  const Element_type &operator[](size_t n) const
  {
    DBUG_ASSERT(n < m_size);
    return m_array[n];
  }

  size_t element_size() const { return sizeof(Element_type); }
  size_t size() const         { return m_size; }

  bool is_null() const { return m_array == NULL; }

  void pop_front()
  {
    DBUG_ASSERT(m_size > 0);
    m_array+= 1;
    m_size-= 1;
  }

  Element_type *array() const { return m_array; }

private:
  Element_type *m_array;
  size_t        m_size;
};

/*
  A typesafe wrapper around DYNAMIC_ARRAY

  TODO: Change creator to take a THREAD_SPECIFIC option.
*/

template <class Elem> class Dynamic_array
{
  DYNAMIC_ARRAY  array;
public:
  Dynamic_array(uint prealloc=16, uint increment=16)
  {
    init(prealloc, increment);
  }

  void init(uint prealloc=16, uint increment=16)
  {
    my_init_dynamic_array(&array, sizeof(Elem), prealloc, increment,
                          MYF(0));
  }

<<<<<<< HEAD
  Elem& at(size_t idx)
=======
  /**
     @note Though formally this could be declared "const" it would be
     misleading at it returns a non-const pointer to array's data.
  */
  Elem& at(int idx)
>>>>>>> 74ec9f77
  {
    return *(((Elem*)array.buffer) + idx);
  }
  /// Const variant of at(), which cannot change data
  const Elem& at(int idx) const
  {
    return *(((Elem*)array.buffer) + idx);
  }

  /// @returns pointer to first element; undefined behaviour if array is empty
  Elem *front()
  {
    DBUG_ASSERT(array.elements >= 1);
    return (Elem*)array.buffer;
  }

  /// @returns pointer to first element; undefined behaviour if array is empty
  const Elem *front() const
  {
    DBUG_ASSERT(array.elements >= 1);
    return (const Elem*)array.buffer;
  }

<<<<<<< HEAD
  bool append_val(Elem el)
  {
    return (insert_dynamic(&array, (uchar*)&el));
  }

  size_t elements()
=======
  /// @returns pointer to last element; undefined behaviour if array is empty.
  Elem *back()
>>>>>>> 74ec9f77
  {
    DBUG_ASSERT(array.elements >= 1);
    return ((Elem*)array.buffer) + (array.elements - 1);
  }

<<<<<<< HEAD
  void set_elements(size_t n)
  {
    array.elements= n;
  }

  ~Dynamic_array()
=======
  /// @returns pointer to last element; undefined behaviour if array is empty.
  const Elem *back() const
>>>>>>> 74ec9f77
  {
    DBUG_ASSERT(array.elements >= 1);
    return ((const Elem*)array.buffer) + (array.elements - 1);
  }

  /**
     @retval false ok
     @retval true  OOM, @c my_error() has been called.
  */
  bool append(const Elem &el)
  {
    return insert_dynamic(&array, &el);
  }

  /// Pops the last element. Does nothing if array is empty.
  Elem& pop()
  {
    return *((Elem*)pop_dynamic(&array));
  }

  void del(uint idx)
  {
    delete_dynamic_element(&array, idx);
  }

  int elements() const
  {
    return array.elements;
  }

  void elements(uint num_elements)
  {
    DBUG_ASSERT(num_elements <= array.max_element);
    array.elements= num_elements;
  }

  void clear()
  {
    elements(0);
  }

  void set(uint idx, const Elem &el)
  {
    set_dynamic(&array, &el, idx);
  }

  ~Dynamic_array()
  {
    delete_dynamic(&array);
  }

  typedef int (*CMP_FUNC)(const Elem *el1, const Elem *el2);

  void sort(CMP_FUNC cmp_func)
  {
    my_qsort(array.buffer, array.elements, sizeof(Elem), (qsort_cmp)cmp_func);
  }
};

#endif /* SQL_ARRAY_INCLUDED */<|MERGE_RESOLUTION|>--- conflicted
+++ resolved
@@ -111,20 +111,16 @@
                           MYF(0));
   }
 
-<<<<<<< HEAD
-  Elem& at(size_t idx)
-=======
   /**
      @note Though formally this could be declared "const" it would be
      misleading at it returns a non-const pointer to array's data.
   */
-  Elem& at(int idx)
->>>>>>> 74ec9f77
+  Elem& at(size_t idx)
   {
     return *(((Elem*)array.buffer) + idx);
   }
   /// Const variant of at(), which cannot change data
-  const Elem& at(int idx) const
+  const Elem& at(size_t idx) const
   {
     return *(((Elem*)array.buffer) + idx);
   }
@@ -143,33 +139,15 @@
     return (const Elem*)array.buffer;
   }
 
-<<<<<<< HEAD
-  bool append_val(Elem el)
-  {
-    return (insert_dynamic(&array, (uchar*)&el));
-  }
-
-  size_t elements()
-=======
   /// @returns pointer to last element; undefined behaviour if array is empty.
   Elem *back()
->>>>>>> 74ec9f77
   {
     DBUG_ASSERT(array.elements >= 1);
     return ((Elem*)array.buffer) + (array.elements - 1);
   }
 
-<<<<<<< HEAD
-  void set_elements(size_t n)
-  {
-    array.elements= n;
-  }
-
-  ~Dynamic_array()
-=======
   /// @returns pointer to last element; undefined behaviour if array is empty.
   const Elem *back() const
->>>>>>> 74ec9f77
   {
     DBUG_ASSERT(array.elements >= 1);
     return ((const Elem*)array.buffer) + (array.elements - 1);
@@ -184,6 +162,11 @@
     return insert_dynamic(&array, &el);
   }
 
+  bool append_val(Elem el)
+  {
+    return (insert_dynamic(&array, (uchar*)&el));
+  }
+
   /// Pops the last element. Does nothing if array is empty.
   Elem& pop()
   {
@@ -195,12 +178,12 @@
     delete_dynamic_element(&array, idx);
   }
 
-  int elements() const
+  size_t elements() const
   {
     return array.elements;
   }
 
-  void elements(uint num_elements)
+  void elements(size_t num_elements)
   {
     DBUG_ASSERT(num_elements <= array.max_element);
     array.elements= num_elements;
