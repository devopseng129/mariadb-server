/*
   Copyright (c) 2000, 2014, Oracle and/or its affiliates.
   Copyright (c) 2009, 2014, Monty Program Ab.

   This program is free software; you can redistribute it and/or modify
   it under the terms of the GNU General Public License as published by
   the Free Software Foundation; version 2 of the License.

   This program is distributed in the hope that it will be useful,
   but WITHOUT ANY WARRANTY; without even the implied warranty of
   MERCHANTABILITY or FITNESS FOR A PARTICULAR PURPOSE.  See the
   GNU General Public License for more details.

   You should have received a copy of the GNU General Public License
   along with this program; if not, write to the Free Software
   Foundation, Inc., 51 Franklin St, Fifth Floor, Boston, MA 02110-1301  USA */


#include "sql_priv.h"
#include "mysqld_error.h"

#ifndef MYSQL_CLIENT
#include "my_global.h" // REQUIRED by log_event.h > m_string.h > my_bitmap.h
#include "sql_priv.h"
#include "unireg.h"
#include "log_event.h"
#include "sql_base.h"                           // close_thread_tables
#include "sql_cache.h"                       // QUERY_CACHE_FLAGS_SIZE
#include "sql_locale.h" // MY_LOCALE, my_locale_by_number, my_locale_en_US
#include "key.h"        // key_copy
#include "lock.h"       // mysql_unlock_tables
#include "sql_parse.h"  // mysql_test_parse_for_slave
#include "tztime.h"     // struct Time_zone
#include "sql_load.h"   // mysql_load
#include "sql_db.h"     // load_db_opt_by_name
#include "slave.h"
#include "rpl_rli.h"
#include "rpl_mi.h"
#include "rpl_filter.h"
#include "rpl_record.h"
#include "transaction.h"
#include <my_dir.h>
#include "sql_show.h"    // append_identifier
#include <mysql/psi/mysql_statement.h>
#include <strfunc.h>
#include "compat56.h"

#if WITH_WSREP
#include "wsrep_mysqld.h"
#endif
#endif /* MYSQL_CLIENT */

#include <base64.h>
#include <my_bitmap.h>
#include "rpl_utility.h"

#define my_b_write_string(A, B) my_b_write((A), (B), (uint) (sizeof(B) - 1))

/**
  BINLOG_CHECKSUM variable.
*/
const char *binlog_checksum_type_names[]= {
  "NONE",
  "CRC32",
  NullS
};

unsigned int binlog_checksum_type_length[]= {
  sizeof("NONE") - 1,
  sizeof("CRC32") - 1,
  0
};

TYPELIB binlog_checksum_typelib=
{
  array_elements(binlog_checksum_type_names) - 1, "",
  binlog_checksum_type_names,
  binlog_checksum_type_length
};



#define log_cs	&my_charset_latin1

#define FLAGSTR(V,F) ((V)&(F)?#F" ":"")

/*
  Size of buffer for printing a double in format %.<PREC>g

  optional '-' + optional zero + '.'  + PREC digits + 'e' + sign +
  exponent digits + '\0'
*/
#define FMT_G_BUFSIZE(PREC) (3 + (PREC) + 5 + 1)

/*
  Explicit instantiation to unsigned int of template available_buffer
  function.
*/
template unsigned int available_buffer<unsigned int>(const char*,
                                                     const char*,
                                                     unsigned int);

/*
  Explicit instantiation to unsigned int of template valid_buffer_range
  function.
*/
template bool valid_buffer_range<unsigned int>(unsigned int,
                                               const char*,
                                               const char*,
                                               unsigned int);

/* 
   replication event checksum is introduced in the following "checksum-home" version.
   The checksum-aware servers extract FD's version to decide whether the FD event
   carries checksum info.

   TODO: correct the constant when it has been determined 
   (which main tree to push and when) 
*/
const uchar checksum_version_split_mysql[3]= {5, 6, 1};
const ulong checksum_version_product_mysql=
  (checksum_version_split_mysql[0] * 256 +
   checksum_version_split_mysql[1]) * 256 +
  checksum_version_split_mysql[2];
const uchar checksum_version_split_mariadb[3]= {5, 3, 0};
const ulong checksum_version_product_mariadb=
  (checksum_version_split_mariadb[0] * 256 +
   checksum_version_split_mariadb[1]) * 256 +
  checksum_version_split_mariadb[2];

#if !defined(MYSQL_CLIENT) && defined(HAVE_REPLICATION)
static int rows_event_stmt_cleanup(rpl_group_info *rgi, THD* thd);

static const char *HA_ERR(int i)
{
  /* 
    This function should only be called in case of an error
    was detected 
   */
  DBUG_ASSERT(i != 0);
  switch (i) {
  case HA_ERR_KEY_NOT_FOUND: return "HA_ERR_KEY_NOT_FOUND";
  case HA_ERR_FOUND_DUPP_KEY: return "HA_ERR_FOUND_DUPP_KEY";
  case HA_ERR_RECORD_CHANGED: return "HA_ERR_RECORD_CHANGED";
  case HA_ERR_WRONG_INDEX: return "HA_ERR_WRONG_INDEX";
  case HA_ERR_CRASHED: return "HA_ERR_CRASHED";
  case HA_ERR_WRONG_IN_RECORD: return "HA_ERR_WRONG_IN_RECORD";
  case HA_ERR_OUT_OF_MEM: return "HA_ERR_OUT_OF_MEM";
  case HA_ERR_NOT_A_TABLE: return "HA_ERR_NOT_A_TABLE";
  case HA_ERR_WRONG_COMMAND: return "HA_ERR_WRONG_COMMAND";
  case HA_ERR_OLD_FILE: return "HA_ERR_OLD_FILE";
  case HA_ERR_NO_ACTIVE_RECORD: return "HA_ERR_NO_ACTIVE_RECORD";
  case HA_ERR_RECORD_DELETED: return "HA_ERR_RECORD_DELETED";
  case HA_ERR_RECORD_FILE_FULL: return "HA_ERR_RECORD_FILE_FULL";
  case HA_ERR_INDEX_FILE_FULL: return "HA_ERR_INDEX_FILE_FULL";
  case HA_ERR_END_OF_FILE: return "HA_ERR_END_OF_FILE";
  case HA_ERR_UNSUPPORTED: return "HA_ERR_UNSUPPORTED";
  case HA_ERR_TO_BIG_ROW: return "HA_ERR_TO_BIG_ROW";
  case HA_WRONG_CREATE_OPTION: return "HA_WRONG_CREATE_OPTION";
  case HA_ERR_FOUND_DUPP_UNIQUE: return "HA_ERR_FOUND_DUPP_UNIQUE";
  case HA_ERR_UNKNOWN_CHARSET: return "HA_ERR_UNKNOWN_CHARSET";
  case HA_ERR_WRONG_MRG_TABLE_DEF: return "HA_ERR_WRONG_MRG_TABLE_DEF";
  case HA_ERR_CRASHED_ON_REPAIR: return "HA_ERR_CRASHED_ON_REPAIR";
  case HA_ERR_CRASHED_ON_USAGE: return "HA_ERR_CRASHED_ON_USAGE";
  case HA_ERR_LOCK_WAIT_TIMEOUT: return "HA_ERR_LOCK_WAIT_TIMEOUT";
  case HA_ERR_LOCK_TABLE_FULL: return "HA_ERR_LOCK_TABLE_FULL";
  case HA_ERR_READ_ONLY_TRANSACTION: return "HA_ERR_READ_ONLY_TRANSACTION";
  case HA_ERR_LOCK_DEADLOCK: return "HA_ERR_LOCK_DEADLOCK";
  case HA_ERR_CANNOT_ADD_FOREIGN: return "HA_ERR_CANNOT_ADD_FOREIGN";
  case HA_ERR_NO_REFERENCED_ROW: return "HA_ERR_NO_REFERENCED_ROW";
  case HA_ERR_ROW_IS_REFERENCED: return "HA_ERR_ROW_IS_REFERENCED";
  case HA_ERR_NO_SAVEPOINT: return "HA_ERR_NO_SAVEPOINT";
  case HA_ERR_NON_UNIQUE_BLOCK_SIZE: return "HA_ERR_NON_UNIQUE_BLOCK_SIZE";
  case HA_ERR_NO_SUCH_TABLE: return "HA_ERR_NO_SUCH_TABLE";
  case HA_ERR_TABLE_EXIST: return "HA_ERR_TABLE_EXIST";
  case HA_ERR_NO_CONNECTION: return "HA_ERR_NO_CONNECTION";
  case HA_ERR_NULL_IN_SPATIAL: return "HA_ERR_NULL_IN_SPATIAL";
  case HA_ERR_TABLE_DEF_CHANGED: return "HA_ERR_TABLE_DEF_CHANGED";
  case HA_ERR_NO_PARTITION_FOUND: return "HA_ERR_NO_PARTITION_FOUND";
  case HA_ERR_RBR_LOGGING_FAILED: return "HA_ERR_RBR_LOGGING_FAILED";
  case HA_ERR_DROP_INDEX_FK: return "HA_ERR_DROP_INDEX_FK";
  case HA_ERR_FOREIGN_DUPLICATE_KEY: return "HA_ERR_FOREIGN_DUPLICATE_KEY";
  case HA_ERR_TABLE_NEEDS_UPGRADE: return "HA_ERR_TABLE_NEEDS_UPGRADE";
  case HA_ERR_TABLE_READONLY: return "HA_ERR_TABLE_READONLY";
  case HA_ERR_AUTOINC_READ_FAILED: return "HA_ERR_AUTOINC_READ_FAILED";
  case HA_ERR_AUTOINC_ERANGE: return "HA_ERR_AUTOINC_ERANGE";
  case HA_ERR_GENERIC: return "HA_ERR_GENERIC";
  case HA_ERR_RECORD_IS_THE_SAME: return "HA_ERR_RECORD_IS_THE_SAME";
  case HA_ERR_LOGGING_IMPOSSIBLE: return "HA_ERR_LOGGING_IMPOSSIBLE";
  case HA_ERR_CORRUPT_EVENT: return "HA_ERR_CORRUPT_EVENT";
  case HA_ERR_ROWS_EVENT_APPLY : return "HA_ERR_ROWS_EVENT_APPLY";
  }
  return "No Error!";
}


/*
  Return true if an error caught during event execution is a temporary error
  that will cause automatic retry of the event group during parallel
  replication, false otherwise.

  In parallel replication, conflicting transactions can occasionally cause
  deadlocks; such errors are handled automatically by rolling back re-trying
  the transactions, so should not pollute the error log.
*/
static bool
is_parallel_retry_error(rpl_group_info *rgi, int err)
{
  if (!rgi->is_parallel_exec)
    return false;
  if (rgi->killed_for_retry &&
      (err == ER_QUERY_INTERRUPTED || err == ER_CONNECTION_KILLED))
    return true;
  return has_temporary_error(rgi->thd);
}


/**
   Error reporting facility for Rows_log_event::do_apply_event

   @param level     error, warning or info
   @param ha_error  HA_ERR_ code
   @param rli       pointer to the active Relay_log_info instance
   @param thd       pointer to the slave thread's thd
   @param table     pointer to the event's table object
   @param type      the type of the event
   @param log_name  the master binlog file name
   @param pos       the master binlog file pos (the next after the event)

*/
static void inline slave_rows_error_report(enum loglevel level, int ha_error,
                                           rpl_group_info *rgi, THD *thd,
                                           TABLE *table, const char * type,
                                           const char *log_name, ulong pos)
{
  const char *handler_error= (ha_error ? HA_ERR(ha_error) : NULL);
  char buff[MAX_SLAVE_ERRMSG], *slider;
  const char *buff_end= buff + sizeof(buff);
  uint len;
  Diagnostics_area::Sql_condition_iterator it=
    thd->get_stmt_da()->sql_conditions();
  Relay_log_info const *rli= rgi->rli;
  const Sql_condition *err;
  buff[0]= 0;
  int errcode= thd->is_error() ? thd->get_stmt_da()->sql_errno() : 0;

  /*
    In parallel replication, deadlocks or other temporary errors can happen
    occasionally in normal operation, they will be handled correctly and
    automatically by re-trying the transactions. So do not pollute the error
    log with messages about them.
  */
  if (is_parallel_retry_error(rgi, errcode))
    return;

  for (err= it++, slider= buff; err && slider < buff_end - 1;
       slider += len, err= it++)
  {
    len= my_snprintf(slider, buff_end - slider,
                     " %s, Error_code: %d;", err->get_message_text(),
                     err->get_sql_errno());
  }

  if (ha_error != 0)
    rli->report(level, errcode, rgi->gtid_info(),
                "Could not execute %s event on table %s.%s;"
                "%s handler error %s; "
                "the event's master log %s, end_log_pos %lu",
                type, table->s->db.str, table->s->table_name.str,
                buff, handler_error == NULL ? "<unknown>" : handler_error,
                log_name, pos);
  else
    rli->report(level, errcode, rgi->gtid_info(),
                "Could not execute %s event on table %s.%s;"
                "%s the event's master log %s, end_log_pos %lu",
                type, table->s->db.str, table->s->table_name.str,
                buff, log_name, pos);
}
#endif

/*
  Cache that will automatically be written to a dedicated file on
  destruction.

  DESCRIPTION

 */
class Write_on_release_cache
{
public:
  enum flag
  {
    FLUSH_F
  };

  typedef unsigned short flag_set;

  /*
    Constructor.

    SYNOPSIS
      Write_on_release_cache
      cache  Pointer to cache to use
      file   File to write cache to upon destruction
      flags  Flags for the cache

    DESCRIPTION

      Class used to guarantee copy of cache to file before exiting the
      current block.  On successful copy of the cache, the cache will
      be reinited as a WRITE_CACHE.

      Currently, a pointer to the cache is provided in the
      constructor, but it would be possible to create a subclass
      holding the IO_CACHE itself.
   */
  Write_on_release_cache(IO_CACHE *cache, FILE *file, flag_set flags = 0)
    : m_cache(cache), m_file(file), m_flags(flags)
  {
    reinit_io_cache(m_cache, WRITE_CACHE, 0L, FALSE, TRUE);
  }

  ~Write_on_release_cache()
  {
    copy_event_cache_to_file_and_reinit(m_cache, m_file);
    if (m_flags | FLUSH_F)
      fflush(m_file);
  }

  /*
    Return a pointer to the internal IO_CACHE.

    SYNOPSIS
      operator&()

    DESCRIPTION

      Function to return a pointer to the internal cache, so that the
      object can be treated as a IO_CACHE and used with the my_b_*
      IO_CACHE functions

    RETURN VALUE
      A pointer to the internal IO_CACHE.
   */
  IO_CACHE *operator&()
  {
    return m_cache;
  }

private:
  // Hidden, to prevent usage.
  Write_on_release_cache(Write_on_release_cache const&);

  IO_CACHE *m_cache;
  FILE *m_file;
  flag_set m_flags;
};

#ifndef DBUG_OFF
uint debug_not_change_ts_if_art_event= 1; // bug#29309 simulation
#endif

/*
  pretty_print_str()
*/

#ifdef MYSQL_CLIENT
static void pretty_print_str(IO_CACHE* cache, const char* str, int len)
{
  const char* end = str + len;
  my_b_write_byte(cache, '\'');
  while (str < end)
  {
    char c;
    switch ((c=*str++)) {
    case '\n': my_b_write(cache, "\\n", 2); break;
    case '\r': my_b_write(cache, "\\r", 2); break;
    case '\\': my_b_write(cache, "\\\\", 2); break;
    case '\b': my_b_write(cache, "\\b", 2); break;
    case '\t': my_b_write(cache, "\\t", 2); break;
    case '\'': my_b_write(cache, "\\'", 2); break;
    case 0   : my_b_write(cache, "\\0", 2); break;
    default:
      my_b_write_byte(cache, c);
      break;
    }
  }
  my_b_write_byte(cache, '\'');
}
#endif /* MYSQL_CLIENT */

#if defined(HAVE_REPLICATION) && !defined(MYSQL_CLIENT)

static void clear_all_errors(THD *thd, Relay_log_info *rli)
{
  thd->is_slave_error = 0;
  thd->clear_error();
}

inline int idempotent_error_code(int err_code)
{
  int ret= 0;

  switch (err_code)
  {
    case 0:
      ret= 1;
    break;
    /*
      The following list of "idempotent" errors
      means that an error from the list might happen
      because of idempotent (more than once)
      applying of a binlog file.
      Notice, that binlog has a  ddl operation its
      second applying may cause

      case HA_ERR_TABLE_DEF_CHANGED:
      case HA_ERR_CANNOT_ADD_FOREIGN:

      which are not included into to the list.

      Note that HA_ERR_RECORD_DELETED is not in the list since
      do_exec_row() should not return that error code.
    */
    case HA_ERR_RECORD_CHANGED:
    case HA_ERR_KEY_NOT_FOUND:
    case HA_ERR_END_OF_FILE:
    case HA_ERR_FOUND_DUPP_KEY:
    case HA_ERR_FOUND_DUPP_UNIQUE:
    case HA_ERR_FOREIGN_DUPLICATE_KEY:
    case HA_ERR_NO_REFERENCED_ROW:
    case HA_ERR_ROW_IS_REFERENCED:
      ret= 1;
    break;
    default:
      ret= 0;
    break;
  }
  return (ret);
}

/**
  Ignore error code specified on command line.
*/

inline int ignored_error_code(int err_code)
{
#ifdef HAVE_NDB_BINLOG
  /*
    The following error codes are hard-coded and will always be ignored.
  */
  switch (err_code)
  {
  case ER_DB_CREATE_EXISTS:
  case ER_DB_DROP_EXISTS:
    return 1;
  default:
    /* Nothing to do */
    break;
  }
#endif
  return ((err_code == ER_SLAVE_IGNORED_TABLE) ||
          (use_slave_mask && bitmap_is_set(&slave_error_mask, err_code)));
}

/*
  This function converts an engine's error to a server error.
   
  If the thread does not have an error already reported, it tries to 
  define it by calling the engine's method print_error. However, if a 
  mapping is not found, it uses the ER_UNKNOWN_ERROR and prints out a 
  warning message.
*/ 
int convert_handler_error(int error, THD* thd, TABLE *table)
{
  uint actual_error= (thd->is_error() ? thd->get_stmt_da()->sql_errno() :
                           0);

  if (actual_error == 0)
  {
    table->file->print_error(error, MYF(0));
    actual_error= (thd->is_error() ? thd->get_stmt_da()->sql_errno() :
                        ER_UNKNOWN_ERROR);
    if (actual_error == ER_UNKNOWN_ERROR)
      if (global_system_variables.log_warnings)
        sql_print_warning("Unknown error detected %d in handler", error);
  }

  return (actual_error);
}

inline bool concurrency_error_code(int error)
{
  switch (error)
  {
  case ER_LOCK_WAIT_TIMEOUT:
  case ER_LOCK_DEADLOCK:
  case ER_XA_RBDEADLOCK:
    return TRUE;
  default: 
    return (FALSE);
  }
}

inline bool unexpected_error_code(int unexpected_error)
{
  switch (unexpected_error) 
  {
  case ER_NET_READ_ERROR:
  case ER_NET_ERROR_ON_WRITE:
  case ER_QUERY_INTERRUPTED:
  case ER_CONNECTION_KILLED:
  case ER_SERVER_SHUTDOWN:
  case ER_NEW_ABORTING_CONNECTION:
    return(TRUE);
  default:
    return(FALSE);
  }
}

/*
  pretty_print_str()
*/

static void
pretty_print_str(String *packet, const char *str, int len)
{
  const char *end= str + len;
  packet->append(STRING_WITH_LEN("'"));
  while (str < end)
  {
    char c;
    switch ((c=*str++)) {
    case '\n': packet->append(STRING_WITH_LEN("\\n")); break;
    case '\r': packet->append(STRING_WITH_LEN("\\r")); break;
    case '\\': packet->append(STRING_WITH_LEN("\\\\")); break;
    case '\b': packet->append(STRING_WITH_LEN("\\b")); break;
    case '\t': packet->append(STRING_WITH_LEN("\\t")); break;
    case '\'': packet->append(STRING_WITH_LEN("\\'")); break;
    case 0   : packet->append(STRING_WITH_LEN("\\0")); break;
    default:
      packet->append(&c, 1);
      break;
    }
  }
  packet->append(STRING_WITH_LEN("'"));
}
#endif /* !MYSQL_CLIENT */


#if defined(HAVE_REPLICATION) && !defined(MYSQL_CLIENT)

/**
  Create a prefix for the temporary files that is to be used for
  load data file name for this master

  @param name	           Store prefix of name here
  @param connection_name   Connection name
 
  @return pointer to end of name

  @description
  We assume that FN_REFLEN is big enough to hold
  MAX_CONNECTION_NAME * MAX_FILENAME_MBWIDTH characters + 2 numbers +
  a short extension.

  The resulting file name has the following parts, each separated with a '-'
  - PREFIX_SQL_LOAD (SQL_LOAD-)
  - If a connection name is given (multi-master setup):
    - Add an extra '-' to mark that this is a multi-master file
    - connection name in lower case, converted to safe file characters.
    (see create_logfile_name_with_suffix()).
  - server_id
  - A last '-' (after server_id).
*/

static char *load_data_tmp_prefix(char *name,
                                  LEX_STRING *connection_name)
{
  name= strmov(name, PREFIX_SQL_LOAD);
  if (connection_name->length)
  {
    uint buf_length;
    uint errors;
    /* Add marker that this is a multi-master-file */
    *name++='-';
    /* Convert connection_name to a safe filename */
    buf_length= strconvert(system_charset_info, connection_name->str, FN_REFLEN,
                           &my_charset_filename, name, FN_REFLEN, &errors);
    name+= buf_length;
    *name++= '-';
  }
  name= int10_to_str(global_system_variables.server_id, name, 10);
  *name++ = '-';
  *name= '\0';                                  // For testing prefixes
  return name;
}


/**
  Creates a temporary name for LOAD DATA INFILE

  @param buf		      Store new filename here
  @param file_id	      File_id (part of file name)
  @param event_server_id      Event_id (part of file name)
  @param ext		      Extension for file name

  @return
    Pointer to start of extension
*/

static char *slave_load_file_stem(char *buf, uint file_id,
                                  int event_server_id, const char *ext,
                                  LEX_STRING *connection_name)
{
  char *res;
  res= buf+ unpack_dirname(buf, slave_load_tmpdir);
  to_unix_path(buf);
  buf= load_data_tmp_prefix(res, connection_name);
  buf= int10_to_str(event_server_id, buf, 10);
  *buf++ = '-';
  res= int10_to_str(file_id, buf, 10);
  strmov(res, ext);                             // Add extension last
  return res;                                   // Pointer to extension
}
#endif


#if defined(HAVE_REPLICATION) && !defined(MYSQL_CLIENT)

/**
  Delete all temporary files used for SQL_LOAD.
*/

static void cleanup_load_tmpdir(LEX_STRING *connection_name)
{
  MY_DIR *dirp;
  FILEINFO *file;
  uint i;
  char dir[FN_REFLEN], fname[FN_REFLEN];
  char prefbuf[31 + MAX_CONNECTION_NAME* MAX_FILENAME_MBWIDTH + 1];
  DBUG_ENTER("cleanup_load_tmpdir");

  unpack_dirname(dir, slave_load_tmpdir);
  if (!(dirp=my_dir(dir, MYF(MY_WME))))
    return;

  /* 
     When we are deleting temporary files, we should only remove
     the files associated with the server id of our server.
     We don't use event_server_id here because since we've disabled
     direct binlogging of Create_file/Append_file/Exec_load events
     we cannot meet Start_log event in the middle of events from one 
     LOAD DATA.
  */

  load_data_tmp_prefix(prefbuf, connection_name);
  DBUG_PRINT("enter", ("dir: '%s'  prefix: '%s'", dir, prefbuf));

  for (i=0 ; i < (uint)dirp->number_of_files; i++)
  {
    file=dirp->dir_entry+i;
    if (is_prefix(file->name, prefbuf))
    {
      fn_format(fname,file->name,slave_load_tmpdir,"",MY_UNPACK_FILENAME);
      mysql_file_delete(key_file_misc, fname, MYF(0));
    }
  }

  my_dirend(dirp);
  DBUG_VOID_RETURN;
}
#endif


/*
  write_str()
*/

static bool write_str(IO_CACHE *file, const char *str, uint length)
{
  uchar tmp[1];
  tmp[0]= (uchar) length;
  return (my_b_safe_write(file, tmp, sizeof(tmp)) ||
	  my_b_safe_write(file, (uchar*) str, length));
}


/*
  read_str()
*/

static inline int read_str(const char **buf, const char *buf_end,
                           const char **str, uint8 *len)
{
  if (*buf + ((uint) (uchar) **buf) >= buf_end)
    return 1;
  *len= (uint8) **buf;
  *str= (*buf)+1;
  (*buf)+= (uint) *len+1;
  return 0;
}


/**
  Transforms a string into "" or its expression in X'HHHH' form.
*/

char *str_to_hex(char *to, const char *from, uint len)
{
  if (len)
  {
    *to++= 'X';
    *to++= '\'';
    to= octet2hex(to, from, len);
    *to++= '\'';
    *to= '\0';
  }
  else
    to= strmov(to, "\"\"");
  return to;                               // pointer to end 0 of 'to'
}

#ifndef MYSQL_CLIENT

/**
  Append a version of the 'str' string suitable for use in a query to
  the 'to' string.  To generate a correct escaping, the character set
  information in 'csinfo' is used.
*/

int append_query_string(CHARSET_INFO *csinfo, String *to,
                        const char *str, size_t len, bool no_backslash)
{
  char *beg, *ptr;
  uint32 const orig_len= to->length();
  if (to->reserve(orig_len + len * 2 + 4))
    return 1;

  beg= (char*) to->ptr() + to->length();
  ptr= beg;
  if (csinfo->escape_with_backslash_is_dangerous)
    ptr= str_to_hex(ptr, str, len);
  else
  {
    *ptr++= '\'';
    if (!no_backslash)
    {
      ptr+= escape_string_for_mysql(csinfo, ptr, 0, str, len);
    }
    else
    {
      const char *frm_str= str;

      for (; frm_str < (str + len); frm_str++)
      {
        /* Using '' way to represent "'" */
        if (*frm_str == '\'')
          *ptr++= *frm_str;

        *ptr++= *frm_str;
      }
    }

    *ptr++= '\'';
  }
  to->length(orig_len + ptr - beg);
  return 0;
}
#endif


/**
  Prints a "session_var=value" string. Used by mysqlbinlog to print some SET
  commands just before it prints a query.
*/

#ifdef MYSQL_CLIENT

static void print_set_option(IO_CACHE* file, uint32 bits_changed,
                             uint32 option, uint32 flags, const char* name,
                             bool* need_comma)
{
  if (bits_changed & option)
  {
    if (*need_comma)
      my_b_write(file, ", ", 2);
    my_b_printf(file, "%s=%d", name, MY_TEST(flags & option));
    *need_comma= 1;
  }
}
#endif
/**************************************************************************
	Log_event methods (= the parent class of all events)
**************************************************************************/

/**
  @return
  returns the human readable name of the event's type
*/

const char* Log_event::get_type_str(Log_event_type type)
{
  switch(type) {
  case START_EVENT_V3:  return "Start_v3";
  case STOP_EVENT:   return "Stop";
  case QUERY_EVENT:  return "Query";
  case ROTATE_EVENT: return "Rotate";
  case INTVAR_EVENT: return "Intvar";
  case LOAD_EVENT:   return "Load";
  case NEW_LOAD_EVENT:   return "New_load";
  case SLAVE_EVENT:  return "Slave";
  case CREATE_FILE_EVENT: return "Create_file";
  case APPEND_BLOCK_EVENT: return "Append_block";
  case DELETE_FILE_EVENT: return "Delete_file";
  case EXEC_LOAD_EVENT: return "Exec_load";
  case RAND_EVENT: return "RAND";
  case XID_EVENT: return "Xid";
  case USER_VAR_EVENT: return "User var";
  case FORMAT_DESCRIPTION_EVENT: return "Format_desc";
  case TABLE_MAP_EVENT: return "Table_map";
  case PRE_GA_WRITE_ROWS_EVENT: return "Write_rows_event_old";
  case PRE_GA_UPDATE_ROWS_EVENT: return "Update_rows_event_old";
  case PRE_GA_DELETE_ROWS_EVENT: return "Delete_rows_event_old";
  case WRITE_ROWS_EVENT_V1: return "Write_rows_v1";
  case UPDATE_ROWS_EVENT_V1: return "Update_rows_v1";
  case DELETE_ROWS_EVENT_V1: return "Delete_rows_v1";
  case WRITE_ROWS_EVENT: return "Write_rows";
  case UPDATE_ROWS_EVENT: return "Update_rows";
  case DELETE_ROWS_EVENT: return "Delete_rows";
  case BEGIN_LOAD_QUERY_EVENT: return "Begin_load_query";
  case EXECUTE_LOAD_QUERY_EVENT: return "Execute_load_query";
  case INCIDENT_EVENT: return "Incident";
  case ANNOTATE_ROWS_EVENT: return "Annotate_rows";
  case BINLOG_CHECKPOINT_EVENT: return "Binlog_checkpoint";
  case GTID_EVENT: return "Gtid";
  case GTID_LIST_EVENT: return "Gtid_list";
  default: return "Unknown";				/* impossible */
  }
}

const char* Log_event::get_type_str()
{
  return get_type_str(get_type_code());
}


/*
  Log_event::Log_event()
*/

#ifndef MYSQL_CLIENT
Log_event::Log_event(THD* thd_arg, uint16 flags_arg, bool using_trans)
  :log_pos(0), temp_buf(0), exec_time(0),
   crc(0), thd(thd_arg),
   checksum_alg(BINLOG_CHECKSUM_ALG_UNDEF)
{
  server_id=	thd->variables.server_id;
  when=         thd->start_time;
  when_sec_part=thd->start_time_sec_part;

  if (using_trans)
    cache_type= Log_event::EVENT_TRANSACTIONAL_CACHE;
  else
    cache_type= Log_event::EVENT_STMT_CACHE;
  flags= flags_arg |
    (thd->variables.option_bits & OPTION_SKIP_REPLICATION ?
     LOG_EVENT_SKIP_REPLICATION_F : 0);
}

/**
  This minimal constructor is for when you are not even sure that there
  is a valid THD. For example in the server when we are shutting down or
  flushing logs after receiving a SIGHUP (then we must write a Rotate to
  the binlog but we have no THD, so we need this minimal constructor).
*/

Log_event::Log_event()
  :temp_buf(0), exec_time(0), flags(0),
   cache_type(Log_event::EVENT_INVALID_CACHE), crc(0),
   thd(0), checksum_alg(BINLOG_CHECKSUM_ALG_UNDEF)
{
  server_id=	global_system_variables.server_id;
  /*
    We can't call my_time() here as this would cause a call before
    my_init() is called
  */
  when=         0;
  when_sec_part=0;
  log_pos=	0;
}
#endif /* !MYSQL_CLIENT */


/*
  Log_event::Log_event()
*/

Log_event::Log_event(const char* buf,
                     const Format_description_log_event* description_event)
  :temp_buf(0), cache_type(Log_event::EVENT_INVALID_CACHE),
    crc(0), checksum_alg(BINLOG_CHECKSUM_ALG_UNDEF)
{
#ifndef MYSQL_CLIENT
  thd = 0;
#endif
  when = uint4korr(buf);
  when_sec_part= 0;
  server_id = uint4korr(buf + SERVER_ID_OFFSET);
  data_written= uint4korr(buf + EVENT_LEN_OFFSET);
  if (description_event->binlog_version==1)
  {
    log_pos= 0;
    flags= 0;
    return;
  }
  /* 4.0 or newer */
  log_pos= uint4korr(buf + LOG_POS_OFFSET);
  /*
    If the log is 4.0 (so here it can only be a 4.0 relay log read by
    the SQL thread or a 4.0 master binlog read by the I/O thread),
    log_pos is the beginning of the event: we transform it into the end
    of the event, which is more useful.
    But how do you know that the log is 4.0: you know it if
    description_event is version 3 *and* you are not reading a
    Format_desc (remember that mysqlbinlog starts by assuming that 5.0
    logs are in 4.0 format, until it finds a Format_desc).
  */
  if (description_event->binlog_version==3 &&
      (uchar)buf[EVENT_TYPE_OFFSET]<FORMAT_DESCRIPTION_EVENT && log_pos)
  {
      /*
        If log_pos=0, don't change it. log_pos==0 is a marker to mean
        "don't change rli->group_master_log_pos" (see
        inc_group_relay_log_pos()). As it is unreal log_pos, adding the
        event len's is nonsense. For example, a fake Rotate event should
        not have its log_pos (which is 0) changed or it will modify
        Exec_master_log_pos in SHOW SLAVE STATUS, displaying a nonsense
        value of (a non-zero offset which does not exist in the master's
        binlog, so which will cause problems if the user uses this value
        in CHANGE MASTER).
      */
    log_pos+= data_written; /* purecov: inspected */
  }
  DBUG_PRINT("info", ("log_pos: %lu", (ulong) log_pos));

  flags= uint2korr(buf + FLAGS_OFFSET);
  if (((uchar)buf[EVENT_TYPE_OFFSET] == FORMAT_DESCRIPTION_EVENT) ||
      ((uchar)buf[EVENT_TYPE_OFFSET] == ROTATE_EVENT))
  {
    /*
      These events always have a header which stops here (i.e. their
      header is FROZEN).
    */
    /*
      Initialization to zero of all other Log_event members as they're
      not specified. Currently there are no such members; in the future
      there will be an event UID (but Format_description and Rotate
      don't need this UID, as they are not propagated through
      --log-slave-updates (remember the UID is used to not play a query
      twice when you have two masters which are slaves of a 3rd master).
      Then we are done.
    */
    return;
  }
  /* otherwise, go on with reading the header from buf (nothing now) */
}

#ifndef MYSQL_CLIENT
#ifdef HAVE_REPLICATION

int Log_event::do_update_pos(rpl_group_info *rgi)
{
  Relay_log_info *rli= rgi->rli;
  DBUG_ENTER("Log_event::do_update_pos");

  /*
    rli is null when (as far as I (Guilhem) know) the caller is
    Load_log_event::do_apply_event *and* that one is called from
    Execute_load_log_event::do_apply_event.  In this case, we don't
    do anything here ; Execute_load_log_event::do_apply_event will
    call Log_event::do_apply_event again later with the proper rli.
    Strictly speaking, if we were sure that rli is null only in the
    case discussed above, 'if (rli)' is useless here.  But as we are
    not 100% sure, keep it for now.

    Matz: I don't think we will need this check with this refactoring.
  */
  if (rli)
  {
    /*
      bug#29309 simulation: resetting the flag to force
      wrong behaviour of artificial event to update
      rli->last_master_timestamp for only one time -
      the first FLUSH LOGS in the test.
    */
    DBUG_EXECUTE_IF("let_first_flush_log_change_timestamp",
                    if (debug_not_change_ts_if_art_event == 1
                        && is_artificial_event())
                      debug_not_change_ts_if_art_event= 0; );
    /*
      In parallel execution, delay position update for the events that are
      not part of event groups (format description, rotate, and such) until
      the actual event execution reaches that point.
    */
    if (!rgi->is_parallel_exec || is_group_event(get_type_code()))
      rli->stmt_done(log_pos,
                     (is_artificial_event() &&
                      IF_DBUG(debug_not_change_ts_if_art_event > 0, 1) ?
                      0 : when),
                     thd, rgi);
    DBUG_EXECUTE_IF("let_first_flush_log_change_timestamp",
                    if (debug_not_change_ts_if_art_event == 0)
                      debug_not_change_ts_if_art_event= 2; );
  }
  DBUG_RETURN(0);                                  // Cannot fail currently
}


Log_event::enum_skip_reason
Log_event::do_shall_skip(rpl_group_info *rgi)
{
  Relay_log_info *rli= rgi->rli;
  DBUG_PRINT("info", ("ev->server_id: %lu, ::server_id: %lu,"
                      " rli->replicate_same_server_id: %d,"
                      " rli->slave_skip_counter: %lu",
                      (ulong) server_id, (ulong) global_system_variables.server_id,
                      rli->replicate_same_server_id,
                      rli->slave_skip_counter));
  if ((server_id == global_system_variables.server_id &&
       !rli->replicate_same_server_id) ||
      (rli->slave_skip_counter == 1 && rli->is_in_group()) ||
      (flags & LOG_EVENT_SKIP_REPLICATION_F &&
       opt_replicate_events_marked_for_skip != RPL_SKIP_REPLICATE))
    return EVENT_SKIP_IGNORE;
  if (rli->slave_skip_counter > 0)
    return EVENT_SKIP_COUNT;
  return EVENT_SKIP_NOT;
}


/*
  Log_event::pack_info()
*/

void Log_event::pack_info(THD *thd, Protocol *protocol)
{
  protocol->store("", &my_charset_bin);
}


/**
  Only called by SHOW BINLOG EVENTS
*/
int Log_event::net_send(THD *thd, Protocol *protocol, const char* log_name,
                        my_off_t pos)
{
  const char *p= strrchr(log_name, FN_LIBCHAR);
  const char *event_type;
  if (p)
    log_name = p + 1;

  protocol->prepare_for_resend();
  protocol->store(log_name, &my_charset_bin);
  protocol->store((ulonglong) pos);
  event_type = get_type_str();
  protocol->store(event_type, strlen(event_type), &my_charset_bin);
  protocol->store((uint32) server_id);
  protocol->store((ulonglong) log_pos);
  pack_info(thd, protocol);
  return protocol->write();
}
#endif /* HAVE_REPLICATION */


/**
  init_show_field_list() prepares the column names and types for the
  output of SHOW BINLOG EVENTS; it is used only by SHOW BINLOG
  EVENTS.
*/

void Log_event::init_show_field_list(List<Item>* field_list)
{
  field_list->push_back(new Item_empty_string("Log_name", 20));
  field_list->push_back(new Item_return_int("Pos", MY_INT32_NUM_DECIMAL_DIGITS,
					    MYSQL_TYPE_LONGLONG));
  field_list->push_back(new Item_empty_string("Event_type", 20));
  field_list->push_back(new Item_return_int("Server_id", 10,
					    MYSQL_TYPE_LONG));
  field_list->push_back(new Item_return_int("End_log_pos",
                                            MY_INT32_NUM_DECIMAL_DIGITS,
					    MYSQL_TYPE_LONGLONG));
  field_list->push_back(new Item_empty_string("Info", 20));
}

/**
   A decider of whether to trigger checksum computation or not.
   To be invoked in Log_event::write() stack.
   The decision is positive 

    S,M) if it's been marked for checksumming with @c checksum_alg
    
    M) otherwise, if @@global.binlog_checksum is not NONE and the event is 
       directly written to the binlog file.
       The to-be-cached event decides at @c write_cache() time.

   Otherwise the decision is negative.

   @note   A side effect of the method is altering Log_event::checksum_alg
           it the latter was undefined at calling.

   @return true (positive) or false (negative)
*/
my_bool Log_event::need_checksum()
{
  DBUG_ENTER("Log_event::need_checksum");
  my_bool ret;
  /* 
     few callers of Log_event::write 
     (incl FD::write, FD constructing code on the slave side, Rotate relay log
     and Stop event) 
     provides their checksum alg preference through Log_event::checksum_alg.
  */
  ret= ((checksum_alg != BINLOG_CHECKSUM_ALG_UNDEF) ?
        (checksum_alg != BINLOG_CHECKSUM_ALG_OFF) :
        ((binlog_checksum_options != BINLOG_CHECKSUM_ALG_OFF) &&
         (cache_type == Log_event::EVENT_NO_CACHE)) ?
        MY_TEST(binlog_checksum_options) : FALSE);

  /*
    FD calls the methods before data_written has been calculated.
    The following invariant claims if the current is not the first
    call (and therefore data_written is not zero) then `ret' must be
    TRUE. It may not be null because FD is always checksummed.
  */
  
  DBUG_ASSERT(get_type_code() != FORMAT_DESCRIPTION_EVENT || ret ||
              data_written == 0);

  if (checksum_alg == BINLOG_CHECKSUM_ALG_UNDEF)
    checksum_alg= ret ? // calculated value stored
      (uint8) binlog_checksum_options : (uint8) BINLOG_CHECKSUM_ALG_OFF;

  DBUG_ASSERT(!ret || 
              ((checksum_alg == binlog_checksum_options ||
               /* 
                  Stop event closes the relay-log and its checksum alg
                  preference is set by the caller can be different
                  from the server's binlog_checksum_options.
               */
               get_type_code() == STOP_EVENT ||
               /* 
                  Rotate:s can be checksummed regardless of the server's
                  binlog_checksum_options. That applies to both
                  the local RL's Rotate and the master's Rotate
                  which IO thread instantiates via queue_binlog_ver_3_event.
               */
               get_type_code() == ROTATE_EVENT
               ||  /* FD is always checksummed */
               get_type_code() == FORMAT_DESCRIPTION_EVENT) && 
               checksum_alg != BINLOG_CHECKSUM_ALG_OFF));

  DBUG_ASSERT(checksum_alg != BINLOG_CHECKSUM_ALG_UNDEF);

  DBUG_ASSERT(((get_type_code() != ROTATE_EVENT &&
                get_type_code() != STOP_EVENT) ||
               get_type_code() != FORMAT_DESCRIPTION_EVENT) ||
              cache_type == Log_event::EVENT_NO_CACHE);

  DBUG_RETURN(ret);
}

bool Log_event::wrapper_my_b_safe_write(IO_CACHE* file, const uchar* buf, ulong size)
{
  if (need_checksum() && size != 0)
    crc= my_checksum(crc, buf, size);

  return my_b_safe_write(file, buf, size);
}

bool Log_event::write_footer(IO_CACHE* file) 
{
  /*
     footer contains the checksum-algorithm descriptor 
     followed by the checksum value
  */
  if (need_checksum())
  {
    uchar buf[BINLOG_CHECKSUM_LEN];
    int4store(buf, crc);
    return (my_b_safe_write(file, (uchar*) buf, sizeof(buf)));
  }
  return 0;
}

/*
  Log_event::write()
*/

bool Log_event::write_header(IO_CACHE* file, ulong event_data_length)
{
  uchar header[LOG_EVENT_HEADER_LEN];
  ulong now;
  bool ret;
  DBUG_ENTER("Log_event::write_header");
  DBUG_PRINT("enter", ("filepos: %lld  length: %lu type: %d",
                       (longlong) my_b_tell(file), event_data_length,
                       (int) get_type_code()));

  /* Store number of bytes that will be written by this event */
  data_written= event_data_length + sizeof(header);

  if (need_checksum())
  {
    crc= my_checksum(0L, NULL, 0);
    data_written += BINLOG_CHECKSUM_LEN;
  }

  /*
    log_pos != 0 if this is relay-log event. In this case we should not
    change the position
  */

  if (is_artificial_event())
  {
    /*
      Artificial events are automatically generated and do not exist
      in master's binary log, so log_pos should be set to 0.
    */
    log_pos= 0;
  }
  else  if (!log_pos)
  {
    /*
      Calculate position of end of event

      Note that with a SEQ_READ_APPEND cache, my_b_tell() does not
      work well.  So this will give slightly wrong positions for the
      Format_desc/Rotate/Stop events which the slave writes to its
      relay log. For example, the initial Format_desc will have
      end_log_pos=91 instead of 95. Because after writing the first 4
      bytes of the relay log, my_b_tell() still reports 0. Because
      my_b_append() does not update the counter which my_b_tell()
      later uses (one should probably use my_b_append_tell() to work
      around this).  To get right positions even when writing to the
      relay log, we use the (new) my_b_safe_tell().

      Note that this raises a question on the correctness of all these
      DBUG_ASSERT(my_b_tell()=rli->event_relay_log_pos).

      If in a transaction, the log_pos which we calculate below is not
      very good (because then my_b_safe_tell() returns start position
      of the BEGIN, so it's like the statement was at the BEGIN's
      place), but it's not a very serious problem (as the slave, when
      it is in a transaction, does not take those end_log_pos into
      account (as it calls inc_event_relay_log_pos()). To be fixed
      later, so that it looks less strange. But not bug.
    */

    log_pos= my_b_safe_tell(file)+data_written;
  }

  now= get_time();                               // Query start time

  /*
    Header will be of size LOG_EVENT_HEADER_LEN for all events, except for
    FORMAT_DESCRIPTION_EVENT and ROTATE_EVENT, where it will be
    LOG_EVENT_MINIMAL_HEADER_LEN (remember these 2 have a frozen header,
    because we read them before knowing the format).
  */

  int4store(header, now);              // timestamp
  header[EVENT_TYPE_OFFSET]= get_type_code();
  int4store(header+ SERVER_ID_OFFSET, server_id);
  int4store(header+ EVENT_LEN_OFFSET, data_written);
  int4store(header+ LOG_POS_OFFSET, log_pos);
  /*
    recording checksum of FD event computed with dropped
    possibly active LOG_EVENT_BINLOG_IN_USE_F flag.
    Similar step at verication: the active flag is dropped before
    checksum computing.
  */
  if (header[EVENT_TYPE_OFFSET] != FORMAT_DESCRIPTION_EVENT ||
      !need_checksum() || !(flags & LOG_EVENT_BINLOG_IN_USE_F))
  {
    int2store(header+ FLAGS_OFFSET, flags);
    ret= wrapper_my_b_safe_write(file, header, sizeof(header)) != 0;
  }
  else
  {
    ret= (wrapper_my_b_safe_write(file, header, FLAGS_OFFSET) != 0);
    if (!ret)
    {
      flags &= ~LOG_EVENT_BINLOG_IN_USE_F;
      int2store(header + FLAGS_OFFSET, flags);
      crc= my_checksum(crc, header + FLAGS_OFFSET, sizeof(flags));
      flags |= LOG_EVENT_BINLOG_IN_USE_F;    
      int2store(header + FLAGS_OFFSET, flags);
      ret= (my_b_safe_write(file, header + FLAGS_OFFSET, sizeof(flags)) != 0);
    }
    if (!ret)
      ret= (wrapper_my_b_safe_write(file, header + FLAGS_OFFSET + sizeof(flags),
                                    sizeof(header)
                                    - (FLAGS_OFFSET + sizeof(flags))) != 0);
  }
  DBUG_RETURN( ret);
}


/**
  This needn't be format-tolerant, because we only read
  LOG_EVENT_MINIMAL_HEADER_LEN (we just want to read the event's length).
*/

int Log_event::read_log_event(IO_CACHE* file, String* packet,
                              mysql_mutex_t* log_lock,
                              uint8 checksum_alg_arg,
                              const char *log_file_name_arg,
                              bool* is_binlog_active)
{
  ulong data_len;
  int result=0;
  char buf[LOG_EVENT_MINIMAL_HEADER_LEN];
  uchar ev_offset= packet->length();
  DBUG_ENTER("Log_event::read_log_event");

  if (log_lock)
    mysql_mutex_lock(log_lock);

  if (log_file_name_arg)
    *is_binlog_active= mysql_bin_log.is_active(log_file_name_arg);

  if (my_b_read(file, (uchar*) buf, sizeof(buf)))
  {
    /*
      If the read hits eof, we must report it as eof so the caller
      will know it can go into cond_wait to be woken up on the next
      update to the log.
    */
    DBUG_PRINT("error",("file->error: %d", file->error));
    if (!file->error)
      result= LOG_READ_EOF;
    else
      result= (file->error > 0 ? LOG_READ_TRUNC : LOG_READ_IO);
    goto end;
  }
  data_len= uint4korr(buf + EVENT_LEN_OFFSET);
  if (data_len < LOG_EVENT_MINIMAL_HEADER_LEN ||
      data_len > current_thd->variables.max_allowed_packet)
  {
    DBUG_PRINT("error",("data_len: %ld", data_len));
    result= ((data_len < LOG_EVENT_MINIMAL_HEADER_LEN) ? LOG_READ_BOGUS :
	     LOG_READ_TOO_LARGE);
    goto end;
  }

  /* Append the log event header to packet */
  if (packet->append(buf, sizeof(buf)))
  {
    /* Failed to allocate packet */
    result= LOG_READ_MEM;
    goto end;
  }
  data_len-= LOG_EVENT_MINIMAL_HEADER_LEN;
  if (data_len)
  {
    /* Append rest of event, read directly from file into packet */
    if (packet->append(file, data_len))
    {
      /*
        Fatal error occured when appending rest of the event
        to packet, possible failures:
	1. EOF occured when reading from file, it's really an error
           as data_len is >=0 there's supposed to be more bytes available.
           file->error will have been set to number of bytes left to read
        2. Read was interrupted, file->error would normally be set to -1
        3. Failed to allocate memory for packet, my_errno
           will be ENOMEM(file->error shuold be 0, but since the
           memory allocation occurs before the call to read it might
           be uninitialized)
      */
      result= (my_errno == ENOMEM ? LOG_READ_MEM :
               (file->error >= 0 ? LOG_READ_TRUNC: LOG_READ_IO));
      /* Implicit goto end; */
    }
    else
    {
      /* Corrupt the event for Dump thread*/
      DBUG_EXECUTE_IF("corrupt_read_log_event2",
	uchar *debug_event_buf_c = (uchar*) packet->ptr() + ev_offset;
        if (debug_event_buf_c[EVENT_TYPE_OFFSET] != FORMAT_DESCRIPTION_EVENT)
        {
          int debug_cor_pos = rand() % (data_len + sizeof(buf) - BINLOG_CHECKSUM_LEN);
          debug_event_buf_c[debug_cor_pos] =~ debug_event_buf_c[debug_cor_pos];
          DBUG_PRINT("info", ("Corrupt the event at Log_event::read_log_event: byte on position %d", debug_cor_pos));
          DBUG_SET("-d,corrupt_read_log_event2");
	}
      );                                                                                           
      /*
        CRC verification of the Dump thread
      */
      if (opt_master_verify_checksum &&
          event_checksum_test((uchar*) packet->ptr() + ev_offset,
                              data_len + sizeof(buf),
                              checksum_alg_arg))
      {
        result= LOG_READ_CHECKSUM_FAILURE;
        goto end;
      }
    }
  }

end:
  if (log_lock)
    mysql_mutex_unlock(log_lock);
  DBUG_RETURN(result);
}
#endif /* !MYSQL_CLIENT */

#ifndef MYSQL_CLIENT
#define UNLOCK_MUTEX if (log_lock) mysql_mutex_unlock(log_lock);
#define LOCK_MUTEX if (log_lock) mysql_mutex_lock(log_lock);
#else
#define UNLOCK_MUTEX
#define LOCK_MUTEX
#endif

#ifndef MYSQL_CLIENT
/**
  @note
    Allocates memory;  The caller is responsible for clean-up.
*/
Log_event* Log_event::read_log_event(IO_CACHE* file,
                                     mysql_mutex_t* log_lock,
                                     const Format_description_log_event
                                     *description_event,
                                     my_bool crc_check)
#else
Log_event* Log_event::read_log_event(IO_CACHE* file,
                                     const Format_description_log_event
                                     *description_event,
                                     my_bool crc_check)
#endif
{
  DBUG_ENTER("Log_event::read_log_event");
  DBUG_ASSERT(description_event != 0);
  char head[LOG_EVENT_MINIMAL_HEADER_LEN];
  /*
    First we only want to read at most LOG_EVENT_MINIMAL_HEADER_LEN, just to
    check the event for sanity and to know its length; no need to really parse
    it. We say "at most" because this could be a 3.23 master, which has header
    of 13 bytes, whereas LOG_EVENT_MINIMAL_HEADER_LEN is 19 bytes (it's
    "minimal" over the set {MySQL >=4.0}).
  */
  uint header_size= MY_MIN(description_event->common_header_len,
                        LOG_EVENT_MINIMAL_HEADER_LEN);

  LOCK_MUTEX;
  DBUG_PRINT("info", ("my_b_tell: %lu", (ulong) my_b_tell(file)));
  if (my_b_read(file, (uchar *) head, header_size))
  {
    DBUG_PRINT("info", ("Log_event::read_log_event(IO_CACHE*,Format_desc*) \
failed my_b_read"));
    UNLOCK_MUTEX;
    /*
      No error here; it could be that we are at the file's end. However
      if the next my_b_read() fails (below), it will be an error as we
      were able to read the first bytes.
    */
    DBUG_RETURN(0);
  }
  uint data_len = uint4korr(head + EVENT_LEN_OFFSET);
  char *buf= 0;
  const char *error= 0;
  Log_event *res=  0;
#ifndef max_allowed_packet
  THD *thd=current_thd;
  uint max_allowed_packet= thd ? slave_max_allowed_packet:~(uint)0;
#endif

  if (data_len > max_allowed_packet)
  {
    error = "Event too big";
    goto err;
  }

  if (data_len < header_size)
  {
    error = "Event too small";
    goto err;
  }

  // some events use the extra byte to null-terminate strings
  if (!(buf = (char*) my_malloc(data_len+1, MYF(MY_WME))))
  {
    error = "Out of memory";
    goto err;
  }
  buf[data_len] = 0;
  memcpy(buf, head, header_size);
  if (my_b_read(file, (uchar*) buf + header_size, data_len - header_size))
  {
    error = "read error";
    goto err;
  }
  if ((res= read_log_event(buf, data_len, &error, description_event, crc_check)))
    res->register_temp_buf(buf, TRUE);

err:
  UNLOCK_MUTEX;
  if (!res)
  {
    DBUG_ASSERT(error != 0);
    sql_print_error("Error in Log_event::read_log_event(): "
                    "'%s', data_len: %d, event_type: %d",
		    error,data_len,(uchar)(head[EVENT_TYPE_OFFSET]));
    my_free(buf);
    /*
      The SQL slave thread will check if file->error<0 to know
      if there was an I/O error. Even if there is no "low-level" I/O errors
      with 'file', any of the high-level above errors is worrying
      enough to stop the SQL thread now ; as we are skipping the current event,
      going on with reading and successfully executing other events can
      only corrupt the slave's databases. So stop.
    */
    file->error= -1;
  }
  DBUG_RETURN(res);
}


/**
  Binlog format tolerance is in (buf, event_len, description_event)
  constructors.
*/

Log_event* Log_event::read_log_event(const char* buf, uint event_len,
				     const char **error,
                                     const Format_description_log_event *description_event,
                                     my_bool crc_check)
{
  Log_event* ev;
  uint8 alg;
  DBUG_ENTER("Log_event::read_log_event(char*,...)");
  DBUG_ASSERT(description_event != 0);
  DBUG_PRINT("info", ("binlog_version: %d", description_event->binlog_version));
  DBUG_DUMP("data", (unsigned char*) buf, event_len);

  /* Check the integrity */
  if (event_len < EVENT_LEN_OFFSET ||
      (uchar)buf[EVENT_TYPE_OFFSET] >= ENUM_END_EVENT ||
      (uint) event_len != uint4korr(buf+EVENT_LEN_OFFSET))
  {
    *error="Sanity check failed";		// Needed to free buffer
    DBUG_RETURN(NULL); // general sanity check - will fail on a partial read
  }

  uint event_type= (uchar)buf[EVENT_TYPE_OFFSET];
  // all following START events in the current file are without checksum
  if (event_type == START_EVENT_V3)
    (const_cast< Format_description_log_event *>(description_event))->checksum_alg= BINLOG_CHECKSUM_ALG_OFF;
  /*
    CRC verification by SQL and Show-Binlog-Events master side.
    The caller has to provide @description_event->checksum_alg to
    be the last seen FD's (A) descriptor.
    If event is FD the descriptor is in it.
    Notice, FD of the binlog can be only in one instance and therefore
    Show-Binlog-Events executing master side thread needs just to know
    the only FD's (A) value -  whereas RL can contain more.
    In the RL case, the alg is kept in FD_e (@description_event) which is reset 
    to the newer read-out event after its execution with possibly new alg descriptor.
    Therefore in a typical sequence of RL:
    {FD_s^0, FD_m, E_m^1} E_m^1 
    will be verified with (A) of FD_m.

    See legends definition on MYSQL_BIN_LOG::relay_log_checksum_alg docs
    lines (log.h).

    Notice, a pre-checksum FD version forces alg := BINLOG_CHECKSUM_ALG_UNDEF.
  */
  alg= (event_type != FORMAT_DESCRIPTION_EVENT) ?
    description_event->checksum_alg : get_checksum_alg(buf, event_len);
  // Emulate the corruption during reading an event
  DBUG_EXECUTE_IF("corrupt_read_log_event_char",
    if (event_type != FORMAT_DESCRIPTION_EVENT)
    {
      char *debug_event_buf_c = (char *)buf;
      int debug_cor_pos = rand() % (event_len - BINLOG_CHECKSUM_LEN);
      debug_event_buf_c[debug_cor_pos] =~ debug_event_buf_c[debug_cor_pos];
      DBUG_PRINT("info", ("Corrupt the event at Log_event::read_log_event(char*,...): byte on position %d", debug_cor_pos));
      DBUG_SET("-d,corrupt_read_log_event_char");
    }
  );                                                 
  if (crc_check &&
      event_checksum_test((uchar *) buf, event_len, alg))
  {
#ifdef MYSQL_CLIENT
    *error= "Event crc check failed! Most likely there is event corruption.";
    if (force_opt)
    {
      ev= new Unknown_log_event(buf, description_event);
      DBUG_RETURN(ev);
    }
    else
      DBUG_RETURN(NULL);
#else
    *error= ER(ER_BINLOG_READ_EVENT_CHECKSUM_FAILURE);
    sql_print_error("%s", ER(ER_BINLOG_READ_EVENT_CHECKSUM_FAILURE));
    DBUG_RETURN(NULL);
#endif
  }

  if (event_type > description_event->number_of_event_types &&
      event_type != FORMAT_DESCRIPTION_EVENT)
  {
    /*
      It is unsafe to use the description_event if its post_header_len
      array does not include the event type.
    */
    DBUG_PRINT("error", ("event type %d found, but the current "
                         "Format_description_log_event supports only %d event "
                         "types", event_type,
                         description_event->number_of_event_types));
    ev= NULL;
  }
  else
  {
    /*
      In some previuos versions (see comment in
      Format_description_log_event::Format_description_log_event(char*,...)),
      event types were assigned different id numbers than in the
      present version. In order to replicate from such versions to the
      present version, we must map those event type id's to our event
      type id's.  The mapping is done with the event_type_permutation
      array, which was set up when the Format_description_log_event
      was read.
    */
    if (description_event->event_type_permutation)
    {
      int new_event_type= description_event->event_type_permutation[event_type];
      DBUG_PRINT("info", ("converting event type %d to %d (%s)",
                   event_type, new_event_type,
                   get_type_str((Log_event_type)new_event_type)));
      event_type= new_event_type;
    }

    if (alg != BINLOG_CHECKSUM_ALG_UNDEF &&
        (event_type == FORMAT_DESCRIPTION_EVENT ||
         alg != BINLOG_CHECKSUM_ALG_OFF))
      event_len= event_len - BINLOG_CHECKSUM_LEN;
    
    switch(event_type) {
    case QUERY_EVENT:
      ev  = new Query_log_event(buf, event_len, description_event, QUERY_EVENT);
      break;
    case LOAD_EVENT:
      ev = new Load_log_event(buf, event_len, description_event);
      break;
    case NEW_LOAD_EVENT:
      ev = new Load_log_event(buf, event_len, description_event);
      break;
    case ROTATE_EVENT:
      ev = new Rotate_log_event(buf, event_len, description_event);
      break;
    case BINLOG_CHECKPOINT_EVENT:
      ev = new Binlog_checkpoint_log_event(buf, event_len, description_event);
      break;
    case GTID_EVENT:
      ev = new Gtid_log_event(buf, event_len, description_event);
      break;
    case GTID_LIST_EVENT:
      ev = new Gtid_list_log_event(buf, event_len, description_event);
      break;
#ifdef HAVE_REPLICATION
    case SLAVE_EVENT: /* can never happen (unused event) */
      ev = new Slave_log_event(buf, event_len, description_event);
      break;
#endif /* HAVE_REPLICATION */
    case CREATE_FILE_EVENT:
      ev = new Create_file_log_event(buf, event_len, description_event);
      break;
    case APPEND_BLOCK_EVENT:
      ev = new Append_block_log_event(buf, event_len, description_event);
      break;
    case DELETE_FILE_EVENT:
      ev = new Delete_file_log_event(buf, event_len, description_event);
      break;
    case EXEC_LOAD_EVENT:
      ev = new Execute_load_log_event(buf, event_len, description_event);
      break;
    case START_EVENT_V3: /* this is sent only by MySQL <=4.x */
      ev = new Start_log_event_v3(buf, description_event);
      break;
    case STOP_EVENT:
      ev = new Stop_log_event(buf, description_event);
      break;
    case INTVAR_EVENT:
      ev = new Intvar_log_event(buf, description_event);
      break;
    case XID_EVENT:
      ev = new Xid_log_event(buf, description_event);
      break;
    case RAND_EVENT:
      ev = new Rand_log_event(buf, description_event);
      break;
    case USER_VAR_EVENT:
      ev = new User_var_log_event(buf, event_len, description_event);
      break;
    case FORMAT_DESCRIPTION_EVENT:
      ev = new Format_description_log_event(buf, event_len, description_event);
      break;
#if defined(HAVE_REPLICATION) 
    case PRE_GA_WRITE_ROWS_EVENT:
      ev = new Write_rows_log_event_old(buf, event_len, description_event);
      break;
    case PRE_GA_UPDATE_ROWS_EVENT:
      ev = new Update_rows_log_event_old(buf, event_len, description_event);
      break;
    case PRE_GA_DELETE_ROWS_EVENT:
      ev = new Delete_rows_log_event_old(buf, event_len, description_event);
      break;
    case WRITE_ROWS_EVENT_V1:
    case WRITE_ROWS_EVENT:
      ev = new Write_rows_log_event(buf, event_len, description_event);
      break;
    case UPDATE_ROWS_EVENT_V1:
    case UPDATE_ROWS_EVENT:
      ev = new Update_rows_log_event(buf, event_len, description_event);
      break;
    case DELETE_ROWS_EVENT_V1:
    case DELETE_ROWS_EVENT:
      ev = new Delete_rows_log_event(buf, event_len, description_event);
      break;
    case TABLE_MAP_EVENT:
      ev = new Table_map_log_event(buf, event_len, description_event);
      break;
#endif
    case BEGIN_LOAD_QUERY_EVENT:
      ev = new Begin_load_query_log_event(buf, event_len, description_event);
      break;
    case EXECUTE_LOAD_QUERY_EVENT:
      ev= new Execute_load_query_log_event(buf, event_len, description_event);
      break;
    case INCIDENT_EVENT:
      ev = new Incident_log_event(buf, event_len, description_event);
      break;
    case ANNOTATE_ROWS_EVENT:
      ev = new Annotate_rows_log_event(buf, event_len, description_event);
      break;
    default:
      DBUG_PRINT("error",("Unknown event code: %d",
                          (int) buf[EVENT_TYPE_OFFSET]));
      ev= NULL;
      break;
    }
  }

  if (ev)
  {
    ev->checksum_alg= alg;
    if (ev->checksum_alg != BINLOG_CHECKSUM_ALG_OFF &&
        ev->checksum_alg != BINLOG_CHECKSUM_ALG_UNDEF)
      ev->crc= uint4korr(buf + (event_len));
  }

  DBUG_PRINT("read_event", ("%s(type_code: %d; event_len: %d)",
                            ev ? ev->get_type_str() : "<unknown>",
                            buf[EVENT_TYPE_OFFSET],
                            event_len));
  /*
    is_valid() are small event-specific sanity tests which are
    important; for example there are some my_malloc() in constructors
    (e.g. Query_log_event::Query_log_event(char*...)); when these
    my_malloc() fail we can't return an error out of the constructor
    (because constructor is "void") ; so instead we leave the pointer we
    wanted to allocate (e.g. 'query') to 0 and we test it in is_valid().
    Same for Format_description_log_event, member 'post_header_len'.

    SLAVE_EVENT is never used, so it should not be read ever.
  */
  if (!ev || !ev->is_valid() || (event_type == SLAVE_EVENT))
  {
    DBUG_PRINT("error",("Found invalid event in binary log"));

    delete ev;
#ifdef MYSQL_CLIENT
    if (!force_opt) /* then mysqlbinlog dies */
    {
      *error= "Found invalid event in binary log";
      DBUG_RETURN(0);
    }
    ev= new Unknown_log_event(buf, description_event);
#else
    *error= "Found invalid event in binary log";
    DBUG_RETURN(0);
#endif
  }
  DBUG_RETURN(ev);  
}

#ifdef MYSQL_CLIENT

static void hexdump_minimal_header_to_io_cache(IO_CACHE *file,
                                               my_off_t offset,
                                               uchar *ptr)
{
  DBUG_ASSERT(LOG_EVENT_MINIMAL_HEADER_LEN == 19);

  /*
    Pretty-print the first LOG_EVENT_MINIMAL_HEADER_LEN (19) bytes of the
    common header, which contains the basic information about the log event.
    Every event will have at least this much header, but events could contain
    more headers (which must be printed by other methods, if desired).
  */
  char emit_buf[120];               // Enough for storing one line
  my_b_printf(file,
              "#           "
              "|Timestamp   "
              "|Type "
              "|Master ID   "
              "|Size        "
              "|Master Pos  "
              "|Flags\n");
  size_t const emit_buf_written=
    my_snprintf(emit_buf, sizeof(emit_buf),
                "# %8llx  "                         /* Position */
                "|%02x %02x %02x %02x "             /* Timestamp */
                "|%02x   "                          /* Type */
                "|%02x %02x %02x %02x "             /* Master ID */
                "|%02x %02x %02x %02x "             /* Size */
                "|%02x %02x %02x %02x "             /* Master Pos */
                "|%02x %02x\n",                     /* Flags */
                (ulonglong) offset,                 /* Position */
                ptr[0], ptr[1], ptr[2], ptr[3],     /* Timestamp */
                ptr[4],                             /* Type */
                ptr[5], ptr[6], ptr[7], ptr[8],     /* Master ID */
                ptr[9], ptr[10], ptr[11], ptr[12],  /* Size */
                ptr[13], ptr[14], ptr[15], ptr[16], /* Master Pos */
                ptr[17], ptr[18]);                  /* Flags */

  DBUG_ASSERT(static_cast<size_t>(emit_buf_written) < sizeof(emit_buf));
  my_b_write(file, reinterpret_cast<uchar*>(emit_buf), emit_buf_written);
  my_b_write(file, "#\n", 2);
}


/*
  The number of bytes to print per line. Should be an even number,
  and "hexdump -C" uses 16, so we'll duplicate that here.
*/
#define HEXDUMP_BYTES_PER_LINE 16

static void format_hex_line(char *emit_buff)
{
  memset(emit_buff + 1, ' ',
         1 + 8 + 2 + (HEXDUMP_BYTES_PER_LINE * 3 + 1) + 2 +
         HEXDUMP_BYTES_PER_LINE);
  emit_buff[0]= '#';
  emit_buff[2 + 8 + 2 + (HEXDUMP_BYTES_PER_LINE * 3 + 1) + 1]= '|';
  emit_buff[2 + 8 + 2 + (HEXDUMP_BYTES_PER_LINE * 3 + 1) + 2 +
    HEXDUMP_BYTES_PER_LINE]= '|';
  emit_buff[2 + 8 + 2 + (HEXDUMP_BYTES_PER_LINE * 3 + 1) + 2 +
    HEXDUMP_BYTES_PER_LINE + 1]= '\n';
  emit_buff[2 + 8 + 2 + (HEXDUMP_BYTES_PER_LINE * 3 + 1) + 2 +
    HEXDUMP_BYTES_PER_LINE + 2]= '\0';
}

static void hexdump_data_to_io_cache(IO_CACHE *file,
                                     my_off_t offset,
                                     uchar *ptr,
                                     my_off_t size)
{
  /*
    2 = '# '
    8 = address
    2 = '  '
    (HEXDUMP_BYTES_PER_LINE * 3 + 1) = Each byte prints as two hex digits,
       plus a space
    2 = ' |'
    HEXDUMP_BYTES_PER_LINE = text representation
    2 = '|\n'
    1 = '\0'
  */
  char emit_buffer[2 + 8 + 2 + (HEXDUMP_BYTES_PER_LINE * 3 + 1) + 2 +
    HEXDUMP_BYTES_PER_LINE + 2 + 1 ];
  char *h,*c;
  my_off_t i;

  if (size == 0)
    return;

  format_hex_line(emit_buffer);
  /*
    Print the rest of the event (without common header)
  */
  my_off_t starting_offset = offset;
  for (i= 0,
       c= emit_buffer + 2 + 8 + 2 + (HEXDUMP_BYTES_PER_LINE * 3 + 1) + 2,
       h= emit_buffer + 2 + 8 + 2;
       i < size;
       i++, ptr++)
  {
    my_snprintf(h, 4, "%02x ", *ptr);
    h+= 3;

    *c++= my_isprint(&my_charset_bin, *ptr) ? *ptr : '.';

    /* Print in groups of HEXDUMP_BYTES_PER_LINE characters. */
    if ((i % HEXDUMP_BYTES_PER_LINE) == (HEXDUMP_BYTES_PER_LINE - 1))
    {
      /* remove \0 left after printing hex byte representation */
      *h= ' ';
      /* prepare space to print address */
      memset(emit_buffer + 2, ' ', 8);
      /* print address */
      size_t const emit_buf_written= my_snprintf(emit_buffer + 2, 9, "%8llx",
                                                 (ulonglong) starting_offset);
      /* remove \0 left after printing address */
      emit_buffer[2 + emit_buf_written]= ' ';
      my_b_write(file, reinterpret_cast<uchar*>(emit_buffer),
                 sizeof(emit_buffer) - 1);
      c= emit_buffer + 2 + 8 + 2 + (HEXDUMP_BYTES_PER_LINE * 3 + 1) + 2;
      h= emit_buffer + 2 + 8 + 2;
      format_hex_line(emit_buffer);
      starting_offset+= HEXDUMP_BYTES_PER_LINE;
    }
    else if ((i % (HEXDUMP_BYTES_PER_LINE / 2))
             == ((HEXDUMP_BYTES_PER_LINE / 2) - 1))
    {
      /*
        In the middle of the group of HEXDUMP_BYTES_PER_LINE, emit an extra
        space in the hex string, to make two groups.
      */
      *h++= ' ';
    }

  }

  /*
    There is still data left in our buffer, which means that the previous
    line was not perfectly HEXDUMP_BYTES_PER_LINE characters, so write an
    incomplete line, with spaces to pad out to the same length as a full
    line would be, to make things more readable.
  */
  if (h != emit_buffer + 2 + 8 + 2)
  {
    *h= ' ';
    *c++= '|'; *c++= '\n';
    memset(emit_buffer + 2, ' ', 8);
    size_t const emit_buf_written= my_snprintf(emit_buffer + 2, 9, "%8llx",
                                               (ulonglong) starting_offset);
    emit_buffer[2 + emit_buf_written]= ' ';
    /* pad unprinted area */
    memset(h, ' ',
           (HEXDUMP_BYTES_PER_LINE * 3 + 1) - (h - (emit_buffer + 2 + 8 + 2)));
    my_b_write(file, reinterpret_cast<uchar*>(emit_buffer),
               c - emit_buffer);
  }
  my_b_write(file, "#\n", 2);
}

/*
  Log_event::print_header()
*/

void Log_event::print_header(IO_CACHE* file,
                             PRINT_EVENT_INFO* print_event_info,
                             bool is_more __attribute__((unused)))
{
  char llbuff[22];
  my_off_t hexdump_from= print_event_info->hexdump_from;
  DBUG_ENTER("Log_event::print_header");

  my_b_write_byte(file, '#');
  print_timestamp(file);
  my_b_printf(file, " server id %lu  end_log_pos %s ", (ulong) server_id,
              llstr(log_pos,llbuff));

  /* print the checksum */

  if (checksum_alg != BINLOG_CHECKSUM_ALG_OFF &&
      checksum_alg != BINLOG_CHECKSUM_ALG_UNDEF)
  {
    char checksum_buf[BINLOG_CHECKSUM_LEN * 2 + 4]; // to fit to "0x%lx "
    size_t const bytes_written=
      my_snprintf(checksum_buf, sizeof(checksum_buf), "0x%08lx ", (ulong) crc);
    my_b_printf(file, "%s ", get_type(&binlog_checksum_typelib, checksum_alg));
    my_b_printf(file, checksum_buf, bytes_written);
  }

  /* mysqlbinlog --hexdump */
  if (print_event_info->hexdump_from)
  {
    my_b_write_byte(file, '\n');
    uchar *ptr= (uchar*)temp_buf;
    my_off_t size= uint4korr(ptr + EVENT_LEN_OFFSET);
    my_off_t hdr_len= get_header_len(print_event_info->common_header_len);

    size-= hdr_len;

    my_b_printf(file, "# Position\n");

    /* Write the header, nicely formatted by field. */
    hexdump_minimal_header_to_io_cache(file, hexdump_from, ptr);

    ptr+= hdr_len;
    hexdump_from+= hdr_len;

    /* Print the rest of the data, mimicking "hexdump -C" output. */
    hexdump_data_to_io_cache(file, hexdump_from, ptr, size);

    /*
      Prefix the next line so that the output from print_helper()
      will appear as a comment.
    */
    my_b_write(file, "# Event: ", 9);
  }
  DBUG_VOID_RETURN;
}


/**
  Prints a quoted string to io cache.
  Control characters are displayed as hex sequence, e.g. \x00
  Single-quote and backslash characters are escaped with a \
  
  @param[in] file              IO cache
  @param[in] prt               Pointer to string
  @param[in] length            String length
*/

static void
my_b_write_quoted(IO_CACHE *file, const uchar *ptr, uint length)
{
  const uchar *s;
  my_b_write_byte(file, '\'');
  for (s= ptr; length > 0 ; s++, length--)
  {
    if (*s > 0x1F)
      my_b_write_byte(file, *s);
    else if (*s == '\'')
      my_b_write(file, "\\'", 2);
    else if (*s == '\\')
      my_b_write(file, "\\\\", 2);
    else
    {
      uchar hex[10];
      size_t len= my_snprintf((char*) hex, sizeof(hex), "%s%02x", "\\x", *s);
      my_b_write(file, hex, len);
    }
  }
  my_b_write_byte(file, '\'');
}


/**
  Prints a bit string to io cache in format  b'1010'.
  
  @param[in] file              IO cache
  @param[in] ptr               Pointer to string
  @param[in] nbits             Number of bits
*/
static void
my_b_write_bit(IO_CACHE *file, const uchar *ptr, uint nbits)
{
  uint bitnum, nbits8= ((nbits + 7) / 8) * 8, skip_bits= nbits8 - nbits;
  my_b_write(file, "b'", 2);
  for (bitnum= skip_bits ; bitnum < nbits8; bitnum++)
  {
    int is_set= (ptr[(bitnum) / 8] >> (7 - bitnum % 8))  & 0x01;
    my_b_write_byte(file, (is_set ? '1' : '0'));
  }
  my_b_write_byte(file, '\'');
}


/**
  Prints a packed string to io cache.
  The string consists of length packed to 1 or 2 bytes,
  followed by string data itself.
  
  @param[in] file              IO cache
  @param[in] ptr               Pointer to string
  @param[in] length            String size
  
  @retval   - number of bytes scanned.
*/
static size_t
my_b_write_quoted_with_length(IO_CACHE *file, const uchar *ptr, uint length)
{
  if (length < 256)
  {
    length= *ptr;
    my_b_write_quoted(file, ptr + 1, length);
    return length + 1;
  }
  else
  {
    length= uint2korr(ptr);
    my_b_write_quoted(file, ptr + 2, length);
    return length + 2;
  }
}


/**
  Prints a 32-bit number in both signed and unsigned representation
  
  @param[in] file              IO cache
  @param[in] sl                Signed number
  @param[in] ul                Unsigned number
*/
static void
my_b_write_sint32_and_uint32(IO_CACHE *file, int32 si, uint32 ui)
{
  my_b_printf(file, "%d", si);
  if (si < 0)
    my_b_printf(file, " (%u)", ui);
}


/**
  Print a packed value of the given SQL type into IO cache
  
  @param[in] file              IO cache
  @param[in] ptr               Pointer to string
  @param[in] type              Column type
  @param[in] meta              Column meta information
  @param[out] typestr          SQL type string buffer (for verbose output)
  @param[out] typestr_length   Size of typestr
  
  @retval   - number of bytes scanned from ptr.
*/

static size_t
log_event_print_value(IO_CACHE *file, const uchar *ptr,
                      uint type, uint meta,
                      char *typestr, size_t typestr_length)
{
  uint32 length= 0;

  if (type == MYSQL_TYPE_STRING)
  {
    if (meta >= 256)
    {
      uint byte0= meta >> 8;
      uint byte1= meta & 0xFF;
      
      if ((byte0 & 0x30) != 0x30)
      {
        /* a long CHAR() field: see #37426 */
        length= byte1 | (((byte0 & 0x30) ^ 0x30) << 4);
        type= byte0 | 0x30;
      }
      else
        length = meta & 0xFF;
    }
    else
      length= meta;
  }

  switch (type) {
  case MYSQL_TYPE_LONG:
    {
      int32 si= sint4korr(ptr);
      uint32 ui= uint4korr(ptr);
      my_b_write_sint32_and_uint32(file, si, ui);
      strmake(typestr, "INT", typestr_length);
      return 4;
    }

  case MYSQL_TYPE_TINY:
    {
      my_b_write_sint32_and_uint32(file, (int) (signed char) *ptr,
                                  (uint) (unsigned char) *ptr);
      strmake(typestr, "TINYINT", typestr_length);
      return 1;
    }

  case MYSQL_TYPE_SHORT:
    {
      int32 si= (int32) sint2korr(ptr);
      uint32 ui= (uint32) uint2korr(ptr);
      my_b_write_sint32_and_uint32(file, si, ui);
      strmake(typestr, "SHORTINT", typestr_length);
      return 2;
    }
  
  case MYSQL_TYPE_INT24:
    {
      int32 si= sint3korr(ptr);
      uint32 ui= uint3korr(ptr);
      my_b_write_sint32_and_uint32(file, si, ui);
      strmake(typestr, "MEDIUMINT", typestr_length);
      return 3;
    }

  case MYSQL_TYPE_LONGLONG:
    {
      char tmp[64];
      size_t length;
      longlong si= sint8korr(ptr);
      length= (longlong10_to_str(si, tmp, -10) - tmp);
      my_b_write(file, tmp, length);
      if (si < 0)
      {
        ulonglong ui= uint8korr(ptr);
        longlong10_to_str((longlong) ui, tmp, 10);
        my_b_printf(file, " (%s)", tmp);        
      }
      strmake(typestr, "LONGINT", typestr_length);
      return 8;
    }

  case MYSQL_TYPE_NEWDECIMAL:
    {
      uint precision= meta >> 8;
      uint decimals= meta & 0xFF;
      uint bin_size= my_decimal_get_binary_size(precision, decimals);
      uint length;
      my_decimal dec;
      binary2my_decimal(E_DEC_FATAL_ERROR, (uchar*) ptr, &dec,
                        precision, decimals);
      int i, end;
      char buff[512], *pos;
      pos= buff;
      pos+= sprintf(buff, "%s", dec.sign() ? "-" : "");
      end= ROUND_UP(dec.frac) + ROUND_UP(dec.intg)-1;
      for (i=0; i < end; i++)
        pos+= sprintf(pos, "%09d.", dec.buf[i]);
      pos+= sprintf(pos, "%09d", dec.buf[i]);
      length= (uint) (pos - buff);
      my_b_write(file, buff, length);
      my_snprintf(typestr, typestr_length, "DECIMAL(%d,%d)",
                  precision, decimals);
      return bin_size;
    }

  case MYSQL_TYPE_FLOAT:
    {
      float fl;
      float4get(fl, ptr);
      char tmp[320];
      sprintf(tmp, "%-20g", (double) fl);
      my_b_printf(file, "%s", tmp); /* my_snprintf doesn't support %-20g */
      strmake(typestr, "FLOAT", typestr_length);
      return 4;
    }

  case MYSQL_TYPE_DOUBLE:
    {
      double dbl;
      float8get(dbl, ptr);
      char tmp[320];
      sprintf(tmp, "%-.20g", dbl); /* strmake doesn't support %-20g */
      my_b_printf(file, tmp, "%s");
      strcpy(typestr, "DOUBLE");
      return 8;
    }
  
  case MYSQL_TYPE_BIT:
    {
      /* Meta-data: bit_len, bytes_in_rec, 2 bytes */
      uint nbits= ((meta >> 8) * 8) + (meta & 0xFF);
      length= (nbits + 7) / 8;
      my_b_write_bit(file, ptr, nbits);
      my_snprintf(typestr, typestr_length, "BIT(%d)", nbits);
      return length;
    }

  case MYSQL_TYPE_TIMESTAMP:
    {
      uint32 i32= uint4korr(ptr);
      my_b_printf(file, "%d", i32);
      strmake(typestr, "TIMESTAMP", typestr_length);
      return 4;
    }

  case MYSQL_TYPE_TIMESTAMP2:
    {
      char buf[MAX_DATE_STRING_REP_LENGTH];
      struct timeval tm;
      my_timestamp_from_binary(&tm, ptr, meta);
      int buflen= my_timeval_to_str(&tm, buf, meta);
      my_b_write(file, buf, buflen);
      my_snprintf(typestr, typestr_length, "TIMESTAMP(%d)", meta);
      return my_timestamp_binary_length(meta);
    }

  case MYSQL_TYPE_DATETIME:
    {
      ulong d, t;
      uint64 i64= uint8korr(ptr); /* YYYYMMDDhhmmss */
      d= (ulong) (i64 / 1000000);
      t= (ulong) (i64 % 1000000);

      my_b_printf(file, "%04d-%02d-%02d %02d:%02d:%02d",
                  (int) (d / 10000), (int) (d % 10000) / 100, (int) (d % 100),
                  (int) (t / 10000), (int) (t % 10000) / 100, (int) t % 100);
      strmake(typestr, "DATETIME", typestr_length);
      return 8;
    }

  case MYSQL_TYPE_DATETIME2:
    {
      char buf[MAX_DATE_STRING_REP_LENGTH];
      MYSQL_TIME ltime;
      longlong packed= my_datetime_packed_from_binary(ptr, meta);
      TIME_from_longlong_datetime_packed(&ltime, packed);
      int buflen= my_datetime_to_str(&ltime, buf, meta);
      my_b_write_quoted(file, (uchar *) buf, buflen);
      my_snprintf(typestr, typestr_length, "DATETIME(%d)", meta);
      return my_datetime_binary_length(meta);
    }

  case MYSQL_TYPE_TIME:
    {
      int32 tmp= sint3korr(ptr);
      int32 i32= tmp >= 0 ? tmp : - tmp;
      const char *sign= tmp < 0 ? "-" : "";
      my_b_printf(file, "'%s%02d:%02d:%02d'",
                  sign, i32 / 10000, (i32 % 10000) / 100, i32 % 100, i32);
      strmake(typestr, "TIME",  typestr_length);
      return 3;
    }

  case MYSQL_TYPE_TIME2:
    {
      char buf[MAX_DATE_STRING_REP_LENGTH];
      MYSQL_TIME ltime;
      longlong packed= my_time_packed_from_binary(ptr, meta);
      TIME_from_longlong_time_packed(&ltime, packed);
      int buflen= my_time_to_str(&ltime, buf, meta);
      my_b_write_quoted(file, (uchar *) buf, buflen);
      my_snprintf(typestr, typestr_length, "TIME(%d)", meta);
      return my_time_binary_length(meta);
    }

  case MYSQL_TYPE_NEWDATE:
    {
      uint32 tmp= uint3korr(ptr);
      int part;
      char buf[11];
      char *pos= &buf[10];  // start from '\0' to the beginning

      /* Copied from field.cc */
      *pos--=0;					// End NULL
      part=(int) (tmp & 31);
      *pos--= (char) ('0'+part%10);
      *pos--= (char) ('0'+part/10);
      *pos--= ':';
      part=(int) (tmp >> 5 & 15);
      *pos--= (char) ('0'+part%10);
      *pos--= (char) ('0'+part/10);
      *pos--= ':';
      part=(int) (tmp >> 9);
      *pos--= (char) ('0'+part%10); part/=10;
      *pos--= (char) ('0'+part%10); part/=10;
      *pos--= (char) ('0'+part%10); part/=10;
      *pos=   (char) ('0'+part);
      my_b_printf(file , "'%s'", buf);
      strmake(typestr, "DATE", typestr_length);
      return 3;
    }
    
  case MYSQL_TYPE_DATE:
    {
      uint i32= uint3korr(ptr);
      my_b_printf(file , "'%04d:%02d:%02d'",
                  (int)(i32 / (16L * 32L)), (int)(i32 / 32L % 16L),
                  (int)(i32 % 32L));
      strmake(typestr, "DATE", typestr_length);
      return 3;
    }
  
  case MYSQL_TYPE_YEAR:
    {
      uint32 i32= *ptr;
      my_b_printf(file, "%04d", i32+ 1900);
      strmake(typestr, "YEAR", typestr_length);
      return 1;
    }
  
  case MYSQL_TYPE_ENUM:
    switch (meta & 0xFF) {
    case 1:
      my_b_printf(file, "%d", (int) *ptr);
      strmake(typestr, "ENUM(1 byte)", typestr_length);
      return 1;
    case 2:
      {
        int32 i32= uint2korr(ptr);
        my_b_printf(file, "%d", i32);
        strmake(typestr, "ENUM(2 bytes)", typestr_length);
        return 2;
      }
    default:
      my_b_printf(file, "!! Unknown ENUM packlen=%d", meta & 0xFF); 
      return 0;
    }
    break;
    
  case MYSQL_TYPE_SET:
    my_b_write_bit(file, ptr , (meta & 0xFF) * 8);
    my_snprintf(typestr, typestr_length, "SET(%d bytes)", meta & 0xFF);
    return meta & 0xFF;
  
  case MYSQL_TYPE_BLOB:
    switch (meta) {
    case 1:
      length= *ptr;
      my_b_write_quoted(file, ptr + 1, length);
      strmake(typestr, "TINYBLOB/TINYTEXT", typestr_length);
      return length + 1;
    case 2:
      length= uint2korr(ptr);
      my_b_write_quoted(file, ptr + 2, length);
      strmake(typestr, "BLOB/TEXT", typestr_length);
      return length + 2;
    case 3:
      length= uint3korr(ptr);
      my_b_write_quoted(file, ptr + 3, length);
      strmake(typestr, "MEDIUMBLOB/MEDIUMTEXT", typestr_length);
      return length + 3;
    case 4:
      length= uint4korr(ptr);
      my_b_write_quoted(file, ptr + 4, length);
      strmake(typestr, "LONGBLOB/LONGTEXT", typestr_length);
      return length + 4;
    default:
      my_b_printf(file, "!! Unknown BLOB packlen=%d", length);
      return 0;
    }

  case MYSQL_TYPE_VARCHAR:
  case MYSQL_TYPE_VAR_STRING:
    length= meta;
    my_snprintf(typestr, typestr_length, "VARSTRING(%d)", length);
    return my_b_write_quoted_with_length(file, ptr, length);

  case MYSQL_TYPE_STRING:
    my_snprintf(typestr, typestr_length, "STRING(%d)", length);
    return my_b_write_quoted_with_length(file, ptr, length);

  default:
    {
      char tmp[5];
      my_snprintf(tmp, sizeof(tmp), "%04x", meta);
      my_b_printf(file,
                  "!! Don't know how to handle column type=%d meta=%d (%s)",
                  type, meta, tmp);
    }
    break;
  }
  *typestr= 0;
  return 0;
}


/**
  Print a packed row into IO cache
  
  @param[in] file              IO cache
  @param[in] td                Table definition
  @param[in] print_event_into  Print parameters
  @param[in] cols_bitmap       Column bitmaps.
  @param[in] value             Pointer to packed row
  @param[in] prefix            Row's SQL clause ("SET", "WHERE", etc)
  
  @retval   - number of bytes scanned.
*/


size_t
Rows_log_event::print_verbose_one_row(IO_CACHE *file, table_def *td,
                                      PRINT_EVENT_INFO *print_event_info,
                                      MY_BITMAP *cols_bitmap,
                                      const uchar *value, const uchar *prefix)
{
  const uchar *value0= value;
  const uchar *null_bits= value;
  uint null_bit_index= 0;
  char typestr[64]= "";
  
  value+= (m_width + 7) / 8;
  
  my_b_printf(file, "%s", prefix);
  
  for (size_t i= 0; i < td->size(); i ++)
  {
    int is_null= (null_bits[null_bit_index / 8] 
                  >> (null_bit_index % 8))  & 0x01;

    if (bitmap_is_set(cols_bitmap, i) == 0)
      continue;
    
    if (is_null)
    {
      my_b_printf(file, "###   @%lu=NULL", (ulong)i + 1);
    }
    else
    {
      my_b_printf(file, "###   @%lu=", (ulong)i + 1);
      size_t fsize= td->calc_field_size((uint)i, (uchar*) value);
      if (value + fsize > m_rows_end)
      {
        my_b_printf(file, "***Corrupted replication event was detected."
                    " Not printing the value***\n");
        value+= fsize;
        return 0;
      }
      size_t size= log_event_print_value(file, value,
                                         td->type(i), td->field_metadata(i),
                                         typestr, sizeof(typestr));
      if (!size)
        return 0;

      value+= size;
    }

    if (print_event_info->verbose > 1)
    {
      my_b_write(file, " /* ", 4);

      if (typestr[0])
        my_b_printf(file, "%s ", typestr);
      else
        my_b_printf(file, "type=%d ", td->type(i));
      
      my_b_printf(file, "meta=%d nullable=%d is_null=%d ",
                  td->field_metadata(i),
                  td->maybe_null(i), is_null);
      my_b_write(file, "*/", 2);
    }
    
    my_b_write_byte(file, '\n');
    
    null_bit_index++;
  }
  return value - value0;
}


/**
  Print a row event into IO cache in human readable form (in SQL format)
  
  @param[in] file              IO cache
  @param[in] print_event_into  Print parameters
*/
void Rows_log_event::print_verbose(IO_CACHE *file,
                                   PRINT_EVENT_INFO *print_event_info)
{
  Table_map_log_event *map;
  table_def *td;
  const char *sql_command, *sql_clause1, *sql_clause2;
  Log_event_type general_type_code= get_general_type_code();
  
  if (m_extra_row_data)
  {
    uint8 extra_data_len= m_extra_row_data[EXTRA_ROW_INFO_LEN_OFFSET];
    uint8 extra_payload_len= extra_data_len - EXTRA_ROW_INFO_HDR_BYTES;
    assert(extra_data_len >= EXTRA_ROW_INFO_HDR_BYTES);

    my_b_printf(file, "### Extra row data format: %u, len: %u :",
                m_extra_row_data[EXTRA_ROW_INFO_FORMAT_OFFSET],
                extra_payload_len);
    if (extra_payload_len)
    {
      /*
         Buffer for hex view of string, including '0x' prefix,
         2 hex chars / byte and trailing 0
      */
      const int buff_len= 2 + (256 * 2) + 1;
      char buff[buff_len];
      str_to_hex(buff, (const char*) &m_extra_row_data[EXTRA_ROW_INFO_HDR_BYTES],
                 extra_payload_len);
      my_b_printf(file, "%s", buff);
    }
    my_b_printf(file, "\n");
  }

  switch (general_type_code) {
  case WRITE_ROWS_EVENT:
    sql_command= "INSERT INTO";
    sql_clause1= "### SET\n";
    sql_clause2= NULL;
    break;
  case DELETE_ROWS_EVENT:
    sql_command= "DELETE FROM";
    sql_clause1= "### WHERE\n";
    sql_clause2= NULL;
    break;
  case UPDATE_ROWS_EVENT:
    sql_command= "UPDATE";
    sql_clause1= "### WHERE\n";
    sql_clause2= "### SET\n";
    break;
  default:
    sql_command= sql_clause1= sql_clause2= NULL;
    DBUG_ASSERT(0); /* Not possible */
  }
  
  if (!(map= print_event_info->m_table_map.get_table(m_table_id)) ||
      !(td= map->create_table_def()))
  {
    my_b_printf(file, "### Row event for unknown table #%lu",
                (ulong) m_table_id);
    return;
  }

  /* If the write rows event contained no values for the AI */
  if (((general_type_code == WRITE_ROWS_EVENT) && (m_rows_buf==m_rows_end)))
  {
    my_b_printf(file, "### INSERT INTO %`s.%`s VALUES ()\n", 
                      map->get_db_name(), map->get_table_name());
    goto end;
  }

  for (const uchar *value= m_rows_buf; value < m_rows_end; )
  {
    size_t length;
    my_b_printf(file, "### %s %`s.%`s\n",
                      sql_command,
                      map->get_db_name(), map->get_table_name());
    /* Print the first image */
    if (!(length= print_verbose_one_row(file, td, print_event_info,
                                  &m_cols, value,
                                  (const uchar*) sql_clause1)))
      goto end;
    value+= length;

    /* Print the second image (for UPDATE only) */
    if (sql_clause2)
    {
      if (!(length= print_verbose_one_row(file, td, print_event_info,
                                      &m_cols_ai, value,
                                      (const uchar*) sql_clause2)))
        goto end;
      value+= length;
    }
  }

end:
  delete td;
}

void free_table_map_log_event(Table_map_log_event *event)
{
  delete event;
}

void Log_event::print_base64(IO_CACHE* file,
                             PRINT_EVENT_INFO* print_event_info,
                             bool more)
{
  const uchar *ptr= (const uchar *)temp_buf;
  uint32 size= uint4korr(ptr + EVENT_LEN_OFFSET);
  DBUG_ENTER("Log_event::print_base64");

  size_t const tmp_str_sz= base64_needed_encoded_length((int) size);
  char *const tmp_str= (char *) my_malloc(tmp_str_sz, MYF(MY_WME));
  if (!tmp_str) {
    fprintf(stderr, "\nError: Out of memory. "
            "Could not print correct binlog event.\n");
    DBUG_VOID_RETURN;
  }

  if (base64_encode(ptr, (size_t) size, tmp_str))
  {
    DBUG_ASSERT(0);
  }

  if (print_event_info->base64_output_mode != BASE64_OUTPUT_DECODE_ROWS)
  {
    if (my_b_tell(file) == 0)
      my_b_write_string(file, "\nBINLOG '\n");

    my_b_printf(file, "%s\n", tmp_str);

    if (!more)
      my_b_printf(file, "'%s\n", print_event_info->delimiter);
  }
  
  if (print_event_info->verbose)
  {
    Rows_log_event *ev= NULL;
    Log_event_type et= (Log_event_type) ptr[EVENT_TYPE_OFFSET];

    if (checksum_alg != BINLOG_CHECKSUM_ALG_UNDEF &&
        checksum_alg != BINLOG_CHECKSUM_ALG_OFF)
      size-= BINLOG_CHECKSUM_LEN; // checksum is displayed through the header
    
    switch (et)
    {
    case TABLE_MAP_EVENT:
    {
      Table_map_log_event *map; 
      map= new Table_map_log_event((const char*) ptr, size, 
                                   glob_description_event);
      print_event_info->m_table_map.set_table(map->get_table_id(), map);
      break;
    }
    case WRITE_ROWS_EVENT:
    case WRITE_ROWS_EVENT_V1:
    {
      ev= new Write_rows_log_event((const char*) ptr, size,
                                   glob_description_event);
      break;
    }
    case DELETE_ROWS_EVENT:
    case DELETE_ROWS_EVENT_V1:
    {
      ev= new Delete_rows_log_event((const char*) ptr, size,
                                    glob_description_event);
      break;
    }
    case UPDATE_ROWS_EVENT:
    case UPDATE_ROWS_EVENT_V1:
    {
      ev= new Update_rows_log_event((const char*) ptr, size,
                                    glob_description_event);
      break;
    }
    default:
      break;
    }
    
    if (ev)
    {
      ev->print_verbose(file, print_event_info);
      delete ev;
    }
  }
    
  my_free(tmp_str);
  DBUG_VOID_RETURN;
}


/*
  Log_event::print_timestamp()
*/

void Log_event::print_timestamp(IO_CACHE* file, time_t* ts)
{
  struct tm *res;
  time_t my_when= when;
  DBUG_ENTER("Log_event::print_timestamp");
  if (!ts)
    ts = &my_when;
  res=localtime(ts);

  my_b_printf(file,"%02d%02d%02d %2d:%02d:%02d",
              res->tm_year % 100,
              res->tm_mon+1,
              res->tm_mday,
              res->tm_hour,
              res->tm_min,
              res->tm_sec);
  DBUG_VOID_RETURN;
}

#endif /* MYSQL_CLIENT */


#if !defined(MYSQL_CLIENT) && defined(HAVE_REPLICATION)
inline Log_event::enum_skip_reason
Log_event::continue_group(rpl_group_info *rgi)
{
  if (rgi->rli->slave_skip_counter == 1)
    return Log_event::EVENT_SKIP_IGNORE;
  return Log_event::do_shall_skip(rgi);
}
#endif

/**************************************************************************
	Query_log_event methods
**************************************************************************/

#if defined(HAVE_REPLICATION) && !defined(MYSQL_CLIENT)

/**
  This (which is used only for SHOW BINLOG EVENTS) could be updated to
  print SET @@session_var=. But this is not urgent, as SHOW BINLOG EVENTS is
  only an information, it does not produce suitable queries to replay (for
  example it does not print LOAD DATA INFILE).
  @todo
    show the catalog ??
*/

void Query_log_event::pack_info(THD *thd, Protocol *protocol)
{
  // TODO: show the catalog ??
  char buf_mem[1024];
  String buf(buf_mem, sizeof(buf_mem), system_charset_info);
  buf.real_alloc(9 + db_len + q_len);
  if (!(flags & LOG_EVENT_SUPPRESS_USE_F)
      && db && db_len)
  {
    buf.append(STRING_WITH_LEN("use "));
    append_identifier(thd, &buf, db, db_len);
    buf.append(STRING_WITH_LEN("; "));
  }
  if (query && q_len)
    buf.append(query, q_len);
  protocol->store(&buf);
}
#endif

#ifndef MYSQL_CLIENT

/**
  Utility function for the next method (Query_log_event::write()) .
*/
static void write_str_with_code_and_len(uchar **dst, const char *src,
                                        uint len, uint code)
{
  /*
    only 1 byte to store the length of catalog, so it should not
    surpass 255
  */
  DBUG_ASSERT(len <= 255);
  DBUG_ASSERT(src);
  *((*dst)++)= (uchar) code;
  *((*dst)++)= (uchar) len;
  bmove(*dst, src, len);
  (*dst)+= len;
}


/**
  Query_log_event::write().

  @note
    In this event we have to modify the header to have the correct
    EVENT_LEN_OFFSET as we don't yet know how many status variables we
    will print!
*/

bool Query_log_event::write(IO_CACHE* file)
{
  uchar buf[QUERY_HEADER_LEN + MAX_SIZE_LOG_EVENT_STATUS];
  uchar *start, *start_of_status;
  ulong event_length;

  if (!query)
    return 1;                                   // Something wrong with event

  /*
    We want to store the thread id:
    (- as an information for the user when he reads the binlog)
    - if the query uses temporary table: for the slave SQL thread to know to
    which master connection the temp table belongs.
    Now imagine we (write()) are called by the slave SQL thread (we are
    logging a query executed by this thread; the slave runs with
    --log-slave-updates). Then this query will be logged with
    thread_id=the_thread_id_of_the_SQL_thread. Imagine that 2 temp tables of
    the same name were created simultaneously on the master (in the master
    binlog you have
    CREATE TEMPORARY TABLE t; (thread 1)
    CREATE TEMPORARY TABLE t; (thread 2)
    ...)
    then in the slave's binlog there will be
    CREATE TEMPORARY TABLE t; (thread_id_of_the_slave_SQL_thread)
    CREATE TEMPORARY TABLE t; (thread_id_of_the_slave_SQL_thread)
    which is bad (same thread id!).

    To avoid this, we log the thread's thread id EXCEPT for the SQL
    slave thread for which we log the original (master's) thread id.
    Now this moves the bug: what happens if the thread id on the
    master was 10 and when the slave replicates the query, a
    connection number 10 is opened by a normal client on the slave,
    and updates a temp table of the same name? We get a problem
    again. To avoid this, in the handling of temp tables (sql_base.cc)
    we use thread_id AND server_id.  TODO when this is merged into
    4.1: in 4.1, slave_proxy_id has been renamed to pseudo_thread_id
    and is a session variable: that's to make mysqlbinlog work with
    temp tables. We probably need to introduce

    SET PSEUDO_SERVER_ID
    for mysqlbinlog in 4.1. mysqlbinlog would print:
    SET PSEUDO_SERVER_ID=
    SET PSEUDO_THREAD_ID=
    for each query using temp tables.
  */
  int4store(buf + Q_THREAD_ID_OFFSET, slave_proxy_id);
  int4store(buf + Q_EXEC_TIME_OFFSET, exec_time);
  buf[Q_DB_LEN_OFFSET] = (char) db_len;
  int2store(buf + Q_ERR_CODE_OFFSET, error_code);

  /*
    You MUST always write status vars in increasing order of code. This
    guarantees that a slightly older slave will be able to parse those he
    knows.
  */
  start_of_status= start= buf+QUERY_HEADER_LEN;
  if (flags2_inited)
  {
    *start++= Q_FLAGS2_CODE;
    int4store(start, flags2);
    start+= 4;
  }
  if (sql_mode_inited)
  {
    *start++= Q_SQL_MODE_CODE;
    int8store(start, (ulonglong)sql_mode);
    start+= 8;
  }
  if (catalog_len) // i.e. this var is inited (false for 4.0 events)
  {
    write_str_with_code_and_len(&start,
                                catalog, catalog_len, Q_CATALOG_NZ_CODE);
    /*
      In 5.0.x where x<4 masters we used to store the end zero here. This was
      a waste of one byte so we don't do it in x>=4 masters. We change code to
      Q_CATALOG_NZ_CODE, because re-using the old code would make x<4 slaves
      of this x>=4 master segfault (expecting a zero when there is
      none). Remaining compatibility problems are: the older slave will not
      find the catalog; but it is will not crash, and it's not an issue
      that it does not find the catalog as catalogs were not used in these
      older MySQL versions (we store it in binlog and read it from relay log
      but do nothing useful with it). What is an issue is that the older slave
      will stop processing the Q_* blocks (and jumps to the db/query) as soon
      as it sees unknown Q_CATALOG_NZ_CODE; so it will not be able to read
      Q_AUTO_INCREMENT*, Q_CHARSET and so replication will fail silently in
      various ways. Documented that you should not mix alpha/beta versions if
      they are not exactly the same version, with example of 5.0.3->5.0.2 and
      5.0.4->5.0.3. If replication is from older to new, the new will
      recognize Q_CATALOG_CODE and have no problem.
    */
  }
  if (auto_increment_increment != 1 || auto_increment_offset != 1)
  {
    *start++= Q_AUTO_INCREMENT;
    int2store(start, auto_increment_increment);
    int2store(start+2, auto_increment_offset);
    start+= 4;
  }
  if (charset_inited)
  {
    *start++= Q_CHARSET_CODE;
    memcpy(start, charset, 6);
    start+= 6;
  }
  if (time_zone_len)
  {
    /* In the TZ sys table, column Name is of length 64 so this should be ok */
    DBUG_ASSERT(time_zone_len <= MAX_TIME_ZONE_NAME_LENGTH);
    write_str_with_code_and_len(&start,
                                time_zone_str, time_zone_len, Q_TIME_ZONE_CODE);
  }
  if (lc_time_names_number)
  {
    DBUG_ASSERT(lc_time_names_number <= 0xFFFF);
    *start++= Q_LC_TIME_NAMES_CODE;
    int2store(start, lc_time_names_number);
    start+= 2;
  }
  if (charset_database_number)
  {
    DBUG_ASSERT(charset_database_number <= 0xFFFF);
    *start++= Q_CHARSET_DATABASE_CODE;
    int2store(start, charset_database_number);
    start+= 2;
  }
  if (table_map_for_update)
  {
    *start++= Q_TABLE_MAP_FOR_UPDATE_CODE;
    int8store(start, table_map_for_update);
    start+= 8;
  }
  if (master_data_written != 0)
  {
    /*
      Q_MASTER_DATA_WRITTEN_CODE only exists in relay logs where the master
      has binlog_version<4 and the slave has binlog_version=4. See comment
      for master_data_written in log_event.h for details.
    */
    *start++= Q_MASTER_DATA_WRITTEN_CODE;
    int4store(start, master_data_written);
    start+= 4;
  }

  if (thd && thd->need_binlog_invoker())
  {
    LEX_STRING user;
    LEX_STRING host;
    memset(&user, 0, sizeof(user));
    memset(&host, 0, sizeof(host));

    if (thd->slave_thread && thd->has_invoker())
    {
      /* user will be null, if master is older than this patch */
      user= thd->get_invoker_user();
      host= thd->get_invoker_host();
    }
    else
    {
      Security_context *ctx= thd->security_ctx;

      if (thd->need_binlog_invoker() == THD::INVOKER_USER)
      {
        user.str= ctx->priv_user;
        host.str= ctx->priv_host;
        host.length= strlen(host.str);
      }
      else
      {
        user.str= ctx->priv_role;
        host= empty_lex_str;
      }
      user.length= strlen(user.str);
    }

    if (user.length > 0)
    {
      *start++= Q_INVOKER;

      /*
        Store user length and user. The max length of use is 16, so 1 byte is
        enough to store the user's length.
       */
      *start++= (uchar)user.length;
      memcpy(start, user.str, user.length);
      start+= user.length;

      /*
        Store host length and host. The max length of host is 60, so 1 byte is
        enough to store the host's length.
       */
      *start++= (uchar)host.length;
      memcpy(start, host.str, host.length);
      start+= host.length;
    }
  }

  if (thd && thd->query_start_sec_part_used)
  {
    *start++= Q_HRNOW;
    get_time();
    int3store(start, when_sec_part);
    start+= 3;
  }
  /*
    NOTE: When adding new status vars, please don't forget to update
    the MAX_SIZE_LOG_EVENT_STATUS in log_event.h and update the function
    code_name() in this file.
   
    Here there could be code like
    if (command-line-option-which-says-"log_this_variable" && inited)
    {
    *start++= Q_THIS_VARIABLE_CODE;
    int4store(start, this_variable);
    start+= 4;
    }
  */
  
  /* Store length of status variables */
  status_vars_len= (uint) (start-start_of_status);
  DBUG_ASSERT(status_vars_len <= MAX_SIZE_LOG_EVENT_STATUS);
  int2store(buf + Q_STATUS_VARS_LEN_OFFSET, status_vars_len);

  /*
    Calculate length of whole event
    The "1" below is the \0 in the db's length
  */
  event_length= (uint) (start-buf) + get_post_header_size_for_derived() + db_len + 1 + q_len;

  return (write_header(file, event_length) ||
          wrapper_my_b_safe_write(file, (uchar*) buf, QUERY_HEADER_LEN) ||
          write_post_header_for_derived(file) ||
          wrapper_my_b_safe_write(file, (uchar*) start_of_status,
                          (uint) (start-start_of_status)) ||
          wrapper_my_b_safe_write(file, (db) ? (uchar*) db : (uchar*)"", db_len + 1) ||
          wrapper_my_b_safe_write(file, (uchar*) query, q_len) ||
	  write_footer(file)) ? 1 : 0;
}

/**
  The simplest constructor that could possibly work.  This is used for
  creating static objects that have a special meaning and are invisible
  to the log.  
*/
Query_log_event::Query_log_event()
  :Log_event(), data_buf(0)
{
  memset(&user, 0, sizeof(user));
  memset(&host, 0, sizeof(host));
}


/*
  SYNOPSIS
    Query_log_event::Query_log_event()
      thd_arg           - thread handle
      query_arg         - array of char representing the query
      query_length      - size of the  `query_arg' array
      using_trans       - there is a modified transactional table
      suppress_use      - suppress the generation of 'USE' statements
      errcode           - the error code of the query
      
  DESCRIPTION
  Creates an event for binlogging
  The value for `errcode' should be supplied by caller.
*/
Query_log_event::Query_log_event(THD* thd_arg, const char* query_arg,
				 ulong query_length, bool using_trans,
				 bool direct, bool suppress_use, int errcode)

  :Log_event(thd_arg,
             (thd_arg->thread_specific_used ? LOG_EVENT_THREAD_SPECIFIC_F :
              0) |
             (suppress_use ? LOG_EVENT_SUPPRESS_USE_F : 0),
	     using_trans),
   data_buf(0), query(query_arg), catalog(thd_arg->catalog),
   db(thd_arg->db), q_len((uint32) query_length),
   thread_id(thd_arg->thread_id),
   /* save the original thread id; we already know the server id */
   slave_proxy_id(thd_arg->variables.pseudo_thread_id),
   flags2_inited(1), sql_mode_inited(1), charset_inited(1),
   sql_mode(thd_arg->variables.sql_mode),
   auto_increment_increment(thd_arg->variables.auto_increment_increment),
   auto_increment_offset(thd_arg->variables.auto_increment_offset),
   lc_time_names_number(thd_arg->variables.lc_time_names->number),
   charset_database_number(0),
   table_map_for_update((ulonglong)thd_arg->table_map_for_update),
   master_data_written(0)
{
  time_t end_time;
#ifdef WITH_WSREP
  /*
    If Query_log_event will contain non trans keyword (not BEGIN, COMMIT,
    SAVEPOINT or ROLLBACK) we disable PA for this transaction.
   */
  if (!is_trans_keyword())
    thd->wsrep_PA_safe= false;
#endif /* WITH_WSREP */
  memset(&user, 0, sizeof(user));
  memset(&host, 0, sizeof(host));

  error_code= errcode;

  end_time= my_time(0);
  exec_time = (ulong) (end_time  - thd_arg->start_time);
  /**
    @todo this means that if we have no catalog, then it is replicated
    as an existing catalog of length zero. is that safe? /sven
  */
  catalog_len = (catalog) ? (uint32) strlen(catalog) : 0;
  /* status_vars_len is set just before writing the event */
  db_len = (db) ? (uint32) strlen(db) : 0;
  if (thd_arg->variables.collation_database != thd_arg->db_charset)
    charset_database_number= thd_arg->variables.collation_database->number;
  
  /*
    We only replicate over the bits of flags2 that we need: the rest
    are masked out by "& OPTIONS_WRITTEN_TO_BINLOG".

    We also force AUTOCOMMIT=1.  Rationale (cf. BUG#29288): After
    fixing BUG#26395, we always write BEGIN and COMMIT around all
    transactions (even single statements in autocommit mode).  This is
    so that replication from non-transactional to transactional table
    and error recovery from XA to non-XA table should work as
    expected.  The BEGIN/COMMIT are added in log.cc. However, there is
    one exception: MyISAM bypasses log.cc and writes directly to the
    binlog.  So if autocommit is off, master has MyISAM, and slave has
    a transactional engine, then the slave will just see one long
    never-ending transaction.  The only way to bypass explicit
    BEGIN/COMMIT in the binlog is by using a non-transactional table.
    So setting AUTOCOMMIT=1 will make this work as expected.

    Note: explicitly replicate AUTOCOMMIT=1 from master. We do not
    assume AUTOCOMMIT=1 on slave; the slave still reads the state of
    the autocommit flag as written by the master to the binlog. This
    behavior may change after WL#4162 has been implemented.
  */
  flags2= (uint32) (thd_arg->variables.option_bits &
                    (OPTIONS_WRITTEN_TO_BIN_LOG & ~OPTION_NOT_AUTOCOMMIT));
  DBUG_ASSERT(thd_arg->variables.character_set_client->number < 256*256);
  DBUG_ASSERT(thd_arg->variables.collation_connection->number < 256*256);
  DBUG_ASSERT(thd_arg->variables.collation_server->number < 256*256);
  DBUG_ASSERT(thd_arg->variables.character_set_client->mbminlen == 1);
  int2store(charset, thd_arg->variables.character_set_client->number);
  int2store(charset+2, thd_arg->variables.collation_connection->number);
  int2store(charset+4, thd_arg->variables.collation_server->number);
  if (thd_arg->time_zone_used)
  {
    /*
      Note that our event becomes dependent on the Time_zone object
      representing the time zone. Fortunately such objects are never deleted
      or changed during mysqld's lifetime.
    */
    time_zone_len= thd_arg->variables.time_zone->get_name()->length();
    time_zone_str= thd_arg->variables.time_zone->get_name()->ptr();
  }
  else
    time_zone_len= 0;

  LEX *lex= thd->lex;
  /*
    Defines that the statement will be written directly to the binary log
    without being wrapped by a BEGIN...COMMIT. Otherwise, the statement
    will be written to either the trx-cache or stmt-cache.

    Note that a cache will not be used if the parameter direct is TRUE.
  */
  bool use_cache= FALSE;
  /*
    TRUE defines that the trx-cache must be used and by consequence the
    use_cache is TRUE.

    Note that a cache will not be used if the parameter direct is TRUE.
  */
  bool trx_cache= FALSE;
  cache_type= Log_event::EVENT_INVALID_CACHE;

  switch (lex->sql_command)
  {
    case SQLCOM_DROP_TABLE:
      use_cache= (lex->drop_temporary && thd->in_multi_stmt_transaction_mode());
    break;

    case SQLCOM_CREATE_TABLE:
      trx_cache= (lex->select_lex.item_list.elements &&
                  thd->is_current_stmt_binlog_format_row());
      use_cache= (lex->create_info.tmp_table() &&
                   thd->in_multi_stmt_transaction_mode()) || trx_cache;
      break;
    case SQLCOM_SET_OPTION:
      use_cache= trx_cache= (lex->autocommit ? FALSE : TRUE);
      break;
    case SQLCOM_RELEASE_SAVEPOINT:
    case SQLCOM_ROLLBACK_TO_SAVEPOINT:
    case SQLCOM_SAVEPOINT:
      use_cache= trx_cache= TRUE;
      break;
    default:
      use_cache= sqlcom_can_generate_row_events(thd);
      break;
  }

  if (!use_cache || direct)
  {
    cache_type= Log_event::EVENT_NO_CACHE;
  }
  else if (using_trans || trx_cache || stmt_has_updated_trans_table(thd) ||
           thd->lex->is_mixed_stmt_unsafe(thd->in_multi_stmt_transaction_mode(),
                                          thd->variables.binlog_direct_non_trans_update,
                                          trans_has_updated_trans_table(thd),
                                          thd->tx_isolation))
    cache_type= Log_event::EVENT_TRANSACTIONAL_CACHE;
  else
    cache_type= Log_event::EVENT_STMT_CACHE;
  DBUG_ASSERT(cache_type != Log_event::EVENT_INVALID_CACHE);
  DBUG_PRINT("info",("Query_log_event has flags2: %lu  sql_mode: %llu",
                     (ulong) flags2, sql_mode));
}
#endif /* MYSQL_CLIENT */


/* 2 utility functions for the next method */

/**
   Read a string with length from memory.

   This function reads the string-with-length stored at
   <code>src</code> and extract the length into <code>*len</code> and
   a pointer to the start of the string into <code>*dst</code>. The
   string can then be copied using <code>memcpy()</code> with the
   number of bytes given in <code>*len</code>.

   @param src Pointer to variable holding a pointer to the memory to
              read the string from.
   @param dst Pointer to variable holding a pointer where the actual
              string starts. Starting from this position, the string
              can be copied using @c memcpy().
   @param len Pointer to variable where the length will be stored.
   @param end One-past-the-end of the memory where the string is
              stored.

   @return    Zero if the entire string can be copied successfully,
              @c UINT_MAX if the length could not be read from memory
              (that is, if <code>*src >= end</code>), otherwise the
              number of bytes that are missing to read the full
              string, which happends <code>*dst + *len >= end</code>.
*/
static int
get_str_len_and_pointer(const Log_event::Byte **src,
                        const char **dst,
                        uint *len,
                        const Log_event::Byte *end)
{
  if (*src >= end)
    return -1;       // Will be UINT_MAX in two-complement arithmetics
  uint length= **src;
  if (length > 0)
  {
    if (*src + length >= end)
      return *src + length - end + 1;       // Number of bytes missing
    *dst= (char *)*src + 1;                    // Will be copied later
  }
  *len= length;
  *src+= length + 1;
  return 0;
}

static void copy_str_and_move(const char **src, 
                              Log_event::Byte **dst, 
                              uint len)
{
  memcpy(*dst, *src, len);
  *src= (const char *)*dst;
  (*dst)+= len;
  *(*dst)++= 0;
}


#ifndef DBUG_OFF
static char const *
code_name(int code)
{
  static char buf[255];
  switch (code) {
  case Q_FLAGS2_CODE: return "Q_FLAGS2_CODE";
  case Q_SQL_MODE_CODE: return "Q_SQL_MODE_CODE";
  case Q_CATALOG_CODE: return "Q_CATALOG_CODE";
  case Q_AUTO_INCREMENT: return "Q_AUTO_INCREMENT";
  case Q_CHARSET_CODE: return "Q_CHARSET_CODE";
  case Q_TIME_ZONE_CODE: return "Q_TIME_ZONE_CODE";
  case Q_CATALOG_NZ_CODE: return "Q_CATALOG_NZ_CODE";
  case Q_LC_TIME_NAMES_CODE: return "Q_LC_TIME_NAMES_CODE";
  case Q_CHARSET_DATABASE_CODE: return "Q_CHARSET_DATABASE_CODE";
  case Q_TABLE_MAP_FOR_UPDATE_CODE: return "Q_TABLE_MAP_FOR_UPDATE_CODE";
  case Q_MASTER_DATA_WRITTEN_CODE: return "Q_MASTER_DATA_WRITTEN_CODE";
  case Q_HRNOW: return "Q_HRNOW";
  }
  sprintf(buf, "CODE#%d", code);
  return buf;
}
#endif

/**
   Macro to check that there is enough space to read from memory.

   @param PTR Pointer to memory
   @param END End of memory
   @param CNT Number of bytes that should be read.
 */
#define CHECK_SPACE(PTR,END,CNT)                      \
  do {                                                \
    DBUG_PRINT("info", ("Read %s", code_name(pos[-1]))); \
    DBUG_ASSERT((PTR) + (CNT) <= (END));              \
    if ((PTR) + (CNT) > (END)) {                      \
      DBUG_PRINT("info", ("query= 0"));               \
      query= 0;                                       \
      DBUG_VOID_RETURN;                               \
    }                                                 \
  } while (0)


/**
  This is used by the SQL slave thread to prepare the event before execution.
*/
Query_log_event::Query_log_event(const char* buf, uint event_len,
                                 const Format_description_log_event
                                 *description_event,
                                 Log_event_type event_type)
  :Log_event(buf, description_event), data_buf(0), query(NullS),
   db(NullS), catalog_len(0), status_vars_len(0),
   flags2_inited(0), sql_mode_inited(0), charset_inited(0),
   auto_increment_increment(1), auto_increment_offset(1),
   time_zone_len(0), lc_time_names_number(0), charset_database_number(0),
   table_map_for_update(0), master_data_written(0)
{
  ulong data_len;
  uint32 tmp;
  uint8 common_header_len, post_header_len;
  Log_event::Byte *start;
  const Log_event::Byte *end;
  bool catalog_nz= 1;
  DBUG_ENTER("Query_log_event::Query_log_event(char*,...)");

  memset(&user, 0, sizeof(user));
  memset(&host, 0, sizeof(host));
  common_header_len= description_event->common_header_len;
  post_header_len= description_event->post_header_len[event_type-1];
  DBUG_PRINT("info",("event_len: %u  common_header_len: %d  post_header_len: %d",
                     event_len, common_header_len, post_header_len));
  
  /*
    We test if the event's length is sensible, and if so we compute data_len.
    We cannot rely on QUERY_HEADER_LEN here as it would not be format-tolerant.
    We use QUERY_HEADER_MINIMAL_LEN which is the same for 3.23, 4.0 & 5.0.
  */
  if (event_len < (uint)(common_header_len + post_header_len))
    DBUG_VOID_RETURN;				
  data_len = event_len - (common_header_len + post_header_len);
  buf+= common_header_len;
  
  slave_proxy_id= thread_id = uint4korr(buf + Q_THREAD_ID_OFFSET);
  exec_time = uint4korr(buf + Q_EXEC_TIME_OFFSET);
  db_len = (uint)buf[Q_DB_LEN_OFFSET]; // TODO: add a check of all *_len vars
  error_code = uint2korr(buf + Q_ERR_CODE_OFFSET);

  /*
    5.0 format starts here.
    Depending on the format, we may or not have affected/warnings etc
    The remnent post-header to be parsed has length:
  */
  tmp= post_header_len - QUERY_HEADER_MINIMAL_LEN; 
  if (tmp)
  {
    status_vars_len= uint2korr(buf + Q_STATUS_VARS_LEN_OFFSET);
    /*
      Check if status variable length is corrupt and will lead to very
      wrong data. We could be even more strict and require data_len to
      be even bigger, but this will suffice to catch most corruption
      errors that can lead to a crash.
    */
    if (status_vars_len > MY_MIN(data_len, MAX_SIZE_LOG_EVENT_STATUS))
    {
      DBUG_PRINT("info", ("status_vars_len (%u) > data_len (%lu); query= 0",
                          status_vars_len, data_len));
      query= 0;
      DBUG_VOID_RETURN;
    }
    data_len-= status_vars_len;
    DBUG_PRINT("info", ("Query_log_event has status_vars_len: %u",
                        (uint) status_vars_len));
    tmp-= 2;
  } 
  else
  {
    /*
      server version < 5.0 / binlog_version < 4 master's event is 
      relay-logged with storing the original size of the event in
      Q_MASTER_DATA_WRITTEN_CODE status variable.
      The size is to be restored at reading Q_MASTER_DATA_WRITTEN_CODE-marked
      event from the relay log.
    */
    DBUG_ASSERT(description_event->binlog_version < 4);
    master_data_written= data_written;
  }
  /*
    We have parsed everything we know in the post header for QUERY_EVENT,
    the rest of post header is either comes from older version MySQL or
    dedicated to derived events (e.g. Execute_load_query...)
  */

  /* variable-part: the status vars; only in MySQL 5.0  */
  
  start= (Log_event::Byte*) (buf+post_header_len);
  end= (const Log_event::Byte*) (start+status_vars_len);
  for (const Log_event::Byte* pos= start; pos < end;)
  {
    switch (*pos++) {
    case Q_FLAGS2_CODE:
      CHECK_SPACE(pos, end, 4);
      flags2_inited= 1;
      flags2= uint4korr(pos);
      DBUG_PRINT("info",("In Query_log_event, read flags2: %lu", (ulong) flags2));
      pos+= 4;
      break;
    case Q_SQL_MODE_CODE:
    {
#ifndef DBUG_OFF
      char buff[22];
#endif
      CHECK_SPACE(pos, end, 8);
      sql_mode_inited= 1;
      sql_mode= (ulong) uint8korr(pos); // QQ: Fix when sql_mode is ulonglong
      DBUG_PRINT("info",("In Query_log_event, read sql_mode: %s",
			 llstr(sql_mode, buff)));
      pos+= 8;
      break;
    }
    case Q_CATALOG_NZ_CODE:
      DBUG_PRINT("info", ("case Q_CATALOG_NZ_CODE; pos: 0x%lx; end: 0x%lx",
                          (ulong) pos, (ulong) end));
      if (get_str_len_and_pointer(&pos, &catalog, &catalog_len, end))
      {
        DBUG_PRINT("info", ("query= 0"));
        query= 0;
        DBUG_VOID_RETURN;
      }
      break;
    case Q_AUTO_INCREMENT:
      CHECK_SPACE(pos, end, 4);
      auto_increment_increment= uint2korr(pos);
      auto_increment_offset=    uint2korr(pos+2);
      pos+= 4;
      break;
    case Q_CHARSET_CODE:
    {
      CHECK_SPACE(pos, end, 6);
      charset_inited= 1;
      memcpy(charset, pos, 6);
      pos+= 6;
      break;
    }
    case Q_TIME_ZONE_CODE:
    {
      if (get_str_len_and_pointer(&pos, &time_zone_str, &time_zone_len, end))
      {
        DBUG_PRINT("info", ("Q_TIME_ZONE_CODE: query= 0"));
        query= 0;
        DBUG_VOID_RETURN;
      }
      break;
    }
    case Q_CATALOG_CODE: /* for 5.0.x where 0<=x<=3 masters */
      CHECK_SPACE(pos, end, 1);
      if ((catalog_len= *pos))
        catalog= (char*) pos+1;                           // Will be copied later
      CHECK_SPACE(pos, end, catalog_len + 2);
      pos+= catalog_len+2; // leap over end 0
      catalog_nz= 0; // catalog has end 0 in event
      break;
    case Q_LC_TIME_NAMES_CODE:
      CHECK_SPACE(pos, end, 2);
      lc_time_names_number= uint2korr(pos);
      pos+= 2;
      break;
    case Q_CHARSET_DATABASE_CODE:
      CHECK_SPACE(pos, end, 2);
      charset_database_number= uint2korr(pos);
      pos+= 2;
      break;
    case Q_TABLE_MAP_FOR_UPDATE_CODE:
      CHECK_SPACE(pos, end, 8);
      table_map_for_update= uint8korr(pos);
      pos+= 8;
      break;
    case Q_MASTER_DATA_WRITTEN_CODE:
      CHECK_SPACE(pos, end, 4);
      data_written= master_data_written= uint4korr(pos);
      pos+= 4;
      break;
    case Q_INVOKER:
    {
      CHECK_SPACE(pos, end, 1);
      user.length= *pos++;
      CHECK_SPACE(pos, end, user.length);
      user.str= (char *)pos;
      pos+= user.length;

      CHECK_SPACE(pos, end, 1);
      host.length= *pos++;
      CHECK_SPACE(pos, end, host.length);
      host.str= (char *)pos;
      pos+= host.length;
      break;
    }
    case Q_HRNOW:
    {
      CHECK_SPACE(pos, end, 3);
      when_sec_part= uint3korr(pos);
      pos+= 3;
      break;
    }
    default:
      /* That's why you must write status vars in growing order of code */
      DBUG_PRINT("info",("Query_log_event has unknown status vars (first has\
 code: %u), skipping the rest of them", (uint) *(pos-1)));
      pos= (const uchar*) end;                         // Break loop
    }
  }

  /**
    Layout for the data buffer is as follows
    +--------+-----------+------+------+---------+----+-------+
    | catlog | time_zone | user | host | db name | \0 | Query |
    +--------+-----------+------+------+---------+----+-------+

    To support the query cache we append the following buffer to the above
    +-------+----------------------------------------+-------+
    |db len | uninitiatlized space of size of db len | FLAGS |
    +-------+----------------------------------------+-------+

    The area of buffer starting from Query field all the way to the end belongs
    to the Query buffer and its structure is described in alloc_query() in
    sql_parse.cc
    */

#if !defined(MYSQL_CLIENT) && defined(HAVE_QUERY_CACHE)
  if (!(start= data_buf = (Log_event::Byte*) my_malloc(catalog_len + 1
                                                    +  time_zone_len + 1
                                                    +  user.length + 1
                                                    +  host.length + 1
                                                    +  data_len + 1
                                                    +  sizeof(size_t)//for db_len
                                                    +  db_len + 1
                                                    +  QUERY_CACHE_DB_LENGTH_SIZE
                                                    +  QUERY_CACHE_FLAGS_SIZE,
                                                       MYF(MY_WME))))
#else
  if (!(start= data_buf = (Log_event::Byte*) my_malloc(catalog_len + 1
                                                    +  time_zone_len + 1
                                                    +  user.length + 1
                                                    +  host.length + 1
                                                    +  data_len + 1,
                                                       MYF(MY_WME))))
#endif
      DBUG_VOID_RETURN;
  if (catalog_len)                                  // If catalog is given
  {
    /**
      @todo we should clean up and do only copy_str_and_move; it
      works for both cases.  Then we can remove the catalog_nz
      flag. /sven
    */
    if (likely(catalog_nz)) // true except if event comes from 5.0.0|1|2|3.
      copy_str_and_move(&catalog, &start, catalog_len);
    else
    {
      memcpy(start, catalog, catalog_len+1); // copy end 0
      catalog= (const char *)start;
      start+= catalog_len+1;
    }
  }
  if (time_zone_len)
    copy_str_and_move(&time_zone_str, &start, time_zone_len);

  if (user.length > 0)
    copy_str_and_move((const char **)&(user.str), &start, user.length);
  if (host.length > 0)
    copy_str_and_move((const char **)&(host.str), &start, host.length);

  /**
    if time_zone_len or catalog_len are 0, then time_zone and catalog
    are uninitialized at this point.  shouldn't they point to the
    zero-length null-terminated strings we allocated space for in the
    my_alloc call above? /sven
  */

  /* A 2nd variable part; this is common to all versions */ 
  memcpy((char*) start, end, data_len);          // Copy db and query
  start[data_len]= '\0';              // End query with \0 (For safetly)
  db= (char *)start;
  query= (char *)(start + db_len + 1);
  q_len= data_len - db_len -1;
  /**
    Append the db length at the end of the buffer. This will be used by
    Query_cache::send_result_to_client() in case the query cache is On.
   */
#if !defined(MYSQL_CLIENT) && defined(HAVE_QUERY_CACHE)
  size_t db_length= (size_t)db_len;
  memcpy(start + data_len + 1, &db_length, sizeof(size_t));
#endif
  DBUG_VOID_RETURN;
}


/*
  Replace a binlog event read into a packet with a dummy event. Either a
  Query_log_event that has just a comment, or if that will not fit in the
  space used for the event to be replaced, then a NULL user_var event.

  This is used when sending binlog data to a slave which does not understand
  this particular event and which is too old to support informational events
  or holes in the event stream.

  This allows to write such events into the binlog on the master and still be
  able to replicate against old slaves without them breaking.

  Clears the flag LOG_EVENT_THREAD_SPECIFIC_F and set LOG_EVENT_SUPPRESS_USE_F.
  Overwrites the type with QUERY_EVENT (or USER_VAR_EVENT), and replaces the
  body with a minimal query / NULL user var.

  Returns zero on success, -1 if error due to too little space in original
  event. A minimum of 25 bytes (19 bytes fixed header + 6 bytes in the body)
  is needed in any event to be replaced with a dummy event.
*/
int
Query_log_event::dummy_event(String *packet, ulong ev_offset,
                             uint8 checksum_alg)
{
  uchar *p= (uchar *)packet->ptr() + ev_offset;
  size_t data_len= packet->length() - ev_offset;
  uint16 flags;
  static const size_t min_user_var_event_len=
    LOG_EVENT_HEADER_LEN + UV_NAME_LEN_SIZE + 1 + UV_VAL_IS_NULL; // 25
  static const size_t min_query_event_len=
    LOG_EVENT_HEADER_LEN + QUERY_HEADER_LEN + 1 + 1; // 34

  if (checksum_alg == BINLOG_CHECKSUM_ALG_CRC32)
    data_len-= BINLOG_CHECKSUM_LEN;
  else
    DBUG_ASSERT(checksum_alg == BINLOG_CHECKSUM_ALG_UNDEF ||
                checksum_alg == BINLOG_CHECKSUM_ALG_OFF);

  if (data_len < min_user_var_event_len)
    /* Cannot replace with dummy, event too short. */
    return -1;

  flags= uint2korr(p + FLAGS_OFFSET);
  flags&= ~LOG_EVENT_THREAD_SPECIFIC_F;
  flags|= LOG_EVENT_SUPPRESS_USE_F;
  int2store(p + FLAGS_OFFSET, flags);

  if (data_len < min_query_event_len)
  {
    /*
      Have to use dummy user_var event for such a short packet.

      This works, but the event will be considered part of an event group with
      the following event. So for example @@global.sql_slave_skip_counter=1
      will skip not only the dummy event, but also the immediately following
      event.

      We write a NULL user var with the name @`!dummyvar` (or as much
      as that as will fit within the size of the original event - so
      possibly just @`!`).
    */
    static const char var_name[]= "!dummyvar";
    uint name_len= data_len - (min_user_var_event_len - 1);

    p[EVENT_TYPE_OFFSET]= USER_VAR_EVENT;
    int4store(p + LOG_EVENT_HEADER_LEN, name_len);
    memcpy(p + LOG_EVENT_HEADER_LEN + UV_NAME_LEN_SIZE, var_name, name_len);
    p[LOG_EVENT_HEADER_LEN + UV_NAME_LEN_SIZE + name_len]= 1; // indicates NULL
  }
  else
  {
    /*
      Use a dummy query event, just a comment.
    */
    static const char message[]=
      "# Dummy event replacing event type %u that slave cannot handle.";
    char buf[sizeof(message)+1];  /* +1, as %u can expand to 3 digits. */
    uchar old_type= p[EVENT_TYPE_OFFSET];
    uchar *q= p + LOG_EVENT_HEADER_LEN;
    size_t comment_len, len;

    p[EVENT_TYPE_OFFSET]= QUERY_EVENT;
    int4store(q + Q_THREAD_ID_OFFSET, 0);
    int4store(q + Q_EXEC_TIME_OFFSET, 0);
    q[Q_DB_LEN_OFFSET]= 0;
    int2store(q + Q_ERR_CODE_OFFSET, 0);
    int2store(q + Q_STATUS_VARS_LEN_OFFSET, 0);
    q[Q_DATA_OFFSET]= 0;                    /* Zero terminator for empty db */
    q+= Q_DATA_OFFSET + 1;
    len= my_snprintf(buf, sizeof(buf), message, old_type);
    comment_len= data_len - (min_query_event_len - 1);
    if (comment_len <= len)
      memcpy(q, buf, comment_len);
    else
    {
      memcpy(q, buf, len);
      memset(q+len, ' ', comment_len - len);
    }
  }

  if (checksum_alg == BINLOG_CHECKSUM_ALG_CRC32)
  {
    ha_checksum crc= my_checksum(0L, p, data_len);
    int4store(p + data_len, crc);
  }
  return 0;
}

/*
  Replace an event (GTID event) with a BEGIN query event, to be compatible
  with an old slave.
*/
int
Query_log_event::begin_event(String *packet, ulong ev_offset,
                             uint8 checksum_alg)
{
  uchar *p= (uchar *)packet->ptr() + ev_offset;
  uchar *q= p + LOG_EVENT_HEADER_LEN;
  size_t data_len= packet->length() - ev_offset;
  uint16 flags;

  if (checksum_alg == BINLOG_CHECKSUM_ALG_CRC32)
    data_len-= BINLOG_CHECKSUM_LEN;
  else
    DBUG_ASSERT(checksum_alg == BINLOG_CHECKSUM_ALG_UNDEF ||
                checksum_alg == BINLOG_CHECKSUM_ALG_OFF);

  /*
    Currently we only need to replace GTID event.
    The length of GTID differs depending on whether it contains commit id.
  */
  DBUG_ASSERT(data_len == LOG_EVENT_HEADER_LEN + GTID_HEADER_LEN ||
              data_len == LOG_EVENT_HEADER_LEN + GTID_HEADER_LEN + 2);
  if (data_len != LOG_EVENT_HEADER_LEN + GTID_HEADER_LEN &&
      data_len != LOG_EVENT_HEADER_LEN + GTID_HEADER_LEN + 2)
    return 1;

  flags= uint2korr(p + FLAGS_OFFSET);
  flags&= ~LOG_EVENT_THREAD_SPECIFIC_F;
  flags|= LOG_EVENT_SUPPRESS_USE_F;
  int2store(p + FLAGS_OFFSET, flags);

  p[EVENT_TYPE_OFFSET]= QUERY_EVENT;
  int4store(q + Q_THREAD_ID_OFFSET, 0);
  int4store(q + Q_EXEC_TIME_OFFSET, 0);
  q[Q_DB_LEN_OFFSET]= 0;
  int2store(q + Q_ERR_CODE_OFFSET, 0);
  if (data_len == LOG_EVENT_HEADER_LEN + GTID_HEADER_LEN)
  {
    int2store(q + Q_STATUS_VARS_LEN_OFFSET, 0);
    q[Q_DATA_OFFSET]= 0;                    /* Zero terminator for empty db */
    q+= Q_DATA_OFFSET + 1;
  }
  else
  {
    DBUG_ASSERT(data_len == LOG_EVENT_HEADER_LEN + GTID_HEADER_LEN + 2);
    /* Put in an empty time_zone_str to take up the extra 2 bytes. */
    int2store(q + Q_STATUS_VARS_LEN_OFFSET, 2);
    q[Q_DATA_OFFSET]= Q_TIME_ZONE_CODE;
    q[Q_DATA_OFFSET+1]= 0;           /* Zero length for empty time_zone_str */
    q[Q_DATA_OFFSET+2]= 0;                  /* Zero terminator for empty db */
    q+= Q_DATA_OFFSET + 3;
  }
  memcpy(q, "BEGIN", 5);

  if (checksum_alg == BINLOG_CHECKSUM_ALG_CRC32)
  {
    ha_checksum crc= my_checksum(0L, p, data_len);
    int4store(p + data_len, crc);
  }
  return 0;
}


#ifdef MYSQL_CLIENT
/**
  Query_log_event::print().

  @todo
    print the catalog ??
*/
void Query_log_event::print_query_header(IO_CACHE* file,
					 PRINT_EVENT_INFO* print_event_info)
{
  // TODO: print the catalog ??
  char buff[64], *end;				// Enough for SET TIMESTAMP
  bool different_db= 1;
  uint32 tmp;

  if (!print_event_info->short_form)
  {
    print_header(file, print_event_info, FALSE);
    my_b_printf(file, "\t%s\tthread_id=%lu\texec_time=%lu\terror_code=%d\n",
                get_type_str(), (ulong) thread_id, (ulong) exec_time,
                error_code);
  }

  if ((flags & LOG_EVENT_SUPPRESS_USE_F))
  {
    if (!is_trans_keyword())
      print_event_info->db[0]= '\0';
  }
  else if (db)
  {
    different_db= memcmp(print_event_info->db, db, db_len + 1);
    if (different_db)
      memcpy(print_event_info->db, db, db_len + 1);
    if (db[0] && different_db) 
      my_b_printf(file, "use %`s%s\n", db, print_event_info->delimiter);
  }

  end=int10_to_str((long) when, strmov(buff,"SET TIMESTAMP="),10);
  if (when_sec_part)
  {
    *end++= '.';
    end=int10_to_str(when_sec_part, end, 10);
  }
  end= strmov(end, print_event_info->delimiter);
  *end++='\n';
  my_b_write(file, (uchar*) buff, (uint) (end-buff));
  if ((!print_event_info->thread_id_printed ||
       ((flags & LOG_EVENT_THREAD_SPECIFIC_F) &&
        thread_id != print_event_info->thread_id)))
  {
    // If --short-form, print deterministic value instead of pseudo_thread_id.
    my_b_printf(file,"SET @@session.pseudo_thread_id=%lu%s\n",
                short_form ? 999999999 : (ulong)thread_id,
                print_event_info->delimiter);
    print_event_info->thread_id= thread_id;
    print_event_info->thread_id_printed= 1;
  }

  /*
    If flags2_inited==0, this is an event from 3.23 or 4.0; nothing to
    print (remember we don't produce mixed relay logs so there cannot be
    5.0 events before that one so there is nothing to reset).
  */
  if (likely(flags2_inited)) /* likely as this will mainly read 5.0 logs */
  {
    /* tmp is a bitmask of bits which have changed. */
    if (likely(print_event_info->flags2_inited)) 
      /* All bits which have changed */
      tmp= (print_event_info->flags2) ^ flags2;
    else /* that's the first Query event we read */
    {
      print_event_info->flags2_inited= 1;
      tmp= ~((uint32)0); /* all bits have changed */
    }

    if (unlikely(tmp)) /* some bits have changed */
    {
      bool need_comma= 0;
      my_b_write_string(file, "SET ");
      print_set_option(file, tmp, OPTION_NO_FOREIGN_KEY_CHECKS, ~flags2,
                       "@@session.foreign_key_checks", &need_comma);
      print_set_option(file, tmp, OPTION_AUTO_IS_NULL, flags2,
                       "@@session.sql_auto_is_null", &need_comma);
      print_set_option(file, tmp, OPTION_RELAXED_UNIQUE_CHECKS, ~flags2,
                       "@@session.unique_checks", &need_comma);
      print_set_option(file, tmp, OPTION_NOT_AUTOCOMMIT, ~flags2,
                       "@@session.autocommit", &need_comma);
      my_b_printf(file,"%s\n", print_event_info->delimiter);
      print_event_info->flags2= flags2;
    }
  }

  /*
    Now the session variables;
    it's more efficient to pass SQL_MODE as a number instead of a
    comma-separated list.
    FOREIGN_KEY_CHECKS, SQL_AUTO_IS_NULL, UNIQUE_CHECKS are session-only
    variables (they have no global version; they're not listed in
    sql_class.h), The tests below work for pure binlogs or pure relay
    logs. Won't work for mixed relay logs but we don't create mixed
    relay logs (that is, there is no relay log with a format change
    except within the 3 first events, which mysqlbinlog handles
    gracefully). So this code should always be good.
  */

  if (likely(sql_mode_inited) &&
      (unlikely(print_event_info->sql_mode != sql_mode ||
                !print_event_info->sql_mode_inited)))
  {
    my_b_printf(file,"SET @@session.sql_mode=%lu%s\n",
                (ulong)sql_mode, print_event_info->delimiter);
    print_event_info->sql_mode= sql_mode;
    print_event_info->sql_mode_inited= 1;
  }
  if (print_event_info->auto_increment_increment != auto_increment_increment ||
      print_event_info->auto_increment_offset != auto_increment_offset)
  {
    my_b_printf(file,"SET @@session.auto_increment_increment=%lu, @@session.auto_increment_offset=%lu%s\n",
                auto_increment_increment,auto_increment_offset,
                print_event_info->delimiter);
    print_event_info->auto_increment_increment= auto_increment_increment;
    print_event_info->auto_increment_offset=    auto_increment_offset;
  }

  /* TODO: print the catalog when we feature SET CATALOG */

  if (likely(charset_inited) &&
      (unlikely(!print_event_info->charset_inited ||
                memcmp(print_event_info->charset, charset, 6))))
  {
    CHARSET_INFO *cs_info= get_charset(uint2korr(charset), MYF(MY_WME));
    if (cs_info)
    {
      /* for mysql client */
      my_b_printf(file, "/*!\\C %s */%s\n",
                  cs_info->csname, print_event_info->delimiter);
    }
    my_b_printf(file,"SET "
                "@@session.character_set_client=%d,"
                "@@session.collation_connection=%d,"
                "@@session.collation_server=%d"
                "%s\n",
                uint2korr(charset),
                uint2korr(charset+2),
                uint2korr(charset+4),
                print_event_info->delimiter);
    memcpy(print_event_info->charset, charset, 6);
    print_event_info->charset_inited= 1;
  }
  if (time_zone_len)
  {
    if (memcmp(print_event_info->time_zone_str,
               time_zone_str, time_zone_len+1))
    {
      my_b_printf(file,"SET @@session.time_zone='%s'%s\n",
                  time_zone_str, print_event_info->delimiter);
      memcpy(print_event_info->time_zone_str, time_zone_str, time_zone_len+1);
    }
  }
  if (lc_time_names_number != print_event_info->lc_time_names_number)
  {
    my_b_printf(file, "SET @@session.lc_time_names=%d%s\n",
                lc_time_names_number, print_event_info->delimiter);
    print_event_info->lc_time_names_number= lc_time_names_number;
  }
  if (charset_database_number != print_event_info->charset_database_number)
  {
    if (charset_database_number)
      my_b_printf(file, "SET @@session.collation_database=%d%s\n",
                  charset_database_number, print_event_info->delimiter);
    else
      my_b_printf(file, "SET @@session.collation_database=DEFAULT%s\n",
                  print_event_info->delimiter);
    print_event_info->charset_database_number= charset_database_number;
  }
}


void Query_log_event::print(FILE* file, PRINT_EVENT_INFO* print_event_info)
{
  Write_on_release_cache cache(&print_event_info->head_cache, file);

  /**
    reduce the size of io cache so that the write function is called
    for every call to my_b_write().
   */
  DBUG_EXECUTE_IF ("simulate_file_write_error",
                   {(&cache)->write_pos= (&cache)->write_end- 500;});
  print_query_header(&cache, print_event_info);
  my_b_write(&cache, (uchar*) query, q_len);
  my_b_printf(&cache, "\n%s\n", print_event_info->delimiter);
}
#endif /* MYSQL_CLIENT */


/*
  Query_log_event::do_apply_event()
*/

#if defined(HAVE_REPLICATION) && !defined(MYSQL_CLIENT)

int Query_log_event::do_apply_event(rpl_group_info *rgi)
{
  return do_apply_event(rgi, query, q_len);
}

/**
   Compare if two errors should be regarded as equal.
   This is to handle the case when you can get slightly different errors
   on master and slave for the same thing.
   @param
   expected_error	Error we got on master
   actual_error		Error we got on slave

   @return
   1 Errors are equal
   0 Errors are different
*/

bool test_if_equal_repl_errors(int expected_error, int actual_error)
{
  if (expected_error == actual_error)
    return 1;
  switch (expected_error) {
  case ER_DUP_ENTRY:
  case ER_AUTOINC_READ_FAILED:
    return (actual_error == ER_AUTOINC_READ_FAILED ||
            actual_error == HA_ERR_AUTOINC_ERANGE);
  case ER_UNKNOWN_TABLE:
    return actual_error == ER_IT_IS_A_VIEW;
  default:
    break;
  }
  return 0;
}


/**
  @todo
  Compare the values of "affected rows" around here. Something
  like:
  @code
     if ((uint32) affected_in_event != (uint32) affected_on_slave)
     {
     sql_print_error("Slave: did not get the expected number of affected \
     rows running query from master - expected %d, got %d (this numbers \
     should have matched modulo 4294967296).", 0, ...);
     thd->query_error = 1;
     }
  @endcode
  We may also want an option to tell the slave to ignore "affected"
  mismatch. This mismatch could be implemented with a new ER_ code, and
  to ignore it you would use --slave-skip-errors...
*/
int Query_log_event::do_apply_event(rpl_group_info *rgi,
                                    const char *query_arg, uint32 q_len_arg)
{
  LEX_STRING new_db;
  int expected_error,actual_error= 0;
  HA_CREATE_INFO db_options;
  uint64 sub_id= 0;
  rpl_gtid gtid;
  Relay_log_info const *rli= rgi->rli;
#ifdef WITH_WSREP
  Rpl_filter *rpl_filter= (rli->mi) ? rli->mi->rpl_filter: NULL;
#else
  Rpl_filter *rpl_filter= rli->mi->rpl_filter;
#endif /* WITH_WSREP */
  bool current_stmt_is_commit;
  DBUG_ENTER("Query_log_event::do_apply_event");

  /*
    Colleagues: please never free(thd->catalog) in MySQL. This would
    lead to bugs as here thd->catalog is a part of an alloced block,
    not an entire alloced block (see
    Query_log_event::do_apply_event()). Same for thd->db.  Thank
    you.
  */
  thd->catalog= catalog_len ? (char *) catalog : (char *)"";
  new_db.length= db_len;
  new_db.str= (char *) rpl_filter->get_rewrite_db(db, &new_db.length);
  thd->set_db(new_db.str, new_db.length);       /* allocates a copy of 'db' */

  /*
    Setting the character set and collation of the current database thd->db.
   */
  load_db_opt_by_name(thd, thd->db, &db_options);
  if (db_options.default_table_charset)
    thd->db_charset= db_options.default_table_charset;
  thd->variables.auto_increment_increment= auto_increment_increment;
  thd->variables.auto_increment_offset=    auto_increment_offset;

  DBUG_PRINT("info", ("log_pos: %lu", (ulong) log_pos));

  clear_all_errors(thd, const_cast<Relay_log_info*>(rli));
  current_stmt_is_commit= is_commit();

  if (current_stmt_is_commit && rgi->tables_to_lock)
  {
    /*
      Cleaning-up the last statement context:
      the terminal event of the current statement flagged with
      STMT_END_F got filtered out in ndb circular replication.
    */
    int error;
    char llbuff[22];
    if ((error= rows_event_stmt_cleanup(rgi, thd)) &&
        !is_parallel_retry_error(rgi, error))
    {
      rli->report(ERROR_LEVEL, error, rgi->gtid_info(),
                  "Error in cleaning up after an event preceding the commit; "
                  "the group log file/position: %s %s",
                  const_cast<Relay_log_info*>(rli)->group_master_log_name,
                  llstr(const_cast<Relay_log_info*>(rli)->group_master_log_pos,
                        llbuff));
    }
    /*
      Executing a part of rli->stmt_done() logics that does not deal
      with group position change. The part is redundant now but is 
      future-change-proof addon, e.g if COMMIT handling will start checking
      invariants like IN_STMT flag must be off at committing the transaction.
    */
    rgi->inc_event_relay_log_pos();
  }
  else
  {
    rgi->slave_close_thread_tables(thd);
  }

  /*
    Note:   We do not need to execute reset_one_shot_variables() if this
            db_ok() test fails.
    Reason: The db stored in binlog events is the same for SET and for
            its companion query.  If the SET is ignored because of
            db_ok(), the companion query will also be ignored, and if
            the companion query is ignored in the db_ok() test of
            ::do_apply_event(), then the companion SET also have so
            we don't need to reset_one_shot_variables().
  */
  if (is_trans_keyword() || rpl_filter->db_ok(thd->db))
  {
    thd->set_time(when, when_sec_part);
    thd->set_query_and_id((char*)query_arg, q_len_arg,
                          thd->charset(), next_query_id());
    thd->variables.pseudo_thread_id= thread_id;		// for temp tables
    DBUG_PRINT("query",("%s", thd->query()));

    if (!(expected_error= error_code) ||
        ignored_error_code(expected_error) ||
        !unexpected_error_code(expected_error))
    {
      thd->slave_expected_error= expected_error;
      if (flags2_inited)
        /*
          all bits of thd->variables.option_bits which are 1 in OPTIONS_WRITTEN_TO_BIN_LOG
          must take their value from flags2.
        */
        thd->variables.option_bits= flags2|(thd->variables.option_bits & ~OPTIONS_WRITTEN_TO_BIN_LOG);
      /*
        else, we are in a 3.23/4.0 binlog; we previously received a
        Rotate_log_event which reset thd->variables.option_bits and sql_mode etc, so
        nothing to do.
      */
      /*
        We do not replicate MODE_NO_DIR_IN_CREATE. That is, if the master is a
        slave which runs with SQL_MODE=MODE_NO_DIR_IN_CREATE, this should not
        force us to ignore the dir too. Imagine you are a ring of machines, and
        one has a disk problem so that you temporarily need
        MODE_NO_DIR_IN_CREATE on this machine; you don't want it to propagate
        elsewhere (you don't want all slaves to start ignoring the dirs).
      */
      if (sql_mode_inited)
        thd->variables.sql_mode=
          (ulong) ((thd->variables.sql_mode & MODE_NO_DIR_IN_CREATE) |
                   (sql_mode & ~(ulong) MODE_NO_DIR_IN_CREATE));
      if (charset_inited)
      {
        rpl_sql_thread_info *sql_info= thd->system_thread_info.rpl_sql_info;
        if (sql_info->cached_charset_compare(charset))
        {
          /* Verify that we support the charsets found in the event. */
          if (!(thd->variables.character_set_client=
                get_charset(uint2korr(charset), MYF(MY_WME))) ||
              !(thd->variables.collation_connection=
                get_charset(uint2korr(charset+2), MYF(MY_WME))) ||
              !(thd->variables.collation_server=
                get_charset(uint2korr(charset+4), MYF(MY_WME))))
          {
            /*
              We updated the thd->variables with nonsensical values (0). Let's
              set them to something safe (i.e. which avoids crash), and we'll
              stop with EE_UNKNOWN_CHARSET in compare_errors (unless set to
              ignore this error).
            */
            set_slave_thread_default_charset(thd, rgi);
            goto compare_errors;
          }
          thd->update_charset(); // for the charset change to take effect
          /*
            Reset thd->query_string.cs to the newly set value.
            Note, there is a small flaw here. For a very short time frame
            if the new charset is different from the old charset and
            if another thread executes "SHOW PROCESSLIST" after
            the above thd->set_query_and_id() and before this thd->set_query(),
            and if the current query has some non-ASCII characters,
            the another thread may see some '?' marks in the PROCESSLIST
            result. This should be acceptable now. This is a reminder
            to fix this if any refactoring happens here sometime.
          */
          thd->set_query((char*) query_arg, q_len_arg, thd->charset());
        }
      }
      if (time_zone_len)
      {
        String tmp(time_zone_str, time_zone_len, &my_charset_bin);
        if (!(thd->variables.time_zone= my_tz_find(thd, &tmp)))
        {
          my_error(ER_UNKNOWN_TIME_ZONE, MYF(0), tmp.c_ptr());
          thd->variables.time_zone= global_system_variables.time_zone;
          goto compare_errors;
        }
      }
      if (lc_time_names_number)
      {
        if (!(thd->variables.lc_time_names=
              my_locale_by_number(lc_time_names_number)))
        {
          my_printf_error(ER_UNKNOWN_ERROR,
                      "Unknown locale: '%d'", MYF(0), lc_time_names_number);
          thd->variables.lc_time_names= &my_locale_en_US;
          goto compare_errors;
        }
      }
      else
        thd->variables.lc_time_names= &my_locale_en_US;
      if (charset_database_number)
      {
        CHARSET_INFO *cs;
        if (!(cs= get_charset(charset_database_number, MYF(0))))
        {
          char buf[20];
          int10_to_str((int) charset_database_number, buf, -10);
          my_error(ER_UNKNOWN_COLLATION, MYF(0), buf);
          goto compare_errors;
        }
        thd->variables.collation_database= cs;
      }
      else
        thd->variables.collation_database= thd->db_charset;
      
      /*
        Record any GTID in the same transaction, so slave state is
        transactionally consistent.
      */
      if (current_stmt_is_commit && rgi->gtid_pending)
      {
        sub_id= rgi->gtid_sub_id;
        rgi->gtid_pending= false;

        gtid= rgi->current_gtid;
        thd->variables.option_bits&= ~OPTION_GTID_BEGIN;
        if (rpl_global_gtid_slave_state.record_gtid(thd, &gtid, sub_id, true, false))
        {
          int errcode= thd->get_stmt_da()->sql_errno();
          if (!is_parallel_retry_error(rgi, errcode))
            rli->report(ERROR_LEVEL, ER_CANNOT_UPDATE_GTID_STATE,
                        rgi->gtid_info(),
                        "Error during COMMIT: failed to update GTID state in "
                      "%s.%s: %d: %s",
                        "mysql", rpl_gtid_slave_state_table_name.str,
                        errcode,
                        thd->get_stmt_da()->message());
          trans_rollback(thd);
          sub_id= 0;
          thd->is_slave_error= 1;
          goto end;
        }
      }

      thd->table_map_for_update= (table_map)table_map_for_update;
      thd->set_invoker(&user, &host);
      /*
        Flag if we need to rollback the statement transaction on
        slave if it by chance succeeds.
        If we expected a non-zero error code and get nothing and,
        it is a concurrency issue or ignorable issue, effects
        of the statement should be rolled back.
      */
      if (expected_error &&
          (ignored_error_code(expected_error) ||
           concurrency_error_code(expected_error)))
      {
        thd->variables.option_bits|= OPTION_MASTER_SQL_ERROR;
        thd->variables.option_bits&= ~OPTION_GTID_BEGIN;
      }
      /* Execute the query (note that we bypass dispatch_command()) */
      Parser_state parser_state;
      if (!parser_state.init(thd, thd->query(), thd->query_length()))
      {
        thd->m_statement_psi= MYSQL_START_STATEMENT(&thd->m_statement_state,
                                                    stmt_info_rpl.m_key,
                                                    thd->db, thd->db_length,
                                                    thd->charset());
        THD_STAGE_INFO(thd, stage_init);
        MYSQL_SET_STATEMENT_TEXT(thd->m_statement_psi, thd->query(), thd->query_length());

        mysql_parse(thd, thd->query(), thd->query_length(), &parser_state);
        /* Finalize server status flags after executing a statement. */
        thd->update_server_status();
        log_slow_statement(thd);
      }

      thd->variables.option_bits&= ~OPTION_MASTER_SQL_ERROR;

      /*
        Resetting the enable_slow_log thd variable.

        We need to reset it back to the opt_log_slow_slave_statements
        value after the statement execution (and slow logging
        is done). It might have changed if the statement was an
        admin statement (in which case, down in mysql_parse execution
        thd->enable_slow_log is set to the value of
        opt_log_slow_admin_statements).
      */
      thd->enable_slow_log= opt_log_slow_slave_statements;
    }
    else
    {
      /*
        The query got a really bad error on the master (thread killed etc),
        which could be inconsistent. Parse it to test the table names: if the
        replicate-*-do|ignore-table rules say "this query must be ignored" then
        we exit gracefully; otherwise we warn about the bad error and tell DBA
        to check/fix it.
      */
      if (mysql_test_parse_for_slave(thd, thd->query(), thd->query_length()))
        clear_all_errors(thd, const_cast<Relay_log_info*>(rli)); /* Can ignore query */
      else
      {
        rli->report(ERROR_LEVEL, expected_error, rgi->gtid_info(),
                          "\
Query partially completed on the master (error on master: %d) \
and was aborted. There is a chance that your master is inconsistent at this \
point. If you are sure that your master is ok, run this query manually on the \
slave and then restart the slave with SET GLOBAL SQL_SLAVE_SKIP_COUNTER=1; \
START SLAVE; . Query: '%s'", expected_error, thd->query());
        thd->is_slave_error= 1;
      }
      goto end;
    }

    /* If the query was not ignored, it is printed to the general log */
    if (!thd->is_error() ||
        thd->get_stmt_da()->sql_errno() != ER_SLAVE_IGNORED_TABLE)
      general_log_write(thd, COM_QUERY, thd->query(), thd->query_length());
    else
    {
      /*
        Bug#54201: If we skip an INSERT query that uses auto_increment, then we
        should reset any @@INSERT_ID set by an Intvar_log_event associated with
        the query; otherwise the @@INSERT_ID will linger until the next INSERT
        that uses auto_increment and may affect extra triggers on the slave etc.

        We reset INSERT_ID unconditionally; it is probably cheaper than
        checking if it is necessary.
      */
      thd->auto_inc_intervals_forced.empty();
    }

compare_errors:
    /*
      In the slave thread, we may sometimes execute some DROP / * 40005
      TEMPORARY * / TABLE that come from parts of binlogs (likely if we
      use RESET SLAVE or CHANGE MASTER TO), while the temporary table
      has already been dropped. To ignore such irrelevant "table does
      not exist errors", we silently clear the error if TEMPORARY was used.
    */
    if (thd->lex->sql_command == SQLCOM_DROP_TABLE && thd->lex->drop_temporary &&
        thd->is_error() && thd->get_stmt_da()->sql_errno() == ER_BAD_TABLE_ERROR &&
        !expected_error)
      thd->get_stmt_da()->reset_diagnostics_area();
    /*
      If we expected a non-zero error code, and we don't get the same error
      code, and it should be ignored or is related to a concurrency issue.
    */
    actual_error= thd->is_error() ? thd->get_stmt_da()->sql_errno() : 0;
    DBUG_PRINT("info",("expected_error: %d  sql_errno: %d",
                       expected_error, actual_error));

    if ((expected_error &&
         !test_if_equal_repl_errors(expected_error, actual_error) &&
         !concurrency_error_code(expected_error)) &&
        !ignored_error_code(actual_error) &&
        !ignored_error_code(expected_error))
    {
      rli->report(ERROR_LEVEL, 0, rgi->gtid_info(),
                      "\
Query caused different errors on master and slave.     \
Error on master: message (format)='%s' error code=%d ; \
Error on slave: actual message='%s', error code=%d. \
Default database: '%s'. Query: '%s'",
                      ER_SAFE(expected_error),
                      expected_error,
                      actual_error ? thd->get_stmt_da()->message() : "no error",
                      actual_error,
                      print_slave_db_safe(db), query_arg);
      thd->is_slave_error= 1;
    }
    /*
      If we get the same error code as expected and it is not a concurrency
      issue, or should be ignored.
    */
    else if ((test_if_equal_repl_errors(expected_error, actual_error) &&
              !concurrency_error_code(expected_error)) ||
             ignored_error_code(actual_error))
    {
      DBUG_PRINT("info",("error ignored"));
      clear_all_errors(thd, const_cast<Relay_log_info*>(rli));
      if (actual_error == ER_QUERY_INTERRUPTED ||
          actual_error == ER_CONNECTION_KILLED)
        thd->reset_killed();
    }
    /*
      Other cases: mostly we expected no error and get one.
    */
    else if (thd->is_slave_error || thd->is_fatal_error)
    {
      if (!is_parallel_retry_error(rgi, actual_error))
        rli->report(ERROR_LEVEL, actual_error, rgi->gtid_info(),
                    "Error '%s' on query. Default database: '%s'. Query: '%s'",
                    (actual_error ? thd->get_stmt_da()->message() :
                     "unexpected success or fatal error"),
                    print_slave_db_safe(thd->db), query_arg);
      thd->is_slave_error= 1;
    }

    /*
      TODO: compare the values of "affected rows" around here. Something
      like:
      if ((uint32) affected_in_event != (uint32) affected_on_slave)
      {
      sql_print_error("Slave: did not get the expected number of affected \
      rows running query from master - expected %d, got %d (this numbers \
      should have matched modulo 4294967296).", 0, ...);
      thd->is_slave_error = 1;
      }
      We may also want an option to tell the slave to ignore "affected"
      mismatch. This mismatch could be implemented with a new ER_ code, and
      to ignore it you would use --slave-skip-errors...

      To do the comparison we need to know the value of "affected" which the
      above mysql_parse() computed. And we need to know the value of
      "affected" in the master's binlog. Both will be implemented later. The
      important thing is that we now have the format ready to log the values
      of "affected" in the binlog. So we can release 5.0.0 before effectively
      logging "affected" and effectively comparing it.
    */
  } /* End of if (db_ok(... */

  {
    /**
      The following failure injecion works in cooperation with tests
      setting @@global.debug= 'd,stop_slave_middle_group'.
      The sql thread receives the killed status and will proceed
      to shutdown trying to finish incomplete events group.
    */
    DBUG_EXECUTE_IF("stop_slave_middle_group",
                    if (!current_stmt_is_commit && is_begin() == 0)
                    {
                      if (thd->transaction.all.modified_non_trans_table)
                        const_cast<Relay_log_info*>(rli)->abort_slave= 1;
                    };);
  }

end:
  if (sub_id && !thd->is_slave_error)
    rpl_global_gtid_slave_state.update_state_hash(sub_id, &gtid, rgi);

  /*
    Probably we have set thd->query, thd->db, thd->catalog to point to places
    in the data_buf of this event. Now the event is going to be deleted
    probably, so data_buf will be freed, so the thd->... listed above will be
    pointers to freed memory.
    So we must set them to 0, so that those bad pointers values are not later
    used. Note that "cleanup" queries like automatic DROP TEMPORARY TABLE
    don't suffer from these assignments to 0 as DROP TEMPORARY
    TABLE uses the db.table syntax.
  */
  thd->catalog= 0;
  thd->set_db(NULL, 0);                 /* will free the current database */
  thd->reset_query();
  DBUG_PRINT("info", ("end: query= 0"));

  /* Mark the statement completed. */
  MYSQL_END_STATEMENT(thd->m_statement_psi, thd->get_stmt_da());
  thd->m_statement_psi= NULL;

  /*
    As a disk space optimization, future masters will not log an event for
    LAST_INSERT_ID() if that function returned 0 (and thus they will be able
    to replace the THD::stmt_depends_on_first_successful_insert_id_in_prev_stmt
    variable by (THD->first_successful_insert_id_in_prev_stmt > 0) ; with the
    resetting below we are ready to support that.
  */
  thd->first_successful_insert_id_in_prev_stmt_for_binlog= 0;
  thd->first_successful_insert_id_in_prev_stmt= 0;
  thd->stmt_depends_on_first_successful_insert_id_in_prev_stmt= 0;
  free_root(thd->mem_root,MYF(MY_KEEP_PREALLOC));
  DBUG_RETURN(thd->is_slave_error);
}

int Query_log_event::do_update_pos(rpl_group_info *rgi)
{
  return Log_event::do_update_pos(rgi);
}


Log_event::enum_skip_reason
Query_log_event::do_shall_skip(rpl_group_info *rgi)
{
  Relay_log_info *rli= rgi->rli;
  DBUG_ENTER("Query_log_event::do_shall_skip");
  DBUG_PRINT("debug", ("query: '%s'  q_len: %d", query, q_len));
  DBUG_ASSERT(query && q_len > 0);
  DBUG_ASSERT(thd == rgi->thd);

  /*
    An event skipped due to @@skip_replication must not be counted towards the
    number of events to be skipped due to @@sql_slave_skip_counter.
  */
  if (flags & LOG_EVENT_SKIP_REPLICATION_F &&
      opt_replicate_events_marked_for_skip != RPL_SKIP_REPLICATE)
    DBUG_RETURN(Log_event::EVENT_SKIP_IGNORE);

  if (rli->slave_skip_counter > 0)
  {
    if (is_begin())
    {
      thd->variables.option_bits|= OPTION_BEGIN | OPTION_GTID_BEGIN;
      DBUG_RETURN(Log_event::continue_group(rgi));
    }

    if (is_commit() || is_rollback())
    {
      thd->variables.option_bits&= ~(OPTION_BEGIN | OPTION_GTID_BEGIN);
      DBUG_RETURN(Log_event::EVENT_SKIP_COUNT);
    }
  }
#ifdef WITH_WSREP
  else if (wsrep_mysql_replication_bundle && WSREP_ON && thd->wsrep_mysql_replicated > 0 &&
       (!strncasecmp(query , "BEGIN", 5) || !strncasecmp(query , "COMMIT", 6)))
  {
    if (++thd->wsrep_mysql_replicated < (int)wsrep_mysql_replication_bundle)
    {
      WSREP_DEBUG("skipping wsrep commit %d", thd->wsrep_mysql_replicated);
      DBUG_RETURN(Log_event::EVENT_SKIP_IGNORE);
    }
    else
    {
      thd->wsrep_mysql_replicated = 0;
    }
  }
#endif
  DBUG_RETURN(Log_event::do_shall_skip(rgi));
}


bool
Query_log_event::peek_is_commit_rollback(const char *event_start,
                                         size_t event_len, uint8 checksum_alg)
{
  if (checksum_alg == BINLOG_CHECKSUM_ALG_CRC32)
  {
    if (event_len > BINLOG_CHECKSUM_LEN)
      event_len-= BINLOG_CHECKSUM_LEN;
    else
      event_len= 0;
  }
  else
    DBUG_ASSERT(checksum_alg == BINLOG_CHECKSUM_ALG_UNDEF ||
                checksum_alg == BINLOG_CHECKSUM_ALG_OFF);

  if (event_len < LOG_EVENT_HEADER_LEN + QUERY_HEADER_LEN || event_len < 9)
    return false;
  return !memcmp(event_start + (event_len-7), "\0COMMIT", 7) ||
         !memcmp(event_start + (event_len-9), "\0ROLLBACK", 9);
}

#endif


/**************************************************************************
	Start_log_event_v3 methods
**************************************************************************/

#ifndef MYSQL_CLIENT
Start_log_event_v3::Start_log_event_v3()
  :Log_event(), created(0), binlog_version(BINLOG_VERSION),
   dont_set_created(0)
{
  memcpy(server_version, ::server_version, ST_SERVER_VER_LEN);
}
#endif

/*
  Start_log_event_v3::pack_info()
*/

#if defined(HAVE_REPLICATION) && !defined(MYSQL_CLIENT)
void Start_log_event_v3::pack_info(THD *thd, Protocol *protocol)
{
  char buf[12 + ST_SERVER_VER_LEN + 14 + 22], *pos;
  pos= strmov(buf, "Server ver: ");
  pos= strmov(pos, server_version);
  pos= strmov(pos, ", Binlog ver: ");
  pos= int10_to_str(binlog_version, pos, 10);
  protocol->store(buf, (uint) (pos-buf), &my_charset_bin);
}
#endif


/*
  Start_log_event_v3::print()
*/

#ifdef MYSQL_CLIENT
void Start_log_event_v3::print(FILE* file, PRINT_EVENT_INFO* print_event_info)
{
  DBUG_ENTER("Start_log_event_v3::print");

  Write_on_release_cache cache(&print_event_info->head_cache, file,
                               Write_on_release_cache::FLUSH_F);

  if (!print_event_info->short_form)
  {
    print_header(&cache, print_event_info, FALSE);
    my_b_printf(&cache, "\tStart: binlog v %d, server v %s created ",
                binlog_version, server_version);
    print_timestamp(&cache);
    if (created)
      my_b_printf(&cache," at startup");
    my_b_printf(&cache, "\n");
    if (flags & LOG_EVENT_BINLOG_IN_USE_F)
      my_b_printf(&cache, "# Warning: this binlog is either in use or was not "
                  "closed properly.\n");
  }
  if (!is_artificial_event() && created)
  {
#ifdef WHEN_WE_HAVE_THE_RESET_CONNECTION_SQL_COMMAND
    /*
      This is for mysqlbinlog: like in replication, we want to delete the stale
      tmp files left by an unclean shutdown of mysqld (temporary tables)
      and rollback unfinished transaction.
      Probably this can be done with RESET CONNECTION (syntax to be defined).
    */
    my_b_printf(&cache,"RESET CONNECTION%s\n", print_event_info->delimiter);
#else
    my_b_printf(&cache,"ROLLBACK%s\n", print_event_info->delimiter);
#endif
  }
  if (temp_buf &&
      print_event_info->base64_output_mode != BASE64_OUTPUT_NEVER &&
      !print_event_info->short_form)
  {
    if (print_event_info->base64_output_mode != BASE64_OUTPUT_DECODE_ROWS)
      my_b_printf(&cache, "BINLOG '\n");
    print_base64(&cache, print_event_info, FALSE);
    print_event_info->printed_fd_event= TRUE;
  }
  DBUG_VOID_RETURN;
}
#endif /* MYSQL_CLIENT */

/*
  Start_log_event_v3::Start_log_event_v3()
*/

Start_log_event_v3::Start_log_event_v3(const char* buf,
                                       const Format_description_log_event
                                       *description_event)
  :Log_event(buf, description_event)
{
  buf+= LOG_EVENT_MINIMAL_HEADER_LEN;
  binlog_version= uint2korr(buf+ST_BINLOG_VER_OFFSET);
  memcpy(server_version, buf+ST_SERVER_VER_OFFSET,
	 ST_SERVER_VER_LEN);
  // prevent overrun if log is corrupted on disk
  server_version[ST_SERVER_VER_LEN-1]= 0;
  created= uint4korr(buf+ST_CREATED_OFFSET);
  dont_set_created= 1;
}


/*
  Start_log_event_v3::write()
*/

#ifndef MYSQL_CLIENT
bool Start_log_event_v3::write(IO_CACHE* file)
{
  char buff[START_V3_HEADER_LEN];
  int2store(buff + ST_BINLOG_VER_OFFSET,binlog_version);
  memcpy(buff + ST_SERVER_VER_OFFSET,server_version,ST_SERVER_VER_LEN);
  if (!dont_set_created)
    created= get_time(); // this sets when and when_sec_part as a side effect
  int4store(buff + ST_CREATED_OFFSET,created);
  return (write_header(file, sizeof(buff)) ||
          wrapper_my_b_safe_write(file, (uchar*) buff, sizeof(buff)) ||
	  write_footer(file));
}
#endif


#if defined(HAVE_REPLICATION) && !defined(MYSQL_CLIENT)

/**
  Start_log_event_v3::do_apply_event() .
  The master started

    IMPLEMENTATION
    - To handle the case where the master died without having time to write
    DROP TEMPORARY TABLE, DO RELEASE_LOCK (prepared statements' deletion is
    TODO), we clean up all temporary tables that we got, if we are sure we
    can (see below).

  @todo
    - Remove all active user locks.
    Guilhem 2003-06: this is true but not urgent: the worst it can cause is
    the use of a bit of memory for a user lock which will not be used
    anymore. If the user lock is later used, the old one will be released. In
    other words, no deadlock problem.
*/

int Start_log_event_v3::do_apply_event(rpl_group_info *rgi)
{
  DBUG_ENTER("Start_log_event_v3::do_apply_event");
  int error= 0;
  Relay_log_info *rli= rgi->rli;

  switch (binlog_version)
  {
  case 3:
  case 4:
    /*
      This can either be 4.x (then a Start_log_event_v3 is only at master
      startup so we are sure the master has restarted and cleared his temp
      tables; the event always has 'created'>0) or 5.0 (then we have to test
      'created').
    */
    if (created)
    {
      rli->close_temporary_tables();
      
      /*
        The following is only false if we get here with a BINLOG statement
      */
      if (rli->mi)
        cleanup_load_tmpdir(&rli->mi->cmp_connection_name);
    }
    break;

    /*
       Now the older formats; in that case load_tmpdir is cleaned up by the I/O
       thread.
    */
  case 1:
    if (strncmp(rli->relay_log.description_event_for_exec->server_version,
                "3.23.57",7) >= 0 && created)
    {
      /*
        Can distinguish, based on the value of 'created': this event was
        generated at master startup.
      */
      rli->close_temporary_tables();
    }
    /*
      Otherwise, can't distinguish a Start_log_event generated at
      master startup and one generated by master FLUSH LOGS, so cannot
      be sure temp tables have to be dropped. So do nothing.
    */
    break;
  default:
    /* this case is impossible */
    DBUG_RETURN(1);
  }
  DBUG_RETURN(error);
}
#endif /* defined(HAVE_REPLICATION) && !defined(MYSQL_CLIENT) */

/***************************************************************************
       Format_description_log_event methods
****************************************************************************/

/**
  Format_description_log_event 1st ctor.

    Ctor. Can be used to create the event to write to the binary log (when the
    server starts or when FLUSH LOGS), or to create artificial events to parse
    binlogs from MySQL 3.23 or 4.x.
    When in a client, only the 2nd use is possible.

  @param binlog_version         the binlog version for which we want to build
                                an event. Can be 1 (=MySQL 3.23), 3 (=4.0.x
                                x>=2 and 4.1) or 4 (MySQL 5.0). Note that the
                                old 4.0 (binlog version 2) is not supported;
                                it should not be used for replication with
                                5.0.
  @param server_ver             a string containing the server version.
*/

Format_description_log_event::
Format_description_log_event(uint8 binlog_ver, const char* server_ver)
  :Start_log_event_v3(), event_type_permutation(0)
{
  binlog_version= binlog_ver;
  switch (binlog_ver) {
  case 4: /* MySQL 5.0 */
    memcpy(server_version, ::server_version, ST_SERVER_VER_LEN);
    DBUG_EXECUTE_IF("pretend_version_50034_in_binlog",
                    strmov(server_version, "5.0.34"););
    common_header_len= LOG_EVENT_HEADER_LEN;
    number_of_event_types= LOG_EVENT_TYPES;
    /* we'll catch my_malloc() error in is_valid() */
    post_header_len=(uint8*) my_malloc(number_of_event_types*sizeof(uint8)
                                       + BINLOG_CHECKSUM_ALG_DESC_LEN,
                                       MYF(0));
    /*
      This long list of assignments is not beautiful, but I see no way to
      make it nicer, as the right members are #defines, not array members, so
      it's impossible to write a loop.
    */
    if (post_header_len)
    {
#ifndef DBUG_OFF
      // Allows us to sanity-check that all events initialized their
      // events (see the end of this 'if' block).
      memset(post_header_len, 255, number_of_event_types*sizeof(uint8));
#endif

      /* Note: all event types must explicitly fill in their lengths here. */
      post_header_len[START_EVENT_V3-1]= START_V3_HEADER_LEN;
      post_header_len[QUERY_EVENT-1]= QUERY_HEADER_LEN;
      post_header_len[STOP_EVENT-1]= STOP_HEADER_LEN;
      post_header_len[ROTATE_EVENT-1]= ROTATE_HEADER_LEN;
      post_header_len[INTVAR_EVENT-1]= INTVAR_HEADER_LEN;
      post_header_len[LOAD_EVENT-1]= LOAD_HEADER_LEN;
      post_header_len[SLAVE_EVENT-1]= SLAVE_HEADER_LEN;
      post_header_len[CREATE_FILE_EVENT-1]= CREATE_FILE_HEADER_LEN;
      post_header_len[APPEND_BLOCK_EVENT-1]= APPEND_BLOCK_HEADER_LEN;
      post_header_len[EXEC_LOAD_EVENT-1]= EXEC_LOAD_HEADER_LEN;
      post_header_len[DELETE_FILE_EVENT-1]= DELETE_FILE_HEADER_LEN;
      post_header_len[NEW_LOAD_EVENT-1]= NEW_LOAD_HEADER_LEN;
      post_header_len[RAND_EVENT-1]= RAND_HEADER_LEN;
      post_header_len[USER_VAR_EVENT-1]= USER_VAR_HEADER_LEN;
      post_header_len[FORMAT_DESCRIPTION_EVENT-1]= FORMAT_DESCRIPTION_HEADER_LEN;
      post_header_len[XID_EVENT-1]= XID_HEADER_LEN;
      post_header_len[BEGIN_LOAD_QUERY_EVENT-1]= BEGIN_LOAD_QUERY_HEADER_LEN;
      post_header_len[EXECUTE_LOAD_QUERY_EVENT-1]= EXECUTE_LOAD_QUERY_HEADER_LEN;
      /*
        The PRE_GA events are never be written to any binlog, but
        their lengths are included in Format_description_log_event.
        Hence, we need to be assign some value here, to avoid reading
        uninitialized memory when the array is written to disk.
      */
      post_header_len[PRE_GA_WRITE_ROWS_EVENT-1] = 0;
      post_header_len[PRE_GA_UPDATE_ROWS_EVENT-1] = 0;
      post_header_len[PRE_GA_DELETE_ROWS_EVENT-1] = 0;

      post_header_len[TABLE_MAP_EVENT-1]=       TABLE_MAP_HEADER_LEN;
      post_header_len[WRITE_ROWS_EVENT_V1-1]=   ROWS_HEADER_LEN_V1;
      post_header_len[UPDATE_ROWS_EVENT_V1-1]=  ROWS_HEADER_LEN_V1;
      post_header_len[DELETE_ROWS_EVENT_V1-1]=  ROWS_HEADER_LEN_V1;
      /*
        We here have the possibility to simulate a master of before we changed
        the table map id to be stored in 6 bytes: when it was stored in 4
        bytes (=> post_header_len was 6). This is used to test backward
        compatibility.
        This code can be removed after a few months (today is Dec 21st 2005),
        when we know that the 4-byte masters are not deployed anymore (check
        with Tomas Ulin first!), and the accompanying test (rpl_row_4_bytes)
        too.
      */
      DBUG_EXECUTE_IF("old_row_based_repl_4_byte_map_id_master",
                      post_header_len[TABLE_MAP_EVENT-1]=
                      post_header_len[WRITE_ROWS_EVENT_V1-1]=
                      post_header_len[UPDATE_ROWS_EVENT_V1-1]=
                      post_header_len[DELETE_ROWS_EVENT_V1-1]= 6;);
      post_header_len[INCIDENT_EVENT-1]= INCIDENT_HEADER_LEN;
      post_header_len[HEARTBEAT_LOG_EVENT-1]= 0;
      post_header_len[IGNORABLE_LOG_EVENT-1]= 0;
      post_header_len[ROWS_QUERY_LOG_EVENT-1]= 0;
      post_header_len[WRITE_ROWS_EVENT-1]=  ROWS_HEADER_LEN_V2;
      post_header_len[UPDATE_ROWS_EVENT-1]= ROWS_HEADER_LEN_V2;
      post_header_len[DELETE_ROWS_EVENT-1]= ROWS_HEADER_LEN_V2;

      // Set header length of the reserved events to 0
      memset(post_header_len + MYSQL_EVENTS_END - 1, 0,
             (MARIA_EVENTS_BEGIN - MYSQL_EVENTS_END)*sizeof(uint8));

      // Set header lengths of Maria events
      post_header_len[ANNOTATE_ROWS_EVENT-1]= ANNOTATE_ROWS_HEADER_LEN;
      post_header_len[BINLOG_CHECKPOINT_EVENT-1]=
        BINLOG_CHECKPOINT_HEADER_LEN;
      post_header_len[GTID_EVENT-1]= GTID_HEADER_LEN;
      post_header_len[GTID_LIST_EVENT-1]= GTID_LIST_HEADER_LEN;

      // Sanity-check that all post header lengths are initialized.
      int i;
      for (i=0; i<number_of_event_types; i++)
        DBUG_ASSERT(post_header_len[i] != 255);
    }
    break;

  case 1: /* 3.23 */
  case 3: /* 4.0.x x>=2 */
    /*
      We build an artificial (i.e. not sent by the master) event, which
      describes what those old master versions send.
    */
    if (binlog_ver==1)
      strmov(server_version, server_ver ? server_ver : "3.23");
    else
      strmov(server_version, server_ver ? server_ver : "4.0");
    common_header_len= binlog_ver==1 ? OLD_HEADER_LEN :
      LOG_EVENT_MINIMAL_HEADER_LEN;
    /*
      The first new event in binlog version 4 is Format_desc. So any event type
      after that does not exist in older versions. We use the events known by
      version 3, even if version 1 had only a subset of them (this is not a
      problem: it uses a few bytes for nothing but unifies code; it does not
      make the slave detect less corruptions).
    */
    number_of_event_types= FORMAT_DESCRIPTION_EVENT - 1;
    post_header_len=(uint8*) my_malloc(number_of_event_types*sizeof(uint8),
                                       MYF(0));
    if (post_header_len)
    {
      post_header_len[START_EVENT_V3-1]= START_V3_HEADER_LEN;
      post_header_len[QUERY_EVENT-1]= QUERY_HEADER_MINIMAL_LEN;
      post_header_len[STOP_EVENT-1]= 0;
      post_header_len[ROTATE_EVENT-1]= (binlog_ver==1) ? 0 : ROTATE_HEADER_LEN;
      post_header_len[INTVAR_EVENT-1]= 0;
      post_header_len[LOAD_EVENT-1]= LOAD_HEADER_LEN;
      post_header_len[SLAVE_EVENT-1]= 0;
      post_header_len[CREATE_FILE_EVENT-1]= CREATE_FILE_HEADER_LEN;
      post_header_len[APPEND_BLOCK_EVENT-1]= APPEND_BLOCK_HEADER_LEN;
      post_header_len[EXEC_LOAD_EVENT-1]= EXEC_LOAD_HEADER_LEN;
      post_header_len[DELETE_FILE_EVENT-1]= DELETE_FILE_HEADER_LEN;
      post_header_len[NEW_LOAD_EVENT-1]= post_header_len[LOAD_EVENT-1];
      post_header_len[RAND_EVENT-1]= 0;
      post_header_len[USER_VAR_EVENT-1]= 0;
    }
    break;
  default: /* Includes binlog version 2 i.e. 4.0.x x<=1 */
    post_header_len= 0; /* will make is_valid() fail */
    break;
  }
  calc_server_version_split();
  checksum_alg= (uint8) BINLOG_CHECKSUM_ALG_UNDEF;
}


/**
  The problem with this constructor is that the fixed header may have a
  length different from this version, but we don't know this length as we
  have not read the Format_description_log_event which says it, yet. This
  length is in the post-header of the event, but we don't know where the
  post-header starts.

  So this type of event HAS to:
  - either have the header's length at the beginning (in the header, at a
  fixed position which will never be changed), not in the post-header. That
  would make the header be "shifted" compared to other events.
  - or have a header of size LOG_EVENT_MINIMAL_HEADER_LEN (19), in all future
  versions, so that we know for sure.

  I (Guilhem) chose the 2nd solution. Rotate has the same constraint (because
  it is sent before Format_description_log_event).
*/

Format_description_log_event::
Format_description_log_event(const char* buf,
                             uint event_len,
                             const
                             Format_description_log_event*
                             description_event)
  :Start_log_event_v3(buf, description_event), event_type_permutation(0)
{
  DBUG_ENTER("Format_description_log_event::Format_description_log_event(char*,...)");
  buf+= LOG_EVENT_MINIMAL_HEADER_LEN;
  if ((common_header_len=buf[ST_COMMON_HEADER_LEN_OFFSET]) < OLD_HEADER_LEN)
    DBUG_VOID_RETURN; /* sanity check */
  number_of_event_types=
    event_len - (LOG_EVENT_MINIMAL_HEADER_LEN + ST_COMMON_HEADER_LEN_OFFSET + 1);
  DBUG_PRINT("info", ("common_header_len=%d number_of_event_types=%d",
                      common_header_len, number_of_event_types));
  /* If alloc fails, we'll detect it in is_valid() */

  post_header_len= (uint8*) my_memdup((uchar*)buf+ST_COMMON_HEADER_LEN_OFFSET+1,
                                      number_of_event_types*
                                      sizeof(*post_header_len),
                                      MYF(0));
  calc_server_version_split();
  if (!is_version_before_checksum(&server_version_split))
  {
    /* the last bytes are the checksum alg desc and value (or value's room) */
    number_of_event_types -= BINLOG_CHECKSUM_ALG_DESC_LEN;
    checksum_alg= post_header_len[number_of_event_types];
  }
  else
  {
    checksum_alg= (uint8) BINLOG_CHECKSUM_ALG_UNDEF;
  }

  DBUG_VOID_RETURN;
}

#ifndef MYSQL_CLIENT
bool Format_description_log_event::write(IO_CACHE* file)
{
  bool ret;
  bool no_checksum;
  /*
    We don't call Start_log_event_v3::write() because this would make 2
    my_b_safe_write().
  */
  uchar buff[START_V3_HEADER_LEN+1];
  size_t rec_size= sizeof(buff) + BINLOG_CHECKSUM_ALG_DESC_LEN +
                   number_of_event_types;
  int2store(buff + ST_BINLOG_VER_OFFSET,binlog_version);
  memcpy((char*) buff + ST_SERVER_VER_OFFSET,server_version,ST_SERVER_VER_LEN);
  if (!dont_set_created)
    created= get_time();
  int4store(buff + ST_CREATED_OFFSET,created);
  buff[ST_COMMON_HEADER_LEN_OFFSET]= common_header_len;
  /*
    if checksum is requested
    record the checksum-algorithm descriptor next to
    post_header_len vector which will be followed by the checksum value.
    Master is supposed to trigger checksum computing by binlog_checksum_options,
    slave does it via marking the event according to
    FD_queue checksum_alg value.
  */
  compile_time_assert(sizeof(BINLOG_CHECKSUM_ALG_DESC_LEN == 1));
#ifndef DBUG_OFF
  data_written= 0; // to prepare for need_checksum assert
#endif
  uchar checksum_byte= need_checksum() ?
    checksum_alg : (uint8) BINLOG_CHECKSUM_ALG_OFF;
  /* 
     FD of checksum-aware server is always checksum-equipped, (V) is in,
     regardless of @@global.binlog_checksum policy.
     Thereby a combination of (A) == 0, (V) != 0 means
     it's the checksum-aware server's FD event that heads checksum-free binlog
     file. 
     Here 0 stands for checksumming OFF to evaluate (V) as 0 is that case.
     A combination of (A) != 0, (V) != 0 denotes FD of the checksum-aware server
     heading the checksummed binlog.
     (A), (V) presence in FD of the checksum-aware server makes the event
     1 + 4 bytes bigger comparing to the former FD.
  */

  if ((no_checksum= (checksum_alg == BINLOG_CHECKSUM_ALG_OFF)))
  {
    checksum_alg= BINLOG_CHECKSUM_ALG_CRC32;  // Forcing (V) room to fill anyway
  }
  ret= (write_header(file, rec_size) ||
        wrapper_my_b_safe_write(file, buff, sizeof(buff)) ||
        wrapper_my_b_safe_write(file, (uchar*)post_header_len,
                                number_of_event_types) ||
        wrapper_my_b_safe_write(file, &checksum_byte, sizeof(checksum_byte)) ||
        write_footer(file));
  if (no_checksum)
    checksum_alg= BINLOG_CHECKSUM_ALG_OFF;
  return ret;
}
#endif

#if defined(HAVE_REPLICATION) && !defined(MYSQL_CLIENT)
int Format_description_log_event::do_apply_event(rpl_group_info *rgi)
{
  int ret= 0;
  Relay_log_info const *rli= rgi->rli;
  DBUG_ENTER("Format_description_log_event::do_apply_event");

  /*
    As a transaction NEVER spans on 2 or more binlogs:
    if we have an active transaction at this point, the master died
    while writing the transaction to the binary log, i.e. while
    flushing the binlog cache to the binlog. XA guarantees that master has
    rolled back. So we roll back.
    Note: this event could be sent by the master to inform us of the
    format of its binlog; in other words maybe it is not at its
    original place when it comes to us; we'll know this by checking
    log_pos ("artificial" events have log_pos == 0).
  */
  if (!is_artificial_event() && created && thd->transaction.all.ha_list)
  {
    /* This is not an error (XA is safe), just an information */
    rli->report(INFORMATION_LEVEL, 0, NULL,
                "Rolling back unfinished transaction (no COMMIT "
                "or ROLLBACK in relay log). A probable cause is that "
                "the master died while writing the transaction to "
                "its binary log, thus rolled back too."); 
    rgi->cleanup_context(thd, 1);
  }

  /*
    If this event comes from ourselves, there is no cleaning task to
    perform, we don't call Start_log_event_v3::do_apply_event()
    (this was just to update the log's description event).
  */
  if (server_id != (uint32) global_system_variables.server_id)
  {
    /*
      If the event was not requested by the slave i.e. the master sent
      it while the slave asked for a position >4, the event will make
      rli->group_master_log_pos advance. Say that the slave asked for
      position 1000, and the Format_desc event's end is 96. Then in
      the beginning of replication rli->group_master_log_pos will be
      0, then 96, then jump to first really asked event (which is
      >96). So this is ok.
    */
    ret= Start_log_event_v3::do_apply_event(rgi);
  }

  if (!ret)
  {
    /* Save the information describing this binlog */
    delete rli->relay_log.description_event_for_exec;
    const_cast<Relay_log_info *>(rli)->relay_log.description_event_for_exec= this;
  }

  DBUG_RETURN(ret);
}

int Format_description_log_event::do_update_pos(rpl_group_info *rgi)
{
  if (server_id == (uint32) global_system_variables.server_id)
  {
    /*
      We only increase the relay log position if we are skipping
      events and do not touch any group_* variables, nor flush the
      relay log info.  If there is a crash, we will have to re-skip
      the events again, but that is a minor issue.

      If we do not skip stepping the group log position (and the
      server id was changed when restarting the server), it might well
      be that we start executing at a position that is invalid, e.g.,
      at a Rows_log_event or a Query_log_event preceeded by a
      Intvar_log_event instead of starting at a Table_map_log_event or
      the Intvar_log_event respectively.
     */
    rgi->inc_event_relay_log_pos();
    return 0;
  }
  else
  {
    return Log_event::do_update_pos(rgi);
  }
}

Log_event::enum_skip_reason
Format_description_log_event::do_shall_skip(rpl_group_info *rgi)
{
  return Log_event::EVENT_SKIP_NOT;
}

#endif

static inline void
do_server_version_split(char* version,
                        Format_description_log_event::master_version_split *split_versions)
{
  char *p= version, *r;
  ulong number;
  for (uint i= 0; i<=2; i++)
  {
    number= strtoul(p, &r, 10);
    /*
      It is an invalid version if any version number greater than 255 or
      first number is not followed by '.'.
    */
    if (number < 256 && (*r == '.' || i != 0))
      split_versions->ver[i]= (uchar) number;
    else
    {
      split_versions->ver[0]= 0;
      split_versions->ver[1]= 0;
      split_versions->ver[2]= 0;
      break;
    }

    p= r;
    if (*r == '.')
      p++; // skip the dot
  }
  if (strstr(p, "MariaDB") != 0 || strstr(p, "-maria-") != 0)
    split_versions->kind=
      Format_description_log_event::master_version_split::KIND_MARIADB;
  else
    split_versions->kind=
      Format_description_log_event::master_version_split::KIND_MYSQL;
}


/**
   Splits the event's 'server_version' string into three numeric pieces stored
   into 'server_version_split':
   X.Y.Zabc (X,Y,Z numbers, a not a digit) -> {X,Y,Z}
   X.Yabc -> {X,Y,0}
   'server_version_split' is then used for lookups to find if the server which
   created this event has some known bug.
*/
void Format_description_log_event::calc_server_version_split()
{
  do_server_version_split(server_version, &server_version_split);

  DBUG_PRINT("info",("Format_description_log_event::server_version_split:"
                     " '%s' %d %d %d", server_version,
                     server_version_split.ver[0],
                     server_version_split.ver[1], server_version_split.ver[2]));
}

static inline ulong
version_product(const Format_description_log_event::master_version_split* version_split)
{
  return ((version_split->ver[0] * 256 + version_split->ver[1]) * 256
          + version_split->ver[2]);
}

/**
   @return TRUE is the event's version is earlier than one that introduced
   the replication event checksum. FALSE otherwise.
*/
bool
Format_description_log_event::is_version_before_checksum(const master_version_split
                                                         *version_split)
{
  return version_product(version_split) <
    (version_split->kind == master_version_split::KIND_MARIADB ?
     checksum_version_product_mariadb : checksum_version_product_mysql);
}

/**
   @param buf buffer holding serialized FD event
   @param len netto (possible checksum is stripped off) length of the event buf
   
   @return  the version-safe checksum alg descriptor where zero
            designates no checksum, 255 - the orginator is
            checksum-unaware (effectively no checksum) and the actuall
            [1-254] range alg descriptor.
*/
uint8 get_checksum_alg(const char* buf, ulong len)
{
  uint8 ret;
  char version[ST_SERVER_VER_LEN];
  Format_description_log_event::master_version_split version_split;

  DBUG_ENTER("get_checksum_alg");
  DBUG_ASSERT(buf[EVENT_TYPE_OFFSET] == FORMAT_DESCRIPTION_EVENT);

  memcpy(version,
         buf + LOG_EVENT_MINIMAL_HEADER_LEN + ST_SERVER_VER_OFFSET,
         ST_SERVER_VER_LEN);
  version[ST_SERVER_VER_LEN - 1]= 0;
  
  do_server_version_split(version, &version_split);
  ret= Format_description_log_event::is_version_before_checksum(&version_split) ?
    (uint8) BINLOG_CHECKSUM_ALG_UNDEF :
    * (uint8*) (buf + len - BINLOG_CHECKSUM_LEN - BINLOG_CHECKSUM_ALG_DESC_LEN);
  DBUG_ASSERT(ret == BINLOG_CHECKSUM_ALG_OFF ||
              ret == BINLOG_CHECKSUM_ALG_UNDEF ||
              ret == BINLOG_CHECKSUM_ALG_CRC32);
  DBUG_RETURN(ret);
}
  

  /**************************************************************************
        Load_log_event methods
   General note about Load_log_event: the binlogging of LOAD DATA INFILE is
   going to be changed in 5.0 (or maybe in 5.1; not decided yet).
   However, the 5.0 slave could still have to read such events (from a 4.x
   master), convert them (which just means maybe expand the header, when 5.0
   servers have a UID in events) (remember that whatever is after the header
   will be like in 4.x, as this event's format is not modified in 5.0 as we
   will use new types of events to log the new LOAD DATA INFILE features).
   To be able to read/convert, we just need to not assume that the common
   header is of length LOG_EVENT_HEADER_LEN (we must use the description
   event).
   Note that I (Guilhem) manually tested replication of a big LOAD DATA INFILE
   between 3.23 and 5.0, and between 4.0 and 5.0, and it works fine (and the
   positions displayed in SHOW SLAVE STATUS then are fine too).
  **************************************************************************/

/*
  Load_log_event::pack_info()
*/

#if defined(HAVE_REPLICATION) && !defined(MYSQL_CLIENT)
void Load_log_event::print_query(THD *thd, bool need_db, const char *cs,
                                 String *buf, my_off_t *fn_start,
                                 my_off_t *fn_end, const char *qualify_db)
{
  if (need_db && db && db_len)
  {
    buf->append(STRING_WITH_LEN("use "));
    append_identifier(thd, buf, db, db_len);
    buf->append(STRING_WITH_LEN("; "));
  }

  buf->append(STRING_WITH_LEN("LOAD DATA "));

  if (is_concurrent)
    buf->append(STRING_WITH_LEN("CONCURRENT "));

  if (fn_start)
    *fn_start= buf->length();

  if (check_fname_outside_temp_buf())
    buf->append(STRING_WITH_LEN("LOCAL "));
  buf->append(STRING_WITH_LEN("INFILE '"));
  buf->append_for_single_quote(fname, fname_len);
  buf->append(STRING_WITH_LEN("' "));

  if (sql_ex.opt_flags & REPLACE_FLAG)
    buf->append(STRING_WITH_LEN("REPLACE "));
  else if (sql_ex.opt_flags & IGNORE_FLAG)
    buf->append(STRING_WITH_LEN("IGNORE "));

  buf->append(STRING_WITH_LEN("INTO"));

  if (fn_end)
    *fn_end= buf->length();

  buf->append(STRING_WITH_LEN(" TABLE "));
  if (qualify_db)
  {
    append_identifier(thd, buf, qualify_db, strlen(qualify_db));
    buf->append(STRING_WITH_LEN("."));
  }
  append_identifier(thd, buf, table_name, table_name_len);

  if (cs != NULL)
  {
    buf->append(STRING_WITH_LEN(" CHARACTER SET "));
    buf->append(cs, strlen(cs));
  }

  /* We have to create all optional fields as the default is not empty */
  buf->append(STRING_WITH_LEN(" FIELDS TERMINATED BY "));
  pretty_print_str(buf, sql_ex.field_term, sql_ex.field_term_len);
  if (sql_ex.opt_flags & OPT_ENCLOSED_FLAG)
    buf->append(STRING_WITH_LEN(" OPTIONALLY "));
  buf->append(STRING_WITH_LEN(" ENCLOSED BY "));
  pretty_print_str(buf, sql_ex.enclosed, sql_ex.enclosed_len);

  buf->append(STRING_WITH_LEN(" ESCAPED BY "));
  pretty_print_str(buf, sql_ex.escaped, sql_ex.escaped_len);

  buf->append(STRING_WITH_LEN(" LINES TERMINATED BY "));
  pretty_print_str(buf, sql_ex.line_term, sql_ex.line_term_len);
  if (sql_ex.line_start_len)
  {
    buf->append(STRING_WITH_LEN(" STARTING BY "));
    pretty_print_str(buf, sql_ex.line_start, sql_ex.line_start_len);
  }

  if ((long) skip_lines > 0)
  {
    buf->append(STRING_WITH_LEN(" IGNORE "));
    buf->append_ulonglong(skip_lines);
    buf->append(STRING_WITH_LEN(" LINES "));
  }

  if (num_fields)
  {
    uint i;
    const char *field= fields;
    buf->append(STRING_WITH_LEN(" ("));
    for (i = 0; i < num_fields; i++)
    {
      if (i)
      {
        /*
          Yes, the space and comma is reversed here. But this is mostly dead
          code, at most used when reading really old binlogs from old servers,
          so better just leave it as is...
        */
        buf->append(STRING_WITH_LEN(" ,"));
      }
      append_identifier(thd, buf, field, field_lens[i]);
      field+= field_lens[i]  + 1;
    }
    buf->append(STRING_WITH_LEN(")"));
  }
}


void Load_log_event::pack_info(THD *thd, Protocol *protocol)
{
  char query_buffer[1024];
  String query_str(query_buffer, sizeof(query_buffer), system_charset_info);

  query_str.length(0);
  print_query(thd, TRUE, NULL, &query_str, 0, 0, NULL);
  protocol->store(query_str.ptr(), query_str.length(), &my_charset_bin);
}
#endif /* defined(HAVE_REPLICATION) && !defined(MYSQL_CLIENT) */


#ifndef MYSQL_CLIENT

/*
  Load_log_event::write_data_header()
*/

bool Load_log_event::write_data_header(IO_CACHE* file)
{
  char buf[LOAD_HEADER_LEN];
  int4store(buf + L_THREAD_ID_OFFSET, slave_proxy_id);
  int4store(buf + L_EXEC_TIME_OFFSET, exec_time);
  int4store(buf + L_SKIP_LINES_OFFSET, skip_lines);
  buf[L_TBL_LEN_OFFSET] = (char)table_name_len;
  buf[L_DB_LEN_OFFSET] = (char)db_len;
  int4store(buf + L_NUM_FIELDS_OFFSET, num_fields);
  return my_b_safe_write(file, (uchar*)buf, LOAD_HEADER_LEN) != 0;
}


/*
  Load_log_event::write_data_body()
*/

bool Load_log_event::write_data_body(IO_CACHE* file)
{
  if (sql_ex.write_data(file))
    return 1;
  if (num_fields && fields && field_lens)
  {
    if (my_b_safe_write(file, (uchar*)field_lens, num_fields) ||
	my_b_safe_write(file, (uchar*)fields, field_block_len))
      return 1;
  }
  return (my_b_safe_write(file, (uchar*)table_name, table_name_len + 1) ||
	  my_b_safe_write(file, (uchar*)db, db_len + 1) ||
	  my_b_safe_write(file, (uchar*)fname, fname_len));
}


/*
  Load_log_event::Load_log_event()
*/

Load_log_event::Load_log_event(THD *thd_arg, sql_exchange *ex,
			       const char *db_arg, const char *table_name_arg,
			       List<Item> &fields_arg,
                               bool is_concurrent_arg,
			       enum enum_duplicates handle_dup,
			       bool ignore, bool using_trans)
  :Log_event(thd_arg,
             thd_arg->thread_specific_used ? LOG_EVENT_THREAD_SPECIFIC_F : 0,
             using_trans),
   thread_id(thd_arg->thread_id),
   slave_proxy_id(thd_arg->variables.pseudo_thread_id),
   num_fields(0),fields(0),
   field_lens(0),field_block_len(0),
   table_name(table_name_arg ? table_name_arg : ""),
   db(db_arg), fname(ex->file_name), local_fname(FALSE),
   is_concurrent(is_concurrent_arg)
{
  time_t end_time;
  time(&end_time);
  exec_time = (ulong) (end_time  - thd_arg->start_time);
  /* db can never be a zero pointer in 4.0 */
  db_len = (uint32) strlen(db);
  table_name_len = (uint32) strlen(table_name);
  fname_len = (fname) ? (uint) strlen(fname) : 0;
  sql_ex.field_term = (char*) ex->field_term->ptr();
  sql_ex.field_term_len = (uint8) ex->field_term->length();
  sql_ex.enclosed = (char*) ex->enclosed->ptr();
  sql_ex.enclosed_len = (uint8) ex->enclosed->length();
  sql_ex.line_term = (char*) ex->line_term->ptr();
  sql_ex.line_term_len = (uint8) ex->line_term->length();
  sql_ex.line_start = (char*) ex->line_start->ptr();
  sql_ex.line_start_len = (uint8) ex->line_start->length();
  sql_ex.escaped = (char*) ex->escaped->ptr();
  sql_ex.escaped_len = (uint8) ex->escaped->length();
  sql_ex.opt_flags = 0;
  sql_ex.cached_new_format = -1;
    
  if (ex->dumpfile)
    sql_ex.opt_flags|= DUMPFILE_FLAG;
  if (ex->opt_enclosed)
    sql_ex.opt_flags|= OPT_ENCLOSED_FLAG;

  sql_ex.empty_flags= 0;

  switch (handle_dup) {
  case DUP_REPLACE:
    sql_ex.opt_flags|= REPLACE_FLAG;
    break;
  case DUP_UPDATE:				// Impossible here
  case DUP_ERROR:
    break;	
  }
  if (ignore)
    sql_ex.opt_flags|= IGNORE_FLAG;

  if (!ex->field_term->length())
    sql_ex.empty_flags |= FIELD_TERM_EMPTY;
  if (!ex->enclosed->length())
    sql_ex.empty_flags |= ENCLOSED_EMPTY;
  if (!ex->line_term->length())
    sql_ex.empty_flags |= LINE_TERM_EMPTY;
  if (!ex->line_start->length())
    sql_ex.empty_flags |= LINE_START_EMPTY;
  if (!ex->escaped->length())
    sql_ex.empty_flags |= ESCAPED_EMPTY;
    
  skip_lines = ex->skip_lines;

  List_iterator<Item> li(fields_arg);
  field_lens_buf.length(0);
  fields_buf.length(0);
  Item* item;
  while ((item = li++))
  {
    num_fields++;
    uchar len = (uchar) strlen(item->name);
    field_block_len += len + 1;
    fields_buf.append(item->name, len + 1);
    field_lens_buf.append((char*)&len, 1);
  }

  field_lens = (const uchar*)field_lens_buf.ptr();
  fields = fields_buf.ptr();
}
#endif /* !MYSQL_CLIENT */


/**
  @note
    The caller must do buf[event_len] = 0 before he starts using the
    constructed event.
*/
Load_log_event::Load_log_event(const char *buf, uint event_len,
                               const Format_description_log_event *description_event)
  :Log_event(buf, description_event), num_fields(0), fields(0),
   field_lens(0),field_block_len(0),
   table_name(0), db(0), fname(0), local_fname(FALSE),
   /*
     Load_log_event which comes from the binary log does not contain
     information about the type of insert which was used on the master.
     Assume that it was an ordinary, non-concurrent LOAD DATA.
    */
   is_concurrent(FALSE)
{
  DBUG_ENTER("Load_log_event");
  /*
    I (Guilhem) manually tested replication of LOAD DATA INFILE for 3.23->5.0,
    4.0->5.0 and 5.0->5.0 and it works.
  */
  if (event_len)
    copy_log_event(buf, event_len,
                   (((uchar)buf[EVENT_TYPE_OFFSET] == LOAD_EVENT) ?
                   LOAD_HEADER_LEN + 
                    description_event->common_header_len :
                    LOAD_HEADER_LEN + LOG_EVENT_HEADER_LEN),
                   description_event);
  /* otherwise it's a derived class, will call copy_log_event() itself */
  DBUG_VOID_RETURN;
}


/*
  Load_log_event::copy_log_event()
*/

int Load_log_event::copy_log_event(const char *buf, ulong event_len,
                                   int body_offset,
                                   const Format_description_log_event *description_event)
{
  DBUG_ENTER("Load_log_event::copy_log_event");
  uint data_len;
  char* buf_end = (char*)buf + event_len;
  /* this is the beginning of the post-header */
  const char* data_head = buf + description_event->common_header_len;
  slave_proxy_id= thread_id= uint4korr(data_head + L_THREAD_ID_OFFSET);
  exec_time = uint4korr(data_head + L_EXEC_TIME_OFFSET);
  skip_lines = uint4korr(data_head + L_SKIP_LINES_OFFSET);
  table_name_len = (uint)data_head[L_TBL_LEN_OFFSET];
  db_len = (uint)data_head[L_DB_LEN_OFFSET];
  num_fields = uint4korr(data_head + L_NUM_FIELDS_OFFSET);
	  
  if ((int) event_len < body_offset)
    DBUG_RETURN(1);
  /*
    Sql_ex.init() on success returns the pointer to the first byte after
    the sql_ex structure, which is the start of field lengths array.
  */
  if (!(field_lens= (uchar*)sql_ex.init((char*)buf + body_offset,
                                        buf_end,
                                        (uchar)buf[EVENT_TYPE_OFFSET] != LOAD_EVENT)))
    DBUG_RETURN(1);
  
  data_len = event_len - body_offset;
  if (num_fields > data_len) // simple sanity check against corruption
    DBUG_RETURN(1);
  for (uint i = 0; i < num_fields; i++)
    field_block_len += (uint)field_lens[i] + 1;

  fields = (char*)field_lens + num_fields;
  table_name  = fields + field_block_len;
  db = table_name + table_name_len + 1;
  DBUG_EXECUTE_IF ("simulate_invalid_address",
                   db_len = data_len;);
  fname = db + db_len + 1;
  if ((db_len > data_len) || (fname > buf_end))
    goto err;
  fname_len = (uint) strlen(fname);
  if ((fname_len > data_len) || (fname + fname_len > buf_end))
    goto err;
  // null termination is accomplished by the caller doing buf[event_len]=0

  DBUG_RETURN(0);

err:
  // Invalid event.
  table_name = 0;
  DBUG_RETURN(1);
}


/*
  Load_log_event::print()
*/

#ifdef MYSQL_CLIENT
void Load_log_event::print(FILE* file, PRINT_EVENT_INFO* print_event_info)
{
  print(file, print_event_info, 0);
}


void Load_log_event::print(FILE* file_arg, PRINT_EVENT_INFO* print_event_info,
			   bool commented)
{
  Write_on_release_cache cache(&print_event_info->head_cache, file_arg);

  DBUG_ENTER("Load_log_event::print");
  if (!print_event_info->short_form)
  {
    print_header(&cache, print_event_info, FALSE);
    my_b_printf(&cache, "\tQuery\tthread_id=%ld\texec_time=%ld\n",
                thread_id, exec_time);
  }

  bool different_db= 1;
  if (db)
  {
    /*
      If the database is different from the one of the previous statement, we
      need to print the "use" command, and we update the last_db.
      But if commented, the "use" is going to be commented so we should not
      update the last_db.
    */
    if ((different_db= memcmp(print_event_info->db, db, db_len + 1)) &&
        !commented)
      memcpy(print_event_info->db, db, db_len + 1);
  }
  
  if (db && db[0] && different_db)
    my_b_printf(&cache, "%suse %`s%s\n",
            commented ? "# " : "",
            db, print_event_info->delimiter);

  if (flags & LOG_EVENT_THREAD_SPECIFIC_F)
    my_b_printf(&cache,"%sSET @@session.pseudo_thread_id=%lu%s\n",
            commented ? "# " : "", (ulong)thread_id,
            print_event_info->delimiter);
  my_b_printf(&cache, "%sLOAD DATA ",
              commented ? "# " : "");
  if (check_fname_outside_temp_buf())
    my_b_write_string(&cache, "LOCAL ");
  my_b_printf(&cache, "INFILE '%-*s' ", fname_len, fname);

  if (sql_ex.opt_flags & REPLACE_FLAG)
    my_b_write_string(&cache, "REPLACE ");
  else if (sql_ex.opt_flags & IGNORE_FLAG)
    my_b_write_string(&cache, "IGNORE ");
  
  my_b_printf(&cache, "INTO TABLE `%s`", table_name);
  my_b_write_string(&cache, " FIELDS TERMINATED BY ");
  pretty_print_str(&cache, sql_ex.field_term, sql_ex.field_term_len);

  if (sql_ex.opt_flags & OPT_ENCLOSED_FLAG)
    my_b_write_string(&cache, " OPTIONALLY ");
  my_b_write_string(&cache, " ENCLOSED BY ");
  pretty_print_str(&cache, sql_ex.enclosed, sql_ex.enclosed_len);
     
  my_b_write_string(&cache, " ESCAPED BY ");
  pretty_print_str(&cache, sql_ex.escaped, sql_ex.escaped_len);
     
  my_b_write_string(&cache, " LINES TERMINATED BY ");
  pretty_print_str(&cache, sql_ex.line_term, sql_ex.line_term_len);


  if (sql_ex.line_start)
  {
    my_b_write_string(&cache," STARTING BY ");
    pretty_print_str(&cache, sql_ex.line_start, sql_ex.line_start_len);
  }
  if ((long) skip_lines > 0)
    my_b_printf(&cache, " IGNORE %ld LINES", (long) skip_lines);

  if (num_fields)
  {
    uint i;
    const char* field = fields;
    my_b_write_string(&cache, " (");
    for (i = 0; i < num_fields; i++)
    {
      if (i)
        my_b_write_byte(&cache, ',');
      my_b_printf(&cache, "%`s", field);

      field += field_lens[i]  + 1;
    }
    my_b_write_byte(&cache, ')');
  }

  my_b_printf(&cache, "%s\n", print_event_info->delimiter);
  DBUG_VOID_RETURN;
}
#endif /* MYSQL_CLIENT */

#ifndef MYSQL_CLIENT

/**
  Load_log_event::set_fields()

  @note
    This function can not use the member variable 
    for the database, since LOAD DATA INFILE on the slave
    can be for a different database than the current one.
    This is the reason for the affected_db argument to this method.
*/

void Load_log_event::set_fields(const char* affected_db, 
				List<Item> &field_list,
                                Name_resolution_context *context)
{
  uint i;
  const char* field = fields;
  for (i= 0; i < num_fields; i++)
  {
    field_list.push_back(new Item_field(context,
                                        affected_db, table_name, field));
    field+= field_lens[i]  + 1;
  }
}
#endif /* !MYSQL_CLIENT */


#if defined(HAVE_REPLICATION) && !defined(MYSQL_CLIENT)
/**
  Does the data loading job when executing a LOAD DATA on the slave.

  @param net
  @param rli
  @param use_rli_only_for_errors     If set to 1, rli is provided to
                                     Load_log_event::exec_event only for this
                                     function to have RPL_LOG_NAME and
                                     rli->last_slave_error, both being used by
                                     error reports. rli's position advancing
                                     is skipped (done by the caller which is
                                     Execute_load_log_event::exec_event).
                                     If set to 0, rli is provided for full use,
                                     i.e. for error reports and position
                                     advancing.

  @todo
    fix this; this can be done by testing rules in
    Create_file_log_event::exec_event() and then discarding Append_block and
    al.
  @todo
    this is a bug - this needs to be moved to the I/O thread

  @retval
    0           Success
  @retval
    1           Failure
*/

int Load_log_event::do_apply_event(NET* net, rpl_group_info *rgi,
                                   bool use_rli_only_for_errors)
{
  LEX_STRING new_db;
  Relay_log_info const *rli= rgi->rli;
  Rpl_filter *rpl_filter= rli->mi->rpl_filter;
  DBUG_ENTER("Load_log_event::do_apply_event");

  new_db.length= db_len;
  new_db.str= (char *) rpl_filter->get_rewrite_db(db, &new_db.length);
  thd->set_db(new_db.str, new_db.length);
  DBUG_ASSERT(thd->query() == 0);
  thd->reset_query_inner();                    // Should not be needed
  thd->is_slave_error= 0;
  clear_all_errors(thd, const_cast<Relay_log_info*>(rli));

  /* see Query_log_event::do_apply_event() and BUG#13360 */
  DBUG_ASSERT(!rgi->m_table_map.count());
  /*
    Usually lex_start() is called by mysql_parse(), but we need it here
    as the present method does not call mysql_parse().
  */
  lex_start(thd);
  thd->lex->local_file= local_fname;
  mysql_reset_thd_for_next_command(thd);

   /*
    We test replicate_*_db rules. Note that we have already prepared
    the file to load, even if we are going to ignore and delete it
    now. So it is possible that we did a lot of disk writes for
    nothing. In other words, a big LOAD DATA INFILE on the master will
    still consume a lot of space on the slave (space in the relay log
    + space of temp files: twice the space of the file to load...)
    even if it will finally be ignored.  TODO: fix this; this can be
    done by testing rules in Create_file_log_event::do_apply_event()
    and then discarding Append_block and al. Another way is do the
    filtering in the I/O thread (more efficient: no disk writes at
    all).


    Note:   We do not need to execute reset_one_shot_variables() if this
            db_ok() test fails.
    Reason: The db stored in binlog events is the same for SET and for
            its companion query.  If the SET is ignored because of
            db_ok(), the companion query will also be ignored, and if
            the companion query is ignored in the db_ok() test of
            ::do_apply_event(), then the companion SET also have so
            we don't need to reset_one_shot_variables().
  */
  if (rpl_filter->db_ok(thd->db))
  {
    thd->set_time(when, when_sec_part);
    thd->set_query_id(next_query_id());
    thd->get_stmt_da()->opt_clear_warning_info(thd->query_id);

    TABLE_LIST tables;
    tables.init_one_table(thd->strmake(thd->db, thd->db_length),
                          thd->db_length,
                          table_name, strlen(table_name),
                          table_name, TL_WRITE);
    tables.updating= 1;

    // the table will be opened in mysql_load    
    if (rpl_filter->is_on() && !rpl_filter->tables_ok(thd->db, &tables))
    {
      // TODO: this is a bug - this needs to be moved to the I/O thread
      if (net)
        skip_load_data_infile(net);
    }
    else
    {
      char llbuff[22];
      enum enum_duplicates handle_dup;
      bool ignore= 0;
      char query_buffer[1024];
      String query_str(query_buffer, sizeof(query_buffer), system_charset_info);
      char *load_data_query;

      query_str.length(0);
      /*
        Forge LOAD DATA INFILE query which will be used in SHOW PROCESS LIST
        and written to slave's binlog if binlogging is on.
      */
      print_query(thd, FALSE, NULL, &query_str, NULL, NULL, NULL);
      if (!(load_data_query= (char *)thd->strmake(query_str.ptr(),
                                                  query_str.length())))
      {
        /*
          This will set thd->fatal_error in case of OOM. So we surely will notice
          that something is wrong.
        */
        goto error;
      }

      thd->set_query(load_data_query, (uint) (query_str.length()));

      if (sql_ex.opt_flags & REPLACE_FLAG)
        handle_dup= DUP_REPLACE;
      else if (sql_ex.opt_flags & IGNORE_FLAG)
      {
        ignore= 1;
        handle_dup= DUP_ERROR;
      }
      else
      {
        /*
          When replication is running fine, if it was DUP_ERROR on the
          master then we could choose IGNORE here, because if DUP_ERROR
          suceeded on master, and data is identical on the master and slave,
          then there should be no uniqueness errors on slave, so IGNORE is
          the same as DUP_ERROR. But in the unlikely case of uniqueness errors
          (because the data on the master and slave happen to be different
          (user error or bug), we want LOAD DATA to print an error message on
          the slave to discover the problem.

          If reading from net (a 3.23 master), mysql_load() will change this
          to IGNORE.
        */
        handle_dup= DUP_ERROR;
      }
      /*
        We need to set thd->lex->sql_command and thd->lex->duplicates
        since InnoDB tests these variables to decide if this is a LOAD
        DATA ... REPLACE INTO ... statement even though mysql_parse()
        is not called.  This is not needed in 5.0 since there the LOAD
        DATA ... statement is replicated using mysql_parse(), which
        sets the thd->lex fields correctly.
      */
      thd->lex->sql_command= SQLCOM_LOAD;
      thd->lex->duplicates= handle_dup;

      sql_exchange ex((char*)fname, sql_ex.opt_flags & DUMPFILE_FLAG);
      String field_term(sql_ex.field_term,sql_ex.field_term_len,log_cs);
      String enclosed(sql_ex.enclosed,sql_ex.enclosed_len,log_cs);
      String line_term(sql_ex.line_term,sql_ex.line_term_len,log_cs);
      String line_start(sql_ex.line_start,sql_ex.line_start_len,log_cs);
      String escaped(sql_ex.escaped,sql_ex.escaped_len, log_cs);
      ex.field_term= &field_term;
      ex.enclosed= &enclosed;
      ex.line_term= &line_term;
      ex.line_start= &line_start;
      ex.escaped= &escaped;

      ex.opt_enclosed = (sql_ex.opt_flags & OPT_ENCLOSED_FLAG);
      if (sql_ex.empty_flags & FIELD_TERM_EMPTY)
        ex.field_term->length(0);

      ex.skip_lines = skip_lines;
      List<Item> field_list;
      thd->lex->select_lex.context.resolve_in_table_list_only(&tables);
      set_fields(tables.db, field_list, &thd->lex->select_lex.context);
      thd->variables.pseudo_thread_id= thread_id;
      if (net)
      {
        // mysql_load will use thd->net to read the file
        thd->net.vio = net->vio;
        // Make sure the client does not get confused about the packet sequence
        thd->net.pkt_nr = net->pkt_nr;
      }
      /*
        It is safe to use tmp_list twice because we are not going to
        update it inside mysql_load().
      */
      List<Item> tmp_list;
      if (open_temporary_tables(thd, &tables) ||
          mysql_load(thd, &ex, &tables, field_list, tmp_list, tmp_list,
                     handle_dup, ignore, net != 0))
        thd->is_slave_error= 1;
      if (thd->cuted_fields)
      {
        /* log_pos is the position of the LOAD event in the master log */
        sql_print_warning("Slave: load data infile on table '%s' at "
                          "log position %s in log '%s' produced %ld "
                          "warning(s). Default database: '%s'",
                          (char*) table_name,
                          llstr(log_pos,llbuff), RPL_LOG_NAME, 
                          (ulong) thd->cuted_fields,
                          print_slave_db_safe(thd->db));
      }
      if (net)
        net->pkt_nr= thd->net.pkt_nr;
    }
  }
  else
  {
    /*
      We will just ask the master to send us /dev/null if we do not
      want to load the data.
      TODO: this a bug - needs to be done in I/O thread
    */
    if (net)
      skip_load_data_infile(net);
  }

error:
  thd->net.vio = 0; 
  const char *remember_db= thd->db;
  thd->catalog= 0;
  thd->set_db(NULL, 0);                   /* will free the current database */
  thd->reset_query();
  thd->get_stmt_da()->set_overwrite_status(true);
  thd->is_error() ? trans_rollback_stmt(thd) : trans_commit_stmt(thd);
  thd->variables.option_bits&= ~(OPTION_BEGIN | OPTION_GTID_BEGIN);
  thd->get_stmt_da()->set_overwrite_status(false);
  close_thread_tables(thd);
  /*
    - If transaction rollback was requested due to deadlock
      perform it and release metadata locks.
    - If inside a multi-statement transaction,
    defer the release of metadata locks until the current
    transaction is either committed or rolled back. This prevents
    other statements from modifying the table for the entire
    duration of this transaction.  This provides commit ordering
    and guarantees serializability across multiple transactions.
    - If in autocommit mode, or outside a transactional context,
    automatically release metadata locks of the current statement.
  */
  if (thd->transaction_rollback_request)
  {
    trans_rollback_implicit(thd);
    thd->mdl_context.release_transactional_locks();
  }
  else if (! thd->in_multi_stmt_transaction_mode())
    thd->mdl_context.release_transactional_locks();
  else
    thd->mdl_context.release_statement_locks();

  DBUG_EXECUTE_IF("LOAD_DATA_INFILE_has_fatal_error",
                  thd->is_slave_error= 0; thd->is_fatal_error= 1;);

  if (thd->is_slave_error)
  {
    /* this err/sql_errno code is copy-paste from net_send_error() */
    const char *err;
    int sql_errno;
    if (thd->is_error())
    {
      err= thd->get_stmt_da()->message();
      sql_errno= thd->get_stmt_da()->sql_errno();
    }
    else
    {
      sql_errno=ER_UNKNOWN_ERROR;
      err=ER(sql_errno);       
    }
    rli->report(ERROR_LEVEL, sql_errno, rgi->gtid_info(), "\
Error '%s' running LOAD DATA INFILE on table '%s'. Default database: '%s'",
                    err, (char*)table_name, print_slave_db_safe(remember_db));
    free_root(thd->mem_root,MYF(MY_KEEP_PREALLOC));
    DBUG_RETURN(1);
  }
  free_root(thd->mem_root,MYF(MY_KEEP_PREALLOC));

  if (thd->is_fatal_error)
  {
    char buf[256];
    my_snprintf(buf, sizeof(buf),
                "Running LOAD DATA INFILE on table '%-.64s'."
                " Default database: '%-.64s'",
                (char*)table_name,
                print_slave_db_safe(remember_db));

    rli->report(ERROR_LEVEL, ER_SLAVE_FATAL_ERROR, rgi->gtid_info(),
                ER(ER_SLAVE_FATAL_ERROR), buf);
    DBUG_RETURN(1);
  }

  DBUG_RETURN( use_rli_only_for_errors ? 0 : Log_event::do_apply_event(rgi) );
}
#endif


/**************************************************************************
  Rotate_log_event methods
**************************************************************************/

/*
  Rotate_log_event::pack_info()
*/

#if defined(HAVE_REPLICATION) && !defined(MYSQL_CLIENT)
void Rotate_log_event::pack_info(THD *thd, Protocol *protocol)
{
  char buf1[256], buf[22];
  String tmp(buf1, sizeof(buf1), log_cs);
  tmp.length(0);
  tmp.append(new_log_ident, ident_len);
  tmp.append(STRING_WITH_LEN(";pos="));
  tmp.append(llstr(pos,buf));
  protocol->store(tmp.ptr(), tmp.length(), &my_charset_bin);
}
#endif


/*
  Rotate_log_event::print()
*/

#ifdef MYSQL_CLIENT
void Rotate_log_event::print(FILE* file, PRINT_EVENT_INFO* print_event_info)
{
  char buf[22];
  Write_on_release_cache cache(&print_event_info->head_cache, file,
                               Write_on_release_cache::FLUSH_F);

  if (print_event_info->short_form)
    return;
  print_header(&cache, print_event_info, FALSE);
  my_b_write_string(&cache, "\tRotate to ");
  if (new_log_ident)
    my_b_write(&cache, (uchar*) new_log_ident, (uint)ident_len);
  my_b_printf(&cache, "  pos: %s\n", llstr(pos, buf));
}
#endif /* MYSQL_CLIENT */



/*
  Rotate_log_event::Rotate_log_event() (2 constructors)
*/


#ifndef MYSQL_CLIENT
Rotate_log_event::Rotate_log_event(const char* new_log_ident_arg,
                                   uint ident_len_arg, ulonglong pos_arg,
                                   uint flags_arg)
  :Log_event(), new_log_ident(new_log_ident_arg),
   pos(pos_arg),ident_len(ident_len_arg ? ident_len_arg :
                          (uint) strlen(new_log_ident_arg)), flags(flags_arg)
{
#ifndef DBUG_OFF
  char buff[22];
  DBUG_ENTER("Rotate_log_event::Rotate_log_event(...,flags)");
  DBUG_PRINT("enter",("new_log_ident: %s  pos: %s  flags: %lu", new_log_ident_arg,
                      llstr(pos_arg, buff), (ulong) flags));
#endif
  cache_type= EVENT_NO_CACHE;
  if (flags & DUP_NAME)
    new_log_ident= my_strndup(new_log_ident_arg, ident_len, MYF(MY_WME));
  if (flags & RELAY_LOG)
    set_relay_log_event();
  DBUG_VOID_RETURN;
}
#endif


Rotate_log_event::Rotate_log_event(const char* buf, uint event_len,
                                   const Format_description_log_event* description_event)
  :Log_event(buf, description_event) ,new_log_ident(0), flags(DUP_NAME)
{
  DBUG_ENTER("Rotate_log_event::Rotate_log_event(char*,...)");
  // The caller will ensure that event_len is what we have at EVENT_LEN_OFFSET
  uint8 post_header_len= description_event->post_header_len[ROTATE_EVENT-1];
  uint ident_offset;
  if (event_len < LOG_EVENT_MINIMAL_HEADER_LEN)
    DBUG_VOID_RETURN;
  buf+= LOG_EVENT_MINIMAL_HEADER_LEN;
  pos= post_header_len ? uint8korr(buf + R_POS_OFFSET) : 4;
  ident_len= (uint)(event_len - (LOG_EVENT_MINIMAL_HEADER_LEN + post_header_len));
  ident_offset= post_header_len;
  set_if_smaller(ident_len,FN_REFLEN-1);
  new_log_ident= my_strndup(buf + ident_offset, (uint) ident_len, MYF(MY_WME));
  DBUG_PRINT("debug", ("new_log_ident: '%s'", new_log_ident));
  DBUG_VOID_RETURN;
}


/*
  Rotate_log_event::write()
*/

#ifndef MYSQL_CLIENT
bool Rotate_log_event::write(IO_CACHE* file)
{
  char buf[ROTATE_HEADER_LEN];
  int8store(buf + R_POS_OFFSET, pos);
  return (write_header(file, ROTATE_HEADER_LEN + ident_len) || 
          wrapper_my_b_safe_write(file, (uchar*) buf, ROTATE_HEADER_LEN) ||
          wrapper_my_b_safe_write(file, (uchar*) new_log_ident,
                                     (uint) ident_len) ||
          write_footer(file));
}
#endif


#if defined(HAVE_REPLICATION) && !defined(MYSQL_CLIENT)

/*
  Got a rotate log event from the master.

  This is mainly used so that we can later figure out the logname and
  position for the master.

  We can't rotate the slave's BINlog as this will cause infinitive rotations
  in a A -> B -> A setup.
  The NOTES below is a wrong comment which will disappear when 4.1 is merged.

  @retval
    0	ok
*/
int Rotate_log_event::do_update_pos(rpl_group_info *rgi)
{
  Relay_log_info *rli= rgi->rli;
  DBUG_ENTER("Rotate_log_event::do_update_pos");
#ifndef DBUG_OFF
  char buf[32];
#endif

  DBUG_PRINT("info", ("server_id=%lu; ::server_id=%lu",
                      (ulong) this->server_id, (ulong) global_system_variables.server_id));
  DBUG_PRINT("info", ("new_log_ident: %s", this->new_log_ident));
  DBUG_PRINT("info", ("pos: %s", llstr(this->pos, buf)));

  /*
    If we are in a transaction or in a group: the only normal case is
    when the I/O thread was copying a big transaction, then it was
    stopped and restarted: we have this in the relay log:

    BEGIN
    ...
    ROTATE (a fake one)
    ...
    COMMIT or ROLLBACK

    In that case, we don't want to touch the coordinates which
    correspond to the beginning of the transaction.  Starting from
    5.0.0, there also are some rotates from the slave itself, in the
    relay log, which shall not change the group positions.

    In parallel replication, rotate event is executed out-of-band with normal
    events, so we cannot update group_master_log_name or _pos here, it will
    be updated with the next normal event instead.
  */
  if ((server_id != global_system_variables.server_id ||
       rli->replicate_same_server_id) &&
      !is_relay_log_event() &&
      !rli->is_in_group() &&
      !rgi->is_parallel_exec)
  {
    mysql_mutex_lock(&rli->data_lock);
    DBUG_PRINT("info", ("old group_master_log_name: '%s'  "
                        "old group_master_log_pos: %lu",
                        rli->group_master_log_name,
                        (ulong) rli->group_master_log_pos));
    memcpy(rli->group_master_log_name, new_log_ident, ident_len+1);
    rli->notify_group_master_log_name_update();
    rli->inc_group_relay_log_pos(pos, rgi, TRUE /* skip_lock */);
    DBUG_PRINT("info", ("new group_master_log_name: '%s'  "
                        "new group_master_log_pos: %lu",
                        rli->group_master_log_name,
                        (ulong) rli->group_master_log_pos));
    mysql_mutex_unlock(&rli->data_lock);
    rpl_global_gtid_slave_state.record_and_update_gtid(thd, rgi);
    flush_relay_log_info(rli);
    
    /*
      Reset thd->variables.option_bits and sql_mode etc, because this could
      be the signal of a master's downgrade from 5.0 to 4.0.
      However, no need to reset description_event_for_exec: indeed, if the next
      master is 5.0 (even 5.0.1) we will soon get a Format_desc; if the next
      master is 4.0 then the events are in the slave's format (conversion).
    */
    set_slave_thread_options(thd);
    set_slave_thread_default_charset(thd, rgi);
    thd->variables.sql_mode= global_system_variables.sql_mode;
    thd->variables.auto_increment_increment=
      thd->variables.auto_increment_offset= 1;
  }
  else
    rgi->inc_event_relay_log_pos();


  DBUG_RETURN(0);
}


Log_event::enum_skip_reason
Rotate_log_event::do_shall_skip(rpl_group_info *rgi)
{
  enum_skip_reason reason= Log_event::do_shall_skip(rgi);

  switch (reason) {
  case Log_event::EVENT_SKIP_NOT:
  case Log_event::EVENT_SKIP_COUNT:
    return Log_event::EVENT_SKIP_NOT;

  case Log_event::EVENT_SKIP_IGNORE:
    return Log_event::EVENT_SKIP_IGNORE;
  }
  DBUG_ASSERT(0);
  return Log_event::EVENT_SKIP_NOT;             // To keep compiler happy
}

#endif


/**************************************************************************
  Binlog_checkpoint_log_event methods
**************************************************************************/

#if defined(HAVE_REPLICATION) && !defined(MYSQL_CLIENT)
void Binlog_checkpoint_log_event::pack_info(THD *thd, Protocol *protocol)
{
  protocol->store(binlog_file_name, binlog_file_len, &my_charset_bin);
}


Log_event::enum_skip_reason
Binlog_checkpoint_log_event::do_shall_skip(rpl_group_info *rgi)
{
  enum_skip_reason reason= Log_event::do_shall_skip(rgi);
  if (reason == EVENT_SKIP_COUNT)
    reason= EVENT_SKIP_NOT;
  return reason;
}
#endif


#ifdef MYSQL_CLIENT
void Binlog_checkpoint_log_event::print(FILE *file,
                                        PRINT_EVENT_INFO *print_event_info)
{
  Write_on_release_cache cache(&print_event_info->head_cache, file,
                               Write_on_release_cache::FLUSH_F);

  if (print_event_info->short_form)
    return;
  print_header(&cache, print_event_info, FALSE);
  my_b_write_string(&cache, "\tBinlog checkpoint ");
  my_b_write(&cache, (uchar*)binlog_file_name, binlog_file_len);
  my_b_write_byte(&cache, '\n');
}
#endif  /* MYSQL_CLIENT */


#ifdef MYSQL_SERVER
Binlog_checkpoint_log_event::Binlog_checkpoint_log_event(
        const char *binlog_file_name_arg,
        uint binlog_file_len_arg)
  :Log_event(),
   binlog_file_name(my_strndup(binlog_file_name_arg, binlog_file_len_arg,
                               MYF(MY_WME))),
   binlog_file_len(binlog_file_len_arg)
{
  cache_type= EVENT_NO_CACHE;
}
#endif  /* MYSQL_SERVER */


Binlog_checkpoint_log_event::Binlog_checkpoint_log_event(
       const char *buf, uint event_len,
       const Format_description_log_event *description_event)
  :Log_event(buf, description_event), binlog_file_name(0)
{
  uint8 header_size= description_event->common_header_len;
  uint8 post_header_len=
    description_event->post_header_len[BINLOG_CHECKPOINT_EVENT-1];
  if (event_len < header_size + post_header_len ||
      post_header_len < BINLOG_CHECKPOINT_HEADER_LEN)
    return;
  buf+= header_size;
  /* See uint4korr and int4store below */
  compile_time_assert(BINLOG_CHECKPOINT_HEADER_LEN == 4);
  binlog_file_len= uint4korr(buf);
  if (event_len - (header_size + post_header_len) < binlog_file_len)
    return;
  binlog_file_name= my_strndup(buf + post_header_len, binlog_file_len,
                               MYF(MY_WME));
  return;
}


#ifndef MYSQL_CLIENT
bool Binlog_checkpoint_log_event::write(IO_CACHE *file)
{
  uchar buf[BINLOG_CHECKPOINT_HEADER_LEN];
  int4store(buf, binlog_file_len);
  return write_header(file, BINLOG_CHECKPOINT_HEADER_LEN + binlog_file_len) ||
    wrapper_my_b_safe_write(file, buf, BINLOG_CHECKPOINT_HEADER_LEN) ||
    wrapper_my_b_safe_write(file, (const uchar *)binlog_file_name,
                            binlog_file_len) ||
    write_footer(file);
}
#endif  /* MYSQL_CLIENT */


/**************************************************************************
        Global transaction ID stuff
**************************************************************************/

Gtid_log_event::Gtid_log_event(const char *buf, uint event_len,
               const Format_description_log_event *description_event)
  : Log_event(buf, description_event), seq_no(0), commit_id(0)
{
  uint8 header_size= description_event->common_header_len;
  uint8 post_header_len= description_event->post_header_len[GTID_EVENT-1];
  if (event_len < header_size + post_header_len ||
      post_header_len < GTID_HEADER_LEN)
    return;

  buf+= header_size;
  seq_no= uint8korr(buf);
  buf+= 8;
  domain_id= uint4korr(buf);
  buf+= 4;
  flags2= *buf;
  if (flags2 & FL_GROUP_COMMIT_ID)
  {
    if (event_len < (uint)header_size + GTID_HEADER_LEN + 2)
    {
      seq_no= 0;                                // So is_valid() returns false
      return;
    }
    ++buf;
    commit_id= uint8korr(buf);
  }
}


#ifdef MYSQL_SERVER

Gtid_log_event::Gtid_log_event(THD *thd_arg, uint64 seq_no_arg,
                               uint32 domain_id_arg, bool standalone,
                               uint16 flags_arg, bool is_transactional,
                               uint64 commit_id_arg)
  : Log_event(thd_arg, flags_arg, is_transactional),
    seq_no(seq_no_arg), commit_id(commit_id_arg), domain_id(domain_id_arg),
    flags2((standalone ? FL_STANDALONE : 0) | (commit_id_arg ? FL_GROUP_COMMIT_ID : 0))
{
  cache_type= Log_event::EVENT_NO_CACHE;
}


/*
  Used to record GTID while sending binlog to slave, without having to
  fully contruct every Gtid_log_event() needlessly.
*/
bool
Gtid_log_event::peek(const char *event_start, size_t event_len,
                     uint8 checksum_alg,
                     uint32 *domain_id, uint32 *server_id, uint64 *seq_no,
                     uchar *flags2, const Format_description_log_event *fdev)
{
  const char *p;

  if (checksum_alg == BINLOG_CHECKSUM_ALG_CRC32)
  {
    if (event_len > BINLOG_CHECKSUM_LEN)
      event_len-= BINLOG_CHECKSUM_LEN;
    else
      event_len= 0;
  }
  else
    DBUG_ASSERT(checksum_alg == BINLOG_CHECKSUM_ALG_UNDEF ||
                checksum_alg == BINLOG_CHECKSUM_ALG_OFF);

  if (event_len < (uint32)fdev->common_header_len + GTID_HEADER_LEN)
    return true;
  *server_id= uint4korr(event_start + SERVER_ID_OFFSET);
  p= event_start + fdev->common_header_len;
  *seq_no= uint8korr(p);
  p+= 8;
  *domain_id= uint4korr(p);
  p+= 4;
  *flags2= (uchar)*p;
  return false;
}


bool
Gtid_log_event::write(IO_CACHE *file)
{
  uchar buf[GTID_HEADER_LEN+2];
  size_t write_len;

  int8store(buf, seq_no);
  int4store(buf+8, domain_id);
  buf[12]= flags2;
  if (flags2 & FL_GROUP_COMMIT_ID)
  {
    int8store(buf+13, commit_id);
    write_len= GTID_HEADER_LEN + 2;
  }
  else
  {
    bzero(buf+13, GTID_HEADER_LEN-13);
    write_len= GTID_HEADER_LEN;
  }
  return write_header(file, write_len) ||
    wrapper_my_b_safe_write(file, buf, write_len) ||
    write_footer(file);
}


/*
  Replace a GTID event with either a BEGIN event, dummy event, or nothing, as
  appropriate to work with old slave that does not know global transaction id.

  The need_dummy_event argument is an IN/OUT argument. It is passed as TRUE
  if slave has capability lower than MARIA_SLAVE_CAPABILITY_TOLERATE_HOLES.
  It is returned TRUE if we return a BEGIN (or dummy) event to be sent to the
  slave, FALSE if event should be skipped completely.
*/
int
Gtid_log_event::make_compatible_event(String *packet, bool *need_dummy_event,
                                      ulong ev_offset, uint8 checksum_alg)
{
  uchar flags2;
  if (packet->length() - ev_offset < LOG_EVENT_HEADER_LEN + GTID_HEADER_LEN)
    return 1;
  flags2= (*packet)[ev_offset + LOG_EVENT_HEADER_LEN + 12];
  if (flags2 & FL_STANDALONE)
  {
    if (*need_dummy_event)
      return Query_log_event::dummy_event(packet, ev_offset, checksum_alg);
    return 0;
  }

  *need_dummy_event= true;
  return Query_log_event::begin_event(packet, ev_offset, checksum_alg);
}


#ifdef HAVE_REPLICATION
void
Gtid_log_event::pack_info(THD *thd, Protocol *protocol)
{
  char buf[6+5+10+1+10+1+20+1+4+20+1];
  char *p;
  p = strmov(buf, (flags2 & FL_STANDALONE ? "GTID " : "BEGIN GTID "));
  p= longlong10_to_str(domain_id, p, 10);
  *p++= '-';
  p= longlong10_to_str(server_id, p, 10);
  *p++= '-';
  p= longlong10_to_str(seq_no, p, 10);
  if (flags2 & FL_GROUP_COMMIT_ID)
  {
    p= strmov(p, " cid=");
    p= longlong10_to_str(commit_id, p, 10);
  }

  protocol->store(buf, p-buf, &my_charset_bin);
}

static char gtid_begin_string[] = "BEGIN";

int
Gtid_log_event::do_apply_event(rpl_group_info *rgi)
{
  thd->variables.server_id= this->server_id;
  thd->variables.gtid_domain_id= this->domain_id;
  thd->variables.gtid_seq_no= this->seq_no;
  mysql_reset_thd_for_next_command(thd);

  if (opt_gtid_strict_mode && opt_bin_log && opt_log_slave_updates)
  {
    if (mysql_bin_log.check_strict_gtid_sequence(this->domain_id,
                                                 this->server_id, this->seq_no))
      return 1;
  }

  DBUG_ASSERT((thd->variables.option_bits & OPTION_GTID_BEGIN) == 0);
  if (flags2 & FL_STANDALONE)
    return 0;

  /* Execute this like a BEGIN query event. */
  thd->variables.option_bits|= OPTION_GTID_BEGIN;
  DBUG_PRINT("info", ("Set OPTION_GTID_BEGIN"));
  thd->set_query_and_id(gtid_begin_string, sizeof(gtid_begin_string)-1,
                        &my_charset_bin, next_query_id());
  thd->lex->sql_command= SQLCOM_BEGIN;
  thd->is_slave_error= 0;
  status_var_increment(thd->status_var.com_stat[thd->lex->sql_command]);
  if (trans_begin(thd, 0))
  {
    DBUG_PRINT("error", ("trans_begin() failed"));
    thd->is_slave_error= 1;
  }
  thd->update_stats();

  if (likely(!thd->is_slave_error))
    general_log_write(thd, COM_QUERY, thd->query(), thd->query_length());

  thd->reset_query();
  free_root(thd->mem_root,MYF(MY_KEEP_PREALLOC));
  return thd->is_slave_error;
}


int
Gtid_log_event::do_update_pos(rpl_group_info *rgi)
{
  rgi->inc_event_relay_log_pos();
  return 0;
}


Log_event::enum_skip_reason
Gtid_log_event::do_shall_skip(rpl_group_info *rgi)
{
  Relay_log_info *rli= rgi->rli;
  /*
    An event skipped due to @@skip_replication must not be counted towards the
    number of events to be skipped due to @@sql_slave_skip_counter.
  */
  if (flags & LOG_EVENT_SKIP_REPLICATION_F &&
      opt_replicate_events_marked_for_skip != RPL_SKIP_REPLICATE)
    return Log_event::EVENT_SKIP_IGNORE;

  if (rli->slave_skip_counter > 0)
  {
    if (!(flags2 & FL_STANDALONE))
    {
      thd->variables.option_bits|= OPTION_BEGIN;
      DBUG_ASSERT(rgi->rli->get_flag(Relay_log_info::IN_TRANSACTION));
    }
    return Log_event::continue_group(rgi);
  }
  return Log_event::do_shall_skip(rgi);
}


#endif  /* HAVE_REPLICATION */

#else  /* !MYSQL_SERVER */

void
Gtid_log_event::print(FILE *file, PRINT_EVENT_INFO *print_event_info)
{
  Write_on_release_cache cache(&print_event_info->head_cache, file,
                               Write_on_release_cache::FLUSH_F);
  char buf[21];
  char buf2[21];

  if (!print_event_info->short_form)
  {
    print_header(&cache, print_event_info, FALSE);
    longlong10_to_str(seq_no, buf, 10);
    if (flags2 & FL_GROUP_COMMIT_ID)
    {
      longlong10_to_str(commit_id, buf2, 10);
      my_b_printf(&cache, "\tGTID %u-%u-%s cid=%s\n",
                  domain_id, server_id, buf, buf2);
    }
    else
      my_b_printf(&cache, "\tGTID %u-%u-%s\n", domain_id, server_id, buf);

    if (!print_event_info->domain_id_printed ||
        print_event_info->domain_id != domain_id)
    {
      my_b_printf(&cache, "/*!100001 SET @@session.gtid_domain_id=%u*/%s\n",
                  domain_id, print_event_info->delimiter);
      print_event_info->domain_id= domain_id;
      print_event_info->domain_id_printed= true;
    }

    if (!print_event_info->server_id_printed ||
        print_event_info->server_id != server_id)
    {
      my_b_printf(&cache, "/*!100001 SET @@session.server_id=%u*/%s\n",
                  server_id, print_event_info->delimiter);
      print_event_info->server_id= server_id;
      print_event_info->server_id_printed= true;
    }

    my_b_printf(&cache, "/*!100001 SET @@session.gtid_seq_no=%s*/%s\n",
                buf, print_event_info->delimiter);
  }
  if (!(flags2 & FL_STANDALONE))
    my_b_printf(&cache, "BEGIN\n%s\n", print_event_info->delimiter);
}

#endif  /* MYSQL_SERVER */


/* GTID list. */

Gtid_list_log_event::Gtid_list_log_event(const char *buf, uint event_len,
               const Format_description_log_event *description_event)
  : Log_event(buf, description_event), count(0), list(0), sub_id_list(0)
{
  uint32 i;
  uint32 val;
  uint8 header_size= description_event->common_header_len;
  uint8 post_header_len= description_event->post_header_len[GTID_LIST_EVENT-1];
  if (event_len < header_size + post_header_len ||
      post_header_len < GTID_LIST_HEADER_LEN)
    return;

  buf+= header_size;
  val= uint4korr(buf);
  count= val & ((1<<28)-1);
  gl_flags= val & ((uint32)0xf << 28);
  buf+= 4;
  if (event_len - (header_size + post_header_len) < count*element_size ||
      (!(list= (rpl_gtid *)my_malloc(count*sizeof(*list) + (count == 0),
                                     MYF(MY_WME)))))
    return;

  for (i= 0; i < count; ++i)
  {
    list[i].domain_id= uint4korr(buf);
    buf+= 4;
    list[i].server_id= uint4korr(buf);
    buf+= 4;
    list[i].seq_no= uint8korr(buf);
    buf+= 8;
  }

#if defined(HAVE_REPLICATION) && !defined(MYSQL_CLIENT)
  if ((gl_flags & FLAG_IGN_GTIDS))
  {
    uint32 i;
    if (!(sub_id_list= (uint64 *)my_malloc(count*sizeof(uint64), MYF(MY_WME))))
    {
      my_free(list);
      list= NULL;
      return;
    }
    for (i= 0; i < count; ++i)
    {
      if (!(sub_id_list[i]=
            rpl_global_gtid_slave_state.next_sub_id(list[i].domain_id)))
      {
        my_free(list);
        my_free(sub_id_list);
        list= NULL;
        sub_id_list= NULL;
        return;
      }
    }
  }
#endif
}


#ifdef MYSQL_SERVER

Gtid_list_log_event::Gtid_list_log_event(rpl_binlog_state *gtid_set,
                                         uint32 gl_flags_)
  : count(gtid_set->count()), gl_flags(gl_flags_), list(0), sub_id_list(0)
{
  cache_type= EVENT_NO_CACHE;
  /* Failure to allocate memory will be caught by is_valid() returning false. */
  if (count < (1<<28) &&
      (list = (rpl_gtid *)my_malloc(count * sizeof(*list) + (count == 0),
                                    MYF(MY_WME))))
    gtid_set->get_gtid_list(list, count);
}


Gtid_list_log_event::Gtid_list_log_event(slave_connection_state *gtid_set,
                                         uint32 gl_flags_)
  : count(gtid_set->count()), gl_flags(gl_flags_), list(0), sub_id_list(0)
{
  cache_type= EVENT_NO_CACHE;
  /* Failure to allocate memory will be caught by is_valid() returning false. */
  if (count < (1<<28) &&
      (list = (rpl_gtid *)my_malloc(count * sizeof(*list) + (count == 0),
                                    MYF(MY_WME))))
  {
    gtid_set->get_gtid_list(list, count);
#if defined(HAVE_REPLICATION) && !defined(MYSQL_CLIENT)
    if (gl_flags & FLAG_IGN_GTIDS)
    {
      uint32 i;

      if (!(sub_id_list= (uint64 *)my_malloc(count * sizeof(uint64),
                                             MYF(MY_WME))))
      {
        my_free(list);
        list= NULL;
        return;
      }
      for (i= 0; i < count; ++i)
      {
        if (!(sub_id_list[i]=
              rpl_global_gtid_slave_state.next_sub_id(list[i].domain_id)))
        {
          my_free(list);
          my_free(sub_id_list);
          list= NULL;
          sub_id_list= NULL;
          return;
        }
      }
    }
#endif
  }
}


#if defined(HAVE_REPLICATION) && !defined(MYSQL_CLIENT)
bool
Gtid_list_log_event::to_packet(String *packet)
{
  uint32 i;
  uchar *p;
  uint32 needed_length;

  DBUG_ASSERT(count < 1<<28);

  needed_length= packet->length() + get_data_size();
  if (packet->reserve(needed_length))
    return true;
  p= (uchar *)packet->ptr() + packet->length();;
  packet->length(needed_length);
  int4store(p, (count & ((1<<28)-1)) | gl_flags);
  p += 4;
  /* Initialise the padding for empty Gtid_list. */
  if (count == 0)
    int2store(p, 0);
  for (i= 0; i < count; ++i)
  {
    int4store(p, list[i].domain_id);
    int4store(p+4, list[i].server_id);
    int8store(p+8, list[i].seq_no);
    p += 16;
  }

  return false;
}


bool
Gtid_list_log_event::write(IO_CACHE *file)
{
  char buf[128];
  String packet(buf, sizeof(buf), system_charset_info);

  packet.length(0);
  if (to_packet(&packet))
    return true;
  return
    write_header(file, get_data_size()) ||
    wrapper_my_b_safe_write(file, (uchar *)packet.ptr(), packet.length()) ||
    write_footer(file);
}


int
Gtid_list_log_event::do_apply_event(rpl_group_info *rgi)
{
  Relay_log_info *rli= const_cast<Relay_log_info*>(rgi->rli);
  int ret;
  if (gl_flags & FLAG_IGN_GTIDS)
  {
    uint32 i;
    for (i= 0; i < count; ++i)
    {
      if ((ret= rpl_global_gtid_slave_state.record_gtid(thd, &list[i],
                                                        sub_id_list[i],
                                                        false, false)))
        return ret;
      rpl_global_gtid_slave_state.update_state_hash(sub_id_list[i], &list[i],
                                                    NULL);
    }
  }
  ret= Log_event::do_apply_event(rgi);
  if (rli->until_condition == Relay_log_info::UNTIL_GTID &&
      (gl_flags & FLAG_UNTIL_REACHED))
  {
    char str_buf[128];
    String str(str_buf, sizeof(str_buf), system_charset_info);
    rli->until_gtid_pos.to_string(&str);
    sql_print_information("Slave SQL thread stops because it reached its"
                          " UNTIL master_gtid_pos %s", str.c_ptr_safe());
    rli->abort_slave= true;
    rli->stop_for_until= true;
  }
  return ret;
}


Log_event::enum_skip_reason
Gtid_list_log_event::do_shall_skip(rpl_group_info *rgi)
{
  enum_skip_reason reason= Log_event::do_shall_skip(rgi);
  if (reason == EVENT_SKIP_COUNT)
    reason= EVENT_SKIP_NOT;
  return reason;
}


void
Gtid_list_log_event::pack_info(THD *thd, Protocol *protocol)
{
  char buf_mem[1024];
  String buf(buf_mem, sizeof(buf_mem), system_charset_info);
  uint32 i;
  bool first;

  buf.length(0);
  buf.append(STRING_WITH_LEN("["));
  first= true;
  for (i= 0; i < count; ++i)
    rpl_slave_state_tostring_helper(&buf, &list[i], &first);
  buf.append(STRING_WITH_LEN("]"));

  protocol->store(&buf);
}
#endif  /* HAVE_REPLICATION */

#else  /* !MYSQL_SERVER */

void
Gtid_list_log_event::print(FILE *file, PRINT_EVENT_INFO *print_event_info)
{
  if (!print_event_info->short_form)
  {
    Write_on_release_cache cache(&print_event_info->head_cache, file,
                                 Write_on_release_cache::FLUSH_F);
    char buf[21];
    uint32 i;

    print_header(&cache, print_event_info, FALSE);
    my_b_printf(&cache, "\tGtid list [");
    for (i= 0; i < count; ++i)
    {
      longlong10_to_str(list[i].seq_no, buf, 10);
      my_b_printf(&cache, "%u-%u-%s", list[i].domain_id,
                  list[i].server_id, buf);
      if (i < count-1)
        my_b_printf(&cache, ",\n# ");
    }
    my_b_printf(&cache, "]\n");
  }
}

#endif  /* MYSQL_SERVER */


/*
  Used to record gtid_list event while sending binlog to slave, without having to
  fully contruct the event object.
*/
bool
Gtid_list_log_event::peek(const char *event_start, uint32 event_len,
                          uint8 checksum_alg,
                          rpl_gtid **out_gtid_list, uint32 *out_list_len,
                          const Format_description_log_event *fdev)
{
  const char *p;
  uint32 count_field, count;
  rpl_gtid *gtid_list;

  if (checksum_alg == BINLOG_CHECKSUM_ALG_CRC32)
  {
    if (event_len > BINLOG_CHECKSUM_LEN)
      event_len-= BINLOG_CHECKSUM_LEN;
    else
      event_len= 0;
  }
  else
    DBUG_ASSERT(checksum_alg == BINLOG_CHECKSUM_ALG_UNDEF ||
                checksum_alg == BINLOG_CHECKSUM_ALG_OFF);

  if (event_len < (uint32)fdev->common_header_len + GTID_LIST_HEADER_LEN)
    return true;
  p= event_start + fdev->common_header_len;
  count_field= uint4korr(p);
  p+= 4;
  count= count_field & ((1<<28)-1);
  if (event_len < (uint32)fdev->common_header_len + GTID_LIST_HEADER_LEN +
      16 * count)
    return true;
  if (!(gtid_list= (rpl_gtid *)my_malloc(sizeof(rpl_gtid)*count + (count == 0),
                                         MYF(MY_WME))))
    return true;
  *out_gtid_list= gtid_list;
  *out_list_len= count;
  while (count--)
  {
    gtid_list->domain_id= uint4korr(p);
    p+= 4;
    gtid_list->server_id= uint4korr(p);
    p+= 4;
    gtid_list->seq_no= uint8korr(p);
    p+= 8;
    ++gtid_list;
  }

  return false;
}


/**************************************************************************
	Intvar_log_event methods
**************************************************************************/

/*
  Intvar_log_event::pack_info()
*/

#if defined(HAVE_REPLICATION) && !defined(MYSQL_CLIENT)
void Intvar_log_event::pack_info(THD *thd, Protocol *protocol)
{
  char buf[256], *pos;
  pos= strmake(buf, get_var_type_name(), sizeof(buf)-23);
  *pos++= '=';
  pos= longlong10_to_str(val, pos, -10);
  protocol->store(buf, (uint) (pos-buf), &my_charset_bin);
}
#endif


/*
  Intvar_log_event::Intvar_log_event()
*/

Intvar_log_event::Intvar_log_event(const char* buf,
                                   const Format_description_log_event* description_event)
  :Log_event(buf, description_event)
{
  /* The Post-Header is empty. The Varible Data part begins immediately. */
  buf+= description_event->common_header_len +
    description_event->post_header_len[INTVAR_EVENT-1];
  type= buf[I_TYPE_OFFSET];
  val= uint8korr(buf+I_VAL_OFFSET);
}


/*
  Intvar_log_event::get_var_type_name()
*/

const char* Intvar_log_event::get_var_type_name()
{
  switch(type) {
  case LAST_INSERT_ID_EVENT: return "LAST_INSERT_ID";
  case INSERT_ID_EVENT: return "INSERT_ID";
  default: /* impossible */ return "UNKNOWN";
  }
}


/*
  Intvar_log_event::write()
*/

#ifndef MYSQL_CLIENT
bool Intvar_log_event::write(IO_CACHE* file)
{
  uchar buf[9];
  buf[I_TYPE_OFFSET]= (uchar) type;
  int8store(buf + I_VAL_OFFSET, val);
  return (write_header(file, sizeof(buf)) ||
          wrapper_my_b_safe_write(file, buf, sizeof(buf)) ||
	  write_footer(file));
}
#endif


/*
  Intvar_log_event::print()
*/

#ifdef MYSQL_CLIENT
void Intvar_log_event::print(FILE* file, PRINT_EVENT_INFO* print_event_info)
{
  char llbuff[22];
  const char *msg;
  LINT_INIT(msg);
  Write_on_release_cache cache(&print_event_info->head_cache, file,
                               Write_on_release_cache::FLUSH_F);

  if (!print_event_info->short_form)
  {
    print_header(&cache, print_event_info, FALSE);
    my_b_write_string(&cache, "\tIntvar\n");
  }

  my_b_printf(&cache, "SET ");
  switch (type) {
  case LAST_INSERT_ID_EVENT:
    msg="LAST_INSERT_ID";
    break;
  case INSERT_ID_EVENT:
    msg="INSERT_ID";
    break;
  case INVALID_INT_EVENT:
  default: // cannot happen
    msg="INVALID_INT";
    break;
  }
  my_b_printf(&cache, "%s=%s%s\n",
              msg, llstr(val,llbuff), print_event_info->delimiter);
}
#endif


#if defined(HAVE_REPLICATION)&& !defined(MYSQL_CLIENT)

/*
  Intvar_log_event::do_apply_event()
*/

int Intvar_log_event::do_apply_event(rpl_group_info *rgi)
{
  DBUG_ENTER("Intvar_log_event::do_apply_event");
  if (rgi->deferred_events_collecting)
  {
    DBUG_PRINT("info",("deferring event"));
    DBUG_RETURN(rgi->deferred_events->add(this));
  }

  switch (type) {
  case LAST_INSERT_ID_EVENT:
    thd->first_successful_insert_id_in_prev_stmt= val;
    DBUG_PRINT("info",("last_insert_id_event: %ld", (long) val));
    break;
  case INSERT_ID_EVENT:
    thd->force_one_auto_inc_interval(val);
    break;
  }
  DBUG_RETURN(0);
}

int Intvar_log_event::do_update_pos(rpl_group_info *rgi)
{
  rgi->inc_event_relay_log_pos();
  return 0;
}


Log_event::enum_skip_reason
Intvar_log_event::do_shall_skip(rpl_group_info *rgi)
{
  /*
    It is a common error to set the slave skip counter to 1 instead of
    2 when recovering from an insert which used a auto increment,
    rand, or user var.  Therefore, if the slave skip counter is 1, we
    just say that this event should be skipped by ignoring it, meaning
    that we do not change the value of the slave skip counter since it
    will be decreased by the following insert event.
  */
  return continue_group(rgi);
}

#endif


/**************************************************************************
  Rand_log_event methods
**************************************************************************/

#if defined(HAVE_REPLICATION) && !defined(MYSQL_CLIENT)
void Rand_log_event::pack_info(THD *thd, Protocol *protocol)
{
  char buf1[256], *pos;
  pos= strmov(buf1,"rand_seed1=");
  pos= int10_to_str((long) seed1, pos, 10);
  pos= strmov(pos, ",rand_seed2=");
  pos= int10_to_str((long) seed2, pos, 10);
  protocol->store(buf1, (uint) (pos-buf1), &my_charset_bin);
}
#endif


Rand_log_event::Rand_log_event(const char* buf,
                               const Format_description_log_event* description_event)
  :Log_event(buf, description_event)
{
  /* The Post-Header is empty. The Variable Data part begins immediately. */
  buf+= description_event->common_header_len +
    description_event->post_header_len[RAND_EVENT-1];
  seed1= uint8korr(buf+RAND_SEED1_OFFSET);
  seed2= uint8korr(buf+RAND_SEED2_OFFSET);
}


#ifndef MYSQL_CLIENT
bool Rand_log_event::write(IO_CACHE* file)
{
  uchar buf[16];
  int8store(buf + RAND_SEED1_OFFSET, seed1);
  int8store(buf + RAND_SEED2_OFFSET, seed2);
  return (write_header(file, sizeof(buf)) ||
          wrapper_my_b_safe_write(file, buf, sizeof(buf)) ||
	  write_footer(file));
}
#endif


#ifdef MYSQL_CLIENT
void Rand_log_event::print(FILE* file, PRINT_EVENT_INFO* print_event_info)
{
  Write_on_release_cache cache(&print_event_info->head_cache, file,
                               Write_on_release_cache::FLUSH_F);

  char llbuff[22],llbuff2[22];
  if (!print_event_info->short_form)
  {
    print_header(&cache, print_event_info, FALSE);
    my_b_write_string(&cache, "\tRand\n");
  }
  my_b_printf(&cache, "SET @@RAND_SEED1=%s, @@RAND_SEED2=%s%s\n",
              llstr(seed1, llbuff),llstr(seed2, llbuff2),
              print_event_info->delimiter);
}
#endif /* MYSQL_CLIENT */


#if defined(HAVE_REPLICATION) && !defined(MYSQL_CLIENT)
int Rand_log_event::do_apply_event(rpl_group_info *rgi)
{
  if (rgi->deferred_events_collecting)
    return rgi->deferred_events->add(this);

  thd->rand.seed1= (ulong) seed1;
  thd->rand.seed2= (ulong) seed2;
  return 0;
}

int Rand_log_event::do_update_pos(rpl_group_info *rgi)
{
  rgi->inc_event_relay_log_pos();
  return 0;
}


Log_event::enum_skip_reason
Rand_log_event::do_shall_skip(rpl_group_info *rgi)
{
  /*
    It is a common error to set the slave skip counter to 1 instead of
    2 when recovering from an insert which used a auto increment,
    rand, or user var.  Therefore, if the slave skip counter is 1, we
    just say that this event should be skipped by ignoring it, meaning
    that we do not change the value of the slave skip counter since it
    will be decreased by the following insert event.
  */
  return continue_group(rgi);
}

/**
   Exec deferred Int-, Rand- and User- var events prefixing
   a Query-log-event event.

   @param thd THD handle

   @return false on success, true if a failure in an event applying occurred.
*/
bool slave_execute_deferred_events(THD *thd)
{
  bool res= false;
  rpl_group_info *rgi= thd->rgi_slave;

  DBUG_ASSERT(rgi && (!rgi->deferred_events_collecting || rgi->deferred_events));

  if (!rgi->deferred_events_collecting || rgi->deferred_events->is_empty())
    return res;

  res= rgi->deferred_events->execute(rgi);

  return res;
}

#endif /* !MYSQL_CLIENT */


/**************************************************************************
  Xid_log_event methods
**************************************************************************/

#if defined(HAVE_REPLICATION) && !defined(MYSQL_CLIENT)
void Xid_log_event::pack_info(THD *thd, Protocol *protocol)
{
  char buf[128], *pos;
  pos= strmov(buf, "COMMIT /* xid=");
  pos= longlong10_to_str(xid, pos, 10);
  pos= strmov(pos, " */");
  protocol->store(buf, (uint) (pos-buf), &my_charset_bin);
}
#endif

/**
  @note
  It's ok not to use int8store here,
  as long as xid_t::set(ulonglong) and
  xid_t::get_my_xid doesn't do it either.
  We don't care about actual values of xids as long as
  identical numbers compare identically
*/

Xid_log_event::
Xid_log_event(const char* buf,
              const Format_description_log_event *description_event)
  :Log_event(buf, description_event)
{
  /* The Post-Header is empty. The Variable Data part begins immediately. */
  buf+= description_event->common_header_len +
    description_event->post_header_len[XID_EVENT-1];
  memcpy((char*) &xid, buf, sizeof(xid));
}


#ifndef MYSQL_CLIENT
bool Xid_log_event::write(IO_CACHE* file)
{
  DBUG_EXECUTE_IF("do_not_write_xid", return 0;);
  return (write_header(file, sizeof(xid)) ||
	  wrapper_my_b_safe_write(file, (uchar*) &xid, sizeof(xid)) ||
	  write_footer(file));
}
#endif


#ifdef MYSQL_CLIENT
void Xid_log_event::print(FILE* file, PRINT_EVENT_INFO* print_event_info)
{
  Write_on_release_cache cache(&print_event_info->head_cache, file,
                               Write_on_release_cache::FLUSH_F);

  if (!print_event_info->short_form)
  {
    char buf[64];
    longlong10_to_str(xid, buf, 10);

    print_header(&cache, print_event_info, FALSE);
    my_b_printf(&cache, "\tXid = %s\n", buf);
  }
  my_b_printf(&cache, "COMMIT%s\n", print_event_info->delimiter);
}
#endif /* MYSQL_CLIENT */


#if defined(HAVE_REPLICATION) && !defined(MYSQL_CLIENT)
int Xid_log_event::do_apply_event(rpl_group_info *rgi)
{
  bool res;
  int err;
  rpl_gtid gtid;
  uint64 sub_id= 0;
  Relay_log_info const *rli= rgi->rli;

  /*
    XID_EVENT works like a COMMIT statement. And it also updates the
    mysql.gtid_slave_pos table with the GTID of the current transaction.

    Therefore, it acts much like a normal SQL statement, so we need to do
    mysql_reset_thd_for_next_command() as if starting a new statement.
  */
  mysql_reset_thd_for_next_command(thd);
  /*
    Record any GTID in the same transaction, so slave state is transactionally
    consistent.
  */
  if (rgi->gtid_pending)
  {
    sub_id= rgi->gtid_sub_id;
    rgi->gtid_pending= false;

    gtid= rgi->current_gtid;
    err= rpl_global_gtid_slave_state.record_gtid(thd, &gtid, sub_id, true, false);
    if (err)
    {
      int ec= thd->get_stmt_da()->sql_errno();
      /*
        Do not report an error if this is really a kill due to a deadlock.
        In this case, the transaction will be re-tried instead.
      */
      if (!is_parallel_retry_error(rgi, ec))
        rli->report(ERROR_LEVEL, ER_CANNOT_UPDATE_GTID_STATE, rgi->gtid_info(),
                    "Error during XID COMMIT: failed to update GTID state in "
                    "%s.%s: %d: %s",
                    "mysql", rpl_gtid_slave_state_table_name.str, ec,
                    thd->get_stmt_da()->message());
      trans_rollback(thd);
      thd->is_slave_error= 1;
      return err;
    }

    DBUG_EXECUTE_IF("gtid_fail_after_record_gtid",
        { my_error(ER_ERROR_DURING_COMMIT, MYF(0), HA_ERR_WRONG_COMMAND);
          thd->is_slave_error= 1;
          return 1;
        });
  }

  /* For a slave Xid_log_event is COMMIT */
  general_log_print(thd, COM_QUERY,
                    "COMMIT /* implicit, from Xid_log_event */");
  thd->variables.option_bits&= ~OPTION_GTID_BEGIN;
  res= trans_commit(thd); /* Automatically rolls back on error. */
  thd->mdl_context.release_transactional_locks();

  if (!res && sub_id)
    rpl_global_gtid_slave_state.update_state_hash(sub_id, &gtid, rgi);

  /*
    Increment the global status commit count variable
  */
  status_var_increment(thd->status_var.com_stat[SQLCOM_COMMIT]);

  return res;
}

Log_event::enum_skip_reason
Xid_log_event::do_shall_skip(rpl_group_info *rgi)
{
  DBUG_ENTER("Xid_log_event::do_shall_skip");
  if (rgi->rli->slave_skip_counter > 0)
  {
    DBUG_ASSERT(!rgi->rli->get_flag(Relay_log_info::IN_TRANSACTION));
    thd->variables.option_bits&= ~(OPTION_BEGIN | OPTION_GTID_BEGIN);
    DBUG_RETURN(Log_event::EVENT_SKIP_COUNT);
  }
#ifdef WITH_WSREP
  else if (wsrep_mysql_replication_bundle && WSREP_ON)
  {
    if (++thd->wsrep_mysql_replicated < (int)wsrep_mysql_replication_bundle)
    {
      WSREP_DEBUG("skipping wsrep commit %d", thd->wsrep_mysql_replicated);
      DBUG_RETURN(Log_event::EVENT_SKIP_IGNORE);
    }
    else
    {
      thd->wsrep_mysql_replicated = 0;
    }
  }
#endif
  DBUG_RETURN(Log_event::do_shall_skip(rgi));
}
#endif /* !MYSQL_CLIENT */


/**************************************************************************
  User_var_log_event methods
**************************************************************************/

#if defined(HAVE_REPLICATION) && !defined(MYSQL_CLIENT)
static bool
user_var_append_name_part(THD *thd, String *buf,
                          const char *name, size_t name_len)
{
  return buf->append("@") ||
    append_identifier(thd, buf, name, name_len) ||
    buf->append("=");
}

void User_var_log_event::pack_info(THD *thd, Protocol* protocol)
{
  if (is_null)
  {
    char buf_mem[FN_REFLEN+7];
    String buf(buf_mem, sizeof(buf_mem), system_charset_info);
    buf.length(0);
    if (user_var_append_name_part(thd, &buf, name, name_len) ||
        buf.append("NULL"))
      return;
    protocol->store(buf.ptr(), buf.length(), &my_charset_bin);
  }
  else
  {
    switch (type) {
    case REAL_RESULT:
    {
      double real_val;
      char buf2[MY_GCVT_MAX_FIELD_WIDTH+1];
      char buf_mem[FN_REFLEN + MY_GCVT_MAX_FIELD_WIDTH + 1];
      String buf(buf_mem, sizeof(buf_mem), system_charset_info);
      float8get(real_val, val);
      buf.length(0);
      if (user_var_append_name_part(thd, &buf, name, name_len) ||
          buf.append(buf2, my_gcvt(real_val, MY_GCVT_ARG_DOUBLE,
                                   MY_GCVT_MAX_FIELD_WIDTH, buf2, NULL)))
        return;
      protocol->store(buf.ptr(), buf.length(), &my_charset_bin);
      break;
    }
    case INT_RESULT:
    {
      char buf2[22];
      char buf_mem[FN_REFLEN + 22];
      String buf(buf_mem, sizeof(buf_mem), system_charset_info);
      buf.length(0);
      if (user_var_append_name_part(thd, &buf, name, name_len) ||
          buf.append(buf2,
                 longlong10_to_str(uint8korr(val), buf2,
                   ((flags & User_var_log_event::UNSIGNED_F) ? 10 : -10))-buf2))
        return;
      protocol->store(buf.ptr(), buf.length(), &my_charset_bin);
      break;
    }
    case DECIMAL_RESULT:
    {
      char buf_mem[FN_REFLEN + DECIMAL_MAX_STR_LENGTH];
      String buf(buf_mem, sizeof(buf_mem), system_charset_info);
      char buf2[DECIMAL_MAX_STR_LENGTH+1];
      String str(buf2, sizeof(buf2), &my_charset_bin);
      my_decimal dec;
      buf.length(0);
      binary2my_decimal(E_DEC_FATAL_ERROR, (uchar*) (val+2), &dec, val[0],
                        val[1]);
      my_decimal2string(E_DEC_FATAL_ERROR, &dec, 0, 0, 0, &str);
      if (user_var_append_name_part(thd, &buf, name, name_len) ||
          buf.append(buf2))
        return;
      protocol->store(buf.ptr(), buf.length(), &my_charset_bin);
      break;
    }
    case STRING_RESULT:
    {
      /* 15 is for 'COLLATE' and other chars */
      char buf_mem[FN_REFLEN + 512 + 1 + 2*MY_CS_NAME_SIZE+15];
      String buf(buf_mem, sizeof(buf_mem), system_charset_info);
      CHARSET_INFO *cs;
      buf.length(0);
      if (!(cs= get_charset(charset_number, MYF(0))))
      {
        if (buf.append("???"))
          return;
      }
      else
      {
        size_t old_len;
        char *beg, *end;
        if (user_var_append_name_part(thd, &buf, name, name_len) ||
            buf.append("_") ||
            buf.append(cs->csname) ||
            buf.append(" "))
          return;
        old_len= buf.length();
        if (buf.reserve(old_len + val_len * 2 + 3 + sizeof(" COLLATE ") +
                        MY_CS_NAME_SIZE))
          return;
        beg= const_cast<char *>(buf.ptr()) + old_len;
        end= str_to_hex(beg, val, val_len);
        buf.length(old_len + (end - beg));
        if (buf.append(" COLLATE ") ||
            buf.append(cs->name))
          return;
      }
      protocol->store(buf.ptr(), buf.length(), &my_charset_bin);
      break;
    }
    case ROW_RESULT:
    default:
      DBUG_ASSERT(0);
      return;
    }
  }
}
#endif /* !MYSQL_CLIENT */


User_var_log_event::
User_var_log_event(const char* buf, uint event_len,
                   const Format_description_log_event* description_event)
  :Log_event(buf, description_event)
#ifndef MYSQL_CLIENT
  , deferred(false), query_id(0)
#endif
{
  bool error= false;
  const char* buf_start= buf;
  /* The Post-Header is empty. The Variable Data part begins immediately. */
  const char *start= buf;
  buf+= description_event->common_header_len +
    description_event->post_header_len[USER_VAR_EVENT-1];
  name_len= uint4korr(buf);
  name= (char *) buf + UV_NAME_LEN_SIZE;

  /*
    We don't know yet is_null value, so we must assume that name_len
    may have the bigger value possible, is_null= True and there is no
    payload for val, or even that name_len is 0.
  */
  if (!valid_buffer_range<uint>(name_len, buf_start, name,
                                event_len - UV_VAL_IS_NULL))
  {
    error= true;
    goto err;
  }

  buf+= UV_NAME_LEN_SIZE + name_len;
  is_null= (bool) *buf;
  flags= User_var_log_event::UNDEF_F;    // defaults to UNDEF_F
  if (is_null)
  {
    type= STRING_RESULT;
    charset_number= my_charset_bin.number;
    val_len= 0;
    val= 0;  
  }
  else
  {
    if (!valid_buffer_range<uint>(UV_VAL_IS_NULL + UV_VAL_TYPE_SIZE
                                  + UV_CHARSET_NUMBER_SIZE + UV_VAL_LEN_SIZE,
                                  buf_start, buf, event_len))
    {
      error= true;
      goto err;
    }

    type= (Item_result) buf[UV_VAL_IS_NULL];
    charset_number= uint4korr(buf + UV_VAL_IS_NULL + UV_VAL_TYPE_SIZE);
    val_len= uint4korr(buf + UV_VAL_IS_NULL + UV_VAL_TYPE_SIZE +
                       UV_CHARSET_NUMBER_SIZE);
    val= (char *) (buf + UV_VAL_IS_NULL + UV_VAL_TYPE_SIZE +
                   UV_CHARSET_NUMBER_SIZE + UV_VAL_LEN_SIZE);

    if (!valid_buffer_range<uint>(val_len, buf_start, val, event_len))
    {
      error= true;
      goto err;
    }

    /**
      We need to check if this is from an old server
      that did not pack information for flags.
      We do this by checking if there are extra bytes
      after the packed value. If there are we take the
      extra byte and it's value is assumed to contain
      the flags value.

      Old events will not have this extra byte, thence,
      we keep the flags set to UNDEF_F.
    */
    uint bytes_read= ((val + val_len) - start);
#ifndef DBUG_OFF
    bool old_pre_checksum_fd= description_event->is_version_before_checksum(
        &description_event->server_version_split);
#endif
    DBUG_ASSERT((bytes_read == data_written -
                 (old_pre_checksum_fd ||
                  (description_event->checksum_alg ==
                   BINLOG_CHECKSUM_ALG_OFF)) ?
                 0 : BINLOG_CHECKSUM_LEN)
                ||
                (bytes_read == data_written -1 -
                 (old_pre_checksum_fd ||
                  (description_event->checksum_alg ==
                   BINLOG_CHECKSUM_ALG_OFF)) ?
                 0 : BINLOG_CHECKSUM_LEN));
    if ((data_written - bytes_read) > 0)
    {
      flags= (uint) *(buf + UV_VAL_IS_NULL + UV_VAL_TYPE_SIZE +
                    UV_CHARSET_NUMBER_SIZE + UV_VAL_LEN_SIZE +
                    val_len);
    }
  }

err:
  if (error)
    name= 0;
}


#ifndef MYSQL_CLIENT
bool User_var_log_event::write(IO_CACHE* file)
{
  char buf[UV_NAME_LEN_SIZE];
  char buf1[UV_VAL_IS_NULL + UV_VAL_TYPE_SIZE + 
	    UV_CHARSET_NUMBER_SIZE + UV_VAL_LEN_SIZE];
  uchar buf2[MY_MAX(8, DECIMAL_MAX_FIELD_SIZE + 2)], *pos= buf2;
  uint unsigned_len= 0;
  uint buf1_length;
  ulong event_length;

  int4store(buf, name_len);
  
  if ((buf1[0]= is_null))
  {
    buf1_length= 1;
    val_len= 0;                                 // Length of 'pos'
  }    
  else
  {
    buf1[1]= type;
    int4store(buf1 + 2, charset_number);

    switch (type) {
    case REAL_RESULT:
      float8store(buf2, *(double*) val);
      break;
    case INT_RESULT:
      int8store(buf2, *(longlong*) val);
      unsigned_len= 1;
      break;
    case DECIMAL_RESULT:
    {
      my_decimal *dec= (my_decimal *)val;
      dec->fix_buffer_pointer();
      buf2[0]= (char)(dec->intg + dec->frac);
      buf2[1]= (char)dec->frac;
      decimal2bin((decimal_t*)val, buf2+2, buf2[0], buf2[1]);
      val_len= decimal_bin_size(buf2[0], buf2[1]) + 2;
      break;
    }
    case STRING_RESULT:
      pos= (uchar*) val;
      break;
    case ROW_RESULT:
    default:
      DBUG_ASSERT(0);
      return 0;
    }
    int4store(buf1 + 2 + UV_CHARSET_NUMBER_SIZE, val_len);
    buf1_length= 10;
  }

  /* Length of the whole event */
  event_length= sizeof(buf)+ name_len + buf1_length + val_len + unsigned_len;

  return (write_header(file, event_length) ||
          wrapper_my_b_safe_write(file, (uchar*) buf, sizeof(buf))   ||
	  wrapper_my_b_safe_write(file, (uchar*) name, name_len)     ||
	  wrapper_my_b_safe_write(file, (uchar*) buf1, buf1_length) ||
	  wrapper_my_b_safe_write(file, pos, val_len) ||
          wrapper_my_b_safe_write(file, &flags, unsigned_len) ||
          write_footer(file));
}
#endif


/*
  User_var_log_event::print()
*/

#ifdef MYSQL_CLIENT
void User_var_log_event::print(FILE* file, PRINT_EVENT_INFO* print_event_info)
{
  Write_on_release_cache cache(&print_event_info->head_cache, file,
                               Write_on_release_cache::FLUSH_F);

  if (!print_event_info->short_form)
  {
    print_header(&cache, print_event_info, FALSE);
    my_b_write_string(&cache, "\tUser_var\n");
  }

  my_b_write_string(&cache, "SET @");
  my_b_write_backtick_quote(&cache, name, name_len);

  if (is_null)
  {
    my_b_printf(&cache, ":=NULL%s\n", print_event_info->delimiter);
  }
  else
  {
    switch (type) {
    case REAL_RESULT:
      double real_val;
      char real_buf[FMT_G_BUFSIZE(14)];
      float8get(real_val, val);
      sprintf(real_buf, "%.14g", real_val);
      my_b_printf(&cache, ":=%s%s\n", real_buf, print_event_info->delimiter);
      break;
    case INT_RESULT:
      char int_buf[22];
      longlong10_to_str(uint8korr(val), int_buf, 
                        ((flags & User_var_log_event::UNSIGNED_F) ? 10 : -10));
      my_b_printf(&cache, ":=%s%s\n", int_buf, print_event_info->delimiter);
      break;
    case DECIMAL_RESULT:
    {
      char str_buf[200];
      int str_len= sizeof(str_buf) - 1;
      int precision= (int)val[0];
      int scale= (int)val[1];
      decimal_digit_t dec_buf[10];
      decimal_t dec;
      dec.len= 10;
      dec.buf= dec_buf;

      bin2decimal((uchar*) val+2, &dec, precision, scale);
      decimal2string(&dec, str_buf, &str_len, 0, 0, 0);
      str_buf[str_len]= 0;
      my_b_printf(&cache, ":=%s%s\n", str_buf, print_event_info->delimiter);
      break;
    }
    case STRING_RESULT:
    {
      /*
        Let's express the string in hex. That's the most robust way. If we
        print it in character form instead, we need to escape it with
        character_set_client which we don't know (we will know it in 5.0, but
        in 4.1 we don't know it easily when we are printing
        User_var_log_event). Explanation why we would need to bother with
        character_set_client (quoting Bar):
        > Note, the parser doesn't switch to another unescaping mode after
        > it has met a character set introducer.
        > For example, if an SJIS client says something like:
        > SET @a= _ucs2 \0a\0b'
        > the string constant is still unescaped according to SJIS, not
        > according to UCS2.
      */
      char *hex_str;
      CHARSET_INFO *cs;

      // 2 hex digits / byte
      hex_str= (char *) my_malloc(2 * val_len + 1 + 3, MYF(MY_WME));
      if (!hex_str)
        return;
      str_to_hex(hex_str, val, val_len);
      /*
        For proper behaviour when mysqlbinlog|mysql, we need to explicitely
        specify the variable's collation. It will however cause problems when
        people want to mysqlbinlog|mysql into another server not supporting the
        character set. But there's not much to do about this and it's unlikely.
      */
      if (!(cs= get_charset(charset_number, MYF(0))))
        /*
          Generate an unusable command (=> syntax error) is probably the best
          thing we can do here.
        */
        my_b_printf(&cache, ":=???%s\n", print_event_info->delimiter);
      else
        my_b_printf(&cache, ":=_%s %s COLLATE `%s`%s\n",
                    cs->csname, hex_str, cs->name,
                    print_event_info->delimiter);
      my_free(hex_str);
    }
      break;
    case ROW_RESULT:
    default:
      DBUG_ASSERT(0);
      return;
    }
  }
}
#endif


/*
  User_var_log_event::do_apply_event()
*/

#if defined(HAVE_REPLICATION) && !defined(MYSQL_CLIENT)
int User_var_log_event::do_apply_event(rpl_group_info *rgi)
{
  Item *it= 0;
  CHARSET_INFO *charset;
  DBUG_ENTER("User_var_log_event::do_apply_event");
  query_id_t sav_query_id= 0; /* memorize orig id when deferred applying */

  if (rgi->deferred_events_collecting)
  {
    set_deferred(current_thd->query_id);
    DBUG_RETURN(rgi->deferred_events->add(this));
  }
  else if (is_deferred())
  {
    sav_query_id= current_thd->query_id;
    current_thd->query_id= query_id; /* recreating original time context */
  }

  if (!(charset= get_charset(charset_number, MYF(MY_WME))))
    DBUG_RETURN(1);
  LEX_STRING user_var_name;
  user_var_name.str= name;
  user_var_name.length= name_len;
  double real_val;
  longlong int_val;

  if (is_null)
  {
    it= new Item_null();
  }
  else
  {
    switch (type) {
    case REAL_RESULT:
      float8get(real_val, val);
      it= new Item_float(real_val, 0);
      val= (char*) &real_val;		// Pointer to value in native format
      val_len= 8;
      break;
    case INT_RESULT:
      int_val= (longlong) uint8korr(val);
      it= new Item_int(int_val);
      val= (char*) &int_val;		// Pointer to value in native format
      val_len= 8;
      break;
    case DECIMAL_RESULT:
    {
      Item_decimal *dec= new Item_decimal((uchar*) val+2, val[0], val[1]);
      it= dec;
      val= (char *)dec->val_decimal(NULL);
      val_len= sizeof(my_decimal);
      break;
    }
    case STRING_RESULT:
      it= new Item_string(val, val_len, charset);
      break;
    case ROW_RESULT:
    default:
      DBUG_ASSERT(0);
      DBUG_RETURN(0);
    }
  }

  Item_func_set_user_var *e= new Item_func_set_user_var(user_var_name, it);
  /*
    Item_func_set_user_var can't substitute something else on its place =>
    0 can be passed as last argument (reference on item)

    Fix_fields() can fail, in which case a call of update_hash() might
    crash the server, so if fix fields fails, we just return with an
    error.
  */
  if (e->fix_fields(thd, 0))
    DBUG_RETURN(1);

  /*
    A variable can just be considered as a table with
    a single record and with a single column. Thus, like
    a column value, it could always have IMPLICIT derivation.
   */
  e->update_hash(val, val_len, type, charset, DERIVATION_IMPLICIT,
                 (flags & User_var_log_event::UNSIGNED_F));
  if (!is_deferred())
    free_root(thd->mem_root, 0);
  else
    current_thd->query_id= sav_query_id; /* restore current query's context */

  DBUG_RETURN(0);
}

int User_var_log_event::do_update_pos(rpl_group_info *rgi)
{
  rgi->inc_event_relay_log_pos();
  return 0;
}

Log_event::enum_skip_reason
User_var_log_event::do_shall_skip(rpl_group_info *rgi)
{
  /*
    It is a common error to set the slave skip counter to 1 instead
    of 2 when recovering from an insert which used a auto increment,
    rand, or user var.  Therefore, if the slave skip counter is 1, we
    just say that this event should be skipped by ignoring it, meaning
    that we do not change the value of the slave skip counter since it
    will be decreased by the following insert event.
  */
  return continue_group(rgi);
}
#endif /* !MYSQL_CLIENT */


/**************************************************************************
  Slave_log_event methods
**************************************************************************/

#ifdef HAVE_REPLICATION
#ifdef MYSQL_CLIENT
void Unknown_log_event::print(FILE* file_arg, PRINT_EVENT_INFO* print_event_info)
{
  Write_on_release_cache cache(&print_event_info->head_cache, file_arg);

  if (print_event_info->short_form)
    return;
  print_header(&cache, print_event_info, FALSE);
  my_b_printf(&cache, "\n# %s", "Unknown event\n");
}
#endif  

#ifndef MYSQL_CLIENT
void Slave_log_event::pack_info(THD *thd, Protocol *protocol)
{
  char buf[256+HOSTNAME_LENGTH], *pos;
  pos= strmov(buf, "host=");
  pos= strnmov(pos, master_host, HOSTNAME_LENGTH);
  pos= strmov(pos, ",port=");
  pos= int10_to_str((long) master_port, pos, 10);
  pos= strmov(pos, ",log=");
  pos= strmov(pos, master_log);
  pos= strmov(pos, ",pos=");
  pos= longlong10_to_str(master_pos, pos, 10);
  protocol->store(buf, pos-buf, &my_charset_bin);
}
#endif /* !MYSQL_CLIENT */


#ifndef MYSQL_CLIENT
/**
  @todo
  re-write this better without holding both locks at the same time
*/
Slave_log_event::Slave_log_event(THD* thd_arg,
				 Relay_log_info* rli)
  :Log_event(thd_arg, 0, 0) , mem_pool(0), master_host(0)
{
  DBUG_ENTER("Slave_log_event");
  if (!rli->inited)				// QQ When can this happen ?
    DBUG_VOID_RETURN;

  Master_info* mi = rli->mi;
  // TODO: re-write this better without holding both locks at the same time
  mysql_mutex_lock(&mi->data_lock);
  mysql_mutex_lock(&rli->data_lock);
  master_host_len = strlen(mi->host);
  master_log_len = strlen(rli->group_master_log_name);
  // on OOM, just do not initialize the structure and print the error
  if ((mem_pool = (char*)my_malloc(get_data_size() + 1,
                                   MYF(MY_WME))))
  {
    master_host = mem_pool + SL_MASTER_HOST_OFFSET ;
    memcpy(master_host, mi->host, master_host_len + 1);
    master_log = master_host + master_host_len + 1;
    memcpy(master_log, rli->group_master_log_name, master_log_len + 1);
    master_port = mi->port;
    master_pos = rli->group_master_log_pos;
    DBUG_PRINT("info", ("master_log: %s  pos: %lu", master_log,
                        (ulong) master_pos));
  }
  else
    sql_print_error("Out of memory while recording slave event");
  mysql_mutex_unlock(&rli->data_lock);
  mysql_mutex_unlock(&mi->data_lock);
  DBUG_VOID_RETURN;
}
#endif /* !MYSQL_CLIENT */


Slave_log_event::~Slave_log_event()
{
  my_free(mem_pool);
}


#ifdef MYSQL_CLIENT
void Slave_log_event::print(FILE* file, PRINT_EVENT_INFO* print_event_info)
{
  Write_on_release_cache cache(&print_event_info->head_cache, file);

  char llbuff[22];
  if (print_event_info->short_form)
    return;
  print_header(&cache, print_event_info, FALSE);
  my_b_printf(&cache, "\n\
Slave: master_host: '%s'  master_port: %d  master_log: '%s'  master_pos: %s\n",
	  master_host, master_port, master_log, llstr(master_pos, llbuff));
}
#endif /* MYSQL_CLIENT */


int Slave_log_event::get_data_size()
{
  return master_host_len + master_log_len + 1 + SL_MASTER_HOST_OFFSET;
}


#ifndef MYSQL_CLIENT
bool Slave_log_event::write(IO_CACHE* file)
{
  ulong event_length= get_data_size();
  int8store(mem_pool + SL_MASTER_POS_OFFSET, master_pos);
  int2store(mem_pool + SL_MASTER_PORT_OFFSET, master_port);
  // log and host are already there

  return (write_header(file, event_length) ||
          my_b_safe_write(file, (uchar*) mem_pool, event_length));
}
#endif


void Slave_log_event::init_from_mem_pool(int data_size)
{
  master_pos = uint8korr(mem_pool + SL_MASTER_POS_OFFSET);
  master_port = uint2korr(mem_pool + SL_MASTER_PORT_OFFSET);
  master_host = mem_pool + SL_MASTER_HOST_OFFSET;
  master_host_len = (uint) strlen(master_host);
  // safety
  master_log = master_host + master_host_len + 1;
  if (master_log > mem_pool + data_size)
  {
    master_host = 0;
    return;
  }
  master_log_len = (uint) strlen(master_log);
}


/** This code is not used, so has not been updated to be format-tolerant. */
/* We are using description_event so that slave does not crash on Log_event
  constructor */
Slave_log_event::Slave_log_event(const char* buf, 
                                 uint event_len,
                                 const Format_description_log_event* description_event)
  :Log_event(buf,description_event),mem_pool(0),master_host(0)
{
  if (event_len < LOG_EVENT_HEADER_LEN)
    return;
  event_len -= LOG_EVENT_HEADER_LEN;
  if (!(mem_pool = (char*) my_malloc(event_len + 1, MYF(MY_WME))))
    return;
  memcpy(mem_pool, buf + LOG_EVENT_HEADER_LEN, event_len);
  mem_pool[event_len] = 0;
  init_from_mem_pool(event_len);
}


#ifndef MYSQL_CLIENT
int Slave_log_event::do_apply_event(rpl_group_info *rgi)
{
  if (mysql_bin_log.is_open())
    return mysql_bin_log.write(this);
  return 0;
}
#endif /* !MYSQL_CLIENT */


/**************************************************************************
	Stop_log_event methods
**************************************************************************/

/*
  Stop_log_event::print()
*/

#ifdef MYSQL_CLIENT
void Stop_log_event::print(FILE* file, PRINT_EVENT_INFO* print_event_info)
{
  Write_on_release_cache cache(&print_event_info->head_cache, file,
                               Write_on_release_cache::FLUSH_F);

  if (print_event_info->short_form)
    return;

  print_header(&cache, print_event_info, FALSE);
  my_b_write_string(&cache, "\tStop\n");
}
#endif /* MYSQL_CLIENT */


#ifndef MYSQL_CLIENT
/*
  The master stopped.  We used to clean up all temporary tables but
  this is useless as, as the master has shut down properly, it has
  written all DROP TEMPORARY TABLE (prepared statements' deletion is
  TODO only when we binlog prep stmts).  We used to clean up
  slave_load_tmpdir, but this is useless as it has been cleared at the
  end of LOAD DATA INFILE.  So we have nothing to do here.  The place
  were we must do this cleaning is in
  Start_log_event_v3::do_apply_event(), not here. Because if we come
  here, the master was sane.
*/

int Stop_log_event::do_update_pos(rpl_group_info *rgi)
{
  Relay_log_info *rli= rgi->rli;
  DBUG_ENTER("Stop_log_event::do_update_pos");
  /*
    We do not want to update master_log pos because we get a rotate event
    before stop, so by now group_master_log_name is set to the next log.
    If we updated it, we will have incorrect master coordinates and this
    could give false triggers in MASTER_POS_WAIT() that we have reached
    the target position when in fact we have not.
  */
  if (rli->get_flag(Relay_log_info::IN_TRANSACTION))
    rgi->inc_event_relay_log_pos();
  else if (!rgi->is_parallel_exec)
  {
    rpl_global_gtid_slave_state.record_and_update_gtid(thd, rgi);
    rli->inc_group_relay_log_pos(0, rgi);
    flush_relay_log_info(rli);
  }
  DBUG_RETURN(0);
}

#endif /* !MYSQL_CLIENT */
#endif /* HAVE_REPLICATION */


/**************************************************************************
	Create_file_log_event methods
**************************************************************************/

/*
  Create_file_log_event ctor
*/

#ifndef MYSQL_CLIENT
Create_file_log_event::
Create_file_log_event(THD* thd_arg, sql_exchange* ex,
		      const char* db_arg, const char* table_name_arg,
                      List<Item>& fields_arg,
                      bool is_concurrent_arg,
                      enum enum_duplicates handle_dup,
                      bool ignore,
		      uchar* block_arg, uint block_len_arg, bool using_trans)
  :Load_log_event(thd_arg, ex, db_arg, table_name_arg, fields_arg,
                  is_concurrent_arg,
                  handle_dup, ignore, using_trans),
   fake_base(0), block(block_arg), event_buf(0), block_len(block_len_arg),
   file_id(thd_arg->file_id = mysql_bin_log.next_file_id())
{
  DBUG_ENTER("Create_file_log_event");
  sql_ex.force_new_format();
  DBUG_VOID_RETURN;
}


/*
  Create_file_log_event::write_data_body()
*/

bool Create_file_log_event::write_data_body(IO_CACHE* file)
{
  bool res;
  if ((res= Load_log_event::write_data_body(file)) || fake_base)
    return res;
  return (my_b_safe_write(file, (uchar*) "", 1) ||
          my_b_safe_write(file, (uchar*) block, block_len));
}


/*
  Create_file_log_event::write_data_header()
*/

bool Create_file_log_event::write_data_header(IO_CACHE* file)
{
  bool res;
  uchar buf[CREATE_FILE_HEADER_LEN];
  if ((res= Load_log_event::write_data_header(file)) || fake_base)
    return res;
  int4store(buf + CF_FILE_ID_OFFSET, file_id);
  return my_b_safe_write(file, buf, CREATE_FILE_HEADER_LEN) != 0;
}


/*
  Create_file_log_event::write_base()
*/

bool Create_file_log_event::write_base(IO_CACHE* file)
{
  bool res;
  fake_base= 1;                                 // pretend we are Load event
  res= write(file);
  fake_base= 0;
  return res;
}

#endif /* !MYSQL_CLIENT */

/*
  Create_file_log_event ctor
*/

Create_file_log_event::Create_file_log_event(const char* buf, uint len,
                                             const Format_description_log_event* description_event)
  :Load_log_event(buf,0,description_event),fake_base(0),block(0),inited_from_old(0)
{
  DBUG_ENTER("Create_file_log_event::Create_file_log_event(char*,...)");
  uint block_offset;
  uint header_len= description_event->common_header_len;
  uint8 load_header_len= description_event->post_header_len[LOAD_EVENT-1];
  uint8 create_file_header_len= description_event->post_header_len[CREATE_FILE_EVENT-1];
  if (!(event_buf= (char*) my_memdup(buf, len, MYF(MY_WME))) ||
      copy_log_event(event_buf,len,
                     (((uchar)buf[EVENT_TYPE_OFFSET] == LOAD_EVENT) ?
                      load_header_len + header_len :
                      (fake_base ? (header_len+load_header_len) :
                       (header_len+load_header_len) +
                       create_file_header_len)),
                     description_event))
    DBUG_VOID_RETURN;
  if (description_event->binlog_version!=1)
  {
    file_id= uint4korr(buf + 
                       header_len +
		       load_header_len + CF_FILE_ID_OFFSET);
    /*
      Note that it's ok to use get_data_size() below, because it is computed
      with values we have already read from this event (because we called
      copy_log_event()); we are not using slave's format info to decode
      master's format, we are really using master's format info.
      Anyway, both formats should be identical (except the common_header_len)
      as these Load events are not changed between 4.0 and 5.0 (as logging of
      LOAD DATA INFILE does not use Load_log_event in 5.0).

      The + 1 is for \0 terminating fname  
    */
    block_offset= (description_event->common_header_len +
                   Load_log_event::get_data_size() +
                   create_file_header_len + 1);
    if (len < block_offset)
      DBUG_VOID_RETURN;
    block = (uchar*)buf + block_offset;
    block_len = len - block_offset;
  }
  else
  {
    sql_ex.force_new_format();
    inited_from_old = 1;
  }
  DBUG_VOID_RETURN;
}


/*
  Create_file_log_event::print()
*/

#ifdef MYSQL_CLIENT
void Create_file_log_event::print(FILE* file, PRINT_EVENT_INFO* print_event_info,
				  bool enable_local)
{
  Write_on_release_cache cache(&print_event_info->head_cache, file);

  if (print_event_info->short_form)
  {
    if (enable_local && check_fname_outside_temp_buf())
      Load_log_event::print(file, print_event_info);
    return;
  }

  if (enable_local)
  {
    Load_log_event::print(file, print_event_info,
			  !check_fname_outside_temp_buf());
    /**
      reduce the size of io cache so that the write function is called
      for every call to my_b_printf().
     */
    DBUG_EXECUTE_IF ("simulate_create_event_write_error",
                     {(&cache)->write_pos= (&cache)->write_end;
                     DBUG_SET("+d,simulate_file_write_error");});
    /*
      That one is for "file_id: etc" below: in mysqlbinlog we want the #, in
      SHOW BINLOG EVENTS we don't.
     */
    my_b_write_byte(&cache, '#');
  }

  my_b_printf(&cache, " file_id: %d  block_len: %d\n", file_id, block_len);
}


void Create_file_log_event::print(FILE* file, PRINT_EVENT_INFO* print_event_info)
{
  print(file, print_event_info, 0);
}
#endif /* MYSQL_CLIENT */


/*
  Create_file_log_event::pack_info()
*/

#if defined(HAVE_REPLICATION) && !defined(MYSQL_CLIENT)
void Create_file_log_event::pack_info(THD *thd, Protocol *protocol)
{
  char buf[SAFE_NAME_LEN*2 + 30 + 21*2], *pos;
  pos= strmov(buf, "db=");
  memcpy(pos, db, db_len);
  pos= strmov(pos + db_len, ";table=");
  memcpy(pos, table_name, table_name_len);
  pos= strmov(pos + table_name_len, ";file_id=");
  pos= int10_to_str((long) file_id, pos, 10);
  pos= strmov(pos, ";block_len=");
  pos= int10_to_str((long) block_len, pos, 10);
  protocol->store(buf, (uint) (pos-buf), &my_charset_bin);
}
#endif /* defined(HAVE_REPLICATION) && !defined(MYSQL_CLIENT) */


/**
  Create_file_log_event::do_apply_event()
  Constructor for Create_file_log_event to intantiate an event
  from the relay log on the slave.

  @retval
    0           Success
  @retval
    1           Failure
*/

#if defined(HAVE_REPLICATION) && !defined(MYSQL_CLIENT)
int Create_file_log_event::do_apply_event(rpl_group_info *rgi)
{
  char fname_buf[FN_REFLEN];
  char *ext;
  int fd = -1;
  IO_CACHE file;
  int error = 1;
  Relay_log_info const *rli= rgi->rli;

  THD_STAGE_INFO(thd, stage_making_temp_file_create_before_load_data);
  bzero((char*)&file, sizeof(file));
  ext= slave_load_file_stem(fname_buf, file_id, server_id, ".info",
                            &rli->mi->connection_name);
  /* old copy may exist already */
  mysql_file_delete(key_file_log_event_info, fname_buf, MYF(0));
  if ((fd= mysql_file_create(key_file_log_event_info,
                             fname_buf, CREATE_MODE,
                             O_WRONLY | O_BINARY | O_EXCL | O_NOFOLLOW,
                             MYF(MY_WME))) < 0 ||
      init_io_cache(&file, fd, IO_SIZE, WRITE_CACHE, (my_off_t)0, 0,
		    MYF(MY_WME|MY_NABP)))
  {
    rli->report(ERROR_LEVEL, my_errno, rgi->gtid_info(),
                "Error in Create_file event: could not open file '%s'",
                fname_buf);
    goto err;
  }
  
  // a trick to avoid allocating another buffer
  fname= fname_buf;
  fname_len= (uint) (strmov(ext, ".data") - fname);
  if (write_base(&file))
  {
    strmov(ext, ".info"); // to have it right in the error message
    rli->report(ERROR_LEVEL, my_errno, rgi->gtid_info(),
                "Error in Create_file event: could not write to file '%s'",
                fname_buf);
    goto err;
  }
  end_io_cache(&file);
  mysql_file_close(fd, MYF(0));
  
  // fname_buf now already has .data, not .info, because we did our trick
  /* old copy may exist already */
  mysql_file_delete(key_file_log_event_data, fname_buf, MYF(0));
  if ((fd= mysql_file_create(key_file_log_event_data,
                             fname_buf, CREATE_MODE,
                             O_WRONLY | O_BINARY | O_EXCL | O_NOFOLLOW,
                             MYF(MY_WME))) < 0)
  {
    rli->report(ERROR_LEVEL, my_errno, rgi->gtid_info(),
                "Error in Create_file event: could not open file '%s'",
                fname_buf);
    goto err;
  }
  if (mysql_file_write(fd, (uchar*) block, block_len, MYF(MY_WME+MY_NABP)))
  {
    rli->report(ERROR_LEVEL, my_errno, rgi->gtid_info(),
                "Error in Create_file event: write to '%s' failed",
                fname_buf);
    goto err;
  }
  error=0;					// Everything is ok

err:
  if (error)
    end_io_cache(&file);
  if (fd >= 0)
    mysql_file_close(fd, MYF(0));
#ifdef WITH_WSREP
  if (WSREP(thd))
    thd_proc_info(thd, "exit Create_file_log_event::do_apply_event()");
  else
    thd_proc_info(thd, 0);
#else /* WITH_WSREP */
  thd_proc_info(thd, 0);
#endif /* WITH_WSREP */
  return error != 0;
}
#endif /* defined(HAVE_REPLICATION) && !defined(MYSQL_CLIENT) */


/**************************************************************************
	Append_block_log_event methods
**************************************************************************/

/*
  Append_block_log_event ctor
*/

#ifndef MYSQL_CLIENT  
Append_block_log_event::Append_block_log_event(THD *thd_arg,
                                               const char *db_arg,
					       uchar *block_arg,
					       uint block_len_arg,
					       bool using_trans)
  :Log_event(thd_arg,0, using_trans), block(block_arg),
   block_len(block_len_arg), file_id(thd_arg->file_id), db(db_arg)
{
}
#endif


/*
  Append_block_log_event ctor
*/

Append_block_log_event::Append_block_log_event(const char* buf, uint len,
                                               const Format_description_log_event* description_event)
  :Log_event(buf, description_event),block(0)
{
  DBUG_ENTER("Append_block_log_event::Append_block_log_event(char*,...)");
  uint8 common_header_len= description_event->common_header_len; 
  uint8 append_block_header_len=
    description_event->post_header_len[APPEND_BLOCK_EVENT-1];
  uint total_header_len= common_header_len+append_block_header_len;
  if (len < total_header_len)
    DBUG_VOID_RETURN;
  file_id= uint4korr(buf + common_header_len + AB_FILE_ID_OFFSET);
  block= (uchar*)buf + total_header_len;
  block_len= len - total_header_len;
  DBUG_VOID_RETURN;
}


/*
  Append_block_log_event::write()
*/

#ifndef MYSQL_CLIENT
bool Append_block_log_event::write(IO_CACHE* file)
{
  uchar buf[APPEND_BLOCK_HEADER_LEN];
  int4store(buf + AB_FILE_ID_OFFSET, file_id);
  return (write_header(file, APPEND_BLOCK_HEADER_LEN + block_len) ||
          wrapper_my_b_safe_write(file, buf, APPEND_BLOCK_HEADER_LEN) ||
	  wrapper_my_b_safe_write(file, (uchar*) block, block_len) ||
	  write_footer(file));
}
#endif


/*
  Append_block_log_event::print()
*/

#ifdef MYSQL_CLIENT  
void Append_block_log_event::print(FILE* file,
				   PRINT_EVENT_INFO* print_event_info)
{
  Write_on_release_cache cache(&print_event_info->head_cache, file);

  if (print_event_info->short_form)
    return;
  print_header(&cache, print_event_info, FALSE);
  my_b_printf(&cache, "\n#%s: file_id: %d  block_len: %d\n",
              get_type_str(), file_id, block_len);
}
#endif /* MYSQL_CLIENT */


/*
  Append_block_log_event::pack_info()
*/

#if defined(HAVE_REPLICATION) && !defined(MYSQL_CLIENT)
void Append_block_log_event::pack_info(THD *thd, Protocol *protocol)
{
  char buf[256];
  uint length;
  length= (uint) sprintf(buf, ";file_id=%u;block_len=%u", file_id, block_len);
  protocol->store(buf, length, &my_charset_bin);
}


/*
  Append_block_log_event::get_create_or_append()
*/

int Append_block_log_event::get_create_or_append() const
{
  return 0; /* append to the file, fail if not exists */
}

/*
  Append_block_log_event::do_apply_event()
*/

int Append_block_log_event::do_apply_event(rpl_group_info *rgi)
{
  char fname[FN_REFLEN];
  int fd;
  int error = 1;
  Relay_log_info const *rli= rgi->rli;
  DBUG_ENTER("Append_block_log_event::do_apply_event");

  THD_STAGE_INFO(thd, stage_making_temp_file_append_before_load_data);
  slave_load_file_stem(fname, file_id, server_id, ".data",
                       &rli->mi->cmp_connection_name);
  if (get_create_or_append())
  {
    /*
      Usually lex_start() is called by mysql_parse(), but we need it here
      as the present method does not call mysql_parse().
    */
    lex_start(thd);
    mysql_reset_thd_for_next_command(thd);
    /* old copy may exist already */
    mysql_file_delete(key_file_log_event_data, fname, MYF(0));
    if ((fd= mysql_file_create(key_file_log_event_data,
                               fname, CREATE_MODE,
                               O_WRONLY | O_BINARY | O_EXCL | O_NOFOLLOW,
                               MYF(MY_WME))) < 0)
    {
      rli->report(ERROR_LEVEL, my_errno, rgi->gtid_info(),
                  "Error in %s event: could not create file '%s'",
                  get_type_str(), fname);
      goto err;
    }
  }
  else if ((fd= mysql_file_open(key_file_log_event_data,
                                fname,
                                O_WRONLY | O_APPEND | O_BINARY | O_NOFOLLOW,
                                MYF(MY_WME))) < 0)
  {
    rli->report(ERROR_LEVEL, my_errno, rgi->gtid_info(),
                "Error in %s event: could not open file '%s'",
                get_type_str(), fname);
    goto err;
  }

  DBUG_EXECUTE_IF("remove_slave_load_file_before_write",
                  {
                    my_delete(fname, MYF(0));
                  });

  if (mysql_file_write(fd, (uchar*) block, block_len, MYF(MY_WME+MY_NABP)))
  {
    rli->report(ERROR_LEVEL, my_errno, rgi->gtid_info(),
                "Error in %s event: write to '%s' failed",
                get_type_str(), fname);
    goto err;
  }
  error=0;

err:
  if (fd >= 0)
    mysql_file_close(fd, MYF(0));
#ifdef WITH_WSREP
  if (WSREP(thd))
    thd_proc_info(thd, "exit Append_block_log_event::do_apply_event()");
  else
    thd_proc_info(thd, 0);
#else /* WITH_WSREP */
  thd_proc_info(thd, 0);
#endif /* WITH_WSREP */
  DBUG_RETURN(error);
}
#endif


/**************************************************************************
	Delete_file_log_event methods
**************************************************************************/

/*
  Delete_file_log_event ctor
*/

#ifndef MYSQL_CLIENT
Delete_file_log_event::Delete_file_log_event(THD *thd_arg, const char* db_arg,
					     bool using_trans)
  :Log_event(thd_arg, 0, using_trans), file_id(thd_arg->file_id), db(db_arg)
{
}
#endif

/*
  Delete_file_log_event ctor
*/

Delete_file_log_event::Delete_file_log_event(const char* buf, uint len,
                                             const Format_description_log_event* description_event)
  :Log_event(buf, description_event),file_id(0)
{
  uint8 common_header_len= description_event->common_header_len;
  uint8 delete_file_header_len= description_event->post_header_len[DELETE_FILE_EVENT-1];
  if (len < (uint)(common_header_len + delete_file_header_len))
    return;
  file_id= uint4korr(buf + common_header_len + DF_FILE_ID_OFFSET);
}


/*
  Delete_file_log_event::write()
*/

#ifndef MYSQL_CLIENT
bool Delete_file_log_event::write(IO_CACHE* file)
{
 uchar buf[DELETE_FILE_HEADER_LEN];
 int4store(buf + DF_FILE_ID_OFFSET, file_id);
 return (write_header(file, sizeof(buf)) ||
         wrapper_my_b_safe_write(file, buf, sizeof(buf)) ||
	 write_footer(file));
}
#endif


/*
  Delete_file_log_event::print()
*/

#ifdef MYSQL_CLIENT  
void Delete_file_log_event::print(FILE* file,
				  PRINT_EVENT_INFO* print_event_info)
{
  Write_on_release_cache cache(&print_event_info->head_cache, file);

  if (print_event_info->short_form)
    return;
  print_header(&cache, print_event_info, FALSE);
  my_b_printf(&cache, "\n#Delete_file: file_id=%u\n", file_id);
}
#endif /* MYSQL_CLIENT */

/*
  Delete_file_log_event::pack_info()
*/

#if defined(HAVE_REPLICATION) && !defined(MYSQL_CLIENT)
void Delete_file_log_event::pack_info(THD *thd, Protocol *protocol)
{
  char buf[64];
  uint length;
  length= (uint) sprintf(buf, ";file_id=%u", (uint) file_id);
  protocol->store(buf, (int32) length, &my_charset_bin);
}
#endif

/*
  Delete_file_log_event::do_apply_event()
*/

#if defined(HAVE_REPLICATION) && !defined(MYSQL_CLIENT)
int Delete_file_log_event::do_apply_event(rpl_group_info *rgi)
{
  char fname[FN_REFLEN+10];
  Relay_log_info const *rli= rgi->rli;
  char *ext= slave_load_file_stem(fname, file_id, server_id, ".data",
                                  &rli->mi->cmp_connection_name);
  mysql_file_delete(key_file_log_event_data, fname, MYF(MY_WME));
  strmov(ext, ".info");
  mysql_file_delete(key_file_log_event_info, fname, MYF(MY_WME));
  return 0;
}
#endif /* defined(HAVE_REPLICATION) && !defined(MYSQL_CLIENT) */


/**************************************************************************
	Execute_load_log_event methods
**************************************************************************/

/*
  Execute_load_log_event ctor
*/

#ifndef MYSQL_CLIENT  
Execute_load_log_event::Execute_load_log_event(THD *thd_arg,
                                               const char* db_arg,
					       bool using_trans)
  :Log_event(thd_arg, 0, using_trans), file_id(thd_arg->file_id), db(db_arg)
{
}
#endif
  

/*
  Execute_load_log_event ctor
*/

Execute_load_log_event::Execute_load_log_event(const char* buf, uint len,
                                               const Format_description_log_event* description_event)
  :Log_event(buf, description_event), file_id(0)
{
  uint8 common_header_len= description_event->common_header_len;
  uint8 exec_load_header_len= description_event->post_header_len[EXEC_LOAD_EVENT-1];
  if (len < (uint)(common_header_len+exec_load_header_len))
    return;
  file_id= uint4korr(buf + common_header_len + EL_FILE_ID_OFFSET);
}


/*
  Execute_load_log_event::write()
*/

#ifndef MYSQL_CLIENT
bool Execute_load_log_event::write(IO_CACHE* file)
{
  uchar buf[EXEC_LOAD_HEADER_LEN];
  int4store(buf + EL_FILE_ID_OFFSET, file_id);
  return (write_header(file, sizeof(buf)) || 
          wrapper_my_b_safe_write(file, buf, sizeof(buf)) ||
	  write_footer(file));
}
#endif


/*
  Execute_load_log_event::print()
*/

#ifdef MYSQL_CLIENT  
void Execute_load_log_event::print(FILE* file,
				   PRINT_EVENT_INFO* print_event_info)
{
  Write_on_release_cache cache(&print_event_info->head_cache, file);

  if (print_event_info->short_form)
    return;
  print_header(&cache, print_event_info, FALSE);
  my_b_printf(&cache, "\n#Exec_load: file_id=%d\n",
              file_id);
}
#endif

/*
  Execute_load_log_event::pack_info()
*/

#if defined(HAVE_REPLICATION) && !defined(MYSQL_CLIENT)
void Execute_load_log_event::pack_info(THD *thd, Protocol *protocol)
{
  char buf[64];
  uint length;
  length= (uint) sprintf(buf, ";file_id=%u", (uint) file_id);
  protocol->store(buf, (int32) length, &my_charset_bin);
}


/*
  Execute_load_log_event::do_apply_event()
*/

int Execute_load_log_event::do_apply_event(rpl_group_info *rgi)
{
  char fname[FN_REFLEN+10];
  char *ext;
  int fd;
  int error= 1;
  IO_CACHE file;
  Load_log_event *lev= 0;
  Relay_log_info const *rli= rgi->rli;

  ext= slave_load_file_stem(fname, file_id, server_id, ".info",
                            &rli->mi->cmp_connection_name);
  if ((fd= mysql_file_open(key_file_log_event_info,
                           fname, O_RDONLY | O_BINARY | O_NOFOLLOW,
                           MYF(MY_WME))) < 0 ||
      init_io_cache(&file, fd, IO_SIZE, READ_CACHE, (my_off_t)0, 0,
		    MYF(MY_WME|MY_NABP)))
  {
    rli->report(ERROR_LEVEL, my_errno, rgi->gtid_info(),
                "Error in Exec_load event: could not open file '%s'",
                fname);
    goto err;
  }
  if (!(lev= (Load_log_event*)
        Log_event::read_log_event(&file,
                                  (mysql_mutex_t*)0,
                                  rli->relay_log.description_event_for_exec,
                                  opt_slave_sql_verify_checksum)) ||
      lev->get_type_code() != NEW_LOAD_EVENT)
  {
    rli->report(ERROR_LEVEL, 0, rgi->gtid_info(), "Error in Exec_load event: "
                    "file '%s' appears corrupted", fname);
    goto err;
  }
  lev->thd = thd;
  /*
    lev->do_apply_event should use rli only for errors i.e. should
    not advance rli's position.

    lev->do_apply_event is the place where the table is loaded (it
    calls mysql_load()).
  */

  if (lev->do_apply_event(0,rgi,1)) 
  {
    /*
      We want to indicate the name of the file that could not be loaded
      (SQL_LOADxxx).
      But as we are here we are sure the error is in rli->last_slave_error and
      rli->last_slave_errno (example of error: duplicate entry for key), so we
      don't want to overwrite it with the filename.
      What we want instead is add the filename to the current error message.
    */
    char *tmp= my_strdup(rli->last_error().message, MYF(MY_WME));
    if (tmp)
    {
      rli->report(ERROR_LEVEL, rli->last_error().number, rgi->gtid_info(),
                  "%s. Failed executing load from '%s'", tmp, fname);
      my_free(tmp);
    }
    goto err;
  }
  /*
    We have an open file descriptor to the .info file; we need to close it
    or Windows will refuse to delete the file in mysql_file_delete().
  */
  if (fd >= 0)
  {
    mysql_file_close(fd, MYF(0));
    end_io_cache(&file);
    fd= -1;
  }
  mysql_file_delete(key_file_log_event_info, fname, MYF(MY_WME));
  memcpy(ext, ".data", 6);
  mysql_file_delete(key_file_log_event_data, fname, MYF(MY_WME));
  error = 0;

err:
  delete lev;
  if (fd >= 0)
  {
    mysql_file_close(fd, MYF(0));
    end_io_cache(&file);
  }
  return error;
}

#endif /* defined(HAVE_REPLICATION) && !defined(MYSQL_CLIENT) */


/**************************************************************************
	Begin_load_query_log_event methods
**************************************************************************/

#ifndef MYSQL_CLIENT
Begin_load_query_log_event::
Begin_load_query_log_event(THD* thd_arg, const char* db_arg, uchar* block_arg,
                           uint block_len_arg, bool using_trans)
  :Append_block_log_event(thd_arg, db_arg, block_arg, block_len_arg,
                          using_trans)
{
   file_id= thd_arg->file_id= mysql_bin_log.next_file_id();
}
#endif


Begin_load_query_log_event::
Begin_load_query_log_event(const char* buf, uint len,
                           const Format_description_log_event* desc_event)
  :Append_block_log_event(buf, len, desc_event)
{
}


#if defined( HAVE_REPLICATION) && !defined(MYSQL_CLIENT)
int Begin_load_query_log_event::get_create_or_append() const
{
  return 1; /* create the file */
}
#endif /* defined( HAVE_REPLICATION) && !defined(MYSQL_CLIENT) */


#if !defined(MYSQL_CLIENT) && defined(HAVE_REPLICATION)
Log_event::enum_skip_reason
Begin_load_query_log_event::do_shall_skip(rpl_group_info *rgi)
{
  /*
    If the slave skip counter is 1, then we should not start executing
    on the next event.
  */
  return continue_group(rgi);
}
#endif


/**************************************************************************
	Execute_load_query_log_event methods
**************************************************************************/


#ifndef MYSQL_CLIENT
Execute_load_query_log_event::
Execute_load_query_log_event(THD *thd_arg, const char* query_arg,
                             ulong query_length_arg, uint fn_pos_start_arg,
                             uint fn_pos_end_arg,
                             enum_load_dup_handling dup_handling_arg,
                             bool using_trans, bool direct, bool suppress_use,
                             int errcode):
  Query_log_event(thd_arg, query_arg, query_length_arg, using_trans, direct,
                  suppress_use, errcode),
  file_id(thd_arg->file_id), fn_pos_start(fn_pos_start_arg),
  fn_pos_end(fn_pos_end_arg), dup_handling(dup_handling_arg)
{
}
#endif /* !MYSQL_CLIENT */


Execute_load_query_log_event::
Execute_load_query_log_event(const char* buf, uint event_len,
                             const Format_description_log_event* desc_event):
  Query_log_event(buf, event_len, desc_event, EXECUTE_LOAD_QUERY_EVENT),
  file_id(0), fn_pos_start(0), fn_pos_end(0)
{
  if (!Query_log_event::is_valid())
    return;

  buf+= desc_event->common_header_len;

  fn_pos_start= uint4korr(buf + ELQ_FN_POS_START_OFFSET);
  fn_pos_end= uint4korr(buf + ELQ_FN_POS_END_OFFSET);
  dup_handling= (enum_load_dup_handling)(*(buf + ELQ_DUP_HANDLING_OFFSET));

  if (fn_pos_start > q_len || fn_pos_end > q_len ||
      dup_handling > LOAD_DUP_REPLACE)
    return;

  file_id= uint4korr(buf + ELQ_FILE_ID_OFFSET);
}


ulong Execute_load_query_log_event::get_post_header_size_for_derived()
{
  return EXECUTE_LOAD_QUERY_EXTRA_HEADER_LEN;
}


#ifndef MYSQL_CLIENT
bool
Execute_load_query_log_event::write_post_header_for_derived(IO_CACHE* file)
{
  uchar buf[EXECUTE_LOAD_QUERY_EXTRA_HEADER_LEN];
  int4store(buf, file_id);
  int4store(buf + 4, fn_pos_start);
  int4store(buf + 4 + 4, fn_pos_end);
  *(buf + 4 + 4 + 4)= (uchar) dup_handling;
  return wrapper_my_b_safe_write(file, buf, EXECUTE_LOAD_QUERY_EXTRA_HEADER_LEN);
}
#endif


#ifdef MYSQL_CLIENT
void Execute_load_query_log_event::print(FILE* file,
                                         PRINT_EVENT_INFO* print_event_info)
{
  print(file, print_event_info, 0);
}

/**
  Prints the query as LOAD DATA LOCAL and with rewritten filename.
*/
void Execute_load_query_log_event::print(FILE* file,
                                         PRINT_EVENT_INFO* print_event_info,
                                         const char *local_fname)
{
  Write_on_release_cache cache(&print_event_info->head_cache, file);

  print_query_header(&cache, print_event_info);
  /**
    reduce the size of io cache so that the write function is called
    for every call to my_b_printf().
   */
  DBUG_EXECUTE_IF ("simulate_execute_event_write_error",
                   {(&cache)->write_pos= (&cache)->write_end;
                   DBUG_SET("+d,simulate_file_write_error");});

  if (local_fname)
  {
    my_b_write(&cache, (uchar*) query, fn_pos_start);
    my_b_write_string(&cache, " LOCAL INFILE ");
    pretty_print_str(&cache, local_fname, strlen(local_fname));

    if (dup_handling == LOAD_DUP_REPLACE)
      my_b_write_string(&cache, " REPLACE");
    my_b_write_string(&cache, " INTO");
    my_b_write(&cache, (uchar*) query + fn_pos_end, q_len-fn_pos_end);
    my_b_printf(&cache, "\n%s\n", print_event_info->delimiter);
  }
  else
  {
    my_b_write(&cache, (uchar*) query, q_len);
    my_b_printf(&cache, "\n%s\n", print_event_info->delimiter);
  }

  if (!print_event_info->short_form)
    my_b_printf(&cache, "# file_id: %d \n", file_id);
}
#endif


#if defined(HAVE_REPLICATION) && !defined(MYSQL_CLIENT)
void Execute_load_query_log_event::pack_info(THD *thd, Protocol *protocol)
{
  char buf_mem[1024];
  String buf(buf_mem, sizeof(buf_mem), system_charset_info);
  buf.real_alloc(9 + db_len + q_len + 10 + 21);
  if (db && db_len)
  {
    if (buf.append(STRING_WITH_LEN("use ")) ||
        append_identifier(thd, &buf, db, db_len) ||
        buf.append(STRING_WITH_LEN("; ")))
      return;
  }
  if (query && q_len && buf.append(query, q_len))
    return;
  if (buf.append(" ;file_id=") ||
      buf.append_ulonglong(file_id))
    return;
  protocol->store(buf.ptr(), buf.length(), &my_charset_bin);
}


int
Execute_load_query_log_event::do_apply_event(rpl_group_info *rgi)
{
  char *p;
  char *buf;
  char *fname;
  char *fname_end;
  int error;
  Relay_log_info const *rli= rgi->rli;

  buf= (char*) my_malloc(q_len + 1 - (fn_pos_end - fn_pos_start) +
                         (FN_REFLEN + 10) + 10 + 8 + 5, MYF(MY_WME));

  DBUG_EXECUTE_IF("LOAD_DATA_INFILE_has_fatal_error", my_free(buf); buf= NULL;);

  /* Replace filename and LOCAL keyword in query before executing it */
  if (buf == NULL)
  {
    rli->report(ERROR_LEVEL, ER_SLAVE_FATAL_ERROR, rgi->gtid_info(),
                ER(ER_SLAVE_FATAL_ERROR), "Not enough memory");
    return 1;
  }

  p= buf;
  memcpy(p, query, fn_pos_start);
  p+= fn_pos_start;
  fname= (p= strmake(p, STRING_WITH_LEN(" INFILE \'")));
  p= slave_load_file_stem(p, file_id, server_id, ".data",
                          &rli->mi->cmp_connection_name);
  fname_end= p= strend(p);                      // Safer than p=p+5
  *(p++)='\'';
  switch (dup_handling) {
  case LOAD_DUP_IGNORE:
    p= strmake(p, STRING_WITH_LEN(" IGNORE"));
    break;
  case LOAD_DUP_REPLACE:
    p= strmake(p, STRING_WITH_LEN(" REPLACE"));
    break;
  default:
    /* Ordinary load data */
    break;
  }
  p= strmake(p, STRING_WITH_LEN(" INTO "));
  p= strmake(p, query+fn_pos_end, q_len-fn_pos_end);

  error= Query_log_event::do_apply_event(rgi, buf, p-buf);

  /* Forging file name for deletion in same buffer */
  *fname_end= 0;

  /*
    If there was an error the slave is going to stop, leave the
    file so that we can re-execute this event at START SLAVE.
  */
  if (!error)
    mysql_file_delete(key_file_log_event_data, fname, MYF(MY_WME));

  my_free(buf);
  return error;
}
#endif


/**************************************************************************
	sql_ex_info methods
**************************************************************************/

/*
  sql_ex_info::write_data()
*/

bool sql_ex_info::write_data(IO_CACHE* file)
{
  if (new_format())
  {
    return (write_str(file, field_term, (uint) field_term_len) ||
	    write_str(file, enclosed,   (uint) enclosed_len) ||
	    write_str(file, line_term,  (uint) line_term_len) ||
	    write_str(file, line_start, (uint) line_start_len) ||
	    write_str(file, escaped,    (uint) escaped_len) ||
	    my_b_safe_write(file,(uchar*) &opt_flags,1));
  }
  else
  {
    /**
      @todo This is sensitive to field padding. We should write a
      char[7], not an old_sql_ex. /sven
    */
    old_sql_ex old_ex;
    old_ex.field_term= *field_term;
    old_ex.enclosed=   *enclosed;
    old_ex.line_term=  *line_term;
    old_ex.line_start= *line_start;
    old_ex.escaped=    *escaped;
    old_ex.opt_flags=  opt_flags;
    old_ex.empty_flags=empty_flags;
    return my_b_safe_write(file, (uchar*) &old_ex, sizeof(old_ex)) != 0;
  }
}


/*
  sql_ex_info::init()
*/

const char *sql_ex_info::init(const char *buf, const char *buf_end,
                              bool use_new_format)
{
  cached_new_format = use_new_format;
  if (use_new_format)
  {
    empty_flags=0;
    /*
      The code below assumes that buf will not disappear from
      under our feet during the lifetime of the event. This assumption
      holds true in the slave thread if the log is in new format, but is not
      the case when we have old format because we will be reusing net buffer
      to read the actual file before we write out the Create_file event.
    */
    if (read_str(&buf, buf_end, &field_term, &field_term_len) ||
        read_str(&buf, buf_end, &enclosed,   &enclosed_len) ||
        read_str(&buf, buf_end, &line_term,  &line_term_len) ||
        read_str(&buf, buf_end, &line_start, &line_start_len) ||
        read_str(&buf, buf_end, &escaped,    &escaped_len))
      return 0;
    opt_flags = *buf++;
  }
  else
  {
    field_term_len= enclosed_len= line_term_len= line_start_len= escaped_len=1;
    field_term = buf++;			// Use first byte in string
    enclosed=	 buf++;
    line_term=   buf++;
    line_start=  buf++;
    escaped=     buf++;
    opt_flags =  *buf++;
    empty_flags= *buf++;
    if (empty_flags & FIELD_TERM_EMPTY)
      field_term_len=0;
    if (empty_flags & ENCLOSED_EMPTY)
      enclosed_len=0;
    if (empty_flags & LINE_TERM_EMPTY)
      line_term_len=0;
    if (empty_flags & LINE_START_EMPTY)
      line_start_len=0;
    if (empty_flags & ESCAPED_EMPTY)
      escaped_len=0;
  }
  return buf;
}


/**************************************************************************
	Rows_log_event member functions
**************************************************************************/

#ifndef MYSQL_CLIENT
Rows_log_event::Rows_log_event(THD *thd_arg, TABLE *tbl_arg, ulong tid,
                               MY_BITMAP const *cols, bool is_transactional,
                               Log_event_type event_type)
  : Log_event(thd_arg, 0, is_transactional),
    m_row_count(0),
    m_table(tbl_arg),
    m_table_id(tid),
    m_width(tbl_arg ? tbl_arg->s->fields : 1),
    m_rows_buf(0), m_rows_cur(0), m_rows_end(0), m_flags(0),
    m_type(event_type), m_extra_row_data(0)
#ifdef HAVE_REPLICATION
    , m_curr_row(NULL), m_curr_row_end(NULL),
    m_key(NULL), m_key_info(NULL), m_key_nr(0),
    master_had_triggers(0)
#endif
{
  /*
    We allow a special form of dummy event when the table, and cols
    are null and the table id is ~0UL.  This is a temporary
    solution, to be able to terminate a started statement in the
    binary log: the extraneous events will be removed in the future.
   */
  DBUG_ASSERT((tbl_arg && tbl_arg->s && tid != ~0UL) ||
              (!tbl_arg && !cols && tid == ~0UL));

  if (thd_arg->variables.option_bits & OPTION_NO_FOREIGN_KEY_CHECKS)
      set_flags(NO_FOREIGN_KEY_CHECKS_F);
  if (thd_arg->variables.option_bits & OPTION_RELAXED_UNIQUE_CHECKS)
      set_flags(RELAXED_UNIQUE_CHECKS_F);
  /* if my_bitmap_init fails, caught in is_valid() */
  if (likely(!my_bitmap_init(&m_cols,
                          m_width <= sizeof(m_bitbuf)*8 ? m_bitbuf : NULL,
                          m_width,
                          false)))
  {
    /* Cols can be zero if this is a dummy binrows event */
    if (likely(cols != NULL))
    {
      memcpy(m_cols.bitmap, cols->bitmap, no_bytes_in_map(cols));
      create_last_word_mask(&m_cols);
    }
  }
  else
  {
    // Needed because my_bitmap_init() does not set it to null on failure
    m_cols.bitmap= 0;
  }
}
#endif

Rows_log_event::Rows_log_event(const char *buf, uint event_len,
                               const Format_description_log_event
                               *description_event)
  : Log_event(buf, description_event),
    m_row_count(0),
#ifndef MYSQL_CLIENT
    m_table(NULL),
#endif
    m_table_id(0), m_rows_buf(0), m_rows_cur(0), m_rows_end(0),
    m_extra_row_data(0)
#if !defined(MYSQL_CLIENT) && defined(HAVE_REPLICATION)
    , m_curr_row(NULL), m_curr_row_end(NULL),
    m_key(NULL), m_key_info(NULL), m_key_nr(0),
    master_had_triggers(0)
#endif
{
  DBUG_ENTER("Rows_log_event::Rows_log_event(const char*,...)");
  uint8 const common_header_len= description_event->common_header_len;
  Log_event_type event_type= (Log_event_type) buf[EVENT_TYPE_OFFSET];
  m_type= event_type;
  
  uint8 const post_header_len= description_event->post_header_len[event_type-1];

  DBUG_PRINT("enter",("event_len: %u  common_header_len: %d  "
		      "post_header_len: %d",
		      event_len, common_header_len,
		      post_header_len));

  const char *post_start= buf + common_header_len;
  post_start+= RW_MAPID_OFFSET;
  if (post_header_len == 6)
  {
    /* Master is of an intermediate source tree before 5.1.4. Id is 4 bytes */
    m_table_id= uint4korr(post_start);
    post_start+= 4;
  }
  else
  {
    m_table_id= (ulong) uint6korr(post_start);
    post_start+= RW_FLAGS_OFFSET;
  }

  m_flags= uint2korr(post_start);
  post_start+= 2;

  uint16 var_header_len= 0;
  if (post_header_len == ROWS_HEADER_LEN_V2)
  {
    /*
      Have variable length header, check length,
      which includes length bytes
    */
    var_header_len= uint2korr(post_start);
    assert(var_header_len >= 2);
    var_header_len-= 2;

    /* Iterate over var-len header, extracting 'chunks' */
    const char* start= post_start + 2;
    const char* end= start + var_header_len;
    for (const char* pos= start; pos < end;)
    {
      switch(*pos++)
      {
      case RW_V_EXTRAINFO_TAG:
      {
        /* Have an 'extra info' section, read it in */
        assert((end - pos) >= EXTRA_ROW_INFO_HDR_BYTES);
        uint8 infoLen= pos[EXTRA_ROW_INFO_LEN_OFFSET];
        assert((end - pos) >= infoLen);
        /* Just store/use the first tag of this type, skip others */
        if (likely(!m_extra_row_data))
        {
          m_extra_row_data= (uchar*) my_malloc(infoLen,
                                               MYF(MY_WME));
          if (likely(m_extra_row_data != NULL))
          {
            memcpy(m_extra_row_data, pos, infoLen);
          }
        }
        pos+= infoLen;
        break;
      }
      default:
        /* Unknown code, we will not understand anything further here */
        pos= end; /* Break loop */
      }
    }
  }

  uchar const *const var_start=
    (const uchar *)buf + common_header_len + post_header_len + var_header_len;
  uchar const *const ptr_width= var_start;
  uchar *ptr_after_width= (uchar*) ptr_width;
  DBUG_PRINT("debug", ("Reading from %p", ptr_after_width));
  m_width = net_field_length(&ptr_after_width);
  DBUG_PRINT("debug", ("m_width=%lu", m_width));
  /* if my_bitmap_init fails, catched in is_valid() */
  if (likely(!my_bitmap_init(&m_cols,
                          m_width <= sizeof(m_bitbuf)*8 ? m_bitbuf : NULL,
                          m_width,
                          false)))
  {
    DBUG_PRINT("debug", ("Reading from %p", ptr_after_width));
    memcpy(m_cols.bitmap, ptr_after_width, (m_width + 7) / 8);
    create_last_word_mask(&m_cols);
    ptr_after_width+= (m_width + 7) / 8;
    DBUG_DUMP("m_cols", (uchar*) m_cols.bitmap, no_bytes_in_map(&m_cols));
  }
  else
  {
    // Needed because my_bitmap_init() does not set it to null on failure
    m_cols.bitmap= NULL;
    DBUG_VOID_RETURN;
  }

  m_cols_ai.bitmap= m_cols.bitmap; /* See explanation in is_valid() */

  if ((event_type == UPDATE_ROWS_EVENT) ||
      (event_type == UPDATE_ROWS_EVENT_V1))
  {
    DBUG_PRINT("debug", ("Reading from %p", ptr_after_width));

    /* if my_bitmap_init fails, caught in is_valid() */
    if (likely(!my_bitmap_init(&m_cols_ai,
                            m_width <= sizeof(m_bitbuf_ai)*8 ? m_bitbuf_ai : NULL,
                            m_width,
                            false)))
    {
      DBUG_PRINT("debug", ("Reading from %p", ptr_after_width));
      memcpy(m_cols_ai.bitmap, ptr_after_width, (m_width + 7) / 8);
      create_last_word_mask(&m_cols_ai);
      ptr_after_width+= (m_width + 7) / 8;
      DBUG_DUMP("m_cols_ai", (uchar*) m_cols_ai.bitmap,
                no_bytes_in_map(&m_cols_ai));
    }
    else
    {
      // Needed because my_bitmap_init() does not set it to null on failure
      m_cols_ai.bitmap= 0;
      DBUG_VOID_RETURN;
    }
  }

  const uchar* const ptr_rows_data= (const uchar*) ptr_after_width;

  size_t const data_size= event_len - (ptr_rows_data - (const uchar *) buf);
  DBUG_PRINT("info",("m_table_id: %lu  m_flags: %d  m_width: %lu  data_size: %lu",
                     m_table_id, m_flags, m_width, (ulong) data_size));

  m_rows_buf= (uchar*) my_malloc(data_size, MYF(MY_WME));
  if (likely((bool)m_rows_buf))
  {
#if !defined(MYSQL_CLIENT) && defined(HAVE_REPLICATION)
    m_curr_row= m_rows_buf;
#endif
    m_rows_end= m_rows_buf + data_size;
    m_rows_cur= m_rows_end;
    memcpy(m_rows_buf, ptr_rows_data, data_size);
  }
  else
    m_cols.bitmap= 0; // to not free it

  DBUG_VOID_RETURN;
}

Rows_log_event::~Rows_log_event()
{
  if (m_cols.bitmap == m_bitbuf) // no my_malloc happened
    m_cols.bitmap= 0; // so no my_free in my_bitmap_free
  my_bitmap_free(&m_cols); // To pair with my_bitmap_init().
  my_free(m_rows_buf);
  my_free(m_extra_row_data);
}

int Rows_log_event::get_data_size()
{
  int const general_type_code= get_general_type_code();

  uchar buf[MAX_INT_WIDTH];
  uchar *end= net_store_length(buf, m_width);

  DBUG_EXECUTE_IF("old_row_based_repl_4_byte_map_id_master",
                  return 6 + no_bytes_in_map(&m_cols) + (end - buf) +
                  (general_type_code == UPDATE_ROWS_EVENT ? no_bytes_in_map(&m_cols_ai) : 0) +
                  (m_rows_cur - m_rows_buf););

  int data_size= 0;
  bool is_v2_event= get_type_code() > DELETE_ROWS_EVENT_V1;
  if (is_v2_event)
  {
    data_size= ROWS_HEADER_LEN_V2 +
      (m_extra_row_data ?
       RW_V_TAG_LEN + m_extra_row_data[EXTRA_ROW_INFO_LEN_OFFSET]:
       0);
  }
  else
  {
    data_size= ROWS_HEADER_LEN_V1;
  }
  data_size+= no_bytes_in_map(&m_cols);
  data_size+= (uint) (end - buf);

  if (general_type_code == UPDATE_ROWS_EVENT)
    data_size+= no_bytes_in_map(&m_cols_ai);

  data_size+= (uint) (m_rows_cur - m_rows_buf);
  return data_size; 
}


#ifndef MYSQL_CLIENT
int Rows_log_event::do_add_row_data(uchar *row_data, size_t length)
{
  /*
    When the table has a primary key, we would probably want, by default, to
    log only the primary key value instead of the entire "before image". This
    would save binlog space. TODO
  */
  DBUG_ENTER("Rows_log_event::do_add_row_data");
  DBUG_PRINT("enter", ("row_data: 0x%lx  length: %lu", (ulong) row_data,
                       (ulong) length));
  /*
    Don't print debug messages when running valgrind since they can
    trigger false warnings.
   */
#ifndef HAVE_valgrind
  DBUG_DUMP("row_data", row_data, MY_MIN(length, 32));
#endif

  DBUG_ASSERT(m_rows_buf <= m_rows_cur);
  DBUG_ASSERT(!m_rows_buf || (m_rows_end && m_rows_buf < m_rows_end));
  DBUG_ASSERT(m_rows_cur <= m_rows_end);

  /* The cast will always work since m_rows_cur <= m_rows_end */
  if (static_cast<size_t>(m_rows_end - m_rows_cur) <= length)
  {
    size_t const block_size= 1024;
    ulong cur_size= m_rows_cur - m_rows_buf;
    DBUG_EXECUTE_IF("simulate_too_big_row_case1",
                     cur_size= UINT_MAX32 - (block_size * 10);
                     length= UINT_MAX32 - (block_size * 10););
    DBUG_EXECUTE_IF("simulate_too_big_row_case2",
                     cur_size= UINT_MAX32 - (block_size * 10);
                     length= block_size * 10;);
    DBUG_EXECUTE_IF("simulate_too_big_row_case3",
                     cur_size= block_size * 10;
                     length= UINT_MAX32 - (block_size * 10););
    DBUG_EXECUTE_IF("simulate_too_big_row_case4",
                     cur_size= UINT_MAX32 - (block_size * 10);
                     length= (block_size * 10) - block_size + 1;);
    ulong remaining_space= UINT_MAX32 - cur_size;
    /* Check that the new data fits within remaining space and we can add
       block_size without wrapping.
     */
    if (length > remaining_space ||
        ((length + block_size) > remaining_space))
    {
      sql_print_error("The row data is greater than 4GB, which is too big to "
                      "write to the binary log.");
      DBUG_RETURN(ER_BINLOG_ROW_LOGGING_FAILED);
    }
    ulong const new_alloc= 
        block_size * ((cur_size + length + block_size - 1) / block_size);

    uchar* const new_buf= (uchar*)my_realloc((uchar*)m_rows_buf, (uint) new_alloc,
                                           MYF(MY_ALLOW_ZERO_PTR|MY_WME));
    if (unlikely(!new_buf))
      DBUG_RETURN(HA_ERR_OUT_OF_MEM);

    /* If the memory moved, we need to move the pointers */
    if (new_buf != m_rows_buf)
    {
      m_rows_buf= new_buf;
      m_rows_cur= m_rows_buf + cur_size;
    }

    /*
       The end pointer should always be changed to point to the end of
       the allocated memory.
    */
    m_rows_end= m_rows_buf + new_alloc;
  }

  DBUG_ASSERT(m_rows_cur + length <= m_rows_end);
  memcpy(m_rows_cur, row_data, length);
  m_rows_cur+= length;
  m_row_count++;
  DBUG_RETURN(0);
}
#endif

#if defined(MYSQL_SERVER) && defined(HAVE_REPLICATION)

/**
  Restores empty table list as it was before trigger processing.

  @note We have a lot of ASSERTS that check the lists when we close tables.
  There was the same problem with MERGE MYISAM tables and so here we try to
  go the same way.
*/
static void restore_empty_query_table_list(LEX *lex)
{
#ifdef RBR_TRIGGERS
  if (lex->first_not_own_table())
      (*lex->first_not_own_table()->prev_global)= NULL;
  lex->query_tables= NULL;
  lex->query_tables_last= &lex->query_tables;
#endif //RBR_TRIGGERS
}


int Rows_log_event::do_apply_event(rpl_group_info *rgi)
{
  Relay_log_info const *rli= rgi->rli;
  TABLE* table;
  DBUG_ENTER("Rows_log_event::do_apply_event(Relay_log_info*)");
  int error= 0;
  /*
    If m_table_id == ~0UL, then we have a dummy event that does not
    contain any data.  In that case, we just remove all tables in the
    tables_to_lock list, close the thread tables, and return with
    success.
   */
  if (m_table_id == ~0UL)
  {
    /*
       This one is supposed to be set: just an extra check so that
       nothing strange has happened.
     */
    DBUG_ASSERT(get_flags(STMT_END_F));

    rgi->slave_close_thread_tables(thd);
    thd->clear_error();
    DBUG_RETURN(0);
  }

  /*
    'thd' has been set by exec_relay_log_event(), just before calling
    do_apply_event(). We still check here to prevent future coding
    errors.
  */
  DBUG_ASSERT(rgi->thd == thd);

  /*
    If there is no locks taken, this is the first binrow event seen
    after the table map events.  We should then lock all the tables
    used in the transaction and proceed with execution of the actual
    event.
  */
  if (!thd->lock)
  {
    /*
      Lock_tables() reads the contents of thd->lex, so they must be
      initialized.

      We also call the mysql_reset_thd_for_next_command(), since this
      is the logical start of the next "statement". Note that this
      call might reset the value of current_stmt_binlog_format, so
      we need to do any changes to that value after this function.
    */
    delete_explain_query(thd->lex);
    lex_start(thd);
    mysql_reset_thd_for_next_command(thd);
    /*
      The current statement is just about to begin and 
      has not yet modified anything. Note, all.modified is reset
      by mysql_reset_thd_for_next_command.
    */
    thd->transaction.stmt.modified_non_trans_table= FALSE;
    /*
      This is a row injection, so we flag the "statement" as
      such. Note that this code is called both when the slave does row
      injections and when the BINLOG statement is used to do row
      injections.
    */
    thd->lex->set_stmt_row_injection();

    /*
      There are a few flags that are replicated with each row event.
      Make sure to set/clear them before executing the main body of
      the event.
    */
    if (get_flags(NO_FOREIGN_KEY_CHECKS_F))
        thd->variables.option_bits|= OPTION_NO_FOREIGN_KEY_CHECKS;
    else
        thd->variables.option_bits&= ~OPTION_NO_FOREIGN_KEY_CHECKS;

    if (get_flags(RELAXED_UNIQUE_CHECKS_F))
        thd->variables.option_bits|= OPTION_RELAXED_UNIQUE_CHECKS;
    else
        thd->variables.option_bits&= ~OPTION_RELAXED_UNIQUE_CHECKS;
    /* A small test to verify that objects have consistent types */
    DBUG_ASSERT(sizeof(thd->variables.option_bits) == sizeof(OPTION_RELAXED_UNIQUE_CHECKS));

    if (slave_run_triggers_for_rbr)
    {
      LEX *lex= thd->lex;
      uint8 new_trg_event_map= get_trg_event_map();

      /*
        Trigger's procedures work with global table list. So we have to add
        rgi->tables_to_lock content there to get trigger's in the list.

        Then restore_empty_query_table_list() restore the list as it was
      */
      DBUG_ASSERT(lex->query_tables == NULL);
      if ((lex->query_tables= rgi->tables_to_lock))
        rgi->tables_to_lock->prev_global= &lex->query_tables;

      for (TABLE_LIST *tables= rgi->tables_to_lock; tables;
           tables= tables->next_global)
      {
        tables->trg_event_map= new_trg_event_map;
        lex->query_tables_last= &tables->next_global;
      }
    }
    if (open_and_lock_tables(thd, rgi->tables_to_lock, FALSE, 0))
    {
      uint actual_error= thd->get_stmt_da()->sql_errno();
<<<<<<< HEAD
#ifdef WITH_WSREP
      if (WSREP(thd))
      {
        WSREP_WARN("BF applier failed to open_and_lock_tables: %u, fatal: %d "
                   "wsrep = (exec_mode: %d conflict_state: %d seqno: %lld)",
		   thd->get_stmt_da()->sql_errno(),
                   thd->is_fatal_error,
                   thd->wsrep_exec_mode,
                   thd->wsrep_conflict_state,
                   (long long)wsrep_thd_trx_seqno(thd));
      } 
#endif
      if (thd->is_slave_error || thd->is_fatal_error)
=======
      if ((thd->is_slave_error || thd->is_fatal_error) &&
          !is_parallel_retry_error(rgi, actual_error))
>>>>>>> 4105cbf4
      {
        /*
          Error reporting borrowed from Query_log_event with many excessive
          simplifications. 
          We should not honour --slave-skip-errors at this point as we are
          having severe errors which should not be skiped.
        */
        rli->report(ERROR_LEVEL, actual_error, rgi->gtid_info(),
                    "Error executing row event: '%s'",
                    (actual_error ? thd->get_stmt_da()->message() :
                     "unexpected success or fatal error"));
        thd->is_slave_error= 1;
      }
      /* remove trigger's tables */
      error= actual_error;
      goto err;
    }

    /*
      When the open and locking succeeded, we check all tables to
      ensure that they still have the correct type.

      We can use a down cast here since we know that every table added
      to the tables_to_lock is a RPL_TABLE_LIST.
    */

    {
      DBUG_PRINT("debug", ("Checking compability of tables to lock - tables_to_lock: %p",
                           rgi->tables_to_lock));

      /**
        When using RBR and MyISAM MERGE tables the base tables that make
        up the MERGE table can be appended to the list of tables to lock.
  
        Thus, we just check compatibility for those that tables that have
        a correspondent table map event (ie, those that are actually going
        to be accessed while applying the event). That's why the loop stops
        at rli->tables_to_lock_count .

        NOTE: The base tables are added here are removed when 
              close_thread_tables is called.
       */
      RPL_TABLE_LIST *ptr= rgi->tables_to_lock;
      for (uint i= 0 ; ptr && (i < rgi->tables_to_lock_count);
           ptr= static_cast<RPL_TABLE_LIST*>(ptr->next_global), i++)
      {
        DBUG_ASSERT(ptr->m_tabledef_valid);
        TABLE *conv_table;
        if (!ptr->m_tabledef.compatible_with(thd, rgi, ptr->table, &conv_table))
        {
          DBUG_PRINT("debug", ("Table: %s.%s is not compatible with master",
                               ptr->table->s->db.str,
                               ptr->table->s->table_name.str));
          /*
            We should not honour --slave-skip-errors at this point as we are
            having severe errors which should not be skiped.
          */
          thd->is_slave_error= 1;
          /* remove trigger's tables */
          error= ERR_BAD_TABLE_DEF;
          goto err;
        }
        DBUG_PRINT("debug", ("Table: %s.%s is compatible with master"
                             " - conv_table: %p",
                             ptr->table->s->db.str,
                             ptr->table->s->table_name.str, conv_table));
        ptr->m_conv_table= conv_table;
      }
    }

    /*
      ... and then we add all the tables to the table map and but keep
      them in the tables to lock list.

      We also invalidate the query cache for all the tables, since
      they will now be changed.

      TODO [/Matz]: Maybe the query cache should not be invalidated
      here? It might be that a table is not changed, even though it
      was locked for the statement.  We do know that each
      Rows_log_event contain at least one row, so after processing one
      Rows_log_event, we can invalidate the query cache for the
      associated table.
     */
    TABLE_LIST *ptr= rgi->tables_to_lock;
    for (uint i=0 ;  ptr && (i < rgi->tables_to_lock_count); ptr= ptr->next_global, i++)
    {
      rgi->m_table_map.set_table(ptr->table_id, ptr->table);
      /*
        Following is passing flag about triggers on the server. The problem was
        to pass it between table map event and row event. I do it via extended
        TABLE_LIST (RPL_TABLE_LIST) but row event uses only TABLE so I need to
        find somehow the corresponding TABLE_LIST.
      */
      if (m_table_id == ptr->table_id)
      {
        ptr->table->master_had_triggers=
          ((RPL_TABLE_LIST*)ptr)->master_had_triggers;
      }
    }

#ifdef HAVE_QUERY_CACHE
    query_cache.invalidate_locked_for_write(thd, rgi->tables_to_lock);
#endif
  }

  table= m_table= rgi->m_table_map.get_table(m_table_id);

  DBUG_PRINT("debug", ("m_table: 0x%lx, m_table_id: %lu%s",
                       (ulong) m_table, m_table_id,
                       table && master_had_triggers ?
                       " (master had triggers)" : ""));
  if (table)
  {
    master_had_triggers= table->master_had_triggers;
    bool transactional_table= table->file->has_transactions();
    /*
      table == NULL means that this table should not be replicated
      (this was set up by Table_map_log_event::do_apply_event()
      which tested replicate-* rules).
    */

    /*
      It's not needed to set_time() but
      1) it continues the property that "Time" in SHOW PROCESSLIST shows how
      much slave is behind
      2) it will be needed when we allow replication from a table with no
      TIMESTAMP column to a table with one.
      So we call set_time(), like in SBR. Presently it changes nothing.
    */
    thd->set_time(when, when_sec_part);

     if (m_width == table->s->fields && bitmap_is_set_all(&m_cols))
      set_flags(COMPLETE_ROWS_F);

    /* 
      Set tables write and read sets.
      
      Read_set contains all slave columns (in case we are going to fetch
      a complete record from slave)
      
      Write_set equals the m_cols bitmap sent from master but it can be 
      longer if slave has extra columns. 
     */ 

    DBUG_PRINT_BITSET("debug", "Setting table's write_set from: %s", &m_cols);
    
    bitmap_set_all(table->read_set);
    bitmap_set_all(table->write_set);
    if (!get_flags(COMPLETE_ROWS_F))
      bitmap_intersect(table->write_set,&m_cols);

    this->slave_exec_mode= slave_exec_mode_options; // fix the mode

    // Do event specific preparations 
    error= do_before_row_operations(rli);

    /*
      Bug#56662 Assertion failed: next_insert_id == 0, file handler.cc
      Don't allow generation of auto_increment value when processing
      rows event by setting 'MODE_NO_AUTO_VALUE_ON_ZERO'. The exception
      to this rule happens when the auto_inc column exists on some
      extra columns on the slave. In that case, do not force
      MODE_NO_AUTO_VALUE_ON_ZERO.
    */
    ulonglong saved_sql_mode= thd->variables.sql_mode;
    if (!is_auto_inc_in_extra_columns())
      thd->variables.sql_mode= MODE_NO_AUTO_VALUE_ON_ZERO;

    // row processing loop

    /* 
      set the initial time of this ROWS statement if it was not done
      before in some other ROWS event. 
     */
    rgi->set_row_stmt_start_timestamp();

    THD_STAGE_INFO(thd, stage_executing);
    while (error == 0 && m_curr_row < m_rows_end)
    {
      /* in_use can have been set to NULL in close_tables_for_reopen */
      THD* old_thd= table->in_use;
      if (!table->in_use)
        table->in_use= thd;

      error= do_exec_row(rgi);

      if (error)
        DBUG_PRINT("info", ("error: %s", HA_ERR(error)));
      DBUG_ASSERT(error != HA_ERR_RECORD_DELETED);

      table->in_use = old_thd;

      if (error)
      {
        int actual_error= convert_handler_error(error, thd, table);
        bool idempotent_error= (idempotent_error_code(error) &&
                               (slave_exec_mode == SLAVE_EXEC_MODE_IDEMPOTENT));
        bool ignored_error= (idempotent_error == 0 ?
                             ignored_error_code(actual_error) : 0);

        if (idempotent_error || ignored_error)
        {
          if (global_system_variables.log_warnings)
            slave_rows_error_report(WARNING_LEVEL, error, rgi, thd, table,
                                    get_type_str(),
                                    RPL_LOG_NAME, (ulong) log_pos);
          clear_all_errors(thd, const_cast<Relay_log_info*>(rli));
          error= 0;
          if (idempotent_error == 0)
            break;
        }
      }

      /*
       If m_curr_row_end  was not set during event execution (e.g., because
       of errors) we can't proceed to the next row. If the error is transient
       (i.e., error==0 at this point) we must call unpack_current_row() to set 
       m_curr_row_end.
      */ 
   
      DBUG_PRINT("info", ("curr_row: 0x%lu; curr_row_end: 0x%lu; rows_end: 0x%lu",
                          (ulong) m_curr_row, (ulong) m_curr_row_end, (ulong) m_rows_end));

      if (!m_curr_row_end && !error)
        error= unpack_current_row(rgi);
  
      // at this moment m_curr_row_end should be set
      DBUG_ASSERT(error || m_curr_row_end != NULL); 
      DBUG_ASSERT(error || m_curr_row < m_curr_row_end);
      DBUG_ASSERT(error || m_curr_row_end <= m_rows_end);
  
      m_curr_row= m_curr_row_end;
 
      if (error == 0 && !transactional_table)
        thd->transaction.all.modified_non_trans_table=
          thd->transaction.stmt.modified_non_trans_table= TRUE;
    } // row processing loop

    /*
      Restore the sql_mode after the rows event is processed.
    */
    thd->variables.sql_mode= saved_sql_mode;

    {/**
         The following failure injecion works in cooperation with tests 
         setting @@global.debug= 'd,stop_slave_middle_group'.
         The sql thread receives the killed status and will proceed 
         to shutdown trying to finish incomplete events group.
     */
      DBUG_EXECUTE_IF("stop_slave_middle_group",
                      if (thd->transaction.all.modified_non_trans_table)
                        const_cast<Relay_log_info*>(rli)->abort_slave= 1;);
    }

    if ((error= do_after_row_operations(rli, error)) &&
        ignored_error_code(convert_handler_error(error, thd, table)))
    {

      if (global_system_variables.log_warnings)
        slave_rows_error_report(WARNING_LEVEL, error, rgi, thd, table,
                                get_type_str(),
                                RPL_LOG_NAME, (ulong) log_pos);
      clear_all_errors(thd, const_cast<Relay_log_info*>(rli));
      error= 0;
    }
  } // if (table)

  
  if (error)
  {
    slave_rows_error_report(ERROR_LEVEL, error, rgi, thd, table,
                             get_type_str(),
                             RPL_LOG_NAME, (ulong) log_pos);
    /*
      @todo We should probably not call
      reset_current_stmt_binlog_format_row() from here.

      Note: this applies to log_event_old.cc too.
      /Sven
    */
    thd->reset_current_stmt_binlog_format_row();
    thd->is_slave_error= 1;
    /* remove trigger's tables */
    goto err;
  }

  /* remove trigger's tables */
  if (slave_run_triggers_for_rbr)
    restore_empty_query_table_list(thd->lex);
  if (get_flags(STMT_END_F) && (error= rows_event_stmt_cleanup(rgi, thd)))
    slave_rows_error_report(ERROR_LEVEL,
                            thd->is_error() ? 0 : error,
                            rgi, thd, table,
                            get_type_str(),
                            RPL_LOG_NAME, (ulong) log_pos);
  DBUG_RETURN(error);

err:
  if (slave_run_triggers_for_rbr)
    restore_empty_query_table_list(thd->lex);
  rgi->slave_close_thread_tables(thd);
  DBUG_RETURN(error);
}

Log_event::enum_skip_reason
Rows_log_event::do_shall_skip(rpl_group_info *rgi)
{
  /*
    If the slave skip counter is 1 and this event does not end a
    statement, then we should not start executing on the next event.
    Otherwise, we defer the decision to the normal skipping logic.
  */
  if (rgi->rli->slave_skip_counter == 1 && !get_flags(STMT_END_F))
    return Log_event::EVENT_SKIP_IGNORE;
  else
    return Log_event::do_shall_skip(rgi);
}

/**
   The function is called at Rows_log_event statement commit time,
   normally from Rows_log_event::do_update_pos() and possibly from
   Query_log_event::do_apply_event() of the COMMIT.
   The function commits the last statement for engines, binlog and
   releases resources have been allocated for the statement.
  
   @retval  0         Ok.
   @retval  non-zero  Error at the commit.
 */

static int rows_event_stmt_cleanup(rpl_group_info *rgi, THD * thd)
{
  int error;
  DBUG_ENTER("rows_event_stmt_cleanup");

  {
    /*
      This is the end of a statement or transaction, so close (and
      unlock) the tables we opened when processing the
      Table_map_log_event starting the statement.

      OBSERVER.  This will clear *all* mappings, not only those that
      are open for the table. There is not good handle for on-close
      actions for tables.

      NOTE. Even if we have no table ('table' == 0) we still need to be
      here, so that we increase the group relay log position. If we didn't, we
      could have a group relay log position which lags behind "forever"
      (assume the last master's transaction is ignored by the slave because of
      replicate-ignore rules).
    */
    error= thd->binlog_flush_pending_rows_event(TRUE);

    /*
      If this event is not in a transaction, the call below will, if some
      transactional storage engines are involved, commit the statement into
      them and flush the pending event to binlog.
      If this event is in a transaction, the call will do nothing, but a
      Xid_log_event will come next which will, if some transactional engines
      are involved, commit the transaction and flush the pending event to the
      binlog.
      If there was a deadlock the transaction should have been rolled back
      already. So there should be no need to rollback the transaction.
    */
    DBUG_ASSERT(! thd->transaction_rollback_request);
    error|= (error ? trans_rollback_stmt(thd) : trans_commit_stmt(thd));

    /*
      Now what if this is not a transactional engine? we still need to
      flush the pending event to the binlog; we did it with
      thd->binlog_flush_pending_rows_event(). Note that we imitate
      what is done for real queries: a call to
      ha_autocommit_or_rollback() (sometimes only if involves a
      transactional engine), and a call to be sure to have the pending
      event flushed.
    */

    /*
      @todo We should probably not call
      reset_current_stmt_binlog_format_row() from here.

      Note: this applies to log_event_old.cc too

      Btw, the previous comment about transactional engines does not
      seem related to anything that happens here.
      /Sven
    */
    thd->reset_current_stmt_binlog_format_row();

    /*
      Reset modified_non_trans_table that we have set in
      rows_log_event::do_apply_event()
    */
    if (!thd->in_multi_stmt_transaction_mode())
      thd->transaction.all.modified_non_trans_table= 0;

    rgi->cleanup_context(thd, 0);
  }
  DBUG_RETURN(error);
}

/**
   The method either increments the relay log position or
   commits the current statement and increments the master group 
   possition if the event is STMT_END_F flagged and
   the statement corresponds to the autocommit query (i.e replicated
   without wrapping in BEGIN/COMMIT)

   @retval 0         Success
   @retval non-zero  Error in the statement commit
 */
int
Rows_log_event::do_update_pos(rpl_group_info *rgi)
{
  Relay_log_info *rli= rgi->rli;
  DBUG_ENTER("Rows_log_event::do_update_pos");
  int error= 0;

  DBUG_PRINT("info", ("flags: %s",
                      get_flags(STMT_END_F) ? "STMT_END_F " : ""));

  if (get_flags(STMT_END_F))
  {
    /*
      Indicate that a statement is finished.
      Step the group log position if we are not in a transaction,
      otherwise increase the event log position.
    */
    rli->stmt_done(log_pos, when, thd, rgi);
    /*
      Clear any errors in thd->net.last_err*. It is not known if this is
      needed or not. It is believed that any errors that may exist in
      thd->net.last_err* are allowed. Examples of errors are "key not
      found", which is produced in the test case rpl_row_conflicts.test
    */
    thd->clear_error();
  }
  else
  {
    rgi->inc_event_relay_log_pos();
  }

  DBUG_RETURN(error);
}

#endif //defined(MYSQL_SERVER) && defined(HAVE_REPLICATION)

#ifndef MYSQL_CLIENT
bool Rows_log_event::write_data_header(IO_CACHE *file)
{
  uchar buf[ROWS_HEADER_LEN_V2];        // No need to init the buffer
  DBUG_ASSERT(m_table_id != ~0UL);
  DBUG_EXECUTE_IF("old_row_based_repl_4_byte_map_id_master",
                  {
                    int4store(buf + 0, m_table_id);
                    int2store(buf + 4, m_flags);
                    return (wrapper_my_b_safe_write(file, buf, 6));
                  });
  int6store(buf + RW_MAPID_OFFSET, (ulonglong)m_table_id);
  int2store(buf + RW_FLAGS_OFFSET, m_flags);
  return (wrapper_my_b_safe_write(file, buf, ROWS_HEADER_LEN));
}

bool Rows_log_event::write_data_body(IO_CACHE*file)
{
  /*
     Note that this should be the number of *bits*, not the number of
     bytes.
  */
  uchar sbuf[MAX_INT_WIDTH];
  my_ptrdiff_t const data_size= m_rows_cur - m_rows_buf;
  bool res= false;
  uchar *const sbuf_end= net_store_length(sbuf, (size_t) m_width);
  DBUG_ASSERT(static_cast<size_t>(sbuf_end - sbuf) <= sizeof(sbuf));

  DBUG_DUMP("m_width", sbuf, (size_t) (sbuf_end - sbuf));
  res= res || wrapper_my_b_safe_write(file, sbuf, (size_t) (sbuf_end - sbuf));

  DBUG_DUMP("m_cols", (uchar*) m_cols.bitmap, no_bytes_in_map(&m_cols));
  res= res || wrapper_my_b_safe_write(file, (uchar*) m_cols.bitmap,
                              no_bytes_in_map(&m_cols));
  /*
    TODO[refactor write]: Remove the "down cast" here (and elsewhere).
   */
  if (get_general_type_code() == UPDATE_ROWS_EVENT)
  {
    DBUG_DUMP("m_cols_ai", (uchar*) m_cols_ai.bitmap,
              no_bytes_in_map(&m_cols_ai));
    res= res || wrapper_my_b_safe_write(file, (uchar*) m_cols_ai.bitmap,
                                no_bytes_in_map(&m_cols_ai));
  }
  DBUG_DUMP("rows", m_rows_buf, data_size);
  res= res || wrapper_my_b_safe_write(file, m_rows_buf, (size_t) data_size);

  return res;

}
#endif

#if defined(HAVE_REPLICATION) && !defined(MYSQL_CLIENT)
void Rows_log_event::pack_info(THD *thd, Protocol *protocol)
{
  char buf[256];
  char const *const flagstr=
    get_flags(STMT_END_F) ? " flags: STMT_END_F" : "";
  size_t bytes= my_snprintf(buf, sizeof(buf),
                               "table_id: %lu%s", m_table_id, flagstr);
  protocol->store(buf, bytes, &my_charset_bin);
}
#endif

#ifdef MYSQL_CLIENT
void Rows_log_event::print_helper(FILE *file,
                                  PRINT_EVENT_INFO *print_event_info,
                                  char const *const name)
{
  IO_CACHE *const head= &print_event_info->head_cache;
  IO_CACHE *const body= &print_event_info->body_cache;
  if (!print_event_info->short_form)
  {
    bool const last_stmt_event= get_flags(STMT_END_F);
    print_header(head, print_event_info, !last_stmt_event);
    my_b_printf(head, "\t%s: table id %lu%s\n",
                name, m_table_id,
                last_stmt_event ? " flags: STMT_END_F" : "");
    print_base64(body, print_event_info, !last_stmt_event);
  }

  if (get_flags(STMT_END_F))
  {
    copy_event_cache_to_file_and_reinit(head, file);
    copy_event_cache_to_file_and_reinit(body, file);
  }
}
#endif

/**************************************************************************
	Annotate_rows_log_event member functions
**************************************************************************/

#ifndef MYSQL_CLIENT
Annotate_rows_log_event::Annotate_rows_log_event(THD *thd,
                                                 bool using_trans,
                                                 bool direct)
  : Log_event(thd, 0, using_trans),
    m_save_thd_query_txt(0),
    m_save_thd_query_len(0)
{
  m_query_txt= thd->query();
  m_query_len= thd->query_length();
  if (direct)
    cache_type= Log_event::EVENT_NO_CACHE;
}
#endif

Annotate_rows_log_event::Annotate_rows_log_event(const char *buf,
                                                 uint event_len,
                                      const Format_description_log_event *desc)
  : Log_event(buf, desc),
    m_save_thd_query_txt(0),
    m_save_thd_query_len(0)
{
  m_query_len= event_len - desc->common_header_len;
  m_query_txt= (char*) buf + desc->common_header_len;
}

Annotate_rows_log_event::~Annotate_rows_log_event()
{
#ifndef MYSQL_CLIENT
  if (m_save_thd_query_txt)
    thd->set_query(m_save_thd_query_txt, m_save_thd_query_len);
#endif
}

int Annotate_rows_log_event::get_data_size()
{
  return m_query_len;
}

Log_event_type Annotate_rows_log_event::get_type_code()
{
  return ANNOTATE_ROWS_EVENT;
}

bool Annotate_rows_log_event::is_valid() const
{
  return (m_query_txt != NULL && m_query_len != 0);
}

#ifndef MYSQL_CLIENT
bool Annotate_rows_log_event::write_data_header(IO_CACHE *file)
{ 
  return 0;
}
#endif

#ifndef MYSQL_CLIENT
bool Annotate_rows_log_event::write_data_body(IO_CACHE *file)
{
  return wrapper_my_b_safe_write(file, (uchar*) m_query_txt, m_query_len);
}
#endif

#if !defined(MYSQL_CLIENT) && defined(HAVE_REPLICATION)
void Annotate_rows_log_event::pack_info(THD *thd, Protocol* protocol)
{
  if (m_query_txt && m_query_len)
    protocol->store(m_query_txt, m_query_len, &my_charset_bin);
}
#endif

#ifdef MYSQL_CLIENT
void Annotate_rows_log_event::print(FILE *file, PRINT_EVENT_INFO *pinfo)
{
  if (pinfo->short_form)
    return;

  print_header(&pinfo->head_cache, pinfo, TRUE);
  my_b_printf(&pinfo->head_cache, "\tAnnotate_rows:\n");

  char *pbeg;   // beginning of the next line
  char *pend;   // end of the next line
  uint cnt= 0;  // characters counter

  for (pbeg= m_query_txt; ; pbeg= pend)
  {
    // skip all \r's and \n's at the beginning of the next line
    for (;; pbeg++)
    {
      if (++cnt > m_query_len)
        return;

      if (*pbeg != '\r' && *pbeg != '\n')
        break;
    }

    // find end of the next line
    for (pend= pbeg + 1;
         ++cnt <= m_query_len && *pend != '\r' && *pend != '\n';
         pend++)
      ;

    // print next line
    my_b_write(&pinfo->head_cache, (const uchar*) "#Q> ", 4);
    my_b_write(&pinfo->head_cache, (const uchar*) pbeg, pend - pbeg);
    my_b_write(&pinfo->head_cache, (const uchar*) "\n", 1);
  }
}
#endif

#if !defined(MYSQL_CLIENT) && defined(HAVE_REPLICATION)
int Annotate_rows_log_event::do_apply_event(rpl_group_info *rgi)
{
  m_save_thd_query_txt= thd->query();
  m_save_thd_query_len= thd->query_length();
  thd->set_query(m_query_txt, m_query_len);
  return 0;
}
#endif

#if !defined(MYSQL_CLIENT) && defined(HAVE_REPLICATION)
int Annotate_rows_log_event::do_update_pos(rpl_group_info *rgi)
{
  rgi->inc_event_relay_log_pos();
  return 0;
}
#endif

#if !defined(MYSQL_CLIENT) && defined(HAVE_REPLICATION)
Log_event::enum_skip_reason
Annotate_rows_log_event::do_shall_skip(rpl_group_info *rgi)
{
  return continue_group(rgi);
}
#endif

/**************************************************************************
	Table_map_log_event member functions and support functions
**************************************************************************/

/**
  @page How replication of field metadata works.
  
  When a table map is created, the master first calls 
  Table_map_log_event::save_field_metadata() which calculates how many 
  values will be in the field metadata. Only those fields that require the 
  extra data are added. The method also loops through all of the fields in 
  the table calling the method Field::save_field_metadata() which returns the
  values for the field that will be saved in the metadata and replicated to
  the slave. Once all fields have been processed, the table map is written to
  the binlog adding the size of the field metadata and the field metadata to
  the end of the body of the table map.

  When a table map is read on the slave, the field metadata is read from the 
  table map and passed to the table_def class constructor which saves the 
  field metadata from the table map into an array based on the type of the 
  field. Field metadata values not present (those fields that do not use extra 
  data) in the table map are initialized as zero (0). The array size is the 
  same as the columns for the table on the slave.

  Additionally, values saved for field metadata on the master are saved as a 
  string of bytes (uchar) in the binlog. A field may require 1 or more bytes
  to store the information. In cases where values require multiple bytes 
  (e.g. values > 255), the endian-safe methods are used to properly encode 
  the values on the master and decode them on the slave. When the field
  metadata values are captured on the slave, they are stored in an array of
  type uint16. This allows the least number of casts to prevent casting bugs
  when the field metadata is used in comparisons of field attributes. When
  the field metadata is used for calculating addresses in pointer math, the
  type used is uint32. 
*/

#if !defined(MYSQL_CLIENT)
/**
  Save the field metadata based on the real_type of the field.
  The metadata saved depends on the type of the field. Some fields
  store a single byte for pack_length() while others store two bytes
  for field_length (max length).
  
  @retval  0  Ok.

  @todo
  We may want to consider changing the encoding of the information.
  Currently, the code attempts to minimize the number of bytes written to 
  the tablemap. There are at least two other alternatives; 1) using 
  net_store_length() to store the data allowing it to choose the number of
  bytes that are appropriate thereby making the code much easier to 
  maintain (only 1 place to change the encoding), or 2) use a fixed number
  of bytes for each field. The problem with option 1 is that net_store_length()
  will use one byte if the value < 251, but 3 bytes if it is > 250. Thus,
  for fields like CHAR which can be no larger than 255 characters, the method
  will use 3 bytes when the value is > 250. Further, every value that is
  encoded using 2 parts (e.g., pack_length, field_length) will be numerically
  > 250 therefore will use 3 bytes for eah value. The problem with option 2
  is less wasteful for space but does waste 1 byte for every field that does
  not encode 2 parts. 
*/
int Table_map_log_event::save_field_metadata()
{
  DBUG_ENTER("Table_map_log_event::save_field_metadata");
  int index= 0;
  for (unsigned int i= 0 ; i < m_table->s->fields ; i++)
  {
    DBUG_PRINT("debug", ("field_type: %d", m_coltype[i]));
    index+= m_table->s->field[i]->save_field_metadata(&m_field_metadata[index]);
  }
  DBUG_RETURN(index);
}
#endif /* !defined(MYSQL_CLIENT) */

/*
  Constructor used to build an event for writing to the binary log.
  Mats says tbl->s lives longer than this event so it's ok to copy pointers
  (tbl->s->db etc) and not pointer content.
 */
#if !defined(MYSQL_CLIENT)
Table_map_log_event::Table_map_log_event(THD *thd, TABLE *tbl, ulong tid,
                                         bool is_transactional)
  : Log_event(thd, 0, is_transactional),
    m_table(tbl),
    m_dbnam(tbl->s->db.str),
    m_dblen(m_dbnam ? tbl->s->db.length : 0),
    m_tblnam(tbl->s->table_name.str),
    m_tbllen(tbl->s->table_name.length),
    m_colcnt(tbl->s->fields),
    m_memory(NULL),
    m_table_id(tid),
    m_flags(TM_BIT_LEN_EXACT_F),
    m_data_size(0),
    m_field_metadata(0),
    m_field_metadata_size(0),
    m_null_bits(0),
    m_meta_memory(NULL)
{
  uchar cbuf[MAX_INT_WIDTH];
  uchar *cbuf_end;
  DBUG_ENTER("Table_map_log_event::Table_map_log_event(TABLE)");
  DBUG_ASSERT(m_table_id != ~0UL);
  /*
    In TABLE_SHARE, "db" and "table_name" are 0-terminated (see this comment in
    table.cc / alloc_table_share():
      Use the fact the key is db/0/table_name/0
    As we rely on this let's assert it.
  */
  DBUG_ASSERT((tbl->s->db.str == 0) ||
              (tbl->s->db.str[tbl->s->db.length] == 0));
  DBUG_ASSERT(tbl->s->table_name.str[tbl->s->table_name.length] == 0);


  m_data_size=  TABLE_MAP_HEADER_LEN;
  DBUG_EXECUTE_IF("old_row_based_repl_4_byte_map_id_master", m_data_size= 6;);
  m_data_size+= m_dblen + 2;	// Include length and terminating \0
  m_data_size+= m_tbllen + 2;	// Include length and terminating \0
  cbuf_end= net_store_length(cbuf, (size_t) m_colcnt);
  DBUG_ASSERT(static_cast<size_t>(cbuf_end - cbuf) <= sizeof(cbuf));
  m_data_size+= (cbuf_end - cbuf) + m_colcnt;	// COLCNT and column types

#ifdef RBR_TRIGGERS
  if (tbl->triggers)
    m_flags|= TM_BIT_HAS_TRIGGERS_F;
#endif //RBR_TRIGGERS

  /* If malloc fails, caught in is_valid() */
  if ((m_memory= (uchar*) my_malloc(m_colcnt, MYF(MY_WME))))
  {
    m_coltype= reinterpret_cast<uchar*>(m_memory);
    for (unsigned int i= 0 ; i < m_table->s->fields ; ++i)
      m_coltype[i]= m_table->field[i]->binlog_type();
  }

  /*
    Calculate a bitmap for the results of maybe_null() for all columns.
    The bitmap is used to determine when there is a column from the master
    that is not on the slave and is null and thus not in the row data during
    replication.
  */
  uint num_null_bytes= (m_table->s->fields + 7) / 8;
  m_data_size+= num_null_bytes;
  m_meta_memory= (uchar *)my_multi_malloc(MYF(MY_WME),
                                 &m_null_bits, num_null_bytes,
                                 &m_field_metadata, (m_colcnt * 2),
                                 NULL);

  bzero(m_field_metadata, (m_colcnt * 2));

  /*
    Create an array for the field metadata and store it.
  */
  m_field_metadata_size= save_field_metadata();
  DBUG_ASSERT(m_field_metadata_size <= (m_colcnt * 2));

  /*
    Now set the size of the data to the size of the field metadata array
    plus one or three bytes (see pack.c:net_store_length) for number of 
    elements in the field metadata array.
  */
  if (m_field_metadata_size < 251)
    m_data_size+= m_field_metadata_size + 1; 
  else
    m_data_size+= m_field_metadata_size + 3; 

  bzero(m_null_bits, num_null_bytes);
  for (unsigned int i= 0 ; i < m_table->s->fields ; ++i)
    if (m_table->field[i]->maybe_null())
      m_null_bits[(i / 8)]+= 1 << (i % 8);

  DBUG_VOID_RETURN;
}
#endif /* !defined(MYSQL_CLIENT) */

/*
  Constructor used by slave to read the event from the binary log.
 */
#if defined(HAVE_REPLICATION)
Table_map_log_event::Table_map_log_event(const char *buf, uint event_len,
                                         const Format_description_log_event
                                         *description_event)

  : Log_event(buf, description_event),
#ifndef MYSQL_CLIENT
    m_table(NULL),
#endif
    m_dbnam(NULL), m_dblen(0), m_tblnam(NULL), m_tbllen(0),
    m_colcnt(0), m_coltype(0),
    m_memory(NULL), m_table_id(ULONG_MAX), m_flags(0),
    m_data_size(0), m_field_metadata(0), m_field_metadata_size(0),
    m_null_bits(0), m_meta_memory(NULL)
{
  unsigned int bytes_read= 0;
  DBUG_ENTER("Table_map_log_event::Table_map_log_event(const char*,uint,...)");

  uint8 common_header_len= description_event->common_header_len;
  uint8 post_header_len= description_event->post_header_len[TABLE_MAP_EVENT-1];
  DBUG_PRINT("info",("event_len: %u  common_header_len: %d  post_header_len: %d",
                     event_len, common_header_len, post_header_len));

  /*
    Don't print debug messages when running valgrind since they can
    trigger false warnings.
   */
#ifndef HAVE_valgrind
  DBUG_DUMP("event buffer", (uchar*) buf, event_len);
#endif

  /* Read the post-header */
  const char *post_start= buf + common_header_len;

  post_start+= TM_MAPID_OFFSET;
  if (post_header_len == 6)
  {
    /* Master is of an intermediate source tree before 5.1.4. Id is 4 bytes */
    m_table_id= uint4korr(post_start);
    post_start+= 4;
  }
  else
  {
    DBUG_ASSERT(post_header_len == TABLE_MAP_HEADER_LEN);
    m_table_id= (ulong) uint6korr(post_start);
    post_start+= TM_FLAGS_OFFSET;
  }

  DBUG_ASSERT(m_table_id != ~0UL);

  m_flags= uint2korr(post_start);

  /* Read the variable part of the event */
  const char *const vpart= buf + common_header_len + post_header_len;

  /* Extract the length of the various parts from the buffer */
  uchar const *const ptr_dblen= (uchar const*)vpart + 0;
  m_dblen= *(uchar*) ptr_dblen;

  /* Length of database name + counter + terminating null */
  uchar const *const ptr_tbllen= ptr_dblen + m_dblen + 2;
  m_tbllen= *(uchar*) ptr_tbllen;

  /* Length of table name + counter + terminating null */
  uchar const *const ptr_colcnt= ptr_tbllen + m_tbllen + 2;
  uchar *ptr_after_colcnt= (uchar*) ptr_colcnt;
  m_colcnt= net_field_length(&ptr_after_colcnt);

  DBUG_PRINT("info",("m_dblen: %lu  off: %ld  m_tbllen: %lu  off: %ld  m_colcnt: %lu  off: %ld",
                     (ulong) m_dblen, (long) (ptr_dblen-(const uchar*)vpart), 
                     (ulong) m_tbllen, (long) (ptr_tbllen-(const uchar*)vpart),
                     m_colcnt, (long) (ptr_colcnt-(const uchar*)vpart)));

  /* Allocate mem for all fields in one go. If fails, caught in is_valid() */
  m_memory= (uchar*) my_multi_malloc(MYF(MY_WME),
                                     &m_dbnam, (uint) m_dblen + 1,
                                     &m_tblnam, (uint) m_tbllen + 1,
                                     &m_coltype, (uint) m_colcnt,
                                     NullS);

  if (m_memory)
  {
    /* Copy the different parts into their memory */
    strncpy(const_cast<char*>(m_dbnam), (const char*)ptr_dblen  + 1, m_dblen + 1);
    strncpy(const_cast<char*>(m_tblnam), (const char*)ptr_tbllen + 1, m_tbllen + 1);
    memcpy(m_coltype, ptr_after_colcnt, m_colcnt);

    ptr_after_colcnt= ptr_after_colcnt + m_colcnt;
    bytes_read= (uint) (ptr_after_colcnt - (uchar *)buf);
    DBUG_PRINT("info", ("Bytes read: %d.\n", bytes_read));
    if (bytes_read < event_len)
    {
      m_field_metadata_size= net_field_length(&ptr_after_colcnt);
      DBUG_ASSERT(m_field_metadata_size <= (m_colcnt * 2));
      uint num_null_bytes= (m_colcnt + 7) / 8;
      m_meta_memory= (uchar *)my_multi_malloc(MYF(MY_WME),
                                     &m_null_bits, num_null_bytes,
                                     &m_field_metadata, m_field_metadata_size,
                                     NULL);
      memcpy(m_field_metadata, ptr_after_colcnt, m_field_metadata_size);
      ptr_after_colcnt= (uchar*)ptr_after_colcnt + m_field_metadata_size;
      memcpy(m_null_bits, ptr_after_colcnt, num_null_bytes);
    }
  }

  DBUG_VOID_RETURN;
}
#endif

Table_map_log_event::~Table_map_log_event()
{
  my_free(m_meta_memory);
  my_free(m_memory);
}


#ifdef MYSQL_CLIENT

/*
  Rewrite database name for the event to name specified by new_db
  SYNOPSIS
    new_db   Database name to change to
    new_len  Length
    desc     Event describing binlog that we're writing to.

  DESCRIPTION
    Reset db name. This function assumes that temp_buf member contains event
    representation taken from a binary log. It resets m_dbnam and m_dblen and
    rewrites temp_buf with new db name.

  RETURN 
    0     - Success
    other - Error
*/

int Table_map_log_event::rewrite_db(const char* new_db, size_t new_len,
                                    const Format_description_log_event* desc)
{
  DBUG_ENTER("Table_map_log_event::rewrite_db");
  DBUG_ASSERT(temp_buf);

  uint header_len= MY_MIN(desc->common_header_len,
                       LOG_EVENT_MINIMAL_HEADER_LEN) + TABLE_MAP_HEADER_LEN;
  int len_diff;

  if (!(len_diff= new_len - m_dblen))
  {
    memcpy((void*) (temp_buf + header_len + 1), new_db, m_dblen + 1);
    memcpy((void*) m_dbnam, new_db, m_dblen + 1);
    DBUG_RETURN(0);
  }

  // Create new temp_buf
  ulong event_cur_len= uint4korr(temp_buf + EVENT_LEN_OFFSET);
  ulong event_new_len= event_cur_len + len_diff;
  char* new_temp_buf= (char*) my_malloc(event_new_len, MYF(MY_WME));

  if (!new_temp_buf)
  {
    sql_print_error("Table_map_log_event::rewrite_db: "
                    "failed to allocate new temp_buf (%d bytes required)",
                    event_new_len);
    DBUG_RETURN(-1);
  }

  // Rewrite temp_buf
  char* ptr= new_temp_buf;
  ulong cnt= 0;

  // Copy header and change event length
  memcpy(ptr, temp_buf, header_len);
  int4store(ptr + EVENT_LEN_OFFSET, event_new_len);
  ptr += header_len;
  cnt += header_len;

  // Write new db name length and new name
  *ptr++ = new_len;
  memcpy(ptr, new_db, new_len + 1);
  ptr += new_len + 1;
  cnt += m_dblen + 2;

  // Copy rest part
  memcpy(ptr, temp_buf + cnt, event_cur_len - cnt);

  // Reregister temp buf
  free_temp_buf();
  register_temp_buf(new_temp_buf, TRUE);

  // Reset m_dbnam and m_dblen members
  m_dblen= new_len;

  // m_dbnam resides in m_memory together with m_tblnam and m_coltype
  uchar* memory= m_memory;
  char const* tblnam= m_tblnam;
  uchar* coltype= m_coltype;

  m_memory= (uchar*) my_multi_malloc(MYF(MY_WME),
                                     &m_dbnam, (uint) m_dblen + 1,
                                     &m_tblnam, (uint) m_tbllen + 1,
                                     &m_coltype, (uint) m_colcnt,
                                     NullS);

  if (!m_memory)
  {
    sql_print_error("Table_map_log_event::rewrite_db: "
                    "failed to allocate new m_memory (%d + %d + %d bytes required)",
                    m_dblen + 1, m_tbllen + 1, m_colcnt);
    DBUG_RETURN(-1);
  }

  memcpy((void*)m_dbnam, new_db, m_dblen + 1);
  memcpy((void*)m_tblnam, tblnam, m_tbllen + 1);
  memcpy(m_coltype, coltype, m_colcnt);

  my_free(memory);
  DBUG_RETURN(0);
}
#endif /* MYSQL_CLIENT */


/*
  Return value is an error code, one of:

      -1     Failure to open table   [from open_tables()]
       0     Success
       1     No room for more tables [from set_table()]
       2     Out of memory           [from set_table()]
       3     Wrong table definition
       4     Daisy-chaining RBR with SBR not possible
 */

#if !defined(MYSQL_CLIENT) && defined(HAVE_REPLICATION)

enum enum_tbl_map_status
{
  /* no duplicate identifier found */
  OK_TO_PROCESS= 0,

  /* this table map must be filtered out */
  FILTERED_OUT= 1,

  /* identifier mapping table with different properties */
  SAME_ID_MAPPING_DIFFERENT_TABLE= 2,
  
  /* a duplicate identifier was found mapping the same table */
  SAME_ID_MAPPING_SAME_TABLE= 3
};

/*
  Checks if this table map event should be processed or not. First
  it checks the filtering rules, and then looks for duplicate identifiers
  in the existing list of rli->tables_to_lock.

  It checks that there hasn't been any corruption by verifying that there
  are no duplicate entries with different properties.

  In some cases, some binary logs could get corrupted, showing several
  tables mapped to the same table_id, 0 (see: BUG#56226). Thus we do this
  early sanity check for such cases and avoid that the server crashes 
  later.

  In some corner cases, the master logs duplicate table map events, i.e.,
  same id, same database name, same table name (see: BUG#37137). This is
  different from the above as it's the same table that is mapped again 
  to the same identifier. Thus we cannot just check for same ids and 
  assume that the event is corrupted we need to check every property. 

  NOTE: in the event that BUG#37137 ever gets fixed, this extra check 
        will still be valid because we would need to support old binary 
        logs anyway.

  @param rli The relay log info reference.
  @param table_list A list element containing the table to check against.
  @return OK_TO_PROCESS 
            if there was no identifier already in rli->tables_to_lock 
            
          FILTERED_OUT
            if the event is filtered according to the filtering rules

          SAME_ID_MAPPING_DIFFERENT_TABLE 
            if the same identifier already maps a different table in 
            rli->tables_to_lock

          SAME_ID_MAPPING_SAME_TABLE 
            if the same identifier already maps the same table in 
            rli->tables_to_lock.
*/
static enum_tbl_map_status
check_table_map(rpl_group_info *rgi, RPL_TABLE_LIST *table_list)
{
  DBUG_ENTER("check_table_map");
  enum_tbl_map_status res= OK_TO_PROCESS;
  Relay_log_info *rli= rgi->rli;

#ifdef WITH_WSREP
  if ((rgi->thd->slave_thread /* filtering is for slave only */  ||
       (WSREP(rgi->thd) && rgi->thd->wsrep_applier))         &&
#else
  if (rgi->thd->slave_thread /* filtering is for slave only */ &&
#endif /* WITH_WSREP */
      (!rli->mi->rpl_filter->db_ok(table_list->db) ||
       (rli->mi->rpl_filter->is_on() && !rli->mi->rpl_filter->tables_ok("", table_list))))
    res= FILTERED_OUT;
  else
  {
    RPL_TABLE_LIST *ptr= static_cast<RPL_TABLE_LIST*>(rgi->tables_to_lock);
    for(uint i=0 ; ptr && (i< rgi->tables_to_lock_count); 
        ptr= static_cast<RPL_TABLE_LIST*>(ptr->next_local), i++)
    {
      if (ptr->table_id == table_list->table_id)
      {

        if (strcmp(ptr->db, table_list->db) || 
            strcmp(ptr->alias, table_list->table_name) || 
            ptr->lock_type != TL_WRITE) // the ::do_apply_event always sets TL_WRITE
          res= SAME_ID_MAPPING_DIFFERENT_TABLE;
        else
          res= SAME_ID_MAPPING_SAME_TABLE;

        break;
      }
    }
  }

  DBUG_PRINT("debug", ("check of table map ended up with: %u", res));

  DBUG_RETURN(res);
}

int Table_map_log_event::do_apply_event(rpl_group_info *rgi)
{
  RPL_TABLE_LIST *table_list;
  char *db_mem, *tname_mem;
  size_t dummy_len;
  void *memory;
  Rpl_filter *filter;
  Relay_log_info const *rli= rgi->rli;
  DBUG_ENTER("Table_map_log_event::do_apply_event(Relay_log_info*)");

  /* Step the query id to mark what columns that are actually used. */
  thd->set_query_id(next_query_id());

  if (!(memory= my_multi_malloc(MYF(MY_WME),
                                &table_list, (uint) sizeof(RPL_TABLE_LIST),
                                &db_mem, (uint) NAME_LEN + 1,
                                &tname_mem, (uint) NAME_LEN + 1,
                                NullS)))
    DBUG_RETURN(HA_ERR_OUT_OF_MEM);

  /* call from mysql_client_binlog_statement() will not set rli->mi */
  filter= rgi->thd->slave_thread ? rli->mi->rpl_filter : global_rpl_filter;
  strmov(db_mem, filter->get_rewrite_db(m_dbnam, &dummy_len));
  strmov(tname_mem, m_tblnam);

  table_list->init_one_table(db_mem, strlen(db_mem),
                             tname_mem, strlen(tname_mem),
                             tname_mem, TL_WRITE);

  table_list->table_id= DBUG_EVALUATE_IF("inject_tblmap_same_id_maps_diff_table", 0, m_table_id);
  table_list->updating= 1;
  table_list->required_type= FRMTYPE_TABLE;

  DBUG_PRINT("debug", ("table: %s is mapped to %u", table_list->table_name, 
                                                    table_list->table_id));
#ifdef RBR_TRIGGERS
  table_list->master_had_triggers= ((m_flags & TM_BIT_HAS_TRIGGERS_F) ? 1 : 0);
  DBUG_PRINT("debug", ("table->master_had_triggers=%d", 
                       (int)table_list->master_had_triggers));
#endif //RBR_TRIGGERS

  enum_tbl_map_status tblmap_status= check_table_map(rgi, table_list);
  if (tblmap_status == OK_TO_PROCESS)
  {
    DBUG_ASSERT(thd->lex->query_tables != table_list);

    /*
      Use placement new to construct the table_def instance in the
      memory allocated for it inside table_list.

      The memory allocated by the table_def structure (i.e., not the
      memory allocated *for* the table_def structure) is released
      inside Relay_log_info::clear_tables_to_lock() by calling the
      table_def destructor explicitly.
    */
    new (&table_list->m_tabledef)
      table_def(m_coltype, m_colcnt,
                m_field_metadata, m_field_metadata_size,
                m_null_bits, m_flags);
    table_list->m_tabledef_valid= TRUE;
    table_list->m_conv_table= NULL;
    table_list->open_type= OT_BASE_ONLY;

    /*
      We record in the slave's information that the table should be
      locked by linking the table into the list of tables to lock.
    */
    table_list->next_global= table_list->next_local= rgi->tables_to_lock;
    rgi->tables_to_lock= table_list;
    rgi->tables_to_lock_count++;
    /* 'memory' is freed in clear_tables_to_lock */
  }
  else  // FILTERED_OUT, SAME_ID_MAPPING_*
  {
    /*
      If mapped already but with different properties, we raise an
      error.
      If mapped already but with same properties we skip the event.
      If filtered out we skip the event.

      In all three cases, we need to free the memory previously 
      allocated.
     */
    if (tblmap_status == SAME_ID_MAPPING_DIFFERENT_TABLE)
    {
      /*
        Something bad has happened. We need to stop the slave as strange things
        could happen if we proceed: slave crash, wrong table being updated, ...
        As a consequence we push an error in this case.
       */

      char buf[256];

      my_snprintf(buf, sizeof(buf), 
                  "Found table map event mapping table id %u which "
                  "was already mapped but with different settings.",
                  table_list->table_id);

      if (thd->slave_thread)
        rli->report(ERROR_LEVEL, ER_SLAVE_FATAL_ERROR, rgi->gtid_info(),
                    ER(ER_SLAVE_FATAL_ERROR), buf);
      else
        /* 
          For the cases in which a 'BINLOG' statement is set to 
          execute in a user session 
         */
        my_printf_error(ER_SLAVE_FATAL_ERROR, ER(ER_SLAVE_FATAL_ERROR), 
                        MYF(0), buf);
    } 
    
    my_free(memory);
  }

  DBUG_RETURN(tblmap_status == SAME_ID_MAPPING_DIFFERENT_TABLE);
}

Log_event::enum_skip_reason
Table_map_log_event::do_shall_skip(rpl_group_info *rgi)
{
  /*
    If the slave skip counter is 1, then we should not start executing
    on the next event.
  */
  return continue_group(rgi);
}

int Table_map_log_event::do_update_pos(rpl_group_info *rgi)
{
  rgi->inc_event_relay_log_pos();
  return 0;
}

#endif /* !defined(MYSQL_CLIENT) && defined(HAVE_REPLICATION) */

#ifndef MYSQL_CLIENT
bool Table_map_log_event::write_data_header(IO_CACHE *file)
{
  DBUG_ASSERT(m_table_id != ~0UL);
  uchar buf[TABLE_MAP_HEADER_LEN];
  DBUG_EXECUTE_IF("old_row_based_repl_4_byte_map_id_master",
                  {
                    int4store(buf + 0, m_table_id);
                    int2store(buf + 4, m_flags);
                    return (wrapper_my_b_safe_write(file, buf, 6));
                  });
  int6store(buf + TM_MAPID_OFFSET, (ulonglong)m_table_id);
  int2store(buf + TM_FLAGS_OFFSET, m_flags);
  return (wrapper_my_b_safe_write(file, buf, TABLE_MAP_HEADER_LEN));
}

bool Table_map_log_event::write_data_body(IO_CACHE *file)
{
  DBUG_ASSERT(m_dbnam != NULL);
  DBUG_ASSERT(m_tblnam != NULL);
  /* We use only one byte per length for storage in event: */
  DBUG_ASSERT(m_dblen < 128);
  DBUG_ASSERT(m_tbllen < 128);

  uchar const dbuf[]= { (uchar) m_dblen };
  uchar const tbuf[]= { (uchar) m_tbllen };

  uchar cbuf[MAX_INT_WIDTH];
  uchar *const cbuf_end= net_store_length(cbuf, (size_t) m_colcnt);
  DBUG_ASSERT(static_cast<size_t>(cbuf_end - cbuf) <= sizeof(cbuf));

  /*
    Store the size of the field metadata.
  */
  uchar mbuf[MAX_INT_WIDTH];
  uchar *const mbuf_end= net_store_length(mbuf, m_field_metadata_size);

  return (wrapper_my_b_safe_write(file, dbuf,      sizeof(dbuf)) ||
          wrapper_my_b_safe_write(file, (const uchar*)m_dbnam,   m_dblen+1) ||
          wrapper_my_b_safe_write(file, tbuf,      sizeof(tbuf)) ||
          wrapper_my_b_safe_write(file, (const uchar*)m_tblnam,  m_tbllen+1) ||
          wrapper_my_b_safe_write(file, cbuf, (size_t) (cbuf_end - cbuf)) ||
          wrapper_my_b_safe_write(file, m_coltype, m_colcnt) ||
          wrapper_my_b_safe_write(file, mbuf, (size_t) (mbuf_end - mbuf)) ||
          wrapper_my_b_safe_write(file, m_field_metadata, m_field_metadata_size),
          wrapper_my_b_safe_write(file, m_null_bits, (m_colcnt + 7) / 8));
 }
#endif

#if defined(HAVE_REPLICATION) && !defined(MYSQL_CLIENT)

/*
  Print some useful information for the SHOW BINARY LOG information
  field.
 */

#if defined(HAVE_REPLICATION) && !defined(MYSQL_CLIENT)
void Table_map_log_event::pack_info(THD *thd, Protocol *protocol)
{
    char buf[256];
    size_t bytes= my_snprintf(buf, sizeof(buf),
                                 "table_id: %lu (%s.%s)",
                              m_table_id, m_dbnam, m_tblnam);
    protocol->store(buf, bytes, &my_charset_bin);
}
#endif


#endif


#ifdef MYSQL_CLIENT
void Table_map_log_event::print(FILE *, PRINT_EVENT_INFO *print_event_info)
{
  if (!print_event_info->short_form)
  {
    print_header(&print_event_info->head_cache, print_event_info, TRUE);
    my_b_printf(&print_event_info->head_cache,
                "\tTable_map: %`s.%`s mapped to number %lu%s\n",
                m_dbnam, m_tblnam, m_table_id,
                ((m_flags & TM_BIT_HAS_TRIGGERS_F) ?
                 " (has triggers)" : ""));
    print_base64(&print_event_info->body_cache, print_event_info, TRUE);
  }
}
#endif

/**************************************************************************
	Write_rows_log_event member functions
**************************************************************************/

/*
  Constructor used to build an event for writing to the binary log.
 */
#if !defined(MYSQL_CLIENT)
Write_rows_log_event::Write_rows_log_event(THD *thd_arg, TABLE *tbl_arg,
                                           ulong tid_arg,
                                           MY_BITMAP const *cols,
                                           bool is_transactional)
  : Rows_log_event(thd_arg, tbl_arg, tid_arg, cols, is_transactional, WRITE_ROWS_EVENT_V1)
{
}
#endif

/*
  Constructor used by slave to read the event from the binary log.
 */
#ifdef HAVE_REPLICATION
Write_rows_log_event::Write_rows_log_event(const char *buf, uint event_len,
                                           const Format_description_log_event
                                           *description_event)
: Rows_log_event(buf, event_len, description_event)
{
}
#endif

#if !defined(MYSQL_CLIENT) && defined(HAVE_REPLICATION)
int 
Write_rows_log_event::do_before_row_operations(const Slave_reporting_capability *const)
{
  int error= 0;

  /*
    Increment the global status insert count variable
  */
  if (get_flags(STMT_END_F))
    status_var_increment(thd->status_var.com_stat[SQLCOM_INSERT]);

  /**
     todo: to introduce a property for the event (handler?) which forces
     applying the event in the replace (idempotent) fashion.
  */
  if ((slave_exec_mode == SLAVE_EXEC_MODE_IDEMPOTENT) ||
      (m_table->s->db_type()->db_type == DB_TYPE_NDBCLUSTER))
  {
    /*
      We are using REPLACE semantics and not INSERT IGNORE semantics
      when writing rows, that is: new rows replace old rows.  We need to
      inform the storage engine that it should use this behaviour.
    */
    
    /* Tell the storage engine that we are using REPLACE semantics. */
    thd->lex->duplicates= DUP_REPLACE;
    
    /*
      Pretend we're executing a REPLACE command: this is needed for
      InnoDB and NDB Cluster since they are not (properly) checking the
      lex->duplicates flag.
    */
    thd->lex->sql_command= SQLCOM_REPLACE;
    /* 
       Do not raise the error flag in case of hitting to an unique attribute
    */
    m_table->file->extra(HA_EXTRA_IGNORE_DUP_KEY);
    /* 
       NDB specific: update from ndb master wrapped as Write_rows
       so that the event should be applied to replace slave's row

       Also following is needed in case if we have AFTER DELETE triggers.
    */
    m_table->file->extra(HA_EXTRA_WRITE_CAN_REPLACE);
    /* 
       NDB specific: if update from ndb master wrapped as Write_rows
       does not find the row it's assumed idempotent binlog applying
       is taking place; don't raise the error.
    */
    m_table->file->extra(HA_EXTRA_IGNORE_NO_KEY);
    /*
      TODO: the cluster team (Tomas?) says that it's better if the engine knows
      how many rows are going to be inserted, then it can allocate needed memory
      from the start.
    */
  }
  if (slave_run_triggers_for_rbr && !master_had_triggers && m_table->triggers )
    m_table->prepare_triggers_for_insert_stmt_or_event();

  /* Honor next number column if present */
  m_table->next_number_field= m_table->found_next_number_field;
  /*
   * Fixed Bug#45999, In RBR, Store engine of Slave auto-generates new
   * sequence numbers for auto_increment fields if the values of them are 0.
   * If generateing a sequence number is decided by the values of
   * table->auto_increment_field_not_null and SQL_MODE(if includes
   * MODE_NO_AUTO_VALUE_ON_ZERO) in update_auto_increment function.
   * SQL_MODE of slave sql thread is always consistency with master's.
   * In RBR, auto_increment fields never are NULL, except if the auto_inc
   * column exists only on the slave side (i.e., in an extra column
   * on the slave's table).
   */
  if (!is_auto_inc_in_extra_columns())
    m_table->auto_increment_field_not_null= TRUE;
  else
  {
    /*
      Here we have checked that there is an extra field
      on this server's table that has an auto_inc column.

      Mark that the auto_increment field is null and mark
      the read and write set bits.

      (There can only be one AUTO_INC column, it is always
       indexed and it cannot have a DEFAULT value).
    */
    m_table->auto_increment_field_not_null= FALSE;
    m_table->mark_auto_increment_column();
  }

  return error;
}

int 
Write_rows_log_event::do_after_row_operations(const Slave_reporting_capability *const,
                                              int error)
{
  int local_error= 0;

  /**
    Clear the write_set bit for auto_inc field that only
    existed on the destination table as an extra column.
   */
  if (is_auto_inc_in_extra_columns())
  {
    bitmap_clear_bit(m_table->write_set, m_table->next_number_field->field_index);
    bitmap_clear_bit( m_table->read_set, m_table->next_number_field->field_index);

    if (get_flags(STMT_END_F))
      m_table->file->ha_release_auto_increment();
  }
  m_table->next_number_field=0;
  m_table->auto_increment_field_not_null= FALSE;
  if ((slave_exec_mode == SLAVE_EXEC_MODE_IDEMPOTENT) ||
      m_table->s->db_type()->db_type == DB_TYPE_NDBCLUSTER)
  {
    m_table->file->extra(HA_EXTRA_NO_IGNORE_DUP_KEY);
    m_table->file->extra(HA_EXTRA_WRITE_CANNOT_REPLACE);
    /*
      resetting the extra with 
      table->file->extra(HA_EXTRA_NO_IGNORE_NO_KEY); 
      fires bug#27077
      explanation: file->reset() performs this duty
      ultimately. Still todo: fix
    */
  }
  if ((local_error= m_table->file->ha_end_bulk_insert()))
  {
    m_table->file->print_error(local_error, MYF(0));
  }
  return error? error : local_error;
}

#if !defined(MYSQL_CLIENT) && defined(HAVE_REPLICATION)

bool Rows_log_event::process_triggers(trg_event_type event,
                                      trg_action_time_type time_type,
                                      bool old_row_is_record1)
{
#ifdef RBR_TRIGGERS
  bool result;
  DBUG_ENTER("Rows_log_event::process_triggers");
  if (slave_run_triggers_for_rbr == SLAVE_RUN_TRIGGERS_FOR_RBR_YES)
  {
    tmp_disable_binlog(thd); /* Do not replicate the low-level changes. */
    result= m_table->triggers->process_triggers(thd, event,
                                              time_type, old_row_is_record1);
    reenable_binlog(thd);
  }
  else
    result= m_table->triggers->process_triggers(thd, event,
                                              time_type, old_row_is_record1);

  DBUG_RETURN(result);
#else
  return TRUE;
#endif //RBR_TRIGGERS
}
/*
  Check if there are more UNIQUE keys after the given key.
*/
static int
last_uniq_key(TABLE *table, uint keyno)
{
  while (++keyno < table->s->keys)
    if (table->key_info[keyno].flags & HA_NOSAME)
      return 0;
  return 1;
}

/**
   Check if an error is a duplicate key error.

   This function is used to check if an error code is one of the
   duplicate key error, i.e., and error code for which it is sensible
   to do a <code>get_dup_key()</code> to retrieve the duplicate key.

   @param errcode The error code to check.

   @return <code>true</code> if the error code is such that
   <code>get_dup_key()</code> will return true, <code>false</code>
   otherwise.
 */
bool
is_duplicate_key_error(int errcode)
{
  switch (errcode)
  {
  case HA_ERR_FOUND_DUPP_KEY:
  case HA_ERR_FOUND_DUPP_UNIQUE:
    return true;
  }
  return false;
}

/**
  Write the current row into event's table.

  The row is located in the row buffer, pointed by @c m_curr_row member.
  Number of columns of the row is stored in @c m_width member (it can be 
  different from the number of columns in the table to which we insert). 
  Bitmap @c m_cols indicates which columns are present in the row. It is assumed 
  that event's table is already open and pointed by @c m_table.

  If the same record already exists in the table it can be either overwritten 
  or an error is reported depending on the value of @c overwrite flag 
  (error reporting not yet implemented). Note that the matching record can be
  different from the row we insert if we use primary keys to identify records in
  the table.

  The row to be inserted can contain values only for selected columns. The 
  missing columns are filled with default values using @c prepare_record() 
  function. If a matching record is found in the table and @c overwritte is
  true, the missing columns are taken from it.

  @param  rli   Relay log info (needed for row unpacking).
  @param  overwrite  
                Shall we overwrite if the row already exists or signal 
                error (currently ignored).

  @returns Error code on failure, 0 on success.

  This method, if successful, sets @c m_curr_row_end pointer to point at the
  next row in the rows buffer. This is done when unpacking the row to be 
  inserted.

  @note If a matching record is found, it is either updated using 
  @c ha_update_row() or first deleted and then new record written.
*/ 

int
Rows_log_event::write_row(rpl_group_info *rgi,
                          const bool overwrite)
{
  DBUG_ENTER("write_row");
  DBUG_ASSERT(m_table != NULL && thd != NULL);

  TABLE *table= m_table;  // pointer to event's table
  int error;
  int UNINIT_VAR(keynum);
  const bool invoke_triggers=
    slave_run_triggers_for_rbr && !master_had_triggers && table->triggers;
  auto_afree_ptr<char> key(NULL);

  prepare_record(table, m_width,
                 table->file->ht->db_type != DB_TYPE_NDBCLUSTER);

  /* unpack row into table->record[0] */
  if ((error= unpack_current_row(rgi)))
    DBUG_RETURN(error);

  if (m_curr_row == m_rows_buf && !invoke_triggers)
  {
    /*
       This table has no triggers so we can do bulk insert.

       This is the first row to be inserted, we estimate the rows with
       the size of the first row and use that value to initialize
       storage engine for bulk insertion.
    */
    ulong estimated_rows= (m_rows_end - m_curr_row) / (m_curr_row_end - m_curr_row);
    table->file->ha_start_bulk_insert(estimated_rows);
  }

  /*
    Explicitly set the auto_inc to null to make sure that
    it gets an auto_generated value.
  */
  if (is_auto_inc_in_extra_columns())
    m_table->next_number_field->set_null();
  
#ifndef DBUG_OFF
  DBUG_DUMP("record[0]", table->record[0], table->s->reclength);
  DBUG_PRINT_BITSET("debug", "write_set = %s", table->write_set);
  DBUG_PRINT_BITSET("debug", "read_set = %s", table->read_set);
#endif

  if (invoke_triggers &&
      process_triggers(TRG_EVENT_INSERT, TRG_ACTION_BEFORE, TRUE))
  {
      DBUG_RETURN(HA_ERR_GENERIC); // in case if error is not set yet
  }

  /* 
    Try to write record. If a corresponding record already exists in the table,
    we try to change it using ha_update_row() if possible. Otherwise we delete
    it and repeat the whole process again. 

    TODO: Add safety measures against infinite looping. 
   */

  while ((error= table->file->ha_write_row(table->record[0])))
  {
    if (error == HA_ERR_LOCK_DEADLOCK ||
        error == HA_ERR_LOCK_WAIT_TIMEOUT ||
        (keynum= table->file->get_dup_key(error)) < 0 ||
        !overwrite)
    {
      DBUG_PRINT("info",("get_dup_key returns %d)", keynum));
      /*
        Deadlock, waiting for lock or just an error from the handler
        such as HA_ERR_FOUND_DUPP_KEY when overwrite is false.
        Retrieval of the duplicate key number may fail
        - either because the error was not "duplicate key" error
        - or because the information which key is not available
      */
      table->file->print_error(error, MYF(0));
      DBUG_RETURN(error);
    }
    /*
       We need to retrieve the old row into record[1] to be able to
       either update or delete the offending record.  We either:

       - use rnd_pos() with a row-id (available as dupp_row) to the
         offending row, if that is possible (MyISAM and Blackhole), or else

       - use index_read_idx() with the key that is duplicated, to
         retrieve the offending row.
     */
    if (table->file->ha_table_flags() & HA_DUPLICATE_POS)
    {
      DBUG_PRINT("info",("Locating offending record using rnd_pos()"));
      error= table->file->ha_rnd_pos(table->record[1], table->file->dup_ref);
      if (error)
      {
        DBUG_PRINT("info",("rnd_pos() returns error %d",error));
        if (error == HA_ERR_RECORD_DELETED)
          error= HA_ERR_KEY_NOT_FOUND;
        table->file->print_error(error, MYF(0));
        DBUG_RETURN(error);
      }
    }
    else
    {
      DBUG_PRINT("info",("Locating offending record using index_read_idx()"));

      if (table->file->extra(HA_EXTRA_FLUSH_CACHE))
      {
        DBUG_PRINT("info",("Error when setting HA_EXTRA_FLUSH_CACHE"));
        DBUG_RETURN(my_errno);
      }

      if (key.get() == NULL)
      {
        key.assign(static_cast<char*>(my_alloca(table->s->max_unique_length)));
        if (key.get() == NULL)
        {
          DBUG_PRINT("info",("Can't allocate key buffer"));
          DBUG_RETURN(ENOMEM);
        }
      }

      key_copy((uchar*)key.get(), table->record[0], table->key_info + keynum,
               0);
      error= table->file->ha_index_read_idx_map(table->record[1], keynum,
                                                (const uchar*)key.get(),
                                                HA_WHOLE_KEY,
                                                HA_READ_KEY_EXACT);
      if (error)
      {
        DBUG_PRINT("info",("index_read_idx() returns %s", HA_ERR(error)));
        if (error == HA_ERR_RECORD_DELETED)
          error= HA_ERR_KEY_NOT_FOUND;
        table->file->print_error(error, MYF(0));
        DBUG_RETURN(error);
      }
    }

    /*
       Now, record[1] should contain the offending row.  That
       will enable us to update it or, alternatively, delete it (so
       that we can insert the new row afterwards).
     */

    /*
      If row is incomplete we will use the record found to fill 
      missing columns.  
    */
    if (!get_flags(COMPLETE_ROWS_F))
    {
      restore_record(table,record[1]);
      error= unpack_current_row(rgi);
    }

#ifndef DBUG_OFF
    DBUG_PRINT("debug",("preparing for update: before and after image"));
    DBUG_DUMP("record[1] (before)", table->record[1], table->s->reclength);
    DBUG_DUMP("record[0] (after)", table->record[0], table->s->reclength);
#endif

    /*
       REPLACE is defined as either INSERT or DELETE + INSERT.  If
       possible, we can replace it with an UPDATE, but that will not
       work on InnoDB if FOREIGN KEY checks are necessary.

       I (Matz) am not sure of the reason for the last_uniq_key()
       check as, but I'm guessing that it's something along the
       following lines.

       Suppose that we got the duplicate key to be a key that is not
       the last unique key for the table and we perform an update:
       then there might be another key for which the unique check will
       fail, so we're better off just deleting the row and inserting
       the correct row.
     */
    if (last_uniq_key(table, keynum) &&
        !table->file->referenced_by_foreign_key())
    {
      DBUG_PRINT("info",("Updating row using ha_update_row()"));
      if (invoke_triggers &&
          process_triggers(TRG_EVENT_UPDATE, TRG_ACTION_BEFORE, FALSE))
        error= HA_ERR_GENERIC; // in case if error is not set yet
      else
      {
        error= table->file->ha_update_row(table->record[1],
                                         table->record[0]);
        switch (error) {

        case HA_ERR_RECORD_IS_THE_SAME:
          DBUG_PRINT("info",("ignoring HA_ERR_RECORD_IS_THE_SAME error from"
                             " ha_update_row()"));
          error= 0;

        case 0:
          break;

        default:
          DBUG_PRINT("info",("ha_update_row() returns error %d",error));
          table->file->print_error(error, MYF(0));
        }
        if (invoke_triggers && !error &&
            (process_triggers(TRG_EVENT_UPDATE, TRG_ACTION_AFTER, TRUE) ||
             process_triggers(TRG_EVENT_INSERT, TRG_ACTION_AFTER, TRUE)))
          error= HA_ERR_GENERIC; // in case if error is not set yet
      }

      DBUG_RETURN(error);
    }
    else
    {
      DBUG_PRINT("info",("Deleting offending row and trying to write new one again"));
      if (invoke_triggers &&
          process_triggers(TRG_EVENT_DELETE, TRG_ACTION_BEFORE, TRUE))
        error= HA_ERR_GENERIC; // in case if error is not set yet
      else
      {
        if ((error= table->file->ha_delete_row(table->record[1])))
        {
          DBUG_PRINT("info",("ha_delete_row() returns error %d",error));
          table->file->print_error(error, MYF(0));
          DBUG_RETURN(error);
        }
        if (invoke_triggers &&
            process_triggers(TRG_EVENT_DELETE, TRG_ACTION_AFTER, TRUE))
          DBUG_RETURN(HA_ERR_GENERIC); // in case if error is not set yet
      }
      /* Will retry ha_write_row() with the offending row removed. */
    }
  }

  if (invoke_triggers &&
      process_triggers(TRG_EVENT_INSERT, TRG_ACTION_AFTER, TRUE))
    error= HA_ERR_GENERIC; // in case if error is not set yet

  DBUG_RETURN(error);
}

#endif

int
Write_rows_log_event::do_exec_row(rpl_group_info *rgi)
{
  DBUG_ASSERT(m_table != NULL);
#ifdef WITH_WSREP
#ifdef WSREP_PROC_INFO
  char info[64];
  info[sizeof(info) - 1] = '\0';
  snprintf(info, sizeof(info) - 1, "Write_rows_log_event::write_row(%lld)",
           (long long) wsrep_thd_trx_seqno(thd));
  const char* tmp = (WSREP(thd)) ? thd_proc_info(thd, info) : NULL;
#else
  const char* tmp = (WSREP(thd)) ?
    thd_proc_info(thd,"Write_rows_log_event::write_row()") :  NULL;
#endif /* WSREP_PROC_INFO */
#endif /* WITH_WSREP */
  int error= write_row(rgi, slave_exec_mode == SLAVE_EXEC_MODE_IDEMPOTENT);

#ifdef WITH_WSREP
  if (WSREP(thd)) thd_proc_info(thd, tmp);
#endif /* WITH_WSREP */
  if (error && !thd->is_error())
  {
    DBUG_ASSERT(0);
    my_error(ER_UNKNOWN_ERROR, MYF(0));
  }

  return error;
}

#endif /* !defined(MYSQL_CLIENT) && defined(HAVE_REPLICATION) */

#ifdef MYSQL_CLIENT
void Write_rows_log_event::print(FILE *file, PRINT_EVENT_INFO* print_event_info)
{
  DBUG_EXECUTE_IF("simulate_cache_read_error",
                  {DBUG_SET("+d,simulate_my_b_fill_error");});
  Rows_log_event::print_helper(file, print_event_info, "Write_rows");
}
#endif


#if defined(MYSQL_SERVER) && defined(HAVE_REPLICATION)
uint8 Write_rows_log_event::get_trg_event_map()
{
  return (static_cast<uint8> (1 << static_cast<int>(TRG_EVENT_INSERT)) |
          static_cast<uint8> (1 << static_cast<int>(TRG_EVENT_UPDATE)) |
          static_cast<uint8> (1 << static_cast<int>(TRG_EVENT_DELETE)));
}
#endif

/**************************************************************************
	Delete_rows_log_event member functions
**************************************************************************/

#if !defined(MYSQL_CLIENT) && defined(HAVE_REPLICATION)
/*
  Compares table->record[0] and table->record[1]

  Returns TRUE if different.
*/
static bool record_compare(TABLE *table)
{
  /*
    Need to set the X bit and the filler bits in both records since
    there are engines that do not set it correctly.

    In addition, since MyISAM checks that one hasn't tampered with the
    record, it is necessary to restore the old bytes into the record
    after doing the comparison.

    TODO[record format ndb]: Remove it once NDB returns correct
    records. Check that the other engines also return correct records.
   */

  DBUG_DUMP("record[0]", table->record[0], table->s->reclength);
  DBUG_DUMP("record[1]", table->record[1], table->s->reclength);

  bool result= FALSE;
  uchar saved_x[2]= {0, 0}, saved_filler[2]= {0, 0};

  if (table->s->null_bytes > 0)
  {
    for (int i = 0 ; i < 2 ; ++i)
    {
      /* 
        If we have an X bit then we need to take care of it.
      */
      if (!(table->s->db_options_in_use & HA_OPTION_PACK_RECORD))
      {
        saved_x[i]= table->record[i][0];
        table->record[i][0]|= 1U;
      }

      /*
         If (last_null_bit_pos == 0 && null_bytes > 1), then:

         X bit (if any) + N nullable fields + M Field_bit fields = 8 bits 

         Ie, the entire byte is used.
      */
      if (table->s->last_null_bit_pos > 0)
      {
        saved_filler[i]= table->record[i][table->s->null_bytes - 1];
        table->record[i][table->s->null_bytes - 1]|=
          256U - (1U << table->s->last_null_bit_pos);
      }
    }
  }

  /**
    Compare full record only if:
    - there are no blob fields (otherwise we would also need 
      to compare blobs contents as well);
    - there are no varchar fields (otherwise we would also need
      to compare varchar contents as well);
    - there are no null fields, otherwise NULLed fields 
      contents (i.e., the don't care bytes) may show arbitrary 
      values, depending on how each engine handles internally.
    */
  if ((table->s->blob_fields + 
       table->s->varchar_fields + 
       table->s->null_fields) == 0)
  {
    result= cmp_record(table,record[1]);
    goto record_compare_exit;
  }

  /* Compare null bits */
  if (memcmp(table->null_flags,
	     table->null_flags+table->s->rec_buff_length,
	     table->s->null_bytes))
  {
    result= TRUE;				// Diff in NULL value
    goto record_compare_exit;
  }

  /* Compare fields */
  for (Field **ptr=table->field ; *ptr ; ptr++)
  {

    /**
      We only compare field contents that are not null.
      NULL fields (i.e., their null bits) were compared 
      earlier.
    */
    if (!(*(ptr))->is_null())
    {
      if ((*ptr)->cmp_binary_offset(table->s->rec_buff_length))
      {
        result= TRUE;
        goto record_compare_exit;
      }
    }
  }

record_compare_exit:
  /*
    Restore the saved bytes.

    TODO[record format ndb]: Remove this code once NDB returns the
    correct record format.
  */
  if (table->s->null_bytes > 0)
  {
    for (int i = 0 ; i < 2 ; ++i)
    {
      if (!(table->s->db_options_in_use & HA_OPTION_PACK_RECORD))
        table->record[i][0]= saved_x[i];

      if (table->s->last_null_bit_pos)
        table->record[i][table->s->null_bytes - 1]= saved_filler[i];
    }
  }

  return result;
}


/**
  Find the best key to use when locating the row in @c find_row().

  A primary key is preferred if it exists; otherwise a unique index is
  preferred. Else we pick the index with the smalles rec_per_key value.

  If a suitable key is found, set @c m_key, @c m_key_nr and @c m_key_info
  member fields appropriately.

  @returns Error code on failure, 0 on success.
*/
int Rows_log_event::find_key()
{
  uint i, best_key_nr, last_part;
  KEY *key, *best_key;
  ulong best_rec_per_key, tmp;
  DBUG_ENTER("Rows_log_event::find_key");
  DBUG_ASSERT(m_table);

  best_key_nr= MAX_KEY;
  LINT_INIT(best_key);
  LINT_INIT(best_rec_per_key);

  /*
    Keys are sorted so that any primary key is first, followed by unique keys,
    followed by any other. So we will automatically pick the primary key if
    it exists.
  */
  for (i= 0, key= m_table->key_info; i < m_table->s->keys; i++, key++)
  {
    if (!m_table->s->keys_in_use.is_set(i))
      continue;
    /*
      We cannot use a unique key with NULL-able columns to uniquely identify
      a row (but we can still select it for range scan below if nothing better
      is available).
    */
    if ((key->flags & (HA_NOSAME | HA_NULL_PART_KEY)) == HA_NOSAME)
    {
      best_key_nr= i;
      best_key= key;
      break;
    }
    /*
      We can only use a non-unique key if it allows range scans (ie. skip
      FULLTEXT indexes and such).
    */
    last_part= key->user_defined_key_parts - 1;
    DBUG_PRINT("info", ("Index %s rec_per_key[%u]= %lu",
                        key->name, last_part, key->rec_per_key[last_part]));
    if (!(m_table->file->index_flags(i, last_part, 1) & HA_READ_NEXT))
      continue;

    tmp= key->rec_per_key[last_part];
    if (best_key_nr == MAX_KEY || (tmp > 0 && tmp < best_rec_per_key))
    {
      best_key_nr= i;
      best_key= key;
      best_rec_per_key= tmp;
    }
  }

  if (best_key_nr == MAX_KEY)
  {
    m_key_info= NULL;
    DBUG_RETURN(0);
  }

  // Allocate buffer for key searches
  m_key= (uchar *) my_malloc(best_key->key_length, MYF(MY_WME));
  if (m_key == NULL)
    DBUG_RETURN(HA_ERR_OUT_OF_MEM);
  m_key_info= best_key;
  m_key_nr= best_key_nr;

  DBUG_RETURN(0);;
}


/* 
  Check if we are already spending too much time on this statement.
  if we are, warn user that it might be because table does not have
  a PK, but only if the warning was not printed before for this STMT.

  @param type          The event type code.
  @param table_name    The name of the table that the slave is 
                       operating.
  @param is_index_scan States whether the slave is doing an index scan 
                       or not.
  @param rli           The relay metadata info.
*/
static inline 
void issue_long_find_row_warning(Log_event_type type, 
                                 const char *table_name,
                                 bool is_index_scan,
                                 rpl_group_info *rgi)
{
  if ((global_system_variables.log_warnings > 1 && 
       !rgi->is_long_find_row_note_printed()))
  {
    time_t now= my_time(0);
    time_t stmt_ts= rgi->get_row_stmt_start_timestamp();
    
    DBUG_EXECUTE_IF("inject_long_find_row_note", 
                    stmt_ts-=(LONG_FIND_ROW_THRESHOLD*2););

    long delta= (long) (now - stmt_ts);

    if (delta > LONG_FIND_ROW_THRESHOLD)
    {
      rgi->set_long_find_row_note_printed();
      const char* evt_type= type == DELETE_ROWS_EVENT ? " DELETE" : "n UPDATE";
      const char* scan_type= is_index_scan ? "scanning an index" : "scanning the table";

      sql_print_information("The slave is applying a ROW event on behalf of a%s statement "
                            "on table %s and is currently taking a considerable amount "
                            "of time (%ld seconds). This is due to the fact that it is %s "
                            "while looking up records to be processed. Consider adding a "
                            "primary key (or unique key) to the table to improve "
                            "performance.", evt_type, table_name, delta, scan_type);
    }
  }
}


/**
  Locate the current row in event's table.

  The current row is pointed by @c m_curr_row. Member @c m_width tells
  how many columns are there in the row (this can be differnet from
  the number of columns in the table). It is assumed that event's
  table is already open and pointed by @c m_table.

  If a corresponding record is found in the table it is stored in 
  @c m_table->record[0]. Note that when record is located based on a primary 
  key, it is possible that the record found differs from the row being located.

  If no key is specified or table does not have keys, a table scan is used to 
  find the row. In that case the row should be complete and contain values for
  all columns. However, it can still be shorter than the table, i.e. the table 
  can contain extra columns not present in the row. It is also possible that 
  the table has fewer columns than the row being located. 

  @returns Error code on failure, 0 on success. 
  
  @post In case of success @c m_table->record[0] contains the record found. 
  Also, the internal "cursor" of the table is positioned at the record found.

  @note If the engine allows random access of the records, a combination of
  @c position() and @c rnd_pos() will be used. 

  Note that one MUST call ha_index_or_rnd_end() after this function if
  it returns 0 as we must leave the row position in the handler intact
  for any following update/delete command.
*/

int Rows_log_event::find_row(rpl_group_info *rgi)
{
  DBUG_ENTER("Rows_log_event::find_row");

  DBUG_ASSERT(m_table && m_table->in_use != NULL);

  TABLE *table= m_table;
  int error= 0;
  bool is_table_scan= false, is_index_scan= false;

  /*
    rpl_row_tabledefs.test specifies that
    if the extra field on the slave does not have a default value
    and this is okay with Delete or Update events.
    Todo: fix wl3228 hld that requires defauls for all types of events
  */
  
  prepare_record(table, m_width, FALSE);
  error= unpack_current_row(rgi);

#ifndef DBUG_OFF
  DBUG_PRINT("info",("looking for the following record"));
  DBUG_DUMP("record[0]", table->record[0], table->s->reclength);
#endif

  if ((table->file->ha_table_flags() & HA_PRIMARY_KEY_REQUIRED_FOR_POSITION) &&
      table->s->primary_key < MAX_KEY)
  {
    /*
      Use a more efficient method to fetch the record given by
      table->record[0] if the engine allows it.  We first compute a
      row reference using the position() member function (it will be
      stored in table->file->ref) and the use rnd_pos() to position
      the "cursor" (i.e., record[0] in this case) at the correct row.

      TODO: Add a check that the correct record has been fetched by
      comparing with the original record. Take into account that the
      record on the master and slave can be of different
      length. Something along these lines should work:

      ADD>>>  store_record(table,record[1]);
              int error= table->file->ha_rnd_pos(table->record[0],
              table->file->ref);
      ADD>>>  DBUG_ASSERT(memcmp(table->record[1], table->record[0],
                                 table->s->reclength) == 0);

    */
    int error;
    DBUG_PRINT("info",("locating record using primary key (position)"));

    if (!table->file->inited &&
        (error= table->file->ha_rnd_init_with_error(0)))
      DBUG_RETURN(error);

    error= table->file->ha_rnd_pos_by_record(table->record[0]);
    if (error)
    {
      DBUG_PRINT("info",("rnd_pos returns error %d",error));
      if (error == HA_ERR_RECORD_DELETED)
        error= HA_ERR_KEY_NOT_FOUND;
      table->file->print_error(error, MYF(0));
    }
    DBUG_RETURN(error);
  }

  // We can't use position() - try other methods.
  
  /* 
    We need to retrieve all fields
    TODO: Move this out from this function to main loop 
   */
  table->use_all_columns();

  /*
    Save copy of the record in table->record[1]. It might be needed 
    later if linear search is used to find exact match.
   */ 
  store_record(table,record[1]);    

  if (m_key_info)
  {
    DBUG_PRINT("info",("locating record using key #%u [%s] (index_read)",
                       m_key_nr, m_key_info->name));
    /* We use this to test that the correct key is used in test cases. */
    DBUG_EXECUTE_IF("slave_crash_if_wrong_index",
                    if(0 != strcmp(m_key_info->name,"expected_key")) abort(););

    /* The key is active: search the table using the index */
    if (!table->file->inited &&
        (error= table->file->ha_index_init(m_key_nr, FALSE)))
    {
      DBUG_PRINT("info",("ha_index_init returns error %d",error));
      table->file->print_error(error, MYF(0));
      goto end;
    }

    /* Fill key data for the row */

    DBUG_ASSERT(m_key);
    key_copy(m_key, table->record[0], m_key_info, 0);

    /*
      Don't print debug messages when running valgrind since they can
      trigger false warnings.
     */
#ifndef HAVE_valgrind
    DBUG_DUMP("key data", m_key, m_key_info->key_length);
#endif

    /*
      We need to set the null bytes to ensure that the filler bit are
      all set when returning.  There are storage engines that just set
      the necessary bits on the bytes and don't set the filler bits
      correctly.
    */
    if (table->s->null_bytes > 0)
      table->record[0][table->s->null_bytes - 1]|=
        256U - (1U << table->s->last_null_bit_pos);

    if ((error= table->file->ha_index_read_map(table->record[0], m_key, 
                                               HA_WHOLE_KEY,
                                               HA_READ_KEY_EXACT)))
    {
      DBUG_PRINT("info",("no record matching the key found in the table"));
      if (error == HA_ERR_RECORD_DELETED)
        error= HA_ERR_KEY_NOT_FOUND;
      table->file->print_error(error, MYF(0));
      table->file->ha_index_end();
      goto end;
    }

  /*
    Don't print debug messages when running valgrind since they can
    trigger false warnings.
   */
#ifndef HAVE_valgrind
    DBUG_PRINT("info",("found first matching record")); 
    DBUG_DUMP("record[0]", table->record[0], table->s->reclength);
#endif
    /*
      Below is a minor "optimization".  If the key (i.e., key number
      0) has the HA_NOSAME flag set, we know that we have found the
      correct record (since there can be no duplicates); otherwise, we
      have to compare the record with the one found to see if it is
      the correct one.

      CAVEAT! This behaviour is essential for the replication of,
      e.g., the mysql.proc table since the correct record *shall* be
      found using the primary key *only*.  There shall be no
      comparison of non-PK columns to decide if the correct record is
      found.  I can see no scenario where it would be incorrect to
      chose the row to change only using a PK or an UNNI.
    */
    if (table->key_info->flags & HA_NOSAME)
    {
      /* Unique does not have non nullable part */
      if (!(table->key_info->flags & (HA_NULL_PART_KEY)))
      {
        error= 0;
        goto end;
      }
      else
      {
        KEY *keyinfo= table->key_info;
        /*
          Unique has nullable part. We need to check if there is any
          field in the BI image that is null and part of UNNI.
        */
        bool null_found= FALSE;
        for (uint i=0; i < keyinfo->user_defined_key_parts && !null_found; i++)
        {
          uint fieldnr= keyinfo->key_part[i].fieldnr - 1;
          Field **f= table->field+fieldnr;
          null_found= (*f)->is_null();
        }

        if (!null_found)
        {
          error= 0;
          goto end;
        }

        /* else fall through to index scan */
      }
    }

    is_index_scan=true;

    /*
      In case key is not unique, we still have to iterate over records found
      and find the one which is identical to the row given. A copy of the 
      record we are looking for is stored in record[1].
     */ 
    DBUG_PRINT("info",("non-unique index, scanning it to find matching record")); 
    /* We use this to test that the correct key is used in test cases. */
    DBUG_EXECUTE_IF("slave_crash_if_index_scan", abort(););

    while (record_compare(table))
    {
      /*
        We need to set the null bytes to ensure that the filler bit
        are all set when returning.  There are storage engines that
        just set the necessary bits on the bytes and don't set the
        filler bits correctly.

        TODO[record format ndb]: Remove this code once NDB returns the
        correct record format.
      */
      if (table->s->null_bytes > 0)
      {
        table->record[0][table->s->null_bytes - 1]|=
          256U - (1U << table->s->last_null_bit_pos);
      }

      while ((error= table->file->ha_index_next(table->record[0])))
      {
        /* We just skip records that has already been deleted */
        if (error == HA_ERR_RECORD_DELETED)
          continue;
        DBUG_PRINT("info",("no record matching the given row found"));
        table->file->print_error(error, MYF(0));
        table->file->ha_index_end();
        goto end;
      }
    }
  }
  else
  {
    DBUG_PRINT("info",("locating record using table scan (rnd_next)"));
    /* We use this to test that the correct key is used in test cases. */
    DBUG_EXECUTE_IF("slave_crash_if_table_scan", abort(););

    /* We don't have a key: search the table using rnd_next() */
    if ((error= table->file->ha_rnd_init_with_error(1)))
    {
      DBUG_PRINT("info",("error initializing table scan"
                         " (ha_rnd_init returns %d)",error));
      goto end;
    }

    is_table_scan= true;

    /* Continue until we find the right record or have made a full loop */
    do
    {
  restart_rnd_next:
      error= table->file->ha_rnd_next(table->record[0]);

      if (error)
        DBUG_PRINT("info", ("error: %s", HA_ERR(error)));
      switch (error) {

      case 0:
        DBUG_DUMP("record found", table->record[0], table->s->reclength);
        break;

      case HA_ERR_END_OF_FILE:
        DBUG_PRINT("info", ("Record not found"));
        table->file->ha_rnd_end();
        goto end;

      /*
        If the record was deleted, we pick the next one without doing
        any comparisons.
      */
      case HA_ERR_RECORD_DELETED:
        goto restart_rnd_next;

      default:
        DBUG_PRINT("info", ("Failed to get next record"
                            " (rnd_next returns %d)",error));
        table->file->print_error(error, MYF(0));
        table->file->ha_rnd_end();
        goto end;
      }
    }
    while (record_compare(table));
    
    /* 
      Note: above record_compare will take into accout all record fields 
      which might be incorrect in case a partial row was given in the event
     */

    DBUG_ASSERT(error == HA_ERR_END_OF_FILE || error == 0);
  }

end:
  if (is_table_scan || is_index_scan)
    issue_long_find_row_warning(get_general_type_code(), m_table->alias.c_ptr(), 
                                is_index_scan, rgi);
  table->default_column_bitmaps();
  DBUG_RETURN(error);
}

#endif

/*
  Constructor used to build an event for writing to the binary log.
 */

#ifndef MYSQL_CLIENT
Delete_rows_log_event::Delete_rows_log_event(THD *thd_arg, TABLE *tbl_arg,
                                             ulong tid, MY_BITMAP const *cols,
                                             bool is_transactional)
  : Rows_log_event(thd_arg, tbl_arg, tid, cols, is_transactional, DELETE_ROWS_EVENT_V1)
{
}
#endif /* #if !defined(MYSQL_CLIENT) */

/*
  Constructor used by slave to read the event from the binary log.
 */
#ifdef HAVE_REPLICATION
Delete_rows_log_event::Delete_rows_log_event(const char *buf, uint event_len,
                                             const Format_description_log_event
                                             *description_event)
  : Rows_log_event(buf, event_len, description_event)
{
}
#endif

#if !defined(MYSQL_CLIENT) && defined(HAVE_REPLICATION)

int 
Delete_rows_log_event::do_before_row_operations(const Slave_reporting_capability *const)
{
  /*
    Increment the global status delete count variable
   */
  if (get_flags(STMT_END_F))
    status_var_increment(thd->status_var.com_stat[SQLCOM_DELETE]);

  if ((m_table->file->ha_table_flags() & HA_PRIMARY_KEY_REQUIRED_FOR_POSITION) &&
      m_table->s->primary_key < MAX_KEY)
  {
    /*
      We don't need to allocate any memory for m_key since it is not used.
    */
    return 0;
  }
#ifdef RBR_TRIGGERS
  if (slave_run_triggers_for_rbr && !master_had_triggers)
    m_table->prepare_triggers_for_delete_stmt_or_event();
#endif //RBR_TRIGGERS

  return find_key();
}

int 
Delete_rows_log_event::do_after_row_operations(const Slave_reporting_capability *const, 
                                               int error)
{
  /*error= ToDo:find out what this should really be, this triggers close_scan in nbd, returning error?*/
  m_table->file->ha_index_or_rnd_end();
  my_free(m_key);
  m_key= NULL;
  m_key_info= NULL;

  return error;
}

int Delete_rows_log_event::do_exec_row(rpl_group_info *rgi)
{
  int error;
  const bool invoke_triggers=
    slave_run_triggers_for_rbr && !master_had_triggers && m_table->triggers;
  DBUG_ASSERT(m_table != NULL);

#ifdef WITH_WSREP
#ifdef WSREP_PROC_INFO
  char info[64];
  info[sizeof(info) - 1] = '\0';
  snprintf(info, sizeof(info) - 1, "Delete_rows_log_event::find_row(%lld)",
           (long long) wsrep_thd_trx_seqno(thd));
  const char* tmp = (WSREP(thd)) ? thd_proc_info(thd, info) : NULL;
#else
  const char* tmp = (WSREP(thd)) ?
    thd_proc_info(thd,"Delete_rows_log_event::find_row()") : NULL;
#endif /* WSREP_PROC_INFO */
#endif /* WITH_WSREP */
  if (!(error= find_row(rgi))) 
  { 
    /*
      Delete the record found, located in record[0]
    */
#ifdef WITH_WSREP
#ifdef WSREP_PROC_INFO
    snprintf(info, sizeof(info) - 1,
             "Delete_rows_log_event::ha_delete_row(%lld)",
             (long long) wsrep_thd_trx_seqno(thd));
    if (WSREP(thd)) thd_proc_info(thd, info);
#else
    if (WSREP(thd)) thd_proc_info(thd,"Delete_rows_log_event::ha_delete_row()");
#endif /* WSREP_PROC_INFO */
#endif /* WITH_WSREP */
    if (invoke_triggers &&
        process_triggers(TRG_EVENT_DELETE, TRG_ACTION_BEFORE, FALSE))
      error= HA_ERR_GENERIC; // in case if error is not set yet
    if (!error)
      error= m_table->file->ha_delete_row(m_table->record[0]);
    if (invoke_triggers && !error &&
        process_triggers(TRG_EVENT_DELETE, TRG_ACTION_AFTER, FALSE))
      error= HA_ERR_GENERIC; // in case if error is not set yet
    m_table->file->ha_index_or_rnd_end();
  }
#ifdef WITH_WSREP
  if (WSREP(thd)) thd_proc_info(thd, tmp);
#endif /* WITH_WSREP */
  return error;
}

#endif /* !defined(MYSQL_CLIENT) && defined(HAVE_REPLICATION) */

#ifdef MYSQL_CLIENT
void Delete_rows_log_event::print(FILE *file,
                                  PRINT_EVENT_INFO* print_event_info)
{
  Rows_log_event::print_helper(file, print_event_info, "Delete_rows");
}
#endif


#if defined(MYSQL_SERVER) && defined(HAVE_REPLICATION)
uint8 Delete_rows_log_event::get_trg_event_map()
{
  return static_cast<uint8> (1 << static_cast<int>(TRG_EVENT_DELETE));
}
#endif

/**************************************************************************
	Update_rows_log_event member functions
**************************************************************************/

/*
  Constructor used to build an event for writing to the binary log.
 */
#if !defined(MYSQL_CLIENT)
Update_rows_log_event::Update_rows_log_event(THD *thd_arg, TABLE *tbl_arg,
                                             ulong tid,
                                             MY_BITMAP const *cols_bi,
                                             MY_BITMAP const *cols_ai,
                                             bool is_transactional)
: Rows_log_event(thd_arg, tbl_arg, tid, cols_bi, is_transactional, UPDATE_ROWS_EVENT_V1)
{
  init(cols_ai);
}

Update_rows_log_event::Update_rows_log_event(THD *thd_arg, TABLE *tbl_arg,
                                             ulong tid,
                                             MY_BITMAP const *cols,
                                             bool is_transactional)
: Rows_log_event(thd_arg, tbl_arg, tid, cols, is_transactional, UPDATE_ROWS_EVENT_V1)
{
  init(cols);
}

void Update_rows_log_event::init(MY_BITMAP const *cols)
{
  /* if my_bitmap_init fails, caught in is_valid() */
  if (likely(!my_bitmap_init(&m_cols_ai,
                          m_width <= sizeof(m_bitbuf_ai)*8 ? m_bitbuf_ai : NULL,
                          m_width,
                          false)))
  {
    /* Cols can be zero if this is a dummy binrows event */
    if (likely(cols != NULL))
    {
      memcpy(m_cols_ai.bitmap, cols->bitmap, no_bytes_in_map(cols));
      create_last_word_mask(&m_cols_ai);
    }
  }
}
#endif /* !defined(MYSQL_CLIENT) */


Update_rows_log_event::~Update_rows_log_event()
{
  if (m_cols_ai.bitmap == m_bitbuf_ai) // no my_malloc happened
    m_cols_ai.bitmap= 0; // so no my_free in my_bitmap_free
  my_bitmap_free(&m_cols_ai); // To pair with my_bitmap_init().
}


/*
  Constructor used by slave to read the event from the binary log.
 */
#ifdef HAVE_REPLICATION
Update_rows_log_event::Update_rows_log_event(const char *buf, uint event_len,
                                             const
                                             Format_description_log_event
                                             *description_event)
  : Rows_log_event(buf, event_len, description_event)
{
}
#endif

#if !defined(MYSQL_CLIENT) && defined(HAVE_REPLICATION)

int 
Update_rows_log_event::do_before_row_operations(const Slave_reporting_capability *const)
{
  /*
    Increment the global status update count variable
  */
  if (get_flags(STMT_END_F))
    status_var_increment(thd->status_var.com_stat[SQLCOM_UPDATE]);

  int err;
  if ((err= find_key()))
    return err;

  if (slave_run_triggers_for_rbr && !master_had_triggers)
    m_table->prepare_triggers_for_update_stmt_or_event();

  return 0;
}

int 
Update_rows_log_event::do_after_row_operations(const Slave_reporting_capability *const, 
                                               int error)
{
  /*error= ToDo:find out what this should really be, this triggers close_scan in nbd, returning error?*/
  m_table->file->ha_index_or_rnd_end();
  my_free(m_key); // Free for multi_malloc
  m_key= NULL;
  m_key_info= NULL;

  return error;
}

int 
Update_rows_log_event::do_exec_row(rpl_group_info *rgi)
{
  const bool invoke_triggers=
    slave_run_triggers_for_rbr && !master_had_triggers && m_table->triggers;
  DBUG_ASSERT(m_table != NULL);

#ifdef WITH_WSREP
#ifdef WSREP_PROC_INFO
  char info[64];
  info[sizeof(info) - 1] = '\0';
  snprintf(info, sizeof(info) - 1, "Update_rows_log_event::find_row(%lld)",
           (long long) wsrep_thd_trx_seqno(thd));
  const char* tmp = (WSREP(thd)) ? thd_proc_info(thd, info) : NULL;
#else
  const char* tmp = (WSREP(thd)) ? 
    thd_proc_info(thd,"Update_rows_log_event::find_row()") : NULL;
#endif /* WSREP_PROC_INFO */
#endif /* WITH_WSREP */
  int error= find_row(rgi); 
  if (error)
  {
    /*
      We need to read the second image in the event of error to be
      able to skip to the next pair of updates
    */
    m_curr_row= m_curr_row_end;
    unpack_current_row(rgi);
    return error;
  }

  /*
    This is the situation after locating BI:

    ===|=== before image ====|=== after image ===|===
       ^                     ^
       m_curr_row            m_curr_row_end

    BI found in the table is stored in record[0]. We copy it to record[1]
    and unpack AI to record[0].
   */

  store_record(m_table,record[1]);

  m_curr_row= m_curr_row_end;
#ifdef WITH_WSREP
#ifdef WSREP_PROC_INFO
  snprintf(info, sizeof(info) - 1,
           "Update_rows_log_event::unpack_current_row(%lld)",
           (long long) wsrep_thd_trx_seqno(thd));
  if (WSREP(thd)) thd_proc_info(thd, info);
#else
  if (WSREP(thd)) 
    thd_proc_info(thd,"Update_rows_log_event::unpack_current_row()");
#endif /* WSREP_PROC_INFO */
#endif /* WITH_WSREP */
  /* this also updates m_curr_row_end */
  if ((error= unpack_current_row(rgi)))
    goto err;

  /*
    Now we have the right row to update.  The old row (the one we're
    looking for) is in record[1] and the new row is in record[0].
  */
#ifndef HAVE_valgrind
  /*
    Don't print debug messages when running valgrind since they can
    trigger false warnings.
   */
  DBUG_PRINT("info",("Updating row in table"));
  DBUG_DUMP("old record", m_table->record[1], m_table->s->reclength);
  DBUG_DUMP("new values", m_table->record[0], m_table->s->reclength);
#endif

#ifdef WITH_WSREP
#ifdef WSREP_PROC_INFO
  snprintf(info, sizeof(info) - 1,
           "Update_rows_log_event::ha_update_row(%lld)",
           (long long) wsrep_thd_trx_seqno(thd));
  if (WSREP(thd)) thd_proc_info(thd, info);
#else
  if (WSREP(thd)) thd_proc_info(thd,"Update_rows_log_event::ha_update_row()");
#endif /* WSREP_PROC_INFO */
#endif /* WITH_WSREP */

  if (invoke_triggers &&
      process_triggers(TRG_EVENT_UPDATE, TRG_ACTION_BEFORE, TRUE))
  {
    error= HA_ERR_GENERIC; // in case if error is not set yet
    goto err;
  }

  error= m_table->file->ha_update_row(m_table->record[1], m_table->record[0]);
  if (error == HA_ERR_RECORD_IS_THE_SAME)
    error= 0;

  if (invoke_triggers && !error &&
      process_triggers(TRG_EVENT_UPDATE, TRG_ACTION_AFTER, TRUE))
    error= HA_ERR_GENERIC; // in case if error is not set yet

#ifdef WITH_WSREP
  if (WSREP(thd)) thd_proc_info(thd, tmp);
#endif /* WITH_WSREP */
err:
  m_table->file->ha_index_or_rnd_end();
  return error;
}

#endif /* !defined(MYSQL_CLIENT) && defined(HAVE_REPLICATION) */

#ifdef MYSQL_CLIENT
void Update_rows_log_event::print(FILE *file,
				  PRINT_EVENT_INFO* print_event_info)
{
  Rows_log_event::print_helper(file, print_event_info, "Update_rows");
}
#endif

#if defined(MYSQL_SERVER) && defined(HAVE_REPLICATION)
uint8 Update_rows_log_event::get_trg_event_map()
{
  return static_cast<uint8> (1 << static_cast<int>(TRG_EVENT_UPDATE));
}
#endif

Incident_log_event::Incident_log_event(const char *buf, uint event_len,
                                       const Format_description_log_event *descr_event)
  : Log_event(buf, descr_event)
{
  DBUG_ENTER("Incident_log_event::Incident_log_event");
  uint8 const common_header_len=
    descr_event->common_header_len;
  uint8 const post_header_len=
    descr_event->post_header_len[INCIDENT_EVENT-1];

  DBUG_PRINT("info",("event_len: %u; common_header_len: %d; post_header_len: %d",
                     event_len, common_header_len, post_header_len));

  m_message.str= NULL;
  m_message.length= 0;
  int incident_number= uint2korr(buf + common_header_len);
  if (incident_number >= INCIDENT_COUNT ||
      incident_number <= INCIDENT_NONE)
  {
    // If the incident is not recognized, this binlog event is
    // invalid.  If we set incident_number to INCIDENT_NONE, the
    // invalidity will be detected by is_valid().
    m_incident= INCIDENT_NONE;
    DBUG_VOID_RETURN;
  }
  m_incident= static_cast<Incident>(incident_number);
  char const *ptr= buf + common_header_len + post_header_len;
  char const *const str_end= buf + event_len;
  uint8 len= 0;                   // Assignment to keep compiler happy
  const char *str= NULL;          // Assignment to keep compiler happy
  read_str(&ptr, str_end, &str, &len);
  if (!(m_message.str= (char*) my_malloc(len+1, MYF(MY_WME))))
  {
    /* Mark this event invalid */
    m_incident= INCIDENT_NONE;
    DBUG_VOID_RETURN;
  }
  strmake(m_message.str, str, len);
  m_message.length= len;
  DBUG_PRINT("info", ("m_incident: %d", m_incident));
  DBUG_VOID_RETURN;
}


Incident_log_event::~Incident_log_event()
{
  if (m_message.str)
    my_free(m_message.str);
}


const char *
Incident_log_event::description() const
{
  static const char *const description[]= {
    "NOTHING",                                  // Not used
    "LOST_EVENTS"
  };

  DBUG_PRINT("info", ("m_incident: %d", m_incident));
  return description[m_incident];
}


#ifndef MYSQL_CLIENT
void Incident_log_event::pack_info(THD *thd, Protocol *protocol)
{
  char buf[256];
  size_t bytes;
  if (m_message.length > 0)
    bytes= my_snprintf(buf, sizeof(buf), "#%d (%s)",
                       m_incident, description());
  else
    bytes= my_snprintf(buf, sizeof(buf), "#%d (%s): %s",
                       m_incident, description(), m_message.str);
  protocol->store(buf, bytes, &my_charset_bin);
}
#endif
#if WITH_WSREP && !defined(MYSQL_CLIENT)
Format_description_log_event *wsrep_format_desc; // TODO: free them at the end
/*
  read the first event from (*buf). The size of the (*buf) is (*buf_len).
  At the end (*buf) is shitfed to point to the following event or NULL and
  (*buf_len) will be changed to account just being read bytes of the 1st event.
*/
#define WSREP_MAX_ALLOWED_PACKET 1024*1024*1024 // current protocol max

Log_event* wsrep_read_log_event(
  char **arg_buf, size_t *arg_buf_len,
  const Format_description_log_event *description_event)
{
  DBUG_ENTER("wsrep_read_log_event");
  char *head= (*arg_buf);

  uint data_len = uint4korr(head + EVENT_LEN_OFFSET);
  char *buf= (*arg_buf);
  const char *error= 0;
  Log_event *res=  0;

  if (data_len > WSREP_MAX_ALLOWED_PACKET)
  {
    error = "Event too big";
    goto err;
  }

  res= Log_event::read_log_event(buf, data_len, &error, description_event, false);

err:
  if (!res)
  {
    DBUG_ASSERT(error != 0);
    sql_print_error("Error in Log_event::read_log_event(): "
                    "'%s', data_len: %d, event_type: %d",
		    error,data_len,head[EVENT_TYPE_OFFSET]);
  }
  (*arg_buf)+= data_len;
  (*arg_buf_len)-= data_len;
  DBUG_RETURN(res);
}
#endif


#ifdef MYSQL_CLIENT
void
Incident_log_event::print(FILE *file,
                          PRINT_EVENT_INFO *print_event_info)
{
  if (print_event_info->short_form)
    return;

  Write_on_release_cache cache(&print_event_info->head_cache, file);
  print_header(&cache, print_event_info, FALSE);
  my_b_printf(&cache, "\n# Incident: %s\nRELOAD DATABASE; # Shall generate syntax error\n", description());
}
#endif

#if defined(HAVE_REPLICATION) && !defined(MYSQL_CLIENT)
int
Incident_log_event::do_apply_event(rpl_group_info *rgi)
{
  Relay_log_info const *rli= rgi->rli;
  DBUG_ENTER("Incident_log_event::do_apply_event");

  if (ignored_error_code(ER_SLAVE_INCIDENT))
  {
    DBUG_PRINT("info", ("Ignoring Incident"));
    DBUG_RETURN(0);
  }
   
  rli->report(ERROR_LEVEL, ER_SLAVE_INCIDENT, NULL,
              ER(ER_SLAVE_INCIDENT),
              description(),
              m_message.length > 0 ? m_message.str : "<none>");
  DBUG_RETURN(1);
}
#endif

bool
Incident_log_event::write_data_header(IO_CACHE *file)
{
  DBUG_ENTER("Incident_log_event::write_data_header");
  DBUG_PRINT("enter", ("m_incident: %d", m_incident));
  uchar buf[sizeof(int16)];
  int2store(buf, (int16) m_incident);
#ifndef MYSQL_CLIENT
  DBUG_RETURN(wrapper_my_b_safe_write(file, buf, sizeof(buf)));
#else
   DBUG_RETURN(my_b_safe_write(file, buf, sizeof(buf)));
#endif
}

bool
Incident_log_event::write_data_body(IO_CACHE *file)
{
  uchar tmp[1];
  DBUG_ENTER("Incident_log_event::write_data_body");
  tmp[0]= (uchar) m_message.length;
  crc= my_checksum(crc, (uchar*) tmp, 1);
  if (m_message.length > 0)
  {
    crc= my_checksum(crc, (uchar*) m_message.str, m_message.length);
    // todo: report a bug on write_str accepts uint but treats it as uchar
  }
  DBUG_RETURN(write_str(file, m_message.str, (uint) m_message.length));
}


#ifdef MYSQL_CLIENT
/**
  The default values for these variables should be values that are
  *incorrect*, i.e., values that cannot occur in an event.  This way,
  they will always be printed for the first event.
*/
st_print_event_info::st_print_event_info()
  :flags2_inited(0), sql_mode_inited(0), sql_mode(0),
   auto_increment_increment(0),auto_increment_offset(0), charset_inited(0),
   lc_time_names_number(~0),
   charset_database_number(ILLEGAL_CHARSET_INFO_NUMBER),
   thread_id(0), thread_id_printed(false), server_id(0),
   server_id_printed(false), domain_id(0), domain_id_printed(false),
   skip_replication(0),
   base64_output_mode(BASE64_OUTPUT_UNSPEC), printed_fd_event(FALSE)
{
  /*
    Currently we only use static PRINT_EVENT_INFO objects, so zeroed at
    program's startup, but these explicit bzero() is for the day someone
    creates dynamic instances.
  */
  bzero(db, sizeof(db));
  bzero(charset, sizeof(charset));
  bzero(time_zone_str, sizeof(time_zone_str));
  delimiter[0]= ';';
  delimiter[1]= 0;
  myf const flags = MYF(MY_WME | MY_NABP);
  open_cached_file(&head_cache, NULL, NULL, 0, flags);
  open_cached_file(&body_cache, NULL, NULL, 0, flags);
}
#endif

#if defined(HAVE_REPLICATION) && !defined(MYSQL_CLIENT)
Heartbeat_log_event::Heartbeat_log_event(const char* buf, uint event_len,
                    const Format_description_log_event* description_event)
  :Log_event(buf, description_event)
{
  uint8 header_size= description_event->common_header_len;
  ident_len = event_len - header_size;
  set_if_smaller(ident_len,FN_REFLEN-1);
  log_ident= buf + header_size;
}
#endif

#if defined(MYSQL_SERVER)
/*
  Access to the current replication position.

  There is a dummy replacement for this in the embedded library that returns
  FALSE; this is used by XtraDB to allow it to access replication stuff while
  still being able to use the same plugin in both stand-alone and embedded.

  In this function it's ok to use active_mi, as this is only called for
  the main replication server.
*/
bool rpl_get_position_info(const char **log_file_name, ulonglong *log_pos,
                           const char **group_relay_log_name,
                           ulonglong *relay_log_pos)
{
#if defined(EMBEDDED_LIBRARY) || !defined(HAVE_REPLICATION)
  return FALSE;
#else
  const Relay_log_info *rli= &(active_mi->rli);
  if (opt_slave_parallel_threads == 0)
  {
    *log_file_name= rli->group_master_log_name;
    *log_pos= rli->group_master_log_pos +
      (rli->future_event_relay_log_pos - rli->group_relay_log_pos);
    *group_relay_log_name= rli->group_relay_log_name;
    *relay_log_pos= rli->future_event_relay_log_pos;
  }
  else
  {
    *log_file_name= "";
    *log_pos= 0;
    *group_relay_log_name= "";
    *relay_log_pos= 0;
  }
  return TRUE;
#endif
}
#endif<|MERGE_RESOLUTION|>--- conflicted
+++ resolved
@@ -9737,7 +9737,7 @@
     if (open_and_lock_tables(thd, rgi->tables_to_lock, FALSE, 0))
     {
       uint actual_error= thd->get_stmt_da()->sql_errno();
-<<<<<<< HEAD
+
 #ifdef WITH_WSREP
       if (WSREP(thd))
       {
@@ -9748,13 +9748,11 @@
                    thd->wsrep_exec_mode,
                    thd->wsrep_conflict_state,
                    (long long)wsrep_thd_trx_seqno(thd));
-      } 
+      }
 #endif
-      if (thd->is_slave_error || thd->is_fatal_error)
-=======
+
       if ((thd->is_slave_error || thd->is_fatal_error) &&
           !is_parallel_retry_error(rgi, actual_error))
->>>>>>> 4105cbf4
       {
         /*
           Error reporting borrowed from Query_log_event with many excessive
