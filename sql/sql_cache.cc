--- conflicted
+++ resolved
@@ -4287,7 +4287,6 @@
   case Query_cache_block::RES_CONT:
   case Query_cache_block::RESULT:
   {
-<<<<<<< HEAD
     DBUG_PRINT("qcache", ("block 0x%lx RES* (%d)", (ulong) block,
                (int) block->type));
     if (*border == 0)
@@ -4295,15 +4294,6 @@
     Query_cache_block *query_block= block->result()->parent();
     BLOCK_LOCK_WR(query_block);
     Query_cache_block *next= block->next, *prev= block->prev;
-=======
-    DBUG_PRINT("qcache", ("block 0x%lx RES* (%d)", (ulong) block,
-               (int) block->type));
-    if (*border == 0)
-      break;
-    Query_cache_block *query_block= block->result()->parent();
-    BLOCK_LOCK_WR(query_block);
-    Query_cache_block *next= block->next, *prev= block->prev;
->>>>>>> a3e984a0
     Query_cache_block::block_type type= block->type;
     ulong len = block->length, used = block->used;
     Query_cache_block *pprev = block->pprev,
