--- conflicted
+++ resolved
@@ -100,7 +100,6 @@
   if (limit_clause_param)
     return str->append_ulonglong(val_uint());
 
-<<<<<<< HEAD
   /*
     ROW variables are currently not allowed in select_list, e.g.:
       SELECT row_variable;
@@ -110,22 +109,6 @@
   */
   if (type_handler() == &type_handler_row)
     return append_value_for_log(thd, str);
-=======
-static String *
-sp_get_item_value(THD *thd, Item *item, String *str)
-{
-  switch (item->result_type()) {
-  case REAL_RESULT:
-  case INT_RESULT:
-  case DECIMAL_RESULT:
-    if (item->field_type() != MYSQL_TYPE_BIT)
-      return item->val_str(str);
-    else {/* Bit type is handled as binary string */}
-    /* fall through */
-  case STRING_RESULT:
-    {
-      String *result= item->val_str(str);
->>>>>>> e813fe86
 
   if (str->append(STRING_WITH_LEN(" NAME_CONST('")) ||
       str->append(&m_name) ||
