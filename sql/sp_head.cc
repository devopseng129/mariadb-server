/*
   Copyright (c) 2002, 2016, Oracle and/or its affiliates.
   Copyright (c) 2011, 2017, MariaDB

   This program is free software; you can redistribute it and/or modify
   it under the terms of the GNU General Public License as published by
   the Free Software Foundation; version 2 of the License.

   This program is distributed in the hope that it will be useful,
   but WITHOUT ANY WARRANTY; without even the implied warranty of
   MERCHANTABILITY or FITNESS FOR A PARTICULAR PURPOSE.  See the
   GNU General Public License for more details.

   You should have received a copy of the GNU General Public License
   along with this program; if not, write to the Free Software
   Foundation, Inc., 51 Franklin St, Fifth Floor, Boston, MA 02110-1301  USA */

#include "mariadb.h"                          /* NO_EMBEDDED_ACCESS_CHECKS */
#include "sql_priv.h"
#include "unireg.h"
#include "sql_prepare.h"
#include "sql_cache.h"                          // query_cache_*
#include "probes_mysql.h"
#include "sql_show.h"                           // append_identifier
#include "sql_db.h"            // mysql_opt_change_db, mysql_change_db
#include "sql_acl.h"           // *_ACL
#include "sql_array.h"         // Dynamic_array
#include "log_event.h"         // Query_log_event
#include "sql_derived.h"       // mysql_handle_derived

#ifdef USE_PRAGMA_IMPLEMENTATION
#pragma implementation
#endif
#include "sp_head.h"
#include "sp.h"
#include "sp_pcontext.h"
#include "sp_rcontext.h"
#include "sp_cache.h"
#include "set_var.h"
#include "sql_parse.h"                          // cleanup_items
#include "sql_base.h"                           // close_thread_tables
#include "transaction.h"       // trans_commit_stmt
#include "sql_audit.h"
#include "debug_sync.h"

/*
  Sufficient max length of printed destinations and frame offsets (all uints).
*/
#define SP_INSTR_UINT_MAXLEN  8
#define SP_STMT_PRINT_MAXLEN 40


#include <my_user.h>

extern "C" uchar *sp_table_key(const uchar *ptr, size_t *plen, my_bool first);

/**
  Helper function which operates on a THD object to set the query start_time to
  the current time.

  @param[in, out] thd The session object

*/

static void reset_start_time_for_sp(THD *thd)
{
  if (!thd->in_sub_stmt)
    thd->set_start_time();
}


Item::Type
sp_map_item_type(const Type_handler *handler)
{
  if (handler == &type_handler_row)
    return Item::ROW_ITEM;
  enum_field_types type= real_type_to_type(handler->real_field_type());

  switch (type) {
  case MYSQL_TYPE_BIT:
  case MYSQL_TYPE_TINY:
  case MYSQL_TYPE_SHORT:
  case MYSQL_TYPE_LONG:
  case MYSQL_TYPE_LONGLONG:
  case MYSQL_TYPE_INT24:
    return Item::INT_ITEM;
  case MYSQL_TYPE_DECIMAL:
  case MYSQL_TYPE_NEWDECIMAL:
    return Item::DECIMAL_ITEM;
  case MYSQL_TYPE_FLOAT:
  case MYSQL_TYPE_DOUBLE:
    return Item::REAL_ITEM;
  default:
    return Item::STRING_ITEM;
  }
}


bool Item_splocal::append_for_log(THD *thd, String *str)
{
  if (fix_fields(thd, NULL))
    return true;

  if (limit_clause_param)
    return str->append_ulonglong(val_uint());

  /*
    ROW variables are currently not allowed in select_list, e.g.:
      SELECT row_variable;
    ROW variables can appear in query parts where name is not important, e.g.:
      SELECT ROW(1,2)=row_variable FROM t1;
    So we can skip using NAME_CONST() and use ROW() constants directly.
  */
  if (type_handler() == &type_handler_row)
    return append_value_for_log(thd, str);

  if (str->append(STRING_WITH_LEN(" NAME_CONST('")) ||
      str->append(&m_name) ||
      str->append(STRING_WITH_LEN("',")))
    return true;
  return append_value_for_log(thd, str) || str->append(')');
}


bool Item_splocal::append_value_for_log(THD *thd, String *str)
{
  StringBuffer<STRING_BUFFER_USUAL_SIZE> str_value_holder(&my_charset_latin1);
  Item *item= this_item();
  String *str_value= item->type_handler()->print_item_value(thd, item,
                                                            &str_value_holder);
  return str_value ?
         str->append(*str_value) :
         str->append(STRING_WITH_LEN("NULL"));
}


bool Item_splocal_row_field::append_for_log(THD *thd, String *str)
{
  if (fix_fields(thd, NULL))
    return true;

  if (limit_clause_param)
    return str->append_ulonglong(val_uint());

  if (str->append(STRING_WITH_LEN(" NAME_CONST('")) ||
      str->append(&m_name) ||
      str->append(".") ||
      str->append(&m_field_name) ||
      str->append(STRING_WITH_LEN("',")))
    return true;
  return append_value_for_log(thd, str) || str->append(')');
}


/**
   Returns a combination of:
   - sp_head::MULTI_RESULTS: added if the 'cmd' is a command that might
     result in multiple result sets being sent back.
   - sp_head::CONTAINS_DYNAMIC_SQL: added if 'cmd' is one of PREPARE,
     EXECUTE, DEALLOCATE.
*/

uint
sp_get_flags_for_command(LEX *lex)
{
  uint flags;

  switch (lex->sql_command) {
  case SQLCOM_SELECT:
    if (lex->result)
    {
      flags= 0;                      /* This is a SELECT with INTO clause */
      break;
    }
    /* fallthrough */
  case SQLCOM_ANALYZE:
  case SQLCOM_OPTIMIZE:
  case SQLCOM_PRELOAD_KEYS:
  case SQLCOM_ASSIGN_TO_KEYCACHE:
  case SQLCOM_CHECKSUM:
  case SQLCOM_CHECK:
  case SQLCOM_HA_READ:
  case SQLCOM_SHOW_AUTHORS:
  case SQLCOM_SHOW_BINLOGS:
  case SQLCOM_SHOW_BINLOG_EVENTS:
  case SQLCOM_SHOW_RELAYLOG_EVENTS:
  case SQLCOM_SHOW_CHARSETS:
  case SQLCOM_SHOW_COLLATIONS:
  case SQLCOM_SHOW_CONTRIBUTORS:
  case SQLCOM_SHOW_CREATE:
  case SQLCOM_SHOW_CREATE_DB:
  case SQLCOM_SHOW_CREATE_FUNC:
  case SQLCOM_SHOW_CREATE_PROC:
  case SQLCOM_SHOW_CREATE_EVENT:
  case SQLCOM_SHOW_CREATE_TRIGGER:
  case SQLCOM_SHOW_CREATE_USER:
  case SQLCOM_SHOW_DATABASES:
  case SQLCOM_SHOW_ERRORS:
  case SQLCOM_SHOW_EXPLAIN:
  case SQLCOM_SHOW_FIELDS:
  case SQLCOM_SHOW_FUNC_CODE:
  case SQLCOM_SHOW_GRANTS:
  case SQLCOM_SHOW_ENGINE_STATUS:
  case SQLCOM_SHOW_ENGINE_LOGS:
  case SQLCOM_SHOW_ENGINE_MUTEX:
  case SQLCOM_SHOW_EVENTS:
  case SQLCOM_SHOW_KEYS:
  case SQLCOM_SHOW_MASTER_STAT:
  case SQLCOM_SHOW_OPEN_TABLES:
  case SQLCOM_SHOW_PRIVILEGES:
  case SQLCOM_SHOW_PROCESSLIST:
  case SQLCOM_SHOW_PROC_CODE:
  case SQLCOM_SHOW_SLAVE_HOSTS:
  case SQLCOM_SHOW_SLAVE_STAT:
  case SQLCOM_SHOW_STATUS:
  case SQLCOM_SHOW_STATUS_FUNC:
  case SQLCOM_SHOW_STATUS_PROC:
  case SQLCOM_SHOW_STORAGE_ENGINES:
  case SQLCOM_SHOW_TABLES:
  case SQLCOM_SHOW_TABLE_STATUS:
  case SQLCOM_SHOW_VARIABLES:
  case SQLCOM_SHOW_WARNS:
  case SQLCOM_REPAIR:
    flags= sp_head::MULTI_RESULTS;
    break;
  /*
    EXECUTE statement may return a result set, but doesn't have to.
    We can't, however, know it in advance, and therefore must add
    this statement here. This is ok, as is equivalent to a result-set
    statement within an IF condition.
  */
  case SQLCOM_EXECUTE:
  case SQLCOM_EXECUTE_IMMEDIATE:
    flags= sp_head::MULTI_RESULTS | sp_head::CONTAINS_DYNAMIC_SQL;
    break;
  case SQLCOM_PREPARE:
  case SQLCOM_DEALLOCATE_PREPARE:
    flags= sp_head::CONTAINS_DYNAMIC_SQL;
    break;
  case SQLCOM_CREATE_TABLE:
  case SQLCOM_CREATE_SEQUENCE:
    if (lex->tmp_table())
      flags= 0;
    else
      flags= sp_head::HAS_COMMIT_OR_ROLLBACK;
    break;
  case SQLCOM_DROP_TABLE:
  case SQLCOM_DROP_SEQUENCE:
    if (lex->tmp_table())
      flags= 0;
    else
      flags= sp_head::HAS_COMMIT_OR_ROLLBACK;
    break;
  case SQLCOM_FLUSH:
    flags= sp_head::HAS_SQLCOM_FLUSH;
    break;
  case SQLCOM_RESET:
    flags= sp_head::HAS_SQLCOM_RESET;
    break;
  case SQLCOM_CREATE_INDEX:
  case SQLCOM_CREATE_DB:
  case SQLCOM_CREATE_VIEW:
  case SQLCOM_CREATE_TRIGGER:
  case SQLCOM_CREATE_USER:
  case SQLCOM_CREATE_ROLE:
  case SQLCOM_ALTER_TABLE:
  case SQLCOM_ALTER_SEQUENCE:
  case SQLCOM_ALTER_USER:
  case SQLCOM_GRANT:
  case SQLCOM_GRANT_ROLE:
  case SQLCOM_REVOKE:
  case SQLCOM_REVOKE_ROLE:
  case SQLCOM_BEGIN:
  case SQLCOM_RENAME_TABLE:
  case SQLCOM_RENAME_USER:
  case SQLCOM_DROP_INDEX:
  case SQLCOM_DROP_DB:
  case SQLCOM_REVOKE_ALL:
  case SQLCOM_DROP_USER:
  case SQLCOM_DROP_ROLE:
  case SQLCOM_DROP_VIEW:
  case SQLCOM_DROP_TRIGGER:
  case SQLCOM_TRUNCATE:
  case SQLCOM_COMMIT:
  case SQLCOM_ROLLBACK:
  case SQLCOM_LOAD:
  case SQLCOM_LOCK_TABLES:
  case SQLCOM_CREATE_PROCEDURE:
  case SQLCOM_CREATE_SPFUNCTION:
  case SQLCOM_ALTER_PROCEDURE:
  case SQLCOM_ALTER_FUNCTION:
  case SQLCOM_DROP_PROCEDURE:
  case SQLCOM_DROP_FUNCTION:
  case SQLCOM_CREATE_EVENT:
  case SQLCOM_ALTER_EVENT:
  case SQLCOM_DROP_EVENT:
  case SQLCOM_INSTALL_PLUGIN:
  case SQLCOM_UNINSTALL_PLUGIN:
    flags= sp_head::HAS_COMMIT_OR_ROLLBACK;
    break;
  case SQLCOM_DELETE:
  case SQLCOM_DELETE_MULTI:
  {
    /* 
      DELETE normally doesn't return resultset, but there are 3 exceptions:
       - DELETE ... RETURNING
       - EXPLAIN DELETE ...
       - ANALYZE DELETE ...
    */
    if (lex->select_lex.item_list.is_empty() &&
        !lex->describe && !lex->analyze_stmt)
      flags= 0;
    else
      flags= sp_head::MULTI_RESULTS; 
    break;
  }
  case SQLCOM_UPDATE:
  case SQLCOM_UPDATE_MULTI:
  case SQLCOM_INSERT:
  case SQLCOM_REPLACE:
  case SQLCOM_REPLACE_SELECT:
  case SQLCOM_INSERT_SELECT:
  {
    if (!lex->describe && !lex->analyze_stmt)
      flags= 0;
    else
      flags= sp_head::MULTI_RESULTS; 
    break;
  }
  default:
    flags= 0;
    break;
  }
  return flags;
}

/**
  Prepare an Item for evaluation (call of fix_fields).

  @param thd       thread handler
  @param it_addr   pointer on item refernce

  @retval
    NULL      error
  @retval
    non-NULL  prepared item
*/

Item *
sp_prepare_func_item(THD* thd, Item **it_addr, uint cols)
{
  DBUG_ENTER("sp_prepare_func_item");
  if (!(*it_addr)->fixed &&
      (*it_addr)->fix_fields(thd, it_addr))
  {
    DBUG_PRINT("info", ("fix_fields() failed"));
    DBUG_RETURN(NULL);
  }
  it_addr= (*it_addr)->this_item_addr(thd, it_addr);

  if ((!(*it_addr)->fixed &&
       (*it_addr)->fix_fields(thd, it_addr)) ||
      (*it_addr)->check_cols(cols))
  {
    DBUG_PRINT("info", ("fix_fields() failed"));
    DBUG_RETURN(NULL);
  }
  DBUG_RETURN(*it_addr);
}


/**
  Evaluate an expression and store the result in the field.

  @param thd                    current thread object
  @param result_field           the field to store the result
  @param expr_item_ptr          the root item of the expression

  @retval
    FALSE  on success
  @retval
    TRUE   on error
*/

bool
sp_eval_expr(THD *thd, Item *result_item, Field *result_field,
             Item **expr_item_ptr)
{
  Item *expr_item;
  enum_check_fields save_count_cuted_fields= thd->count_cuted_fields;
  bool save_abort_on_warning= thd->abort_on_warning;
  bool save_stmt_modified_non_trans_table= 
    thd->transaction.stmt.modified_non_trans_table;

  DBUG_ENTER("sp_eval_expr");

  if (!*expr_item_ptr)
    goto error;

  if (!(expr_item= sp_prepare_func_item(thd, expr_item_ptr,
                                        result_item ? result_item->cols() : 1)))
    goto error;

  /*
    expr_item is now fixed, it's safe to call cmp_type()
    If result_item is NULL, then we're setting the RETURN value.
  */
  if ((!result_item || result_item->cmp_type() != ROW_RESULT) &&
      expr_item->cmp_type() == ROW_RESULT)
  {
    my_error(ER_OPERAND_COLUMNS, MYF(0), 1);
    goto error;
  }

  /*
    Set THD flags to emit warnings/errors in case of overflow/type errors
    during saving the item into the field.

    Save original values and restore them after save.
  */

  thd->count_cuted_fields= CHECK_FIELD_ERROR_FOR_NULL;
  thd->abort_on_warning= thd->is_strict_mode();
  thd->transaction.stmt.modified_non_trans_table= FALSE;

  /* Save the value in the field. Convert the value if needed. */

  expr_item->save_in_field(result_field, 0);

  thd->count_cuted_fields= save_count_cuted_fields;
  thd->abort_on_warning= save_abort_on_warning;
  thd->transaction.stmt.modified_non_trans_table= save_stmt_modified_non_trans_table;

  if (!thd->is_error())
    DBUG_RETURN(FALSE);

error:
  /*
    In case of error during evaluation, leave the result field set to NULL.
    Sic: we can't do it in the beginning of the function because the 
    result field might be needed for its own re-evaluation, e.g. case of 
    set x = x + 1;
  */
  result_field->set_null();
  DBUG_RETURN (TRUE);
}


/**
  Create temporary sp_name object from MDL key.

  @note The lifetime of this object is bound to the lifetime of the MDL_key.
        This should be fine as sp_name objects created by this constructor
        are mainly used for SP-cache lookups.

  @param key         MDL key containing database and routine name.
  @param qname_buff  Buffer to be used for storing quoted routine name
                     (should be at least 2*NAME_LEN+1+1 bytes).
*/

sp_name::sp_name(const MDL_key *key, char *qname_buff)
 :Database_qualified_name(key->db_name(), key->db_name_length(),
                          key->name(),  key->name_length()),
  m_explicit_name(false)
{
  if (m_db.length)
    strxmov(qname_buff, m_db.str, ".", m_name.str, NullS);
  else
    strmov(qname_buff, m_name.str);
}


/**
  Check that the name 'ident' is ok.  It's assumed to be an 'ident'
  from the parser, so we only have to check length and trailing spaces.
  The former is a standard requirement (and 'show status' assumes a
  non-empty name), the latter is a mysql:ism as trailing spaces are
  removed by get_field().

  @retval
    TRUE    bad name
  @retval
    FALSE   name is ok
*/

bool
check_routine_name(const LEX_CSTRING *ident)
{
  DBUG_ASSERT(ident);
  DBUG_ASSERT(ident->str);

  if (!ident->str[0] || ident->str[ident->length-1] == ' ')
  {
    my_error(ER_SP_WRONG_NAME, MYF(0), ident->str);
    return TRUE;
  }
  if (check_ident_length(ident))
    return TRUE;

  return FALSE;
}


/*
 *
 *  sp_head
 *
 */

void *
sp_head::operator new(size_t size) throw()
{
  DBUG_ENTER("sp_head::operator new");
  MEM_ROOT own_root;
  sp_head *sp;

  init_sql_alloc(&own_root, MEM_ROOT_BLOCK_SIZE, MEM_ROOT_PREALLOC, MYF(0));
  sp= (sp_head *) alloc_root(&own_root, size);
  if (sp == NULL)
    DBUG_RETURN(NULL);
  sp->main_mem_root= own_root;
  DBUG_PRINT("info", ("mem_root %p", &sp->mem_root));
  DBUG_RETURN(sp);
}

void
sp_head::operator delete(void *ptr, size_t size) throw()
{
  DBUG_ENTER("sp_head::operator delete");
  MEM_ROOT own_root;

  if (ptr == NULL)
    DBUG_VOID_RETURN;

  sp_head *sp= (sp_head *) ptr;

  /* Make a copy of main_mem_root as free_root will free the sp */
  own_root= sp->main_mem_root;
  DBUG_PRINT("info", ("mem_root %p moved to %p",
                      &sp->mem_root, &own_root));
  free_root(&own_root, MYF(0));

  DBUG_VOID_RETURN;
}


sp_head::sp_head(const Sp_handler *sph)
  :Query_arena(&main_mem_root, STMT_INITIALIZED_FOR_SP),
   Database_qualified_name(&null_clex_str, &null_clex_str),
   m_handler(sph),
   m_flags(0),
   m_tmp_query(NULL),
   m_explicit_name(false),
   /*
     FIXME: the only use case when name is NULL is events, and it should
     be rewritten soon. Remove the else part and replace 'if' with
     an assert when this is done.
   */
   m_qname(null_clex_str),
   m_params(null_clex_str),
   m_body(null_clex_str),
   m_body_utf8(null_clex_str),
   m_defstr(null_clex_str),
   m_sp_cache_version(0),
   m_creation_ctx(0),
   unsafe_flags(0), m_select_number(1),
   m_created(0),
   m_modified(0),
   m_recursion_level(0),
   m_next_cached_sp(0),
   m_param_begin(NULL),
   m_param_end(NULL),
   m_body_begin(NULL),
   m_cont_level(0)
{
  m_first_instance= this;
  m_first_free_instance= this;
  m_last_cached_sp= this;

  m_return_field_def.charset = NULL;

  DBUG_ENTER("sp_head::sp_head");

  m_backpatch.empty();
  m_backpatch_goto.empty();
  m_cont_backpatch.empty();
  m_lex.empty();
  my_hash_init(&m_sptabs, system_charset_info, 0, 0, 0, sp_table_key, 0, 0);
  my_hash_init(&m_sroutines, system_charset_info, 0, 0, 0, sp_sroutine_key,
               0, 0);

  DBUG_VOID_RETURN;
}


void
sp_head::init(LEX *lex)
{
  DBUG_ENTER("sp_head::init");

  lex->spcont= m_pcont= new sp_pcontext();

  if (!lex->spcont)
    DBUG_VOID_RETURN;

  /*
    Altough trg_table_fields list is used only in triggers we init for all
    types of stored procedures to simplify reset_lex()/restore_lex() code.
  */
  lex->trg_table_fields.empty();
  my_init_dynamic_array(&m_instr, sizeof(sp_instr *), 16, 8, MYF(0));

  DBUG_VOID_RETURN;
}


void
sp_head::init_sp_name(const sp_name *spname)
{
  DBUG_ENTER("sp_head::init_sp_name");

  /* Must be initialized in the parser. */

  DBUG_ASSERT(spname && spname->m_db.str && spname->m_db.length);

  /* We have to copy strings to get them into the right memroot. */
  Database_qualified_name::copy(&main_mem_root, spname->m_db, spname->m_name);
  m_explicit_name= spname->m_explicit_name;

  spname->make_qname(&main_mem_root, &m_qname);

  DBUG_VOID_RETURN;
}


void
sp_head::set_body_start(THD *thd, const char *begin_ptr)
{
  m_body_begin= begin_ptr;
  thd->m_parser_state->m_lip.body_utf8_start(thd, begin_ptr);
}


void
sp_head::set_stmt_end(THD *thd)
{
  Lex_input_stream *lip= & thd->m_parser_state->m_lip; /* shortcut */
  const char *end_ptr= lip->get_cpp_ptr(); /* shortcut */
  uint not_used;

  /* Make the string of parameters. */

  if (m_param_begin && m_param_end)
  {
    m_params.length= m_param_end - m_param_begin;
    m_params.str= thd->strmake(m_param_begin, m_params.length);
  }

  /* Remember end pointer for further dumping of whole statement. */

  thd->lex->stmt_definition_end= end_ptr;

  /* Make the string of body (in the original character set). */

  m_body.length= end_ptr - m_body_begin;
  m_body.str= thd->strmake(m_body_begin, m_body.length);
  trim_whitespace(thd->charset(), &m_body, &not_used);

  /* Make the string of UTF-body. */

  lip->body_utf8_append(end_ptr);

  m_body_utf8.length= lip->get_body_utf8_length();
  m_body_utf8.str= thd->strmake(lip->get_body_utf8_str(), m_body_utf8.length);
  trim_whitespace(thd->charset(), &m_body_utf8, &not_used);

  /*
    Make the string of whole stored-program-definition query (in the
    original character set).
  */

  m_defstr.length= end_ptr - lip->get_cpp_buf();
  m_defstr.str= thd->strmake(lip->get_cpp_buf(), m_defstr.length);
  trim_whitespace(thd->charset(), &m_defstr, &not_used);
}


sp_head::~sp_head()
{
  LEX *lex;
  sp_instr *i;
  DBUG_ENTER("sp_head::~sp_head");

  /* sp_head::restore_thd_mem_root() must already have been called. */
  DBUG_ASSERT(m_thd == NULL);

  for (uint ip = 0 ; (i = get_instr(ip)) ; ip++)
    delete i;
  delete_dynamic(&m_instr);
  delete m_pcont;
  free_items();

  /*
    If we have non-empty LEX stack then we just came out of parser with
    error. Now we should delete all auxilary LEXes and restore original
    THD::lex. It is safe to not update LEX::ptr because further query
    string parsing and execution will be stopped anyway.
  */
  while ((lex= (LEX *)m_lex.pop()))
  {
    THD *thd= lex->thd;
    thd->lex->sphead= NULL;
    lex_end(thd->lex);
    delete thd->lex;
    thd->lex= lex;
  }

  my_hash_free(&m_sptabs);
  my_hash_free(&m_sroutines);

  delete m_next_cached_sp;

  DBUG_VOID_RETURN;
}


/**
  This is only used for result fields from functions (both during
  fix_length_and_dec() and evaluation).
*/

Field *
sp_head::create_result_field(uint field_max_length, const LEX_CSTRING *field_name,
                             TABLE *table) const
{
  Field *field;
  LEX_CSTRING name;

  DBUG_ENTER("sp_head::create_result_field");

  /*
    m_return_field_def.length is always set to the field length calculated
    by the parser, according to the RETURNS clause. See prepare_create_field()
    in sql_table.cc. Value examples, depending on data type:
    - 11 for INT                          (character representation length)
    - 20 for BIGINT                       (character representation length)
    - 22 for DOUBLE                       (character representation length)
    - N for CHAR(N) CHARACTER SET latin1  (octet length)
    - 3*N for CHAR(N) CHARACTER SET utf8  (octet length)
    - 8 for blob-alike data types         (packed length !!!)

    field_max_length is also set according to the data type in the RETURNS
    clause but can have different values depending on the execution stage:

    1. During direct execution:
    field_max_length is 0, because Item_func_sp::fix_length_and_dec() has
    not been called yet, so Item_func_sp::max_length is 0 by default.

    2a. During PREPARE:
    field_max_length is 0, because Item_func_sp::fix_length_and_dec()
    has not been called yet. It's called after create_result_field().

    2b. During EXEC:
    field_max_length is set to the maximum possible octet length of the
    RETURNS data type.
    - N for CHAR(N) CHARACTER SET latin1  (octet length)
    - 3*N for CHAR(N) CHARACTER SET utf8  (octet length)
    - 255 for TINYBLOB                    (octet length, not packed length !!!)

    Perhaps we should refactor prepare_create_field() to set
    Create_field::length to maximum octet length for BLOBs,
    instead of packed length).
  */
  DBUG_ASSERT(field_max_length <= m_return_field_def.length ||
              (current_thd->stmt_arena->is_stmt_execute() &&
               m_return_field_def.length == 8 &&
               (m_return_field_def.pack_flag &
                (FIELDFLAG_BLOB|FIELDFLAG_GEOM))));

  if (field_name)
    name= *field_name;
  else
    name= m_name;
  field= m_return_field_def.make_field(table->s, /* TABLE_SHARE ptr */
                                       table->in_use->mem_root,
                                       &name);

  field->vcol_info= m_return_field_def.vcol_info;
  if (field)
    field->init(table);

  DBUG_RETURN(field);
}


int cmp_rqp_locations(Rewritable_query_parameter * const *a,
                      Rewritable_query_parameter * const *b)
{
  return (int)((*a)->pos_in_query - (*b)->pos_in_query);
}


/*
  StoredRoutinesBinlogging
  This paragraph applies only to statement-based binlogging. Row-based
  binlogging does not need anything special like this.

  Top-down overview:

  1. Statements

  Statements that have is_update_query(stmt) == TRUE are written into the
  binary log verbatim.
  Examples:
    UPDATE tbl SET tbl.x = spfunc_w_side_effects()
    UPDATE tbl SET tbl.x=1 WHERE spfunc_w_side_effect_that_returns_false(tbl.y)

  Statements that have is_update_query(stmt) == FALSE (e.g. SELECTs) are not
  written into binary log. Instead we catch function calls the statement
  makes and write it into binary log separately (see #3).

  2. PROCEDURE calls

  CALL statements are not written into binary log. Instead
  * Any FUNCTION invocation (in SET, IF, WHILE, OPEN CURSOR and other SP
    instructions) is written into binlog separately.

  * Each statement executed in SP is binlogged separately, according to rules
    in #1, with the exception that we modify query string: we replace uses
    of SP local variables with NAME_CONST('spvar_name', <spvar-value>) calls.
    This substitution is done in subst_spvars().

  3. FUNCTION calls

  In sp_head::execute_function(), we check
   * If this function invocation is done from a statement that is written
     into the binary log.
   * If there were any attempts to write events to the binary log during
     function execution (grep for start_union_events and stop_union_events)

   If the answers are No and Yes, we write the function call into the binary
   log as "SELECT spfunc(<param1value>, <param2value>, ...)"


  4. Miscellaneous issues.

  4.1 User variables.

  When we call mysql_bin_log.write() for an SP statement, thd->user_var_events
  must hold set<{var_name, value}> pairs for all user variables used during
  the statement execution.
  This set is produced by tracking user variable reads during statement
  execution.

  For SPs, this has the following implications:
  1) thd->user_var_events may contain events from several SP statements and
     needs to be valid after exection of these statements was finished. In
     order to achieve that, we
     * Allocate user_var_events array elements on appropriate mem_root (grep
       for user_var_events_alloc).
     * Use is_query_in_union() to determine if user_var_event is created.

  2) We need to empty thd->user_var_events after we have wrote a function
     call. This is currently done by making
     reset_dynamic(&thd->user_var_events);
     calls in several different places. (TODO cosider moving this into
     mysql_bin_log.write() function)

  4.2 Auto_increment storage in binlog

  As we may write two statements to binlog from one single logical statement
  (case of "SELECT func1(),func2()": it is binlogged as "SELECT func1()" and
  then "SELECT func2()"), we need to reset auto_increment binlog variables
  after each binlogged SELECT. Otherwise, the auto_increment value of the
  first SELECT would be used for the second too.
*/


/**
  Replace thd->query{_length} with a string that one can write to
  the binlog.

  The binlog-suitable string is produced by replacing references to SP local
  variables with NAME_CONST('sp_var_name', value) calls.

  @param thd        Current thread.
  @param instr      Instruction (we look for Item_splocal instances in
                    instr->free_list)
  @param query_str  Original query string

  @return
    - FALSE  on success.
    thd->query{_length} either has been appropriately replaced or there
    is no need for replacements.
    - TRUE   out of memory error.
*/

static bool
subst_spvars(THD *thd, sp_instr *instr, LEX_STRING *query_str)
{
  DBUG_ENTER("subst_spvars");

  Dynamic_array<Rewritable_query_parameter*> rewritables;
  char *pbuf;
  StringBuffer<512> qbuf;
  Copy_query_with_rewrite acc(thd, query_str->str, query_str->length, &qbuf);

  /* Find rewritable Items used in this statement */
  for (Item *item= instr->free_list; item; item= item->next)
  {
    Rewritable_query_parameter *rqp= item->get_rewritable_query_parameter();
    if (rqp && rqp->pos_in_query)
      rewritables.append(rqp);
  }
  if (!rewritables.elements())
    DBUG_RETURN(FALSE);

  rewritables.sort(cmp_rqp_locations);

  thd->query_name_consts= rewritables.elements();

  for (Rewritable_query_parameter **rqp= rewritables.front();
       rqp <= rewritables.back(); rqp++)
  {
    if (acc.append(*rqp))
      DBUG_RETURN(TRUE);
  }
  if (acc.finalize())
    DBUG_RETURN(TRUE);

  /*
    Allocate additional space at the end of the new query string for the
    query_cache_send_result_to_client function.

    The query buffer layout is:
       buffer :==
            <statement>   The input statement(s)
            '\0'          Terminating null char
            <length>      Length of following current database name 2
            <db_name>     Name of current database
            <flags>       Flags struct
  */
  int buf_len= (qbuf.length() + 1 + QUERY_CACHE_DB_LENGTH_SIZE +
                thd->db_length + QUERY_CACHE_FLAGS_SIZE + 1);
  if ((pbuf= (char *) alloc_root(thd->mem_root, buf_len)))
  {
    char *ptr= pbuf + qbuf.length();
    memcpy(pbuf, qbuf.ptr(), qbuf.length());
    *ptr= 0;
    int2store(ptr+1, thd->db_length);
  }
  else
    DBUG_RETURN(TRUE);

  thd->set_query(pbuf, qbuf.length());

  DBUG_RETURN(FALSE);
}


void Sp_handler_procedure::recursion_level_error(THD *thd,
                                                 const sp_head *sp) const
{
  my_error(ER_SP_RECURSION_LIMIT, MYF(0),
           static_cast<int>(thd->variables.max_sp_recursion_depth),
           sp->m_name.str);
}


/**
  Execute the routine. The main instruction jump loop is there.
  Assume the parameters already set.

  @param thd                  Thread context.
  @param merge_da_on_success  Flag specifying if Warning Info should be
                              propagated to the caller on Completion
                              Condition or not.

  @todo
    - Will write this SP statement into binlog separately
    (TODO: consider changing the condition to "not inside event union")

  @return Error status.
  @retval
    FALSE  on success
  @retval
    TRUE   on error
*/

bool
sp_head::execute(THD *thd, bool merge_da_on_success)
{
  DBUG_ENTER("sp_head::execute");
  char saved_cur_db_name_buf[SAFE_NAME_LEN+1];
  LEX_STRING saved_cur_db_name=
    { saved_cur_db_name_buf, sizeof(saved_cur_db_name_buf) };
  bool cur_db_changed= FALSE;
  sp_rcontext *ctx= thd->spcont;
  bool err_status= FALSE;
  uint ip= 0;
  sql_mode_t save_sql_mode;
  bool save_abort_on_warning;
  Query_arena *old_arena;
  /* per-instruction arena */
  MEM_ROOT execute_mem_root;
  Query_arena execute_arena(&execute_mem_root, STMT_INITIALIZED_FOR_SP),
              backup_arena;
  query_id_t old_query_id;
  TABLE *old_derived_tables;
  LEX *old_lex;
  Item_change_list old_change_list;
  String old_packet;
  uint old_server_status;
  const uint status_backup_mask= SERVER_STATUS_CURSOR_EXISTS |
                                 SERVER_STATUS_LAST_ROW_SENT;
  Reprepare_observer *save_reprepare_observer= thd->m_reprepare_observer;
  Object_creation_ctx *UNINIT_VAR(saved_creation_ctx);
  Diagnostics_area *da= thd->get_stmt_da();
  Warning_info sp_wi(da->warning_info_id(), false, true);

  /* this 7*STACK_MIN_SIZE is a complex matter with a long history (see it!) */
  if (check_stack_overrun(thd, 7 * STACK_MIN_SIZE, (uchar*)&old_packet))
    DBUG_RETURN(TRUE);

  /* init per-instruction memroot */
  init_sql_alloc(&execute_mem_root, MEM_ROOT_BLOCK_SIZE, 0, MYF(0));

  DBUG_ASSERT(!(m_flags & IS_INVOKED));
  m_flags|= IS_INVOKED;
  m_first_instance->m_first_free_instance= m_next_cached_sp;
  if (m_next_cached_sp)
  {
    DBUG_PRINT("info",
               ("first free for %p ++: %p->%p  level: %lu  flags %x",
               m_first_instance, this,
                m_next_cached_sp,
                m_next_cached_sp->m_recursion_level,
                m_next_cached_sp->m_flags));
  }
  /*
    Check that if there are not any instances after this one then
    pointer to the last instance points on this instance or if there are
    some instances after this one then recursion level of next instance
    greater then recursion level of current instance on 1
  */
  DBUG_ASSERT((m_next_cached_sp == 0 &&
               m_first_instance->m_last_cached_sp == this) ||
              (m_recursion_level + 1 == m_next_cached_sp->m_recursion_level));

  /*
    NOTE: The SQL Standard does not specify the context that should be
    preserved for stored routines. However, at SAP/Walldorf meeting it was
    decided that current database should be preserved.
  */

  if (m_db.length &&
      (err_status= mysql_opt_change_db(thd, &m_db, &saved_cur_db_name, FALSE,
                                       &cur_db_changed)))
  {
    goto done;
  }

  thd->is_slave_error= 0;
  old_arena= thd->stmt_arena;

  /* Push a new warning information area. */
  da->copy_sql_conditions_to_wi(thd, &sp_wi);
  da->push_warning_info(&sp_wi);

  /*
    Switch query context. This has to be done early as this is sometimes
    allocated on THD::mem_root
  */
  if (m_creation_ctx)
    saved_creation_ctx= m_creation_ctx->set_n_backup(thd);

  /*
    We have to save/restore this info when we are changing call level to
    be able properly do close_thread_tables() in instructions.
  */
  old_query_id= thd->query_id;
  old_derived_tables= thd->derived_tables;
  thd->derived_tables= 0;
  save_sql_mode= thd->variables.sql_mode;
  thd->variables.sql_mode= m_sql_mode;
  save_abort_on_warning= thd->abort_on_warning;
  thd->abort_on_warning= 0;
  /**
    When inside a substatement (a stored function or trigger
    statement), clear the metadata observer in THD, if any.
    Remember the value of the observer here, to be able
    to restore it when leaving the substatement.

    We reset the observer to suppress errors when a substatement
    uses temporary tables. If a temporary table does not exist
    at start of the main statement, it's not prelocked
    and thus is not validated with other prelocked tables.

    Later on, when the temporary table is opened, metadata
    versions mismatch, expectedly.

    The proper solution for the problem is to re-validate tables
    of substatements (Bug#12257, Bug#27011, Bug#32868, Bug#33000),
    but it's not implemented yet.
  */
  thd->m_reprepare_observer= 0;

  /*
    It is also more efficient to save/restore current thd->lex once when
    do it in each instruction
  */
  old_lex= thd->lex;
  /*
    We should also save Item tree change list to avoid rollback something
    too early in the calling query.
  */
  thd->change_list.move_elements_to(&old_change_list);
  /*
    Cursors will use thd->packet, so they may corrupt data which was prepared
    for sending by upper level. OTOH cursors in the same routine can share this
    buffer safely so let use use routine-local packet instead of having own
    packet buffer for each cursor.

    It is probably safe to use same thd->convert_buff everywhere.
  */
  old_packet.swap(thd->packet);
  old_server_status= thd->server_status & status_backup_mask;

  /*
    Switch to per-instruction arena here. We can do it since we cleanup
    arena after every instruction.
  */
  thd->set_n_backup_active_arena(&execute_arena, &backup_arena);

  /*
    Save callers arena in order to store instruction results and out
    parameters in it later during sp_eval_func_item()
  */
  thd->spcont->callers_arena= &backup_arena;

#if defined(ENABLED_PROFILING)
  /* Discard the initial part of executing routines. */
  thd->profiling.discard_current_query();
#endif
  sp_instr *i;
  DEBUG_SYNC(thd, "sp_head_execute_before_loop");
  do
  {
#if defined(ENABLED_PROFILING)
    /*
     Treat each "instr" of a routine as discrete unit that could be profiled.
     Profiling only records information for segments of code that set the
     source of the query, and almost all kinds of instructions in s-p do not.
    */
    thd->profiling.finish_current_query();
    thd->profiling.start_new_query("continuing inside routine");
#endif

    /* get_instr returns NULL when we're done. */
    i = get_instr(ip);
    if (i == NULL)
    {
#if defined(ENABLED_PROFILING)
      thd->profiling.discard_current_query();
#endif
      break;
    }

    /* Reset number of warnings for this query. */
    thd->get_stmt_da()->reset_for_next_command();

    DBUG_PRINT("execute", ("Instruction %u", ip));

    /*
      We need to reset start_time to allow for time to flow inside a stored
      procedure. This is only done for SP since time is suppose to be constant
      during execution of triggers and functions.
    */
    reset_start_time_for_sp(thd);

    /*
      We have to set thd->stmt_arena before executing the instruction
      to store in the instruction free_list all new items, created
      during the first execution (for example expanding of '*' or the
      items made during other permanent subquery transformations).
    */
    thd->stmt_arena= i;

    /*
      Will write this SP statement into binlog separately.
      TODO: consider changing the condition to "not inside event union".
    */
    MEM_ROOT *user_var_events_alloc_saved= thd->user_var_events_alloc;
    if (thd->locked_tables_mode <= LTM_LOCK_TABLES)
      thd->user_var_events_alloc= thd->mem_root;

    sql_digest_state *parent_digest= thd->m_digest;
    thd->m_digest= NULL;

    err_status= i->execute(thd, &ip);

    thd->m_digest= parent_digest;

    if (i->free_list)
      cleanup_items(i->free_list);

    /*
      If we've set thd->user_var_events_alloc to mem_root of this SP
      statement, clean all the events allocated in it.
    */
    if (thd->locked_tables_mode <= LTM_LOCK_TABLES)
    {
      reset_dynamic(&thd->user_var_events);
      thd->user_var_events_alloc= user_var_events_alloc_saved;
    }

    /* we should cleanup free_list and memroot, used by instruction */
    thd->cleanup_after_query();
    free_root(&execute_mem_root, MYF(0));

    /*
      Find and process SQL handlers unless it is a fatal error (fatal
      errors are not catchable by SQL handlers) or the connection has been
      killed during execution.
    */
    if (!thd->is_fatal_error && !thd->killed_errno() &&
        ctx->handle_sql_condition(thd, &ip, i))
    {
      err_status= FALSE;
    }

    /* Reset sp_rcontext::end_partial_result_set flag. */
    ctx->end_partial_result_set= FALSE;

  } while (!err_status && !thd->killed && !thd->is_fatal_error);

#if defined(ENABLED_PROFILING)
  thd->profiling.finish_current_query();
  thd->profiling.start_new_query("tail end of routine");
#endif

  /* Restore query context. */

  if (m_creation_ctx)
    m_creation_ctx->restore_env(thd, saved_creation_ctx);

  /* Restore arena. */

  thd->restore_active_arena(&execute_arena, &backup_arena);

  thd->spcont->pop_all_cursors(); // To avoid memory leaks after an error

  /* Restore all saved */
  thd->server_status= (thd->server_status & ~status_backup_mask) | old_server_status;
  old_packet.swap(thd->packet);
  DBUG_ASSERT(thd->change_list.is_empty());
  old_change_list.move_elements_to(&thd->change_list);
  thd->lex= old_lex;
  thd->set_query_id(old_query_id);
  DBUG_ASSERT(!thd->derived_tables);
  thd->derived_tables= old_derived_tables;
  thd->variables.sql_mode= save_sql_mode;
  thd->abort_on_warning= save_abort_on_warning;
  thd->m_reprepare_observer= save_reprepare_observer;

  thd->stmt_arena= old_arena;
  state= STMT_EXECUTED;

  /*
    Restore the caller's original warning information area:
      - warnings generated during trigger execution should not be
        propagated to the caller on success;
      - if there was an exception during execution, warning info should be
        propagated to the caller in any case.
  */
  da->pop_warning_info();

  if (err_status || merge_da_on_success)
  {
    /*
      If a routine body is empty or if a routine did not generate any warnings,
      do not duplicate our own contents by appending the contents of the called
      routine. We know that the called routine did not change its warning info.

      On the other hand, if the routine body is not empty and some statement in
      the routine generates a warning or uses tables, warning info is guaranteed
      to have changed. In this case we know that the routine warning info
      contains only new warnings, and thus we perform a copy.
    */
    if (da->warning_info_changed(&sp_wi))
    {
      /*
        If the invocation of the routine was a standalone statement,
        rather than a sub-statement, in other words, if it's a CALL
        of a procedure, rather than invocation of a function or a
        trigger, we need to clear the current contents of the caller's
        warning info.

        This is per MySQL rules: if a statement generates a warning,
        warnings from the previous statement are flushed.  Normally
        it's done in push_warning(). However, here we don't use
        push_warning() to avoid invocation of condition handlers or
        escalation of warnings to errors.
      */
      da->opt_clear_warning_info(thd->query_id);
      da->copy_sql_conditions_from_wi(thd, &sp_wi);
      da->remove_marked_sql_conditions();
      if (i != NULL)
        push_warning_printf(thd, Sql_condition::WARN_LEVEL_NOTE,
                            ER_SP_STACK_TRACE,
                            ER_THD(thd, ER_SP_STACK_TRACE),
                            i->m_lineno,
                            m_qname.str != NULL ? m_qname.str :
                                                  "anonymous block");
    }
  }

 done:
  DBUG_PRINT("info", ("err_status: %d  killed: %d  is_slave_error: %d  report_error: %d",
                      err_status, thd->killed, thd->is_slave_error,
                      thd->is_error()));

  if (thd->killed)
    err_status= TRUE;
  /*
    If the DB has changed, the pointer has changed too, but the
    original thd->db will then have been freed
  */
  if (cur_db_changed && thd->killed != KILL_CONNECTION)
  {
    /*
      Force switching back to the saved current database, because it may be
      NULL. In this case, mysql_change_db() would generate an error.
    */

    err_status|= mysql_change_db(thd, (LEX_CSTRING*) &saved_cur_db_name, TRUE);
  }
  m_flags&= ~IS_INVOKED;
  DBUG_PRINT("info",
             ("first free for %p --: %p->%p, level: %lu, flags %x",
              m_first_instance,
              m_first_instance->m_first_free_instance,
              this, m_recursion_level, m_flags));
  /*
    Check that we have one of following:

    1) there are not free instances which means that this instance is last
    in the list of instances (pointer to the last instance point on it and
    ther are not other instances after this one in the list)

    2) There are some free instances which mean that first free instance
    should go just after this one and recursion level of that free instance
    should be on 1 more then recursion level of this instance.
  */
  DBUG_ASSERT((m_first_instance->m_first_free_instance == 0 &&
               this == m_first_instance->m_last_cached_sp &&
               m_next_cached_sp == 0) ||
              (m_first_instance->m_first_free_instance != 0 &&
               m_first_instance->m_first_free_instance == m_next_cached_sp &&
               m_first_instance->m_first_free_instance->m_recursion_level ==
               m_recursion_level + 1));
  m_first_instance->m_first_free_instance= this;

  DBUG_RETURN(err_status);
}


#ifndef NO_EMBEDDED_ACCESS_CHECKS
/**
  set_routine_security_ctx() changes routine security context, and
  checks if there is an EXECUTE privilege in new context.  If there is
  no EXECUTE privilege, it changes the context back and returns a
  error.

  @param thd         thread handle
  @param sp          stored routine to change the context for
  @param save_ctx    pointer to an old security context

  @todo
    - Cache if the definer has the right to use the object on the
    first usage and only reset the cache if someone does a GRANT
    statement that 'may' affect this.

  @retval
    TRUE   if there was a error, and the context wasn't changed.
  @retval
    FALSE  if the context was changed.
*/

bool
set_routine_security_ctx(THD *thd, sp_head *sp, Security_context **save_ctx)
{
  *save_ctx= 0;
  if (sp->suid() != SP_IS_NOT_SUID &&
      sp->m_security_ctx.change_security_context(thd, &sp->m_definer.user,
                                                 &sp->m_definer.host,
                                                 &sp->m_db,
                                                 save_ctx))
    return TRUE;

  /*
    If we changed context to run as another user, we need to check the
    access right for the new context again as someone may have revoked
    the right to use the procedure from this user.

    TODO:
      Cache if the definer has the right to use the object on the
      first usage and only reset the cache if someone does a GRANT
      statement that 'may' affect this.
  */
  if (*save_ctx &&
      check_routine_access(thd, EXECUTE_ACL,
                           sp->m_db.str, sp->m_name.str, sp->m_handler, false))
  {
    sp->m_security_ctx.restore_security_context(thd, *save_ctx);
    *save_ctx= 0;
    return TRUE;
  }

  return FALSE;
}
#endif // ! NO_EMBEDDED_ACCESS_CHECKS


bool sp_head::check_execute_access(THD *thd) const
{
  return check_routine_access(thd, EXECUTE_ACL,
                              m_db.str, m_name.str,
                              m_handler, false);
}


/**
  Create rcontext optionally using the routine security.
  This is important for sql_mode=ORACLE to make sure that the invoker has
  access to the tables mentioned in the %TYPE references.

  In non-Oracle sql_modes we do not need access to any tables,
  so we can omit the security context switch for performance purposes.

  @param thd
  @param ret_value
  @retval           NULL - error (access denided or EOM)
  @retval          !NULL - success (the invoker has rights to all %TYPE tables)
*/
sp_rcontext *sp_head::rcontext_create(THD *thd, Field *ret_value,
                                      Row_definition_list *defs,
                                      bool switch_security_ctx)
{
  if (!(m_flags & HAS_COLUMN_TYPE_REFS))
    return sp_rcontext::create(thd, this, m_pcont, ret_value, *defs);
  sp_rcontext *res= NULL;
#ifndef NO_EMBEDDED_ACCESS_CHECKS
  Security_context *save_security_ctx;
  if (switch_security_ctx &&
      set_routine_security_ctx(thd, this, &save_security_ctx))
    return NULL;
#endif
  if (!defs->resolve_type_refs(thd))
    res= sp_rcontext::create(thd, this, m_pcont, ret_value, *defs);
#ifndef NO_EMBEDDED_ACCESS_CHECKS
  if (switch_security_ctx)
    m_security_ctx.restore_security_context(thd, save_security_ctx);
#endif
  return res;
}


sp_rcontext *sp_head::rcontext_create(THD *thd, Field *ret_value,
                                      List<Item> *args)
{
  DBUG_ASSERT(args);
  Row_definition_list defs;
  m_pcont->retrieve_field_definitions(&defs);
  if (defs.adjust_formal_params_to_actual_params(thd, args))
    return NULL;
  return rcontext_create(thd, ret_value, &defs, true);
}


sp_rcontext *sp_head::rcontext_create(THD *thd, Field *ret_value,
                                      Item **args, uint arg_count)
{
  Row_definition_list defs;
  m_pcont->retrieve_field_definitions(&defs);
  if (defs.adjust_formal_params_to_actual_params(thd, args, arg_count))
    return NULL;
  return rcontext_create(thd, ret_value, &defs, true);
}


/**
  Execute trigger stored program.

  - changes security context for triggers
  - switch to new memroot
  - call sp_head::execute
  - restore old memroot
  - restores security context

  @param thd               Thread handle
  @param db                database name
  @param table             table name
  @param grant_info        GRANT_INFO structure to be filled with
                           information about definer's privileges
                           on subject table

  @todo
    - TODO: we should create sp_rcontext once per command and reuse it
    on subsequent executions of a trigger.

  @retval
    FALSE  on success
  @retval
    TRUE   on error
*/

bool
sp_head::execute_trigger(THD *thd,
                         const LEX_CSTRING *db_name,
                         const LEX_CSTRING *table_name,
                         GRANT_INFO *grant_info)
{
  sp_rcontext *octx = thd->spcont;
  sp_rcontext *nctx = NULL;
  bool err_status= FALSE;
  MEM_ROOT call_mem_root;
  Query_arena call_arena(&call_mem_root, Query_arena::STMT_INITIALIZED_FOR_SP);
  Query_arena backup_arena;

  DBUG_ENTER("sp_head::execute_trigger");
  DBUG_PRINT("info", ("trigger %s", m_name.str));

#ifndef NO_EMBEDDED_ACCESS_CHECKS
  Security_context *save_ctx= NULL;


  if (suid() != SP_IS_NOT_SUID &&
      m_security_ctx.change_security_context(thd,
                                             &m_definer.user,
                                             &m_definer.host,
                                             &m_db,
                                             &save_ctx))
    DBUG_RETURN(TRUE);

  /*
    Fetch information about table-level privileges for subject table into
    GRANT_INFO instance. The access check itself will happen in
    Item_trigger_field, where this information will be used along with
    information about column-level privileges.
  */

  fill_effective_table_privileges(thd,
                                  grant_info,
                                  db_name->str,
                                  table_name->str);

  /* Check that the definer has TRIGGER privilege on the subject table. */

  if (!(grant_info->privilege & TRIGGER_ACL))
  {
    char priv_desc[128];
    get_privilege_desc(priv_desc, sizeof(priv_desc), TRIGGER_ACL);

    my_error(ER_TABLEACCESS_DENIED_ERROR, MYF(0), priv_desc,
             thd->security_ctx->priv_user, thd->security_ctx->host_or_ip,
             table_name->str);

    m_security_ctx.restore_security_context(thd, save_ctx);
    DBUG_RETURN(TRUE);
  }
#endif // NO_EMBEDDED_ACCESS_CHECKS

  /*
    Prepare arena and memroot for objects which lifetime is whole
    duration of trigger call (sp_rcontext, it's tables and items,
    sp_cursor and Item_cache holders for case expressions).  We can't
    use caller's arena/memroot for those objects because in this case
    some fixed amount of memory will be consumed for each trigger
    invocation and so statements which involve lot of them will hog
    memory.

    TODO: we should create sp_rcontext once per command and reuse it
    on subsequent executions of a trigger.
  */
  init_sql_alloc(&call_mem_root, MEM_ROOT_BLOCK_SIZE, 0, MYF(0));
  thd->set_n_backup_active_arena(&call_arena, &backup_arena);

  Row_definition_list defs;
  m_pcont->retrieve_field_definitions(&defs);
  if (!(nctx= rcontext_create(thd, NULL, &defs, false)))
  {
    err_status= TRUE;
    goto err_with_cleanup;
  }

<<<<<<< HEAD
=======
  nctx->sp= this;
>>>>>>> ce66d5b2
  thd->spcont= nctx;

  err_status= execute(thd, FALSE);

err_with_cleanup:
  thd->restore_active_arena(&call_arena, &backup_arena);

#ifndef NO_EMBEDDED_ACCESS_CHECKS
  m_security_ctx.restore_security_context(thd, save_ctx);
#endif // NO_EMBEDDED_ACCESS_CHECKS

  delete nctx;
  call_arena.free_items();
  free_root(&call_mem_root, MYF(0));
  thd->spcont= octx;

  if (thd->killed)
    thd->send_kill_message();

  DBUG_RETURN(err_status);
}


/**
  Execute a function.

   - evaluate parameters
   - changes security context for SUID routines
   - switch to new memroot
   - call sp_head::execute
   - restore old memroot
   - evaluate the return value
   - restores security context

  @param thd               Thread handle
  @param argp              Passed arguments (these are items from containing
                           statement?)
  @param argcount          Number of passed arguments. We need to check if
                           this is correct.
  @param return_value_fld  Save result here.

  @todo
    We should create sp_rcontext once per command and reuse
    it on subsequent executions of a function/trigger.

  @todo
    In future we should associate call arena/mem_root with
    sp_rcontext and allocate all these objects (and sp_rcontext
    itself) on it directly rather than juggle with arenas.

  @retval
    FALSE  on success
  @retval
    TRUE   on error
*/

bool
sp_head::execute_function(THD *thd, Item **argp, uint argcount,
                          Field *return_value_fld)
{
  ulonglong UNINIT_VAR(binlog_save_options);
  bool need_binlog_call= FALSE;
  uint arg_no;
  sp_rcontext *octx = thd->spcont;
  sp_rcontext *nctx = NULL;
  char buf[STRING_BUFFER_USUAL_SIZE];
  String binlog_buf(buf, sizeof(buf), &my_charset_bin);
  bool err_status= FALSE;
  MEM_ROOT call_mem_root;
  Query_arena call_arena(&call_mem_root, Query_arena::STMT_INITIALIZED_FOR_SP);
  Query_arena backup_arena;
  DBUG_ENTER("sp_head::execute_function");
  DBUG_PRINT("info", ("function %s", m_name.str));

  /*
    Check that the function is called with all specified arguments.

    If it is not, use my_error() to report an error, or it will not terminate
    the invoking query properly.
  */
  if (argcount != m_pcont->context_var_count())
  {
    /*
      Need to use my_error here, or it will not terminate the
      invoking query properly.
    */
    my_error(ER_SP_WRONG_NO_OF_ARGS, MYF(0),
             "FUNCTION", ErrConvDQName(this).ptr(),
             m_pcont->context_var_count(), argcount);
    DBUG_RETURN(TRUE);
  }
  /*
    Prepare arena and memroot for objects which lifetime is whole
    duration of function call (sp_rcontext, it's tables and items,
    sp_cursor and Item_cache holders for case expressions).
    We can't use caller's arena/memroot for those objects because
    in this case some fixed amount of memory will be consumed for
    each function/trigger invocation and so statements which involve
    lot of them will hog memory.
    TODO: we should create sp_rcontext once per command and reuse
    it on subsequent executions of a function/trigger.
  */
  init_sql_alloc(&call_mem_root, MEM_ROOT_BLOCK_SIZE, 0, MYF(0));
  thd->set_n_backup_active_arena(&call_arena, &backup_arena);

  if (!(nctx= rcontext_create(thd, return_value_fld, argp, argcount)))
  {
    thd->restore_active_arena(&call_arena, &backup_arena);
    err_status= TRUE;
    goto err_with_cleanup;
  }

  /*
    We have to switch temporarily back to callers arena/memroot.
    Function arguments belong to the caller and so the may reference
    memory which they will allocate during calculation long after
    this function call will be finished (e.g. in Item::cleanup()).
  */
  thd->restore_active_arena(&call_arena, &backup_arena);

<<<<<<< HEAD
=======
  nctx->sp= this;

>>>>>>> ce66d5b2
  /* Pass arguments. */
  for (arg_no= 0; arg_no < argcount; arg_no++)
  {
    /* Arguments must be fixed in Item_func_sp::fix_fields */
    DBUG_ASSERT(argp[arg_no]->fixed);

    if ((err_status= nctx->set_variable(thd, arg_no, &(argp[arg_no]))))
      goto err_with_cleanup;
  }

  /*
    If row-based binlogging, we don't need to binlog the function's call, let
    each substatement be binlogged its way.
  */
  need_binlog_call= mysql_bin_log.is_open() &&
                    (thd->variables.option_bits & OPTION_BIN_LOG) &&
                    !thd->is_current_stmt_binlog_format_row();

  /*
    Remember the original arguments for unrolled replication of functions
    before they are changed by execution.
  */
  if (need_binlog_call)
  {
    binlog_buf.length(0);
    binlog_buf.append(STRING_WITH_LEN("SELECT "));
    append_identifier(thd, &binlog_buf, m_db.str, m_db.length);
    binlog_buf.append('.');
    append_identifier(thd, &binlog_buf, m_name.str, m_name.length);
    binlog_buf.append('(');
    for (arg_no= 0; arg_no < argcount; arg_no++)
    {
      String str_value_holder;
      String *str_value;

      if (arg_no)
        binlog_buf.append(',');

      Item *item= nctx->get_item(arg_no);
      str_value= item->type_handler()->print_item_value(thd, item,
                                                        &str_value_holder);
      if (str_value)
        binlog_buf.append(*str_value);
      else
        binlog_buf.append(STRING_WITH_LEN("NULL"));
    }
    binlog_buf.append(')');
  }
  thd->spcont= nctx;

#ifndef NO_EMBEDDED_ACCESS_CHECKS
  Security_context *save_security_ctx;
  if (set_routine_security_ctx(thd, this, &save_security_ctx))
  {
    err_status= TRUE;
    goto err_with_cleanup;
  }
#endif

  if (need_binlog_call)
  {
    query_id_t q;
    reset_dynamic(&thd->user_var_events);
    /*
      In case of artificially constructed events for function calls
      we have separate union for each such event and hence can't use
      query_id of real calling statement as the start of all these
      unions (this will break logic of replication of user-defined
      variables). So we use artifical value which is guaranteed to
      be greater than all query_id's of all statements belonging
      to previous events/unions.
      Possible alternative to this is logging of all function invocations
      as one select and not resetting THD::user_var_events before
      each invocation.
    */
    q= get_query_id();
    mysql_bin_log.start_union_events(thd, q + 1);
    binlog_save_options= thd->variables.option_bits;
    thd->variables.option_bits&= ~OPTION_BIN_LOG;
  }

  /*
    Switch to call arena/mem_root so objects like sp_cursor or
    Item_cache holders for case expressions can be allocated on it.

    TODO: In future we should associate call arena/mem_root with
          sp_rcontext and allocate all these objects (and sp_rcontext
          itself) on it directly rather than juggle with arenas.
  */
  thd->set_n_backup_active_arena(&call_arena, &backup_arena);

  err_status= execute(thd, TRUE);

  thd->restore_active_arena(&call_arena, &backup_arena);

  if (need_binlog_call)
  {
    mysql_bin_log.stop_union_events(thd);
    thd->variables.option_bits= binlog_save_options;
    if (thd->binlog_evt_union.unioned_events)
    {
      int errcode = query_error_code(thd, thd->killed == NOT_KILLED);
      Query_log_event qinfo(thd, binlog_buf.ptr(), binlog_buf.length(),
                            thd->binlog_evt_union.unioned_events_trans, FALSE, FALSE, errcode);
      if (mysql_bin_log.write(&qinfo) &&
          thd->binlog_evt_union.unioned_events_trans)
      {
        push_warning(thd, Sql_condition::WARN_LEVEL_WARN, ER_UNKNOWN_ERROR,
                     "Invoked ROUTINE modified a transactional table but MySQL "
                     "failed to reflect this change in the binary log");
        err_status= TRUE;
      }
      reset_dynamic(&thd->user_var_events);
      /* Forget those values, in case more function calls are binlogged: */
      thd->stmt_depends_on_first_successful_insert_id_in_prev_stmt= 0;
      thd->auto_inc_intervals_in_cur_stmt_for_binlog.empty();
    }
  }

  if (!err_status)
  {
    /* We need result only in function but not in trigger */

    if (!nctx->is_return_value_set())
    {
      my_error(ER_SP_NORETURNEND, MYF(0), m_name.str);
      err_status= TRUE;
    }
  }

#ifndef NO_EMBEDDED_ACCESS_CHECKS
  m_security_ctx.restore_security_context(thd, save_security_ctx);
#endif

err_with_cleanup:
  delete nctx;
  call_arena.free_items();
  free_root(&call_mem_root, MYF(0));
  thd->spcont= octx;

  /*
    If not insided a procedure and a function printing warning
    messsages.
  */
  if (need_binlog_call && 
      thd->spcont == NULL && !thd->binlog_evt_union.do_union)
    thd->issue_unsafe_warnings();

  DBUG_RETURN(err_status);
}


/**
  Execute a procedure.

  The function does the following steps:
   - Set all parameters
   - changes security context for SUID routines
   - call sp_head::execute
   - copy back values of INOUT and OUT parameters
   - restores security context

  @param thd    Thread handle
  @param args   List of values passed as arguments.

  @retval
    FALSE  on success
  @retval
    TRUE   on error
*/

bool
sp_head::execute_procedure(THD *thd, List<Item> *args)
{
  bool err_status= FALSE;
  uint params = m_pcont->context_var_count();
  /* Query start time may be reset in a multi-stmt SP; keep this for later. */
  ulonglong utime_before_sp_exec= thd->utime_after_lock;
  sp_rcontext *save_spcont, *octx;
  sp_rcontext *nctx = NULL;
  bool save_enable_slow_log;
  bool save_log_general= false;
  DBUG_ENTER("sp_head::execute_procedure");
  DBUG_PRINT("info", ("procedure %s", m_name.str));

  if (args->elements != params)
  {
    my_error(ER_SP_WRONG_NO_OF_ARGS, MYF(0), "PROCEDURE",
             ErrConvDQName(this).ptr(), params, args->elements);
    DBUG_RETURN(TRUE);
  }

  save_spcont= octx= thd->spcont;
  if (! octx)
  {
    /* Create a temporary old context. */
    if (!(octx= rcontext_create(thd, NULL, args)))
    {
      DBUG_PRINT("error", ("Could not create octx"));
      DBUG_RETURN(TRUE);
    }

<<<<<<< HEAD
=======
    octx->sp= 0;
>>>>>>> ce66d5b2
    thd->spcont= octx;

    /* set callers_arena to thd, for upper-level function to work */
    thd->spcont->callers_arena= thd;
  }

  if (!(nctx= rcontext_create(thd, NULL, args)))
  {
    delete nctx; /* Delete nctx if it was init() that failed. */
    thd->spcont= save_spcont;
    DBUG_RETURN(TRUE);
  }
<<<<<<< HEAD
=======

  nctx->sp= this;
>>>>>>> ce66d5b2

  if (params > 0)
  {
    List_iterator<Item> it_args(*args);

    DBUG_PRINT("info",(" %.*s: eval args", (int) m_name.length, m_name.str));

    for (uint i= 0 ; i < params ; i++)
    {
      Item *arg_item= it_args++;

      if (!arg_item)
        break;

      sp_variable *spvar= m_pcont->find_variable(i);

      if (!spvar)
        continue;

      if (spvar->mode != sp_variable::MODE_IN)
      {
        Settable_routine_parameter *srp=
          arg_item->get_settable_routine_parameter();

        if (!srp)
        {
          my_error(ER_SP_NOT_VAR_ARG, MYF(0), i+1, ErrConvDQName(this).ptr());
          err_status= TRUE;
          break;
        }

        srp->set_required_privilege(spvar->mode == sp_variable::MODE_INOUT);
      }

      if (spvar->mode == sp_variable::MODE_OUT)
      {
        Item_null *null_item= new (thd->mem_root) Item_null(thd);
        Item *tmp_item= null_item;

        if (!null_item ||
            nctx->set_variable(thd, i, &tmp_item))
        {
          DBUG_PRINT("error", ("set variable failed"));
          err_status= TRUE;
          break;
        }
      }
      else
      {
        if (nctx->set_variable(thd, i, it_args.ref()))
        {
          DBUG_PRINT("error", ("set variable 2 failed"));
          err_status= TRUE;
          break;
        }
      }

      TRANSACT_TRACKER(add_trx_state_from_thd(thd));
    }

    /*
      Okay, got values for all arguments. Close tables that might be used by
      arguments evaluation. If arguments evaluation required prelocking mode,
      we'll leave it here.
    */
    thd->lex->unit.cleanup();

    if (!thd->in_sub_stmt)
    {
      thd->get_stmt_da()->set_overwrite_status(true);
      thd->is_error() ? trans_rollback_stmt(thd) : trans_commit_stmt(thd);
      thd->get_stmt_da()->set_overwrite_status(false);
    }

    thd_proc_info(thd, "closing tables");
    close_thread_tables(thd);
    thd_proc_info(thd, 0);

    if (! thd->in_sub_stmt)
    {
      if (thd->transaction_rollback_request)
      {
        trans_rollback_implicit(thd);
        thd->mdl_context.release_transactional_locks();
      }
      else if (! thd->in_multi_stmt_transaction_mode())
        thd->mdl_context.release_transactional_locks();
      else
        thd->mdl_context.release_statement_locks();
    }

    thd->rollback_item_tree_changes();

    DBUG_PRINT("info",(" %.*s: eval args done", (int) m_name.length, 
                       m_name.str));
  }

  save_enable_slow_log= thd->enable_slow_log;

  /*
    Disable slow log if:
    - Slow logging is enabled (no change needed)
    - This is a normal SP (not event log)
    - If we have not explicitely disabled logging of SP
  */
  if (save_enable_slow_log &&
      ((!(m_flags & LOG_SLOW_STATEMENTS) &&
        (thd->variables.log_slow_disabled_statements & LOG_SLOW_DISABLE_SP))))
  {
    DBUG_PRINT("info", ("Disabling slow log for the execution"));
    thd->enable_slow_log= FALSE;
  }

  /*
    Disable general log if:
    - If general log is enabled (no change needed)
    - This is a normal SP (not event log)
    - If we have not explicitely disabled logging of SP
  */
  if (!(thd->variables.option_bits & OPTION_LOG_OFF) &&
      (!(m_flags & LOG_GENERAL_LOG) &&
       (thd->variables.log_disabled_statements & LOG_DISABLE_SP)))
  {
    DBUG_PRINT("info", ("Disabling general log for the execution"));
    save_log_general= true;
    /* disable this bit */
    thd->variables.option_bits |= OPTION_LOG_OFF;
  }
  thd->spcont= nctx;

#ifndef NO_EMBEDDED_ACCESS_CHECKS
  Security_context *save_security_ctx= 0;
  if (!err_status)
    err_status= set_routine_security_ctx(thd, this, &save_security_ctx);
#endif

  if (!err_status)
  {
    /*
      Normally the counter is not reset between parsing and first execution,
      but it is possible in case of error to have parsing on one CALL and
      first execution (where VIEW will be parsed and added). So we store the
      counter after parsing and restore it before execution just to avoid
      repeating SELECT numbers.
    */
    thd->select_number= m_select_number;

    err_status= execute(thd, TRUE);
    DBUG_PRINT("info", ("execute returned %d", (int) err_status));
    /*
      This execution of the SP was aborted with an error (e.g. "Table not
      found").  However it might still have consumed some numbers from the
      thd->select_number counter.  The next sp->exec() call must not use the
      consumed numbers, so we remember the first free number (We know that
      nobody will use it as this execution has stopped with an error).
    */
    if (err_status)
      set_select_number(thd->select_number);
  }

  if (save_log_general)
    thd->variables.option_bits &= ~OPTION_LOG_OFF;
  thd->enable_slow_log= save_enable_slow_log;

  /*
    In the case when we weren't able to employ reuse mechanism for
    OUT/INOUT paranmeters, we should reallocate memory. This
    allocation should be done on the arena which will live through
    all execution of calling routine.
  */
  thd->spcont->callers_arena= octx->callers_arena;

  if (!err_status && params > 0)
  {
    List_iterator<Item> it_args(*args);

    /*
      Copy back all OUT or INOUT values to the previous frame, or
      set global user variables
    */
    for (uint i= 0 ; i < params ; i++)
    {
      Item *arg_item= it_args++;

      if (!arg_item)
        break;

      sp_variable *spvar= m_pcont->find_variable(i);

      if (spvar->mode == sp_variable::MODE_IN)
        continue;

      Settable_routine_parameter *srp=
        arg_item->get_settable_routine_parameter();

      DBUG_ASSERT(srp);

      if (srp->set_value(thd, octx, nctx->get_item_addr(i)))
      {
        DBUG_PRINT("error", ("set value failed"));
        err_status= TRUE;
        break;
      }

      Send_field *out_param_info= new (thd->mem_root) Send_field();
      nctx->get_item(i)->make_field(thd, out_param_info);
      out_param_info->db_name= m_db.str;
      out_param_info->table_name= m_name.str;
      out_param_info->org_table_name= m_name.str;
      out_param_info->col_name= spvar->name;
      out_param_info->org_col_name= spvar->name;

      srp->set_out_param_info(out_param_info);
    }
  }

#ifndef NO_EMBEDDED_ACCESS_CHECKS
  if (save_security_ctx)
    m_security_ctx.restore_security_context(thd, save_security_ctx);
#endif

  if (!save_spcont)
    delete octx;

  delete nctx;
  thd->spcont= save_spcont;
  thd->utime_after_lock= utime_before_sp_exec;

  /*
    If not insided a procedure and a function printing warning
    messsages.
  */ 
  bool need_binlog_call= mysql_bin_log.is_open() &&
                         (thd->variables.option_bits & OPTION_BIN_LOG) &&
                         !thd->is_current_stmt_binlog_format_row();
  if (need_binlog_call && thd->spcont == NULL &&
      !thd->binlog_evt_union.do_union)
    thd->issue_unsafe_warnings();

  DBUG_RETURN(err_status);
}


/**
  Reset lex during parsing, before we parse a sub statement.

  @param thd Thread handler.

  @return Error state
    @retval true An error occurred.
    @retval false Success.
*/

bool
sp_head::reset_lex(THD *thd, sp_lex_local *sublex)
{
  DBUG_ENTER("sp_head::reset_lex");
  LEX *oldlex= thd->lex;

  thd->set_local_lex(sublex);

  DBUG_RETURN(m_lex.push_front(oldlex));
}


bool
sp_head::reset_lex(THD *thd)
{
  DBUG_ENTER("sp_head::reset_lex");
  sp_lex_local *sublex= new (thd->mem_root) sp_lex_local(thd, thd->lex);
  DBUG_RETURN(sublex ? reset_lex(thd, sublex) : true);
}


/**
  Restore lex during parsing, after we have parsed a sub statement.

  @param thd Thread handle
  @param oldlex The upper level lex we're near to restore to
  @param sublex The local lex we're near to restore from

  @return
    @retval TRUE failure
    @retval FALSE success
*/

bool
sp_head::merge_lex(THD *thd, LEX *oldlex, LEX *sublex)
{
  DBUG_ENTER("sp_head::merge_lex");

  sublex->set_trg_event_type_for_tables();

  oldlex->trg_table_fields.push_back(&sublex->trg_table_fields);

  /* If this substatement is unsafe, the entire routine is too. */
  DBUG_PRINT("info", ("sublex->get_stmt_unsafe_flags: 0x%x",
                      sublex->get_stmt_unsafe_flags()));
  unsafe_flags|= sublex->get_stmt_unsafe_flags();

  /*
    Add routines which are used by statement to respective set for
    this routine.
  */
  if (sp_update_sp_used_routines(&m_sroutines, &sublex->sroutines))
    DBUG_RETURN(TRUE);

  /* If this substatement is a update query, then mark MODIFIES_DATA */
  if (is_update_query(sublex->sql_command))
    m_flags|= MODIFIES_DATA;

  /*
    Merge tables used by this statement (but not by its functions or
    procedures) to multiset of tables used by this routine.
  */
  merge_table_list(thd, sublex->query_tables, sublex);
  /* Merge lists of PS parameters. */
  oldlex->param_list.append(&sublex->param_list);

  DBUG_RETURN(FALSE);
}

/**
  Put the instruction on the backpatch list, associated with the label.
*/
int
sp_head::push_backpatch(THD *thd, sp_instr *i, sp_label *lab,
                        List<bp_t> *list, backpatch_instr_type itype)
{
  bp_t *bp= (bp_t *) thd->alloc(sizeof(bp_t));

  if (!bp)
    return 1;
  bp->lab= lab;
  bp->instr= i;
  bp->instr_type= itype;
  return list->push_front(bp);
}

int
sp_head::push_backpatch(THD *thd, sp_instr *i, sp_label *lab)
{
  return push_backpatch(thd, i, lab, &m_backpatch, GOTO);
}

int
sp_head::push_backpatch_goto(THD *thd, sp_pcontext *ctx, sp_label *lab)
{
  uint ip= instructions();

  /*
    Add cpop/hpop : they will be removed or updated later if target is in
    the same block or not
  */
  sp_instr_hpop *hpop= new (thd->mem_root) sp_instr_hpop(ip++, ctx, 0);
  if (hpop == NULL || add_instr(hpop))
    return true;
  if (push_backpatch(thd, hpop, lab, &m_backpatch_goto, HPOP))
    return true;

  sp_instr_cpop *cpop= new (thd->mem_root) sp_instr_cpop(ip++, ctx, 0);
  if (cpop == NULL || add_instr(cpop))
    return true;
  if (push_backpatch(thd, cpop, lab, &m_backpatch_goto, CPOP))
    return true;

  // Add jump with ip=0. IP will be updated when label is found.
  sp_instr_jump *i= new (thd->mem_root) sp_instr_jump(ip, ctx);
  if (i == NULL || add_instr(i))
    return true;
  if (push_backpatch(thd, i, lab, &m_backpatch_goto, GOTO))
    return true;

  return false;
}

/**
  Update all instruction with this label in the backpatch list to
  the current position.
*/
void
sp_head::backpatch(sp_label *lab)
{
  bp_t *bp;
  uint dest= instructions();
  List_iterator_fast<bp_t> li(m_backpatch);

  DBUG_ENTER("sp_head::backpatch");
  while ((bp= li++))
  {
    if (bp->lab == lab)
    {
      DBUG_PRINT("info", ("backpatch: (m_ip %d, label %p <%s>) to dest %d",
                          bp->instr->m_ip, lab, lab->name.str, dest));
      bp->instr->backpatch(dest, lab->ctx);
    }
  }
  DBUG_VOID_RETURN;
}

void
sp_head::backpatch_goto(THD *thd, sp_label *lab,sp_label *lab_begin_block)
{
  bp_t *bp;
  uint dest= instructions();
  List_iterator<bp_t> li(m_backpatch_goto);

  DBUG_ENTER("sp_head::backpatch_goto");
  while ((bp= li++))
  {
    if (bp->instr->m_ip < lab_begin_block->ip || bp->instr->m_ip > lab->ip)
    {
      /*
        Update only jump target from the beginning of the block where the
        label is defined.
      */
      continue;
    }
    if (lex_string_cmp(system_charset_info, &bp->lab->name, &lab->name) == 0)
    {
      if (bp->instr_type == GOTO)
      {
        DBUG_PRINT("info",
                   ("backpatch_goto: (m_ip %d, label %p <%s>) to dest %d",
                    bp->instr->m_ip, lab, lab->name.str, dest));
        bp->instr->backpatch(dest, lab->ctx);
        // Jump resolved, remove from the list
        li.remove();
        continue;
      }
      if (bp->instr_type == CPOP)
      {
        int n= lab->ctx->diff_cursors(lab_begin_block->ctx, true);
        if (n == 0)
        {
          // Remove cpop instr
          replace_instr_to_nop(thd,bp->instr->m_ip);
        }
        else
        {
          // update count of cpop
          static_cast<sp_instr_cpop*>(bp->instr)->update_count(n);
          n= 1;
        }
        li.remove();
        continue;
      }
      if (bp->instr_type == HPOP)
      {
        int n= lab->ctx->diff_handlers(lab_begin_block->ctx, true);
        if (n == 0)
        {
          // Remove hpop instr
          replace_instr_to_nop(thd,bp->instr->m_ip);
        }
        else
        {
          // update count of cpop
          static_cast<sp_instr_hpop*>(bp->instr)->update_count(n);
          n= 1;
        }
        li.remove();
        continue;
      }
    }
  }
  DBUG_VOID_RETURN;
}

bool
sp_head::check_unresolved_goto()
{
  DBUG_ENTER("sp_head::check_unresolved_goto");
  bool has_unresolved_label=false;
  if (m_backpatch_goto.elements > 0)
  {
    List_iterator_fast<bp_t> li(m_backpatch_goto);
    bp_t *bp;
    while ((bp= li++))
    {
      if ((bp->instr_type == GOTO))
      {
        my_error(ER_SP_LILABEL_MISMATCH, MYF(0), "GOTO", bp->lab->name.str);
        has_unresolved_label=true;
      }
    }
  }
  DBUG_RETURN(has_unresolved_label);
}

int
sp_head::new_cont_backpatch(sp_instr_opt_meta *i)
{
  m_cont_level+= 1;
  if (i)
  {
    /* Use the cont. destination slot to store the level */
    i->m_cont_dest= m_cont_level;
    if (m_cont_backpatch.push_front(i))
      return 1;
  }
  return 0;
}

int
sp_head::add_cont_backpatch(sp_instr_opt_meta *i)
{
  i->m_cont_dest= m_cont_level;
  return m_cont_backpatch.push_front(i);
}

void
sp_head::do_cont_backpatch()
{
  uint dest= instructions();
  uint lev= m_cont_level--;
  sp_instr_opt_meta *i;

  while ((i= m_cont_backpatch.head()) && i->m_cont_dest == lev)
  {
    i->m_cont_dest= dest;
    (void)m_cont_backpatch.pop();
  }
}


bool
sp_head::sp_add_instr_cpush_for_cursors(THD *thd, sp_pcontext *pcontext)
{
  for (uint i= 0; i < pcontext->frame_cursor_count(); i++)
  {
    const sp_pcursor *c= pcontext->get_cursor_by_local_frame_offset(i);
    sp_instr_cpush *instr= new (thd->mem_root)
                             sp_instr_cpush(instructions(), pcontext, c->lex(),
                                            pcontext->cursor_offset() + i);
    if (instr == NULL || add_instr(instr))
      return true;
  }
  return false;
}


void
sp_head::set_chistics(const st_sp_chistics &chistics)
{
  m_chistics.set(chistics);
  if (m_chistics.comment.length == 0)
    m_chistics.comment.str= 0;
  else
    m_chistics.comment.str= strmake_root(mem_root,
                                         m_chistics.comment.str,
                                         m_chistics.comment.length);
}


void
sp_head::set_info(longlong created, longlong modified,
                  const st_sp_chistics &chistics, sql_mode_t sql_mode)
{
  m_created= created;
  m_modified= modified;
  set_chistics(chistics);
  m_sql_mode= sql_mode;
}


void
sp_head::reset_thd_mem_root(THD *thd)
{
  DBUG_ENTER("sp_head::reset_thd_mem_root");
  m_thd_root= thd->mem_root;
  thd->mem_root= &main_mem_root;
  DBUG_PRINT("info", ("mem_root %p moved to thd mem root %p",
                      &mem_root, &thd->mem_root));
  free_list= thd->free_list; // Keep the old list
  thd->free_list= NULL; // Start a new one
  m_thd= thd;
  DBUG_VOID_RETURN;
}

void
sp_head::restore_thd_mem_root(THD *thd)
{
  DBUG_ENTER("sp_head::restore_thd_mem_root");

  /*
   In some cases our parser detects a syntax error and calls
   LEX::cleanup_lex_after_parse_error() method only after
   finishing parsing the whole routine. In such a situation
   sp_head::restore_thd_mem_root() will be called twice - the
   first time as part of normal parsing process and the second
   time by cleanup_lex_after_parse_error().
   To avoid ruining active arena/mem_root state in this case we
   skip restoration of old arena/mem_root if this method has been
   already called for this routine.
  */
  if (!m_thd)
    DBUG_VOID_RETURN;

  Item *flist= free_list;	// The old list
  set_query_arena(thd);         // Get new free_list and mem_root
  state= STMT_INITIALIZED_FOR_SP;
  is_stored_procedure= true;

  DBUG_PRINT("info", ("mem_root %p returned from thd mem root %p",
                      &mem_root, &thd->mem_root));
  thd->free_list= flist;        // Restore the old one
  thd->mem_root= m_thd_root;
  m_thd= NULL;
  DBUG_VOID_RETURN;
}


/**
  Check if a user has access right to a routine.

  @param thd          Thread handler
  @param sp           SP
  @param full_access  Set to 1 if the user has SELECT right to the
                      'mysql.proc' able or is the owner of the routine
  @retval
    false ok
  @retval
    true  error
*/

bool check_show_routine_access(THD *thd, sp_head *sp, bool *full_access)
{
  TABLE_LIST tables;
  bzero((char*) &tables,sizeof(tables));
  tables.db= (char*) "mysql";
  tables.table_name= tables.alias= (char*) "proc";
  *full_access= ((!check_table_access(thd, SELECT_ACL, &tables, FALSE,
                                     1, TRUE) &&
                  (tables.grant.privilege & SELECT_ACL) != 0) ||
                 /* Check if user owns the routine. */
                 (!strcmp(sp->m_definer.user.str,
                          thd->security_ctx->priv_user) &&
                  !strcmp(sp->m_definer.host.str,
                          thd->security_ctx->priv_host)) ||
                 /* Check if current role or any of the sub-granted roles
                    own the routine. */
                 (sp->m_definer.host.length == 0 &&
                  (!strcmp(sp->m_definer.user.str,
                           thd->security_ctx->priv_role) ||
                   check_role_is_granted(thd->security_ctx->priv_role, NULL,
                                         sp->m_definer.user.str))));
  if (!*full_access)
    return check_some_routine_access(thd, sp->m_db.str, sp->m_name.str,
                                     sp->m_handler);
  return 0;
}


/**
  Collect metadata for SHOW CREATE statement for stored routines.

  @param thd  Thread context.
  @param sph          Stored routine handler
  @param fields       Item list to populate

  @return Error status.
    @retval FALSE on success
    @retval TRUE on error
*/

void
sp_head::show_create_routine_get_fields(THD *thd, const Sp_handler *sph,
                                                  List<Item> *fields)
{
  const char *col1_caption= sph->show_create_routine_col1_caption();
  const char *col3_caption= sph->show_create_routine_col3_caption();

  MEM_ROOT *mem_root= thd->mem_root;

  /* Send header. */

  fields->push_back(new (mem_root)
                    Item_empty_string(thd, col1_caption, NAME_CHAR_LEN),
                    mem_root);
  fields->push_back(new (mem_root)
                    Item_empty_string(thd, "sql_mode", 256),
                    mem_root);

  {
    /*
      NOTE: SQL statement field must be not less than 1024 in order not to
      confuse old clients.
    */

    Item_empty_string *stmt_fld=
      new (mem_root) Item_empty_string(thd, col3_caption, 1024);
    stmt_fld->maybe_null= TRUE;

    fields->push_back(stmt_fld, mem_root);
  }

  fields->push_back(new (mem_root)
                   Item_empty_string(thd, "character_set_client",
                                     MY_CS_NAME_SIZE),
                   mem_root);

  fields->push_back(new (mem_root)
                   Item_empty_string(thd, "collation_connection",
                                     MY_CS_NAME_SIZE),
                   mem_root);

  fields->push_back(new (mem_root)
                   Item_empty_string(thd, "Database Collation",
                                     MY_CS_NAME_SIZE),
                   mem_root);
}


/**
  Implement SHOW CREATE statement for stored routines.

  @param thd  Thread context.
  @param sph  Stored routine handler

  @return Error status.
    @retval FALSE on success
    @retval TRUE on error
*/

bool
sp_head::show_create_routine(THD *thd, const Sp_handler *sph)
{
  const char *col1_caption= sph->show_create_routine_col1_caption();
  const char *col3_caption= sph->show_create_routine_col3_caption();

  bool err_status;

  Protocol *protocol= thd->protocol;
  List<Item> fields;

  LEX_CSTRING sql_mode;

  bool full_access;
  MEM_ROOT *mem_root= thd->mem_root;

  DBUG_ENTER("sp_head::show_create_routine");
  DBUG_PRINT("info", ("routine %s", m_name.str));

  if (check_show_routine_access(thd, this, &full_access))
    DBUG_RETURN(TRUE);

  sql_mode_string_representation(thd, m_sql_mode, &sql_mode);

  /* Send header. */

  fields.push_back(new (mem_root)
                   Item_empty_string(thd, col1_caption, NAME_CHAR_LEN),
                   thd->mem_root);
  fields.push_back(new (mem_root)
                   Item_empty_string(thd, "sql_mode", sql_mode.length),
                   thd->mem_root);

  {
    /*
      NOTE: SQL statement field must be not less than 1024 in order not to
      confuse old clients.
    */

    Item_empty_string *stmt_fld=
      new (mem_root) Item_empty_string(thd, col3_caption,
                            MY_MAX(m_defstr.length, 1024));

    stmt_fld->maybe_null= TRUE;

    fields.push_back(stmt_fld, thd->mem_root);
  }

  fields.push_back(new (mem_root)
                   Item_empty_string(thd, "character_set_client",
                                     MY_CS_NAME_SIZE),
                   thd->mem_root);

  fields.push_back(new (mem_root)
                   Item_empty_string(thd, "collation_connection",
                                     MY_CS_NAME_SIZE),
                   thd->mem_root);

  fields.push_back(new (mem_root)
                   Item_empty_string(thd, "Database Collation",
                                     MY_CS_NAME_SIZE),
                   thd->mem_root);

  if (protocol->send_result_set_metadata(&fields,
                            Protocol::SEND_NUM_ROWS | Protocol::SEND_EOF))
  {
    DBUG_RETURN(TRUE);
  }

  /* Send data. */

  protocol->prepare_for_resend();

  protocol->store(m_name.str, m_name.length, system_charset_info);
  protocol->store(sql_mode.str, sql_mode.length, system_charset_info);

  if (full_access)
    protocol->store(m_defstr.str, m_defstr.length,
                    m_creation_ctx->get_client_cs());
  else
    protocol->store_null();


  protocol->store(m_creation_ctx->get_client_cs()->csname, system_charset_info);
  protocol->store(m_creation_ctx->get_connection_cl()->name, system_charset_info);
  protocol->store(m_creation_ctx->get_db_cl()->name, system_charset_info);

  err_status= protocol->write();

  if (!err_status)
    my_eof(thd);

  DBUG_RETURN(err_status);
}


/**
  Add instruction to SP.

  @param instr   Instruction
*/

int sp_head::add_instr(sp_instr *instr)
{
  instr->free_list= m_thd->free_list;
  m_thd->free_list= 0;
  /*
    Memory root of every instruction is designated for permanent
    transformations (optimizations) made on the parsed tree during
    the first execution. It points to the memory root of the
    entire stored procedure, as their life span is equal.
  */
  instr->mem_root= &main_mem_root;
  instr->m_lineno= m_thd->m_parser_state->m_lip.yylineno;
  return insert_dynamic(&m_instr, (uchar*)&instr);
}


bool sp_head::add_instr_jump(THD *thd, sp_pcontext *spcont)
{
  sp_instr_jump *i= new (thd->mem_root) sp_instr_jump(instructions(), spcont);
  return i == NULL || add_instr(i);
}


bool sp_head::add_instr_jump(THD *thd, sp_pcontext *spcont, uint dest)
{
  sp_instr_jump *i= new (thd->mem_root) sp_instr_jump(instructions(),
                                                      spcont, dest);
  return i == NULL || add_instr(i);
}


bool sp_head::add_instr_jump_forward_with_backpatch(THD *thd,
                                                    sp_pcontext *spcont,
                                                    sp_label *lab)
{
  sp_instr_jump  *i= new (thd->mem_root) sp_instr_jump(instructions(), spcont);
  if (i == NULL || add_instr(i))
    return true;
  push_backpatch(thd, i, lab);
  return false;
}


bool sp_head::add_instr_freturn(THD *thd, sp_pcontext *spcont,
                                Item *item, LEX *lex)
{
  sp_instr_freturn *i= new (thd->mem_root)
                       sp_instr_freturn(instructions(), spcont, item,
                       m_return_field_def.type_handler(), thd->lex);
  if (i == NULL || add_instr(i))
    return true;
  m_flags|= sp_head::HAS_RETURN;
  return false;
}


bool sp_head::add_instr_preturn(THD *thd, sp_pcontext *spcont)
{
  sp_instr_preturn *i= new (thd->mem_root)
                       sp_instr_preturn(instructions(), spcont);
  if (i == NULL || add_instr(i))
    return true;
  return false;
}


/*
  Replace an instruction at position to "no operation".

  @param thd - use mem_root of this THD for "new".
  @param ip  - position of the operation
  @returns   - true on error, false on success

  When we need to remove an instruction that during compilation
  appeared to be useless (typically as useless jump), we replace
  it to a jump to exactly the next instruction.
  Such jumps are later removed during sp_head::optimize().

  QQ: Perhaps we need a dedicated sp_instr_nop for this purpose.
*/
bool sp_head::replace_instr_to_nop(THD *thd, uint ip)
{
  sp_instr *instr= get_instr(ip);
  sp_instr_jump *nop= new (thd->mem_root) sp_instr_jump(instr->m_ip,
                                                        instr->m_ctx,
                                                        instr->m_ip + 1);
  if (!nop)
    return true;
  delete instr;
  set_dynamic(&m_instr, (uchar *) &nop, ip);
  return false;
}


/**
  Do some minimal optimization of the code:
    -# Mark used instructions
    -# While doing this, shortcut jumps to jump instructions
    -# Compact the code, removing unused instructions.

  This is the main mark and move loop; it relies on the following methods
  in sp_instr and its subclasses:

    - opt_mark()         :  Mark instruction as reachable
    - opt_shortcut_jump():  Shortcut jumps to the final destination;
                           used by opt_mark().
    - opt_move()         :  Update moved instruction
    - set_destination()  :  Set the new destination (jump instructions only)
*/

void sp_head::optimize()
{
  List<sp_instr> bp;
  sp_instr *i;
  uint src, dst;

  opt_mark();

  bp.empty();
  src= dst= 0;
  while ((i= get_instr(src)))
  {
    if (! i->marked)
    {
      delete i;
      src+= 1;
    }
    else
    {
      if (src != dst)
      {
        /* Move the instruction and update prev. jumps */
        sp_instr *ibp;
        List_iterator_fast<sp_instr> li(bp);

        set_dynamic(&m_instr, (uchar*)&i, dst);
        while ((ibp= li++))
        {
          sp_instr_opt_meta *im= static_cast<sp_instr_opt_meta *>(ibp);
          im->set_destination(src, dst);
        }
      }
      i->opt_move(dst, &bp);
      src+= 1;
      dst+= 1;
    }
  }
  m_instr.elements= dst;
  bp.empty();
}

void sp_head::add_mark_lead(uint ip, List<sp_instr> *leads)
{
  sp_instr *i= get_instr(ip);

  if (i && ! i->marked)
    leads->push_front(i);
}

void
sp_head::opt_mark()
{
  uint ip;
  sp_instr *i;
  List<sp_instr> leads;

  /*
    Forward flow analysis algorithm in the instruction graph:
    - first, add the entry point in the graph (the first instruction) to the
      'leads' list of paths to explore.
    - while there are still leads to explore:
      - pick one lead, and follow the path forward. Mark instruction reached.
        Stop only if the end of the routine is reached, or the path converge
        to code already explored (marked).
      - while following a path, collect in the 'leads' list any fork to
        another path (caused by conditional jumps instructions), so that these
        paths can be explored as well.
  */

  /* Add the entry point */
  i= get_instr(0);
  leads.push_front(i);

  /* For each path of code ... */
  while (leads.elements != 0)
  {
    i= leads.pop();

    /* Mark the entire path, collecting new leads. */
    while (i && ! i->marked)
    {
      ip= i->opt_mark(this, & leads);
      i= get_instr(ip);
    }
  }
}


#ifndef DBUG_OFF
/**
  Return the routine instructions as a result set.
  @return
    0 if ok, !=0 on error.
*/
int
sp_head::show_routine_code(THD *thd)
{
  Protocol *protocol= thd->protocol;
  char buff[2048];
  String buffer(buff, sizeof(buff), system_charset_info);
  List<Item> field_list;
  sp_instr *i;
  bool full_access;
  int res= 0;
  uint ip;
  DBUG_ENTER("sp_head::show_routine_code");
  DBUG_PRINT("info", ("procedure: %s", m_name.str));

  if (check_show_routine_access(thd, this, &full_access) || !full_access)
    DBUG_RETURN(1);

  field_list.push_back(new (thd->mem_root) Item_uint(thd, "Pos", 9),
                       thd->mem_root);
  // 1024 is for not to confuse old clients
  field_list.push_back(new (thd->mem_root)
                       Item_empty_string(thd, "Instruction",
                                         MY_MAX(buffer.length(), 1024)),
                       thd->mem_root);
  if (protocol->send_result_set_metadata(&field_list, Protocol::SEND_NUM_ROWS |
                                         Protocol::SEND_EOF))
    DBUG_RETURN(1);

  for (ip= 0; (i = get_instr(ip)) ; ip++)
  {
    /*
      Consistency check. If these are different something went wrong
      during optimization.
    */
    if (ip != i->m_ip)
    {
      const char *format= "Instruction at position %u has m_ip=%u";
      char tmp[sizeof(format) + 2*SP_INSTR_UINT_MAXLEN + 1];

      sprintf(tmp, format, ip, i->m_ip);
      /*
        Since this is for debugging purposes only, we don't bother to
        introduce a special error code for it.
      */
      push_warning(thd, Sql_condition::WARN_LEVEL_WARN, ER_UNKNOWN_ERROR, tmp);
    }
    protocol->prepare_for_resend();
    protocol->store_long(ip);

    buffer.set("", 0, system_charset_info);
    i->print(&buffer);
    protocol->store(buffer.ptr(), buffer.length(), system_charset_info);
    if ((res= protocol->write()))
      break;
  }

  if (!res)
    my_eof(thd);

  DBUG_RETURN(res);
}
#endif // ifndef DBUG_OFF


/**
  Prepare LEX and thread for execution of instruction, if requested open
  and lock LEX's tables, execute instruction's core function, perform
  cleanup afterwards.

  @param thd           thread context
  @param nextp         out - next instruction
  @param open_tables   if TRUE then check read access to tables in LEX's table
                       list and open and lock them (used in instructions which
                       need to calculate some expression and don't execute
                       complete statement).
  @param sp_instr      instruction for which we prepare context, and which core
                       function execute by calling its exec_core() method.

  @note
    We are not saving/restoring some parts of THD which may need this because
    we do this once for whole routine execution in sp_head::execute().

  @return
    0/non-0 - Success/Failure
*/

int
sp_lex_keeper::reset_lex_and_exec_core(THD *thd, uint *nextp,
                                       bool open_tables, sp_instr* instr)
{
  int res= 0;
  DBUG_ENTER("reset_lex_and_exec_core");

  /*
    The flag is saved at the entry to the following substatement.
    It's reset further in the common code part.
    It's merged with the saved parent's value at the exit of this func.
  */
  bool parent_modified_non_trans_table= thd->transaction.stmt.modified_non_trans_table;
  thd->transaction.stmt.modified_non_trans_table= FALSE;
  DBUG_ASSERT(!thd->derived_tables);
  DBUG_ASSERT(thd->change_list.is_empty());
  /*
    Use our own lex.
    We should not save old value since it is saved/restored in
    sp_head::execute() when we are entering/leaving routine.
  */
  thd->lex= m_lex;

  thd->set_query_id(next_query_id());

  if (thd->locked_tables_mode <= LTM_LOCK_TABLES)
  {
    /*
      This statement will enter/leave prelocked mode on its own.
      Entering prelocked mode changes table list and related members
      of LEX, so we'll need to restore them.
    */
    if (lex_query_tables_own_last)
    {
      /*
        We've already entered/left prelocked mode with this statement.
        Attach the list of tables that need to be prelocked and mark m_lex
        as having such list attached.
      */
      *lex_query_tables_own_last= prelocking_tables;
      m_lex->mark_as_requiring_prelocking(lex_query_tables_own_last);
    }
  }

  reinit_stmt_before_use(thd, m_lex);

#ifndef EMBEDDED_LIBRARY
  /*
    If there was instruction which changed tracking state,
    the result of changed tracking state send to client in OK packed.
    So it changes result sent to client and probably can be different
    independent on query text. So we can't cache such results.
  */
  if ((thd->client_capabilities & CLIENT_SESSION_TRACK) &&
      (thd->server_status & SERVER_SESSION_STATE_CHANGED))
    thd->lex->safe_to_cache_query= 0;
#endif

  if (open_tables)
    res= instr->exec_open_and_lock_tables(thd, m_lex->query_tables);

  if (!res)
  {
    res= instr->exec_core(thd, nextp);
    DBUG_PRINT("info",("exec_core returned: %d", res));
  }

  /*
    Call after unit->cleanup() to close open table
    key read.
  */
  if (open_tables)
  {
    m_lex->unit.cleanup();
    /* Here we also commit or rollback the current statement. */
    if (! thd->in_sub_stmt)
    {
      thd->get_stmt_da()->set_overwrite_status(true);
      thd->is_error() ? trans_rollback_stmt(thd) : trans_commit_stmt(thd);
      thd->get_stmt_da()->set_overwrite_status(false);
    }
    thd_proc_info(thd, "closing tables");
    close_thread_tables(thd);
    thd_proc_info(thd, 0);

    if (! thd->in_sub_stmt)
    {
      if (thd->transaction_rollback_request)
      {
        trans_rollback_implicit(thd);
        thd->mdl_context.release_transactional_locks();
      }
      else if (! thd->in_multi_stmt_transaction_mode())
        thd->mdl_context.release_transactional_locks();
      else
        thd->mdl_context.release_statement_locks();
    }
  }
  //TODO: why is this here if log_slow_query is in sp_instr_stmt_execute? 
  delete_explain_query(m_lex);

  if (m_lex->query_tables_own_last)
  {
    /*
      We've entered and left prelocking mode when executing statement
      stored in m_lex. 
      m_lex->query_tables(->next_global)* list now has a 'tail' - a list
      of tables that are added for prelocking. (If this is the first
      execution, the 'tail' was added by open_tables(), otherwise we've
      attached it above in this function).
      Now we'll save the 'tail', and detach it.
    */
    lex_query_tables_own_last= m_lex->query_tables_own_last;
    prelocking_tables= *lex_query_tables_own_last;
    *lex_query_tables_own_last= NULL;
    m_lex->mark_as_requiring_prelocking(NULL);
  }
  thd->rollback_item_tree_changes();
  /*
    Update the state of the active arena if no errors on
    open_tables stage.
  */
  if (!res || !thd->is_error() ||
      (thd->get_stmt_da()->sql_errno() != ER_CANT_REOPEN_TABLE &&
       thd->get_stmt_da()->sql_errno() != ER_NO_SUCH_TABLE &&
       thd->get_stmt_da()->sql_errno() != ER_NO_SUCH_TABLE_IN_ENGINE &&
       thd->get_stmt_da()->sql_errno() != ER_UPDATE_TABLE_USED))
    thd->stmt_arena->state= Query_arena::STMT_EXECUTED;

  /*
    Merge here with the saved parent's values
    what is needed from the substatement gained
  */
  thd->transaction.stmt.modified_non_trans_table |= parent_modified_non_trans_table;

  TRANSACT_TRACKER(add_trx_state_from_thd(thd));

  /*
    Unlike for PS we should not call Item's destructors for newly created
    items after execution of each instruction in stored routine. This is
    because SP often create Item (like Item_int, Item_string etc...) when
    they want to store some value in local variable, pass return value and
    etc... So their life time should be longer than one instruction.

    cleanup_items() is called in sp_head::execute()
  */
  thd->lex->restore_set_statement_var();
  DBUG_RETURN(res || thd->is_error());
}


int sp_lex_keeper::cursor_reset_lex_and_exec_core(THD *thd, uint *nextp,
                                                  bool open_tables,
                                                  sp_instr *instr)
{
  Query_arena *old_arena= thd->stmt_arena;
  /*
    Get the Query_arena from the cursor statement LEX, which contains
    the free_list of the query, so new items (if any) are stored in
    the right free_list, and we can cleanup after each cursor operation,
    e.g. open or cursor_copy_struct (for cursor%ROWTYPE variables).
  */
  thd->stmt_arena= m_lex->query_arena();
  int res= reset_lex_and_exec_core(thd, nextp, open_tables, instr);
  cleanup_items(thd->stmt_arena->free_list);
  thd->stmt_arena= old_arena;
  return res;
}


/*
  sp_instr class functions
*/

int sp_instr::exec_open_and_lock_tables(THD *thd, TABLE_LIST *tables)
{
  int result;

  /*
    Check whenever we have access to tables for this statement
    and open and lock them before executing instructions core function.
  */
  if (thd->open_temporary_tables(tables) ||
      check_table_access(thd, SELECT_ACL, tables, FALSE, UINT_MAX, FALSE)
      || open_and_lock_tables(thd, tables, TRUE, 0))
    result= -1;
  else
    result= 0;
  /* Prepare all derived tables/views to catch possible errors. */
  if (!result)
    result= mysql_handle_derived(thd->lex, DT_PREPARE) ? -1 : 0;

  return result;
}

uint sp_instr::get_cont_dest() const
{
  return (m_ip+1);
}


int sp_instr::exec_core(THD *thd, uint *nextp)
{
  DBUG_ASSERT(0);
  return 0;
}

/*
  sp_instr_stmt class functions
*/

int
sp_instr_stmt::execute(THD *thd, uint *nextp)
{
  int res;
  bool save_enable_slow_log;
  const CSET_STRING query_backup= thd->query_string;
  QUERY_START_TIME_INFO time_info;
  Sub_statement_state backup_state;
  DBUG_ENTER("sp_instr_stmt::execute");
  DBUG_PRINT("info", ("command: %d", m_lex_keeper.sql_command()));

#if defined(ENABLED_PROFILING)
  /* This s-p instr is profilable and will be captured. */
  thd->profiling.set_query_source(m_query.str, m_query.length);
#endif

  if ((save_enable_slow_log= thd->enable_slow_log))
  {
    /*
      Save start time info for the CALL statement and overwrite it with the
      current time for log_slow_statement() to log the individual query timing.
    */
    thd->get_time(&time_info);
    thd->set_time();
  }
  thd->store_slow_query_state(&backup_state);

  if (!(res= alloc_query(thd, m_query.str, m_query.length)) &&
      !(res=subst_spvars(thd, this, &m_query)))
  {
    /*
      (the order of query cache and subst_spvars calls is irrelevant because
      queries with SP vars can't be cached)
    */
    general_log_write(thd, COM_QUERY, thd->query(), thd->query_length());

    if (query_cache_send_result_to_client(thd, thd->query(),
                                          thd->query_length()) <= 0)
    {
      thd->reset_slow_query_state();
      res= m_lex_keeper.reset_lex_and_exec_core(thd, nextp, FALSE, this);
      bool log_slow= !res && thd->enable_slow_log;

      /* Finalize server status flags after executing a statement. */
      if (log_slow || thd->get_stmt_da()->is_eof())
        thd->update_server_status();

      if (thd->get_stmt_da()->is_eof())
        thd->protocol->end_statement();

      query_cache_end_of_result(thd);

      mysql_audit_general(thd, MYSQL_AUDIT_GENERAL_STATUS,
                          thd->get_stmt_da()->is_error() ?
                                 thd->get_stmt_da()->sql_errno() : 0,
                          command_name[COM_QUERY].str);

      if (log_slow)
        log_slow_statement(thd);

      /*
        Restore enable_slow_log, that can be changed by a admin or call
        command
      */
      thd->enable_slow_log= save_enable_slow_log;

      /* Add the number of rows to thd for the 'call' statistics */
      thd->add_slow_query_state(&backup_state);
    }
    else
    {
      /* change statistics */
      enum_sql_command save_sql_command= thd->lex->sql_command;
      thd->lex->sql_command= SQLCOM_SELECT;
      status_var_increment(thd->status_var.com_stat[SQLCOM_SELECT]);
      thd->update_stats();
      thd->lex->sql_command= save_sql_command;
      *nextp= m_ip+1;
    }
    thd->set_query(query_backup);
    thd->query_name_consts= 0;

    if (!thd->is_error())
    {
      res= 0;
      thd->get_stmt_da()->reset_diagnostics_area();
    }
  }
  /* Restore the original query start time */
  if (thd->enable_slow_log)
    thd->set_time(&time_info);

  DBUG_RETURN(res || thd->is_error());
}


void
sp_instr_stmt::print(String *str)
{
  uint i, len;

  /* stmt CMD "..." */
  if (str->reserve(SP_STMT_PRINT_MAXLEN+SP_INSTR_UINT_MAXLEN+8))
    return;
  str->qs_append(STRING_WITH_LEN("stmt "));
  str->qs_append((uint)m_lex_keeper.sql_command());
  str->qs_append(STRING_WITH_LEN(" \""));
  len= m_query.length;
  /*
    Print the query string (but not too much of it), just to indicate which
    statement it is.
  */
  if (len > SP_STMT_PRINT_MAXLEN)
    len= SP_STMT_PRINT_MAXLEN-3;
  /* Copy the query string and replace '\n' with ' ' in the process */
  for (i= 0 ; i < len ; i++)
  {
    char c= m_query.str[i];
    if (c == '\n')
      c= ' ';
    str->qs_append(c);
  }
  if (m_query.length > SP_STMT_PRINT_MAXLEN)
    str->qs_append(STRING_WITH_LEN("...")); /* Indicate truncated string */
  str->qs_append('"');
}


int
sp_instr_stmt::exec_core(THD *thd, uint *nextp)
{
  MYSQL_QUERY_EXEC_START(thd->query(),
                         thd->thread_id,
                         (char *) (thd->db ? thd->db : ""),
                         &thd->security_ctx->priv_user[0],
                         (char *)thd->security_ctx->host_or_ip,
                         3);
  int res= mysql_execute_command(thd);
  MYSQL_QUERY_EXEC_DONE(res);
  *nextp= m_ip+1;
  return res;
}


/*
  sp_instr_set class functions
*/

int
sp_instr_set::execute(THD *thd, uint *nextp)
{
  DBUG_ENTER("sp_instr_set::execute");
  DBUG_PRINT("info", ("offset: %u", m_offset));

  DBUG_RETURN(m_lex_keeper.reset_lex_and_exec_core(thd, nextp, TRUE, this));
}


int
sp_instr_set::exec_core(THD *thd, uint *nextp)
{
  int res= thd->spcont->set_variable(thd, m_offset, &m_value);

  if (res)
  {
    /* Failed to evaluate the value. Reset the variable to NULL. */

    if (thd->spcont->set_variable(thd, m_offset, 0))
    {
      /* If this also failed, let's abort. */
      my_error(ER_OUT_OF_RESOURCES, MYF(ME_FATALERROR));
    }
  }
  delete_explain_query(thd->lex);

  *nextp = m_ip+1;
  return res;
}

void
sp_instr_set::print(String *str)
{
  /* set name@offset ... */
  int rsrv = SP_INSTR_UINT_MAXLEN+6;
  sp_variable *var = m_ctx->find_variable(m_offset);

  /* 'var' should always be non-null, but just in case... */
  if (var)
    rsrv+= var->name.length;
  if (str->reserve(rsrv))
    return;
  str->qs_append(STRING_WITH_LEN("set "));
  if (var)
  {
    str->qs_append(&var->name);
    str->qs_append('@');
  }
  str->qs_append(m_offset);
  str->qs_append(' ');
  m_value->print(str, enum_query_type(QT_ORDINARY |
                                      QT_ITEM_ORIGINAL_FUNC_NULLIF));
}


/*
  sp_instr_set_field class functions
*/

int
sp_instr_set_row_field::exec_core(THD *thd, uint *nextp)
{
  int res= thd->spcont->set_variable_row_field(thd, m_offset, m_field_offset,
                                               &m_value);
  if (res)
  {
    /* Failed to evaluate the value. Reset the variable to NULL. */
    thd->spcont->set_variable_row_field_to_null(thd, m_offset, m_field_offset);
  }
  delete_explain_query(thd->lex);
  *nextp= m_ip + 1;
  return res;
}


void
sp_instr_set_row_field::print(String *str)
{
  /* set name@offset[field_offset] ... */
  int rsrv= SP_INSTR_UINT_MAXLEN + 6 + 6 + 3;
  sp_variable *var= m_ctx->find_variable(m_offset);
  DBUG_ASSERT(var);
  DBUG_ASSERT(var->field_def.is_row());
  const Column_definition *def=
    var->field_def.row_field_definitions()->elem(m_field_offset);
  DBUG_ASSERT(def);

  rsrv+= var->name.length + def->field_name.length;
  if (str->reserve(rsrv))
    return;
  str->qs_append(STRING_WITH_LEN("set "));
  str->qs_append(&var->name);
  str->qs_append('.');
  str->qs_append(&def->field_name);
  str->qs_append('@');
  str->qs_append(m_offset);
  str->qs_append('[');
  str->qs_append(m_field_offset);
  str->qs_append(']');
  str->qs_append(' ');
  m_value->print(str, enum_query_type(QT_ORDINARY |
                                      QT_ITEM_ORIGINAL_FUNC_NULLIF));
}


/*
  sp_instr_set_field_by_name class functions
*/

int
sp_instr_set_row_field_by_name::exec_core(THD *thd, uint *nextp)
{
  int res;
  uint idx;
  Item_field_row *row= (Item_field_row*) thd->spcont->get_item(m_offset);
  if ((res= row->element_index_by_name(&idx, m_field_name)))
  {
    sp_variable *var= m_ctx->find_variable(m_offset);
    my_error(ER_ROW_VARIABLE_DOES_NOT_HAVE_FIELD, MYF(0),
             var->name.str, m_field_name.str);
    goto error;
  }
  res= thd->spcont->set_variable_row_field(thd, m_offset, idx, &m_value);
  if (res)
  {
    /* Failed to evaluate the value. Reset the variable to NULL. */
    thd->spcont->set_variable_row_field_to_null(thd, m_offset, idx);
  }
error:
  delete_explain_query(thd->lex);
  *nextp= m_ip + 1;
  return res;
}


void
sp_instr_set_row_field_by_name::print(String *str)
{
  /* set name.field@offset["field"] ... */
  int rsrv= SP_INSTR_UINT_MAXLEN + 6 + 6 + 3 + 2;
  sp_variable *var= m_ctx->find_variable(m_offset);
  DBUG_ASSERT(var);
  DBUG_ASSERT(var->field_def.is_table_rowtype_ref() ||
              var->field_def.is_cursor_rowtype_ref());

  rsrv+= var->name.length + 2 * m_field_name.length;
  if (str->reserve(rsrv))
    return;
  str->qs_append(STRING_WITH_LEN("set "));
  str->qs_append(&var->name);
  str->qs_append('.');
  str->qs_append(&m_field_name);
  str->qs_append('@');
  str->qs_append(m_offset);
  str->qs_append("[\"",2);
  str->qs_append(&m_field_name);
  str->qs_append("\"]",2);
  str->qs_append(' ');
  m_value->print(str, enum_query_type(QT_ORDINARY |
                                      QT_ITEM_ORIGINAL_FUNC_NULLIF));
}


/*
  sp_instr_set_trigger_field class functions
*/

int
sp_instr_set_trigger_field::execute(THD *thd, uint *nextp)
{
  DBUG_ENTER("sp_instr_set_trigger_field::execute");
  thd->count_cuted_fields= CHECK_FIELD_ERROR_FOR_NULL;
  DBUG_RETURN(m_lex_keeper.reset_lex_and_exec_core(thd, nextp, TRUE, this));
}


int
sp_instr_set_trigger_field::exec_core(THD *thd, uint *nextp)
{
  bool sav_abort_on_warning= thd->abort_on_warning;
  thd->abort_on_warning= thd->is_strict_mode() && !thd->lex->ignore;
  const int res= (trigger_field->set_value(thd, &value) ? -1 : 0);
  thd->abort_on_warning= sav_abort_on_warning;
  *nextp = m_ip+1;
  return res;
}

void
sp_instr_set_trigger_field::print(String *str)
{
  str->append(STRING_WITH_LEN("set_trigger_field "));
  trigger_field->print(str, enum_query_type(QT_ORDINARY |
                                            QT_ITEM_ORIGINAL_FUNC_NULLIF));
  str->append(STRING_WITH_LEN(":="));
  value->print(str, enum_query_type(QT_ORDINARY |
                                    QT_ITEM_ORIGINAL_FUNC_NULLIF));
}

/*
  sp_instr_opt_meta
*/

uint sp_instr_opt_meta::get_cont_dest() const
{
  return m_cont_dest;
}


/*
 sp_instr_jump class functions
*/

int
sp_instr_jump::execute(THD *thd, uint *nextp)
{
  DBUG_ENTER("sp_instr_jump::execute");
  DBUG_PRINT("info", ("destination: %u", m_dest));

  *nextp= m_dest;
  DBUG_RETURN(0);
}

void
sp_instr_jump::print(String *str)
{
  /* jump dest */
  if (str->reserve(SP_INSTR_UINT_MAXLEN+5))
    return;
  str->qs_append(STRING_WITH_LEN("jump "));
  str->qs_append(m_dest);
}

uint
sp_instr_jump::opt_mark(sp_head *sp, List<sp_instr> *leads)
{
  m_dest= opt_shortcut_jump(sp, this);
  if (m_dest != m_ip+1)   /* Jumping to following instruction? */
    marked= 1;
  m_optdest= sp->get_instr(m_dest);
  return m_dest;
}

uint
sp_instr_jump::opt_shortcut_jump(sp_head *sp, sp_instr *start)
{
  uint dest= m_dest;
  sp_instr *i;

  while ((i= sp->get_instr(dest)))
  {
    uint ndest;

    if (start == i || this == i)
      break;
    ndest= i->opt_shortcut_jump(sp, start);
    if (ndest == dest)
      break;
    dest= ndest;
  }
  return dest;
}

void
sp_instr_jump::opt_move(uint dst, List<sp_instr> *bp)
{
  if (m_dest > m_ip)
    bp->push_back(this);      // Forward
  else if (m_optdest)
    m_dest= m_optdest->m_ip;  // Backward
  m_ip= dst;
}


/*
  sp_instr_jump_if_not class functions
*/

int
sp_instr_jump_if_not::execute(THD *thd, uint *nextp)
{
  DBUG_ENTER("sp_instr_jump_if_not::execute");
  DBUG_PRINT("info", ("destination: %u", m_dest));
  DBUG_RETURN(m_lex_keeper.reset_lex_and_exec_core(thd, nextp, TRUE, this));
}


int
sp_instr_jump_if_not::exec_core(THD *thd, uint *nextp)
{
  Item *it;
  int res;

  it= sp_prepare_func_item(thd, &m_expr);
  if (! it)
  {
    res= -1;
  }
  else
  {
    res= 0;
    if (! it->val_bool())
      *nextp = m_dest;
    else
      *nextp = m_ip+1;
  }

  return res;
}


void
sp_instr_jump_if_not::print(String *str)
{
  /* jump_if_not dest(cont) ... */
  if (str->reserve(2*SP_INSTR_UINT_MAXLEN+14+32)) // Add some for the expr. too
    return;
  str->qs_append(STRING_WITH_LEN("jump_if_not "));
  str->qs_append(m_dest);
  str->qs_append('(');
  str->qs_append(m_cont_dest);
  str->qs_append(STRING_WITH_LEN(") "));
  m_expr->print(str, enum_query_type(QT_ORDINARY |
                                     QT_ITEM_ORIGINAL_FUNC_NULLIF));
}


uint
sp_instr_jump_if_not::opt_mark(sp_head *sp, List<sp_instr> *leads)
{
  sp_instr *i;

  marked= 1;
  if ((i= sp->get_instr(m_dest)))
  {
    m_dest= i->opt_shortcut_jump(sp, this);
    m_optdest= sp->get_instr(m_dest);
  }
  sp->add_mark_lead(m_dest, leads);
  if ((i= sp->get_instr(m_cont_dest)))
  {
    m_cont_dest= i->opt_shortcut_jump(sp, this);
    m_cont_optdest= sp->get_instr(m_cont_dest);
  }
  sp->add_mark_lead(m_cont_dest, leads);
  return m_ip+1;
}

void
sp_instr_jump_if_not::opt_move(uint dst, List<sp_instr> *bp)
{
  /*
    cont. destinations may point backwards after shortcutting jumps
    during the mark phase. If it's still pointing forwards, only
    push this for backpatching if sp_instr_jump::opt_move() will not
    do it (i.e. if the m_dest points backwards).
   */
  if (m_cont_dest > m_ip)
  {                             // Forward
    if (m_dest < m_ip)
      bp->push_back(this);
  }
  else if (m_cont_optdest)
    m_cont_dest= m_cont_optdest->m_ip; // Backward
  /* This will take care of m_dest and m_ip */
  sp_instr_jump::opt_move(dst, bp);
}


/*
  sp_instr_freturn class functions
*/

int
sp_instr_freturn::execute(THD *thd, uint *nextp)
{
  DBUG_ENTER("sp_instr_freturn::execute");
  DBUG_RETURN(m_lex_keeper.reset_lex_and_exec_core(thd, nextp, TRUE, this));
}


int
sp_instr_freturn::exec_core(THD *thd, uint *nextp)
{
  /*
    RETURN is a "procedure statement" (in terms of the SQL standard).
    That means, Diagnostics Area should be clean before its execution.
  */

  if (!(thd->variables.sql_mode & MODE_ORACLE))
  {
    /*
      Don't clean warnings in ORACLE mode,
      as they are needed for SQLCODE and SQLERRM:
        BEGIN
          SELECT a INTO a FROM t1;
          RETURN 'No exception ' || SQLCODE || ' ' || SQLERRM;
        EXCEPTION WHEN NO_DATA_FOUND THEN
          RETURN 'Exception ' || SQLCODE || ' ' || SQLERRM;
        END;
    */
    Diagnostics_area *da= thd->get_stmt_da();
    da->clear_warning_info(da->warning_info_id());
  }

  /*
    Change <next instruction pointer>, so that this will be the last
    instruction in the stored function.
  */

  *nextp= UINT_MAX;

  /*
    Evaluate the value of return expression and store it in current runtime
    context.

    NOTE: It's necessary to evaluate result item right here, because we must
    do it in scope of execution the current context/block.
  */

  return thd->spcont->set_return_value(thd, &m_value);
}

void
sp_instr_freturn::print(String *str)
{
  /* freturn type expr... */
  if (str->reserve(1024+8+32)) // Add some for the expr. too
    return;
  str->qs_append(STRING_WITH_LEN("freturn "));
  str->qs_append(m_type_handler->name().ptr());
  str->qs_append(' ');
  m_value->print(str, enum_query_type(QT_ORDINARY |
                                      QT_ITEM_ORIGINAL_FUNC_NULLIF));
}

/*
  sp_instr_hpush_jump class functions
*/

int
sp_instr_hpush_jump::execute(THD *thd, uint *nextp)
{
  DBUG_ENTER("sp_instr_hpush_jump::execute");

  int ret= thd->spcont->push_handler(m_handler, m_ip + 1);

  *nextp= m_dest;

  DBUG_RETURN(ret);
}


void
sp_instr_hpush_jump::print(String *str)
{
  /* hpush_jump dest fsize type */
  if (str->reserve(SP_INSTR_UINT_MAXLEN*2 + 21))
    return;

  str->qs_append(STRING_WITH_LEN("hpush_jump "));
  str->qs_append(m_dest);
  str->qs_append(' ');
  str->qs_append(m_frame);

  switch (m_handler->type) {
  case sp_handler::EXIT:
    str->qs_append(STRING_WITH_LEN(" EXIT"));
    break;
  case sp_handler::CONTINUE:
    str->qs_append(STRING_WITH_LEN(" CONTINUE"));
    break;
  default:
    // The handler type must be either CONTINUE or EXIT.
    DBUG_ASSERT(0);
  }
}


uint
sp_instr_hpush_jump::opt_mark(sp_head *sp, List<sp_instr> *leads)
{
  sp_instr *i;

  marked= 1;
  if ((i= sp->get_instr(m_dest)))
  {
    m_dest= i->opt_shortcut_jump(sp, this);
    m_optdest= sp->get_instr(m_dest);
  }
  sp->add_mark_lead(m_dest, leads);

  /*
    For continue handlers, all instructions in the scope of the handler
    are possible leads. For example, the instruction after freturn might
    be executed if the freturn triggers the condition handled by the
    continue handler.

    m_dest marks the start of the handler scope. It's added as a lead
    above, so we start on m_dest+1 here.
    m_opt_hpop is the hpop marking the end of the handler scope.
  */
  if (m_handler->type == sp_handler::CONTINUE)
  {
    for (uint scope_ip= m_dest+1; scope_ip <= m_opt_hpop; scope_ip++)
      sp->add_mark_lead(scope_ip, leads);
  }

  return m_ip+1;
}


/*
  sp_instr_hpop class functions
*/

int
sp_instr_hpop::execute(THD *thd, uint *nextp)
{
  DBUG_ENTER("sp_instr_hpop::execute");
  thd->spcont->pop_handlers(m_count);
  *nextp= m_ip+1;
  DBUG_RETURN(0);
}

void
sp_instr_hpop::print(String *str)
{
  /* hpop count */
  if (str->reserve(SP_INSTR_UINT_MAXLEN+5))
    return;
  str->qs_append(STRING_WITH_LEN("hpop "));
  str->qs_append(m_count);
}


/*
  sp_instr_hreturn class functions
*/

int
sp_instr_hreturn::execute(THD *thd, uint *nextp)
{
  DBUG_ENTER("sp_instr_hreturn::execute");

  uint continue_ip= thd->spcont->exit_handler(thd->get_stmt_da());

  *nextp= m_dest ? m_dest : continue_ip;

  DBUG_RETURN(0);
}


void
sp_instr_hreturn::print(String *str)
{
  /* hreturn framesize dest */
  if (str->reserve(SP_INSTR_UINT_MAXLEN*2 + 9))
    return;
  str->qs_append(STRING_WITH_LEN("hreturn "));
  if (m_dest)
  {
    // NOTE: this is legacy: hreturn instruction for EXIT handler
    // should print out 0 as frame index.
    str->qs_append(STRING_WITH_LEN("0 "));
    str->qs_append(m_dest);
  }
  else
  {
    str->qs_append(m_frame);
  }
}


uint
sp_instr_hreturn::opt_mark(sp_head *sp, List<sp_instr> *leads)
{
  marked= 1;

  if (m_dest)
  {
    /*
      This is an EXIT handler; next instruction step is in m_dest.
     */
    return m_dest;
  }

  /*
    This is a CONTINUE handler; next instruction step will come from
    the handler stack and not from opt_mark.
   */
  return UINT_MAX;
}


/*
  sp_instr_cpush class functions
*/

int
sp_instr_cpush::execute(THD *thd, uint *nextp)
{
  DBUG_ENTER("sp_instr_cpush::execute");

  int ret= thd->spcont->push_cursor(thd, &m_lex_keeper);

  *nextp= m_ip+1;

  DBUG_RETURN(ret);
}


void
sp_instr_cpush::print(String *str)
{
  const LEX_CSTRING *cursor_name= m_ctx->find_cursor(m_cursor);

  /* cpush name@offset */
  uint rsrv= SP_INSTR_UINT_MAXLEN+7;

  if (cursor_name)
    rsrv+= cursor_name->length;
  if (str->reserve(rsrv))
    return;
  str->qs_append(STRING_WITH_LEN("cpush "));
  if (cursor_name)
  {
    str->qs_append(cursor_name->str, cursor_name->length);
    str->qs_append('@');
  }
  str->qs_append(m_cursor);
}


/*
  sp_instr_cpop class functions
*/

int
sp_instr_cpop::execute(THD *thd, uint *nextp)
{
  DBUG_ENTER("sp_instr_cpop::execute");
  thd->spcont->pop_cursors(m_count);
  *nextp= m_ip+1;
  DBUG_RETURN(0);
}


void
sp_instr_cpop::print(String *str)
{
  /* cpop count */
  if (str->reserve(SP_INSTR_UINT_MAXLEN+5))
    return;
  str->qs_append(STRING_WITH_LEN("cpop "));
  str->qs_append(m_count);
}


/*
  sp_instr_copen class functions
*/

/**
  @todo
    Assert that we either have an error or a cursor
*/

int
sp_instr_copen::execute(THD *thd, uint *nextp)
{
  /*
    We don't store a pointer to the cursor in the instruction to be
    able to reuse the same instruction among different threads in future.
  */
  sp_cursor *c= thd->spcont->get_cursor(m_cursor);
  int res;
  DBUG_ENTER("sp_instr_copen::execute");

  if (! c)
    res= -1;
  else
  {
    sp_lex_keeper *lex_keeper= c->get_lex_keeper();
    res= lex_keeper->cursor_reset_lex_and_exec_core(thd, nextp, FALSE, this);
    /* TODO: Assert here that we either have an error or a cursor */
  }
  DBUG_RETURN(res);
}


int
sp_instr_copen::exec_core(THD *thd, uint *nextp)
{
  sp_cursor *c= thd->spcont->get_cursor(m_cursor);
  int res= c->open(thd);
  *nextp= m_ip+1;
  return res;
}

void
sp_instr_copen::print(String *str)
{
  const LEX_CSTRING *cursor_name= m_ctx->find_cursor(m_cursor);

  /* copen name@offset */
  uint rsrv= SP_INSTR_UINT_MAXLEN+7;

  if (cursor_name)
    rsrv+= cursor_name->length;
  if (str->reserve(rsrv))
    return;
  str->qs_append(STRING_WITH_LEN("copen "));
  if (cursor_name)
  {
    str->qs_append(cursor_name->str, cursor_name->length);
    str->qs_append('@');
  }
  str->qs_append(m_cursor);
}


/*
  sp_instr_cclose class functions
*/

int
sp_instr_cclose::execute(THD *thd, uint *nextp)
{
  sp_cursor *c= thd->spcont->get_cursor(m_cursor);
  int res;
  DBUG_ENTER("sp_instr_cclose::execute");

  if (! c)
    res= -1;
  else
    res= c->close(thd);
  *nextp= m_ip+1;
  DBUG_RETURN(res);
}


void
sp_instr_cclose::print(String *str)
{
  const LEX_CSTRING *cursor_name= m_ctx->find_cursor(m_cursor);

  /* cclose name@offset */
  uint rsrv= SP_INSTR_UINT_MAXLEN+8;

  if (cursor_name)
    rsrv+= cursor_name->length;
  if (str->reserve(rsrv))
    return;
  str->qs_append(STRING_WITH_LEN("cclose "));
  if (cursor_name)
  {
    str->qs_append(cursor_name->str, cursor_name->length);
    str->qs_append('@');
  }
  str->qs_append(m_cursor);
}


/*
  sp_instr_cfetch class functions
*/

int
sp_instr_cfetch::execute(THD *thd, uint *nextp)
{
  sp_cursor *c= thd->spcont->get_cursor(m_cursor);
  int res;
  Query_arena backup_arena;
  DBUG_ENTER("sp_instr_cfetch::execute");

  res= c ? c->fetch(thd, &m_varlist) : -1;

  *nextp= m_ip+1;
  DBUG_RETURN(res);
}


void
sp_instr_cfetch::print(String *str)
{
  List_iterator_fast<sp_variable> li(m_varlist);
  sp_variable *pv;
  const LEX_CSTRING *cursor_name= m_ctx->find_cursor(m_cursor);

  /* cfetch name@offset vars... */
  uint rsrv= SP_INSTR_UINT_MAXLEN+8;

  if (cursor_name)
    rsrv+= cursor_name->length;
  if (str->reserve(rsrv))
    return;
  str->qs_append(STRING_WITH_LEN("cfetch "));
  if (cursor_name)
  {
    str->qs_append(cursor_name->str, cursor_name->length);
    str->qs_append('@');
  }
  str->qs_append(m_cursor);
  while ((pv= li++))
  {
    if (str->reserve(pv->name.length+SP_INSTR_UINT_MAXLEN+2))
      return;
    str->qs_append(' ');
    str->qs_append(&pv->name);
    str->qs_append('@');
    str->qs_append(pv->offset);
  }
}


/*
  sp_instr_cursor_copy_struct class functions
*/

/**
  This methods processes cursor %ROWTYPE declarations, e.g.:
    CURSOR cur IS SELECT * FROM t1;
    rec cur%ROWTYPE;
  and does the following:
  - opens the cursor without copying data (materialization).
  - copies the cursor structure to the associated %ROWTYPE variable.
*/
int
sp_instr_cursor_copy_struct::exec_core(THD *thd, uint *nextp)
{
  DBUG_ENTER("sp_instr_cursor_copy_struct::exec_core");
  int ret= 0;
  Item_field_row *row= (Item_field_row*) thd->spcont->get_item(m_var);
  DBUG_ASSERT(row->type_handler() == &type_handler_row);

  /*
    Copy structure only once. If the cursor%ROWTYPE variable is declared
    inside a LOOP block, it gets its structure on the first loop interation
    and remembers the structure for all consequent loop iterations.
    It we recreated the structure on every iteration, we would get
    potential memory leaks, and it would be less efficient.
  */
  if (!row->arguments())
  {
    sp_cursor tmp(thd, &m_lex_keeper);
    // Open the cursor without copying data
    if (!(ret= tmp.open_view_structure_only(thd)))
    {
      Row_definition_list defs;
      if (!(ret= tmp.export_structure(thd, &defs)))
      {
        /*
          Create row elements on the caller arena.
          It's the same arena that was used during sp_rcontext::create().
          This puts cursor%ROWTYPE elements on the same mem_root
          where explicit ROW elements and table%ROWTYPE reside.
        */
        Query_arena current_arena;
        thd->set_n_backup_active_arena(thd->spcont->callers_arena, &current_arena);
        row->row_create_items(thd, &defs);
        thd->restore_active_arena(thd->spcont->callers_arena, &current_arena);
      }
      tmp.close(thd);
    }
  }
  *nextp= m_ip + 1;
  DBUG_RETURN(ret);
}


int
sp_instr_cursor_copy_struct::execute(THD *thd, uint *nextp)
{
  DBUG_ENTER("sp_instr_cursor_copy_struct::execute");
  int ret= m_lex_keeper.cursor_reset_lex_and_exec_core(thd, nextp, FALSE, this);
  DBUG_RETURN(ret);
}


void
sp_instr_cursor_copy_struct::print(String *str)
{
  sp_variable *var= m_ctx->find_variable(m_var);
  const LEX_CSTRING *name= m_lex_keeper.cursor_name();
  str->append(STRING_WITH_LEN("cursor_copy_struct "));
  str->append(name);
  str->append(' ');
  str->append(&var->name);
  str->append('@');
  str->append_ulonglong(m_var);
}


/*
  sp_instr_error class functions
*/

int
sp_instr_error::execute(THD *thd, uint *nextp)
{
  DBUG_ENTER("sp_instr_error::execute");

  my_message(m_errcode, ER_THD(thd, m_errcode), MYF(0));
  *nextp= m_ip+1;
  DBUG_RETURN(-1);
}


void
sp_instr_error::print(String *str)
{
  /* error code */
  if (str->reserve(SP_INSTR_UINT_MAXLEN+6))
    return;
  str->qs_append(STRING_WITH_LEN("error "));
  str->qs_append(m_errcode);
}


/**************************************************************************
  sp_instr_set_case_expr class implementation
**************************************************************************/

int
sp_instr_set_case_expr::execute(THD *thd, uint *nextp)
{
  DBUG_ENTER("sp_instr_set_case_expr::execute");

  DBUG_RETURN(m_lex_keeper.reset_lex_and_exec_core(thd, nextp, TRUE, this));
}


int
sp_instr_set_case_expr::exec_core(THD *thd, uint *nextp)
{
  int res= thd->spcont->set_case_expr(thd, m_case_expr_id, &m_case_expr);

  if (res && !thd->spcont->get_case_expr(m_case_expr_id))
  {
    /*
      Failed to evaluate the value, the case expression is still not
      initialized. Set to NULL so we can continue.
    */

    Item *null_item= new (thd->mem_root) Item_null(thd);

    if (!null_item ||
        thd->spcont->set_case_expr(thd, m_case_expr_id, &null_item))
    {
      /* If this also failed, we have to abort. */
      my_error(ER_OUT_OF_RESOURCES, MYF(ME_FATALERROR));
    }
  }
  else
    *nextp= m_ip+1;

  return res;
}


void
sp_instr_set_case_expr::print(String *str)
{
  /* set_case_expr (cont) id ... */
  str->reserve(2*SP_INSTR_UINT_MAXLEN+18+32); // Add some extra for expr too
  str->qs_append(STRING_WITH_LEN("set_case_expr ("));
  str->qs_append(m_cont_dest);
  str->qs_append(STRING_WITH_LEN(") "));
  str->qs_append(m_case_expr_id);
  str->qs_append(' ');
  m_case_expr->print(str, enum_query_type(QT_ORDINARY |
                                          QT_ITEM_ORIGINAL_FUNC_NULLIF));
}

uint
sp_instr_set_case_expr::opt_mark(sp_head *sp, List<sp_instr> *leads)
{
  sp_instr *i;

  marked= 1;
  if ((i= sp->get_instr(m_cont_dest)))
  {
    m_cont_dest= i->opt_shortcut_jump(sp, this);
    m_cont_optdest= sp->get_instr(m_cont_dest);
  }
  sp->add_mark_lead(m_cont_dest, leads);
  return m_ip+1;
}

void
sp_instr_set_case_expr::opt_move(uint dst, List<sp_instr> *bp)
{
  if (m_cont_dest > m_ip)
    bp->push_back(this);        // Forward
  else if (m_cont_optdest)
    m_cont_dest= m_cont_optdest->m_ip; // Backward
  m_ip= dst;
}


/* ------------------------------------------------------------------ */


/*
  Structure that represent all instances of one table
  in optimized multi-set of tables used by routine.
*/

typedef struct st_sp_table
{
  /*
    Multi-set key:
      db_name\0table_name\0alias\0 - for normal tables
      db_name\0table_name\0        - for temporary tables
  */
  LEX_STRING qname;
  uint db_length, table_name_length;
  bool temp;               /* true if corresponds to a temporary table */
  thr_lock_type lock_type; /* lock type used for prelocking */
  uint lock_count;
  uint query_lock_count;
  uint8 trg_event_map;
} SP_TABLE;


uchar *sp_table_key(const uchar *ptr, size_t *plen, my_bool first)
{
  SP_TABLE *tab= (SP_TABLE *)ptr;
  *plen= tab->qname.length;
  return (uchar *)tab->qname.str;
}


/**
  Merge the list of tables used by some query into the multi-set of
  tables used by routine.

  @param thd                 thread context
  @param table               table list
  @param lex_for_tmp_check   LEX of the query for which we are merging
                             table list.

  @note
    This method will use LEX provided to check whenever we are creating
    temporary table and mark it as such in target multi-set.

  @retval
    TRUE    Success
  @retval
    FALSE   Error
*/

bool
sp_head::merge_table_list(THD *thd, TABLE_LIST *table, LEX *lex_for_tmp_check)
{
  SP_TABLE *tab;

  if ((lex_for_tmp_check->sql_command == SQLCOM_DROP_TABLE ||
      lex_for_tmp_check->sql_command == SQLCOM_DROP_SEQUENCE) &&
      lex_for_tmp_check->tmp_table())
    return TRUE;

  for (uint i= 0 ; i < m_sptabs.records ; i++)
  {
    tab= (SP_TABLE*) my_hash_element(&m_sptabs, i);
    tab->query_lock_count= 0;
  }

  for (; table ; table= table->next_global)
    if (!table->derived && !table->schema_table)
    {
      /*
        Structure of key for the multi-set is "db\0table\0alias\0".
        Since "alias" part can have arbitrary length we use String
        object to construct the key. By default String will use
        buffer allocated on stack with NAME_LEN bytes reserved for
        alias, since in most cases it is going to be smaller than
        NAME_LEN bytes.
      */
      char tname_buff[(SAFE_NAME_LEN + 1) * 3];
      String tname(tname_buff, sizeof(tname_buff), &my_charset_bin);
      uint temp_table_key_length;

      tname.length(0);
      tname.append(table->db, table->db_length);
      tname.append('\0');
      tname.append(table->table_name, table->table_name_length);
      tname.append('\0');
      temp_table_key_length= tname.length();
      tname.append(table->alias);
      tname.append('\0');

      /*
        Upgrade the lock type because this table list will be used
        only in pre-locked mode, in which DELAYED inserts are always
        converted to normal inserts.
      */
      if (table->lock_type == TL_WRITE_DELAYED)
        table->lock_type= TL_WRITE;

      /*
        We ignore alias when we check if table was already marked as temporary
        (and therefore should not be prelocked). Otherwise we will erroneously
        treat table with same name but with different alias as non-temporary.
      */
      if ((tab= (SP_TABLE*) my_hash_search(&m_sptabs, (uchar *)tname.ptr(),
                                           tname.length())) ||
          ((tab= (SP_TABLE*) my_hash_search(&m_sptabs, (uchar *)tname.ptr(),
                                            temp_table_key_length)) &&
           tab->temp))
      {
        if (tab->lock_type < table->lock_type)
          tab->lock_type= table->lock_type; // Use the table with the highest lock type
        tab->query_lock_count++;
        if (tab->query_lock_count > tab->lock_count)
          tab->lock_count++;
        tab->trg_event_map|= table->trg_event_map;
      }
      else
      {
        if (!(tab= (SP_TABLE *)thd->calloc(sizeof(SP_TABLE))))
          return FALSE;
        if ((lex_for_tmp_check->sql_command == SQLCOM_CREATE_TABLE ||
             lex_for_tmp_check->sql_command == SQLCOM_CREATE_SEQUENCE) &&
            lex_for_tmp_check->query_tables == table &&
            lex_for_tmp_check->tmp_table())
        {
          tab->temp= TRUE;
          tab->qname.length= temp_table_key_length;
        }
        else
          tab->qname.length= tname.length();
        tab->qname.str= (char*) thd->memdup(tname.ptr(), tab->qname.length);
        if (!tab->qname.str)
          return FALSE;
        tab->table_name_length= table->table_name_length;
        tab->db_length= table->db_length;
        tab->lock_type= table->lock_type;
        tab->lock_count= tab->query_lock_count= 1;
        tab->trg_event_map= table->trg_event_map;
        if (my_hash_insert(&m_sptabs, (uchar *)tab))
          return FALSE;
      }
    }
  return TRUE;
}


/**
  Add tables used by routine to the table list.

    Converts multi-set of tables used by this routine to table list and adds
    this list to the end of table list specified by 'query_tables_last_ptr'.

    Elements of list will be allocated in PS memroot, so this list will be
    persistent between PS executions.

  @param[in] thd                        Thread context
  @param[in,out] query_tables_last_ptr  Pointer to the next_global member of
    last element of the list where tables
    will be added (or to its root).
  @param[in] belong_to_view             Uppermost view which uses this routine,
    0 if none.

  @retval
    TRUE    if some elements were added
  @retval
    FALSE   otherwise.
*/

bool
sp_head::add_used_tables_to_table_list(THD *thd,
                                       TABLE_LIST ***query_tables_last_ptr,
                                       TABLE_LIST *belong_to_view)
{
  uint i;
  Query_arena *arena, backup;
  bool result= FALSE;
  DBUG_ENTER("sp_head::add_used_tables_to_table_list");

  /*
    Use persistent arena for table list allocation to be PS/SP friendly.
    Note that we also have to copy database/table names and alias to PS/SP
    memory since current instance of sp_head object can pass away before
    next execution of PS/SP for which tables are added to prelocking list.
    This will be fixed by introducing of proper invalidation mechanism
    once new TDC is ready.
  */
  arena= thd->activate_stmt_arena_if_needed(&backup);

  for (i=0 ; i < m_sptabs.records ; i++)
  {
    char *tab_buff, *key_buff;
    TABLE_LIST *table;
    SP_TABLE *stab= (SP_TABLE*) my_hash_element(&m_sptabs, i);
    if (stab->temp)
      continue;

    if (!(tab_buff= (char *)thd->alloc(ALIGN_SIZE(sizeof(TABLE_LIST)) *
                                        stab->lock_count)) ||
        !(key_buff= (char*)thd->memdup(stab->qname.str,
                                       stab->qname.length)))
      DBUG_RETURN(FALSE);

    for (uint j= 0; j < stab->lock_count; j++)
    {
      table= (TABLE_LIST *)tab_buff;
      table->init_one_table_for_prelocking(key_buff, stab->db_length,
           key_buff + stab->db_length + 1, stab->table_name_length,
           key_buff + stab->db_length + stab->table_name_length + 2,
           stab->lock_type, true, belong_to_view, stab->trg_event_map,
           query_tables_last_ptr);

      tab_buff+= ALIGN_SIZE(sizeof(TABLE_LIST));
      result= TRUE;
    }
  }

  if (arena)
    thd->restore_active_arena(arena, &backup);

  DBUG_RETURN(result);
}


/**
  Simple function for adding an explicitly named (systems) table to
  the global table list, e.g. "mysql", "proc".
*/

TABLE_LIST *
sp_add_to_query_tables(THD *thd, LEX *lex,
		       const char *db, const char *name,
                       thr_lock_type locktype,
                       enum_mdl_type mdl_type)
{
  TABLE_LIST *table;

  if (!(table= (TABLE_LIST *)thd->calloc(sizeof(TABLE_LIST))))
    return NULL;
  table->db_length= strlen(db);
  table->db= thd->strmake(db, table->db_length);
  table->table_name_length= strlen(name);
  table->table_name= thd->strmake(name, table->table_name_length);
  table->alias= thd->strdup(name);
  table->lock_type= locktype;
  table->select_lex= lex->current_select;
  table->cacheable_table= 1;
  table->mdl_request.init(MDL_key::TABLE, table->db, table->table_name,
                          mdl_type, MDL_TRANSACTION);

  lex->add_to_query_tables(table);
  return table;
}


Item *sp_head::adjust_assignment_source(THD *thd, Item *val, Item *val2)
{
  return val ? val : val2 ? val2 : new (thd->mem_root) Item_null(thd);
}

/**
  Helper action for a SET statement.
  Used to push a SP local variable into the assignment list.

  @param var_type the SP local variable
  @param val      the value being assigned to the variable

  @return TRUE if error, FALSE otherwise.
*/

bool
sp_head::set_local_variable(THD *thd, sp_pcontext *spcont,
                            sp_variable *spv, Item *val, LEX *lex,
                            bool responsible_to_free_lex)
{
  if (!(val= adjust_assignment_source(thd, val, spv->default_value)))
    return true;

  sp_instr_set *sp_set= new (thd->mem_root)
                        sp_instr_set(instructions(), spcont,
                                     spv->offset, val, lex,
                                     responsible_to_free_lex);

  return sp_set == NULL || add_instr(sp_set);
}


/**
  Similar to set_local_variable(), but for ROW variable fields.
*/
bool
sp_head::set_local_variable_row_field(THD *thd, sp_pcontext *spcont,
                                      sp_variable *spv, uint field_idx,
                                      Item *val, LEX *lex)
{
  if (!(val= adjust_assignment_source(thd, val, NULL)))
    return true;

  sp_instr_set_row_field *sp_set= new (thd->mem_root)
                                  sp_instr_set_row_field(instructions(),
                                                         spcont,
                                                         spv->offset,
                                                         field_idx, val,
                                                         lex, true);
  return sp_set == NULL || add_instr(sp_set);
}


bool
sp_head::set_local_variable_row_field_by_name(THD *thd, sp_pcontext *spcont,
                                              sp_variable *spv,
                                              const LEX_CSTRING *field_name,
                                              Item *val, LEX *lex)
{
  if (!(val= adjust_assignment_source(thd, val, NULL)))
    return true;

  sp_instr_set_row_field_by_name *sp_set=
    new (thd->mem_root) sp_instr_set_row_field_by_name(instructions(),
                                                       spcont,
                                                       spv->offset,
                                                       *field_name,
                                                       val,
                                                       lex, true);
  return sp_set == NULL || add_instr(sp_set);
}


bool sp_head::add_open_cursor(THD *thd, sp_pcontext *spcont, uint offset,
                              sp_pcontext *param_spcont,
                              List<sp_assignment_lex> *parameters)
{
  /*
    The caller must make sure that the number of formal parameters matches
    the number of actual parameters.
  */
  DBUG_ASSERT((param_spcont ? param_spcont->context_var_count() :  0) ==
              (parameters ? parameters->elements : 0));

  if (parameters &&
      add_set_cursor_param_variables(thd, param_spcont, parameters))
    return true;

  sp_instr_copen *i= new (thd->mem_root)
                     sp_instr_copen(instructions(), spcont, offset);
  return i == NULL || add_instr(i);
}


bool sp_head::add_for_loop_open_cursor(THD *thd, sp_pcontext *spcont,
                                       sp_variable *index,
                                       const sp_pcursor *pcursor, uint coffset,
                                       sp_assignment_lex *param_lex,
                                       Item_args *parameters)
{
  if (parameters &&
      add_set_for_loop_cursor_param_variables(thd, pcursor->param_context(),
                                              param_lex, parameters))
    return true;

  sp_instr *instr_copy_struct=
    new (thd->mem_root) sp_instr_cursor_copy_struct(instructions(),
                                                    spcont, pcursor->lex(),
                                                    index->offset);
  if (instr_copy_struct == NULL || add_instr(instr_copy_struct))
    return true;

  sp_instr_copen *instr_copen=
    new (thd->mem_root) sp_instr_copen(instructions(), spcont, coffset);
  if (instr_copen == NULL || add_instr(instr_copen))
    return true;

  sp_instr_cfetch *instr_cfetch=
    new (thd->mem_root) sp_instr_cfetch(instructions(),
                                        spcont, coffset);
  if (instr_cfetch == NULL || add_instr(instr_cfetch))
    return true;
  instr_cfetch->add_to_varlist(index);
  return false;
}


bool
sp_head::add_set_for_loop_cursor_param_variables(THD *thd,
                                                 sp_pcontext *param_spcont,
                                                 sp_assignment_lex *param_lex,
                                                 Item_args *parameters)
{
  DBUG_ASSERT(param_spcont->context_var_count() == parameters->argument_count());
  for (uint idx= 0; idx < parameters->argument_count(); idx ++)
  {
    /*
      param_lex is shared between multiple items (cursor parameters).
      Only the last sp_instr_set is responsible for freeing param_lex.
      See more comments in LEX::sp_for_loop_cursor_declarations in sql_lex.cc.
    */
    bool last= idx + 1 == parameters->argument_count();
    sp_variable *spvar= param_spcont->get_context_variable(idx);
    if (set_local_variable(thd, param_spcont,
                           spvar, parameters->arguments()[idx],
                           param_lex, last))
      return true;
  }
  return false;
}


bool sp_head::spvar_fill_row(THD *thd,
                             sp_variable *spvar,
                             Row_definition_list *defs)
{
  spvar->field_def.set_row_field_definitions(defs);
  spvar->field_def.field_name= spvar->name;
  if (fill_spvar_definition(thd, &spvar->field_def))
    return true;
  row_fill_field_definitions(thd, defs);
  return false;
}


bool sp_head::spvar_fill_type_reference(THD *thd,
                                        sp_variable *spvar,
                                        const LEX_CSTRING &table,
                                        const LEX_CSTRING &col)
{
  Qualified_column_ident *ref;
  if (!(ref= new (thd->mem_root) Qualified_column_ident(&table, &col)))
    return true;
  fill_spvar_using_type_reference(spvar, ref);
  return false;
}


bool sp_head::spvar_fill_type_reference(THD *thd,
                                        sp_variable *spvar,
                                        const LEX_CSTRING &db,
                                        const LEX_CSTRING &table,
                                        const LEX_CSTRING &col)
{
  Qualified_column_ident *ref;
  if (!(ref= new (thd->mem_root) Qualified_column_ident(thd, &db, &table, &col)))
    return true;
  fill_spvar_using_type_reference(spvar, ref);
  return false;
}


bool sp_head::spvar_fill_table_rowtype_reference(THD *thd,
                                                 sp_variable *spvar,
                                                 const LEX_CSTRING &table)
{
  Table_ident *ref;
  if (!(ref= new (thd->mem_root) Table_ident(&table)))
    return true;
  fill_spvar_using_table_rowtype_reference(thd, spvar, ref);
  return false;
}


bool sp_head::spvar_fill_table_rowtype_reference(THD *thd,
                                                 sp_variable *spvar,
                                                 const LEX_CSTRING &db,
                                                 const LEX_CSTRING &table)
{
  Table_ident *ref;
  if (!(ref= new (thd->mem_root) Table_ident(thd, &db, &table, false)))
    return true;
  fill_spvar_using_table_rowtype_reference(thd, spvar, ref);
  return false;
}<|MERGE_RESOLUTION|>--- conflicted
+++ resolved
@@ -1594,10 +1594,6 @@
     goto err_with_cleanup;
   }
 
-<<<<<<< HEAD
-=======
-  nctx->sp= this;
->>>>>>> ce66d5b2
   thd->spcont= nctx;
 
   err_status= execute(thd, FALSE);
@@ -1718,11 +1714,6 @@
   */
   thd->restore_active_arena(&call_arena, &backup_arena);
 
-<<<<<<< HEAD
-=======
-  nctx->sp= this;
-
->>>>>>> ce66d5b2
   /* Pass arguments. */
   for (arg_no= 0; arg_no < argcount; arg_no++)
   {
@@ -1925,10 +1916,6 @@
       DBUG_RETURN(TRUE);
     }
 
-<<<<<<< HEAD
-=======
-    octx->sp= 0;
->>>>>>> ce66d5b2
     thd->spcont= octx;
 
     /* set callers_arena to thd, for upper-level function to work */
@@ -1941,11 +1928,6 @@
     thd->spcont= save_spcont;
     DBUG_RETURN(TRUE);
   }
-<<<<<<< HEAD
-=======
-
-  nctx->sp= this;
->>>>>>> ce66d5b2
 
   if (params > 0)
   {
