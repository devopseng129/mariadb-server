/*
   Copyright (c) 2000, 2011, Oracle and/or its affiliates.
   Copyright (c) 2009, 2013, Monty Program Ab.

   This program is free software; you can redistribute it and/or modify
   it under the terms of the GNU General Public License as published by
   the Free Software Foundation; version 2 of the License.

   This program is distributed in the hope that it will be useful,
   but WITHOUT ANY WARRANTY; without even the implied warranty of
   MERCHANTABILITY or FITNESS FOR A PARTICULAR PURPOSE.  See the
   GNU General Public License for more details.

   You should have received a copy of the GNU General Public License
   along with this program; if not, write to the Free Software
   Foundation, Inc., 51 Franklin St, Fifth Floor, Boston, MA 02110-1301  USA
*/

/**
  @file

  @brief
  This file defines all string functions

  @warning
    Some string functions don't always put and end-null on a String.
    (This shouldn't be needed)
*/

#ifdef USE_PRAGMA_IMPLEMENTATION
#pragma implementation				// gcc: Class implementation
#endif

/* May include caustic 3rd-party defs. Use early, so it can override nothing. */
#include "sha2.h"
#include "my_global.h"                          // HAVE_*


#include "sql_priv.h"
/*
  It is necessary to include set_var.h instead of item.h because there
  are dependencies on include order for set_var.h and item.h. This
  will be resolved later.
*/
#include "sql_class.h"                          // set_var.h: THD
#include "set_var.h"
#include "sql_base.h"
#include "sql_time.h"
#include "sql_acl.h"                            // SUPER_ACL
#include "des_key_file.h"       // st_des_keyschedule, st_des_keyblock
#include "password.h"           // my_make_scrambled_password,
                                // my_make_scrambled_password_323
#include <m_ctype.h>
#include "my_md5.h"
#include "sha1.h"
#include "my_aes.h"
#include <zlib.h>
C_MODE_START
#include "../mysys/my_static.h"			// For soundex_map
C_MODE_END

/**
   @todo Remove this. It is not safe to use a shared String object.
 */
String my_empty_string("",default_charset_info);

/*
  For the Items which have only val_str_ascii() method
  and don't have their own "native" val_str(),
  we provide a "wrapper" method to convert from ASCII
  to Item character set when it's necessary.
  Conversion happens only in case of "tricky" Item character set (e.g. UCS2).
  Normally conversion does not happen, and val_str_ascii() is immediately
  returned instead.
*/
String *Item_str_func::val_str_from_val_str_ascii(String *str, String *str2)
{
  DBUG_ASSERT(fixed == 1);

  if (!(collation.collation->state & MY_CS_NONASCII))
  {
    String *res= val_str_ascii(str);
    if (res)
      res->set_charset(collation.collation);
    return res;
  }
  
  DBUG_ASSERT(str != str2);
  
  uint errors;
  String *res= val_str_ascii(str);
  if (!res)
    return 0;
  
  if ((null_value= str2->copy(res->ptr(), res->length(),
                              &my_charset_latin1, collation.collation,
                              &errors)))
    return 0;
  
  return str2;
}



/*
  Convert an array of bytes to a hexadecimal representation.

  Used to generate a hexadecimal representation of a message digest.
*/
static void array_to_hex(char *to, const unsigned char *str, uint len)
{
  const unsigned char *str_end= str + len;
  for (; str != str_end; ++str)
  {
    *to++= _dig_vec_lower[((uchar) *str) >> 4];
    *to++= _dig_vec_lower[((uchar) *str) & 0x0F];
  }
}


bool Item_str_func::fix_fields(THD *thd, Item **ref)
{
  bool res= Item_func::fix_fields(thd, ref);
  /*
    In Item_str_func::check_well_formed_result() we may set null_value
    flag on the same condition as in test() below.
  */
  maybe_null= (maybe_null ||
               test(thd->variables.sql_mode &
                    (MODE_STRICT_TRANS_TABLES | MODE_STRICT_ALL_TABLES)));
  return res;
}


my_decimal *Item_str_func::val_decimal(my_decimal *decimal_value)
{
  DBUG_ASSERT(fixed == 1);
  char buff[64];
  String *res, tmp(buff,sizeof(buff), &my_charset_bin);
  res= val_str(&tmp);
  if (!res)
    return 0;
  (void)str2my_decimal(E_DEC_FATAL_ERROR, (char*) res->ptr(),
                       res->length(), res->charset(), decimal_value);
  return decimal_value;
}


double Item_str_func::val_real()
{
  DBUG_ASSERT(fixed == 1);
  int err_not_used;
  char *end_not_used, buff[64];
  String *res, tmp(buff,sizeof(buff), &my_charset_bin);
  res= val_str(&tmp);
  return res ? my_strntod(res->charset(), (char*) res->ptr(), res->length(),
			  &end_not_used, &err_not_used) : 0.0;
}


longlong Item_str_func::val_int()
{
  DBUG_ASSERT(fixed == 1);
  int err;
  char buff[22];
  String *res, tmp(buff,sizeof(buff), &my_charset_bin);
  res= val_str(&tmp);
  return (res ?
	  my_strntoll(res->charset(), res->ptr(), res->length(), 10, NULL,
		      &err) :
	  (longlong) 0);
}


String *Item_func_md5::val_str_ascii(String *str)
{
  DBUG_ASSERT(fixed == 1);
  String * sptr= args[0]->val_str(str);
  if (sptr)
  {
    uchar digest[16];

    null_value=0;
    MY_MD5_HASH(digest,(uchar *) sptr->ptr(), sptr->length());
    if (str->alloc(32))				// Ensure that memory is free
    {
      null_value=1;
      return 0;
    }
    array_to_hex((char *) str->ptr(), digest, 16);
    str->set_charset(&my_charset_numeric);
    str->length((uint) 32);
    return str;
  }
  null_value=1;
  return 0;
}


void Item_func_md5::fix_length_and_dec()
{
  /*
    The MD5() function treats its parameter as being a case sensitive. Thus
    we set binary collation on it so different instances of MD5() will be
    compared properly.
  */
  args[0]->collation.set(
      get_charset_by_csname(args[0]->collation.collation->csname,
                            MY_CS_BINSORT,MYF(0)), DERIVATION_COERCIBLE);
  fix_length_and_charset(32, default_charset());
}


String *Item_func_sha::val_str_ascii(String *str)
{
  DBUG_ASSERT(fixed == 1);
  String * sptr= args[0]->val_str(str);
  if (sptr)  /* If we got value different from NULL */
  {
    SHA1_CONTEXT context;  /* Context used to generate SHA1 hash */
    /* Temporary buffer to store 160bit digest */
    uint8 digest[SHA1_HASH_SIZE];
    mysql_sha1_reset(&context);  /* We do not have to check for error here */
    /* No need to check error as the only case would be too long message */
    mysql_sha1_input(&context,
                     (const uchar *) sptr->ptr(), sptr->length());

    /* Ensure that memory is free and we got result */
    if (!( str->alloc(SHA1_HASH_SIZE*2) ||
           (mysql_sha1_result(&context,digest))))
    {
      array_to_hex((char *) str->ptr(), digest, SHA1_HASH_SIZE);
      str->set_charset(&my_charset_numeric);
      str->length((uint)  SHA1_HASH_SIZE*2);
      null_value=0;
      return str;
    }
  }
  null_value=1;
  return 0;
}

void Item_func_sha::fix_length_and_dec()
{
  /*
    The SHA() function treats its parameter as being a case sensitive. Thus
    we set binary collation on it so different instances of MD5() will be
    compared properly.
  */
  args[0]->collation.set(
      get_charset_by_csname(args[0]->collation.collation->csname,
                            MY_CS_BINSORT,MYF(0)), DERIVATION_COERCIBLE);
  // size of hex representation of hash
  fix_length_and_charset(SHA1_HASH_SIZE * 2, default_charset());
}

String *Item_func_sha2::val_str_ascii(String *str)
{
  DBUG_ASSERT(fixed == 1);
#if defined(HAVE_OPENSSL) && !defined(EMBEDDED_LIBRARY)
  unsigned char digest_buf[SHA512_DIGEST_LENGTH];
  String *input_string;
  unsigned char *input_ptr;
  size_t input_len;
  uint digest_length= 0;

  str->set_charset(&my_charset_bin);

  input_string= args[0]->val_str(str);
  if (input_string == NULL)
  {
    null_value= TRUE;
    return (String *) NULL;
  }

  null_value= args[0]->null_value;
  if (null_value)
    return (String *) NULL;

  input_ptr= (unsigned char *) input_string->ptr();
  input_len= input_string->length();

  switch ((uint) args[1]->val_int()) {
#ifndef OPENSSL_NO_SHA512
  case 512:
    digest_length= SHA512_DIGEST_LENGTH;
    (void) SHA512(input_ptr, input_len, digest_buf);
    break;
  case 384:
    digest_length= SHA384_DIGEST_LENGTH;
    (void) SHA384(input_ptr, input_len, digest_buf);
    break;
#endif
#ifndef OPENSSL_NO_SHA256
  case 224:
    digest_length= SHA224_DIGEST_LENGTH;
    (void) SHA224(input_ptr, input_len, digest_buf);
    break;
  case 256:
  case 0: // SHA-256 is the default
    digest_length= SHA256_DIGEST_LENGTH;
    (void) SHA256(input_ptr, input_len, digest_buf);
    break;
#endif
  default:
    if (!args[1]->const_item())
      push_warning_printf(current_thd,
        MYSQL_ERROR::WARN_LEVEL_WARN,
        ER_WRONG_PARAMETERS_TO_NATIVE_FCT,
        ER(ER_WRONG_PARAMETERS_TO_NATIVE_FCT), "sha2");
    null_value= TRUE;
    return NULL;
  }

  /* 
    Since we're subverting the usual String methods, we must make sure that
    the destination has space for the bytes we're about to write.
  */
  str->realloc((uint) digest_length*2 + 1); /* Each byte as two nybbles */

  /* Convert the large number to a string-hex representation. */
  array_to_hex((char *) str->ptr(), digest_buf, digest_length);

  /* We poked raw bytes in.  We must inform the the String of its length. */
  str->length((uint) digest_length*2); /* Each byte as two nybbles */

  null_value= FALSE;
  return str;

#else
  push_warning_printf(current_thd,
    MYSQL_ERROR::WARN_LEVEL_WARN,
    ER_FEATURE_DISABLED,
    ER(ER_FEATURE_DISABLED),
    "sha2", "--with-ssl");
  null_value= TRUE;
  return (String *) NULL;
#endif /* defined(HAVE_OPENSSL) && !defined(EMBEDDED_LIBRARY) */
}


void Item_func_sha2::fix_length_and_dec()
{
  set_persist_maybe_null(1);
  max_length = 0;

#if defined(HAVE_OPENSSL) && !defined(EMBEDDED_LIBRARY)
  int sha_variant= args[1]->const_item() ? args[1]->val_int() : 512;

  switch (sha_variant) {
#ifndef OPENSSL_NO_SHA512
  case 512:
    fix_length_and_charset(SHA512_DIGEST_LENGTH * 2, default_charset());
    break;
  case 384:
    fix_length_and_charset(SHA384_DIGEST_LENGTH * 2, default_charset());
    break;
#endif
#ifndef OPENSSL_NO_SHA256
  case 256:
  case 0: // SHA-256 is the default
    fix_length_and_charset(SHA256_DIGEST_LENGTH * 2, default_charset());
    break;
  case 224:
    fix_length_and_charset(SHA224_DIGEST_LENGTH * 2, default_charset());
    break;
#endif
  default:
    push_warning_printf(current_thd,
      MYSQL_ERROR::WARN_LEVEL_WARN,
      ER_WRONG_PARAMETERS_TO_NATIVE_FCT,
      ER(ER_WRONG_PARAMETERS_TO_NATIVE_FCT), "sha2");
  }

  /*
    The SHA2() function treats its parameter as being a case sensitive.
    Thus we set binary collation on it so different instances of SHA2()
    will be compared properly.
  */

  args[0]->collation.set(
      get_charset_by_csname(
        args[0]->collation.collation->csname,
        MY_CS_BINSORT,
        MYF(0)),
      DERIVATION_COERCIBLE);
#else
  push_warning_printf(current_thd,
    MYSQL_ERROR::WARN_LEVEL_WARN,
    ER_FEATURE_DISABLED,
    ER(ER_FEATURE_DISABLED),
    "sha2", "--with-ssl");
#endif /* defined(HAVE_OPENSSL) && !defined(EMBEDDED_LIBRARY) */
}

/* Implementation of AES encryption routines */

String *Item_func_aes_encrypt::val_str(String *str)
{
  DBUG_ASSERT(fixed == 1);
  char key_buff[80];
  String tmp_key_value(key_buff, sizeof(key_buff), system_charset_info);
  String *sptr= args[0]->val_str(str);			// String to encrypt
  String *key=  args[1]->val_str(&tmp_key_value);	// key
  int aes_length;
  if (sptr && key) // we need both arguments to be not NULL
  {
    null_value=0;
    aes_length=my_aes_get_size(sptr->length()); // Calculate result length

    if (!str_value.alloc(aes_length))		// Ensure that memory is free
    {
      // finally encrypt directly to allocated buffer.
      if (my_aes_encrypt(sptr->ptr(),sptr->length(), (char*) str_value.ptr(),
			 key->ptr(), key->length()) == aes_length)
      {
	// We got the expected result length
	str_value.length((uint) aes_length);
	return &str_value;
      }
    }
  }
  null_value=1;
  return 0;
}


void Item_func_aes_encrypt::fix_length_and_dec()
{
  max_length=my_aes_get_size(args[0]->max_length);
}


String *Item_func_aes_decrypt::val_str(String *str)
{
  DBUG_ASSERT(fixed == 1);
  char key_buff[80];
  String tmp_key_value(key_buff, sizeof(key_buff), system_charset_info);
  String *sptr, *key;
  DBUG_ENTER("Item_func_aes_decrypt::val_str");

  sptr= args[0]->val_str(str);			// String to decrypt
  key=  args[1]->val_str(&tmp_key_value);	// Key
  if (sptr && key)  			// Need to have both arguments not NULL
  {
    null_value=0;
    if (!str_value.alloc(sptr->length()))  // Ensure that memory is free
    {
      // finally decrypt directly to allocated buffer.
      int length;
      length=my_aes_decrypt(sptr->ptr(), sptr->length(),
			    (char*) str_value.ptr(),
                            key->ptr(), key->length());
      if (length >= 0)  // if we got correct data data
      {
        str_value.length((uint) length);
        DBUG_RETURN(&str_value);
      }
    }
  }
  // Bad parameters. No memory or bad data will all go here
  null_value=1;
  DBUG_RETURN(0);
}


void Item_func_aes_decrypt::fix_length_and_dec()
{
   max_length=args[0]->max_length;
   set_persist_maybe_null(1);
}


/**
  Concatenate args with the following premises:
  If only one arg (which is ok), return value of arg;
  Don't reallocate val_str() if not absolute necessary.
*/

String *Item_func_concat::val_str(String *str)
{
  DBUG_ASSERT(fixed == 1);
  String *res,*res2,*use_as_buff;
  uint i;
  bool is_const= 0;

  null_value=0;
  if (!(res=args[0]->val_str(str)))
    goto null;
  use_as_buff= &tmp_value;
  /* Item_subselect in --ps-protocol mode will state it as a non-const */
  is_const= args[0]->const_item() || !args[0]->used_tables();
  for (i=1 ; i < arg_count ; i++)
  {
    if (res->length() == 0)
    {
      if (!(res=args[i]->val_str(str)))
	goto null;
      /*
       CONCAT accumulates its result in the result of its the first
       non-empty argument. Because of this we need is_const to be 
       evaluated only for it.
      */
      is_const= args[i]->const_item() || !args[i]->used_tables();
    }
    else
    {
      if (!(res2=args[i]->val_str(use_as_buff)))
	goto null;
      if (res2->length() == 0)
	continue;
      if (res->length()+res2->length() >
	  current_thd->variables.max_allowed_packet)
      {
	push_warning_printf(current_thd, MYSQL_ERROR::WARN_LEVEL_WARN,
			    ER_WARN_ALLOWED_PACKET_OVERFLOWED,
			    ER(ER_WARN_ALLOWED_PACKET_OVERFLOWED), func_name(),
			    current_thd->variables.max_allowed_packet);
	goto null;
      }
      if (!is_const && res->alloced_length() >= res->length()+res2->length())
      {						// Use old buffer
	res->append(*res2);
      }
      else if (str->alloced_length() >= res->length()+res2->length())
      {
	if (str->ptr() == res2->ptr())
	  str->replace(0,0,*res);
	else
	{
	  str->copy(*res);
	  str->append(*res2);
	}
        res= str;
        use_as_buff= &tmp_value;
      }
      else if (res == &tmp_value)
      {
	if (res->append(*res2))			// Must be a blob
	  goto null;
      }
      else if (res2 == &tmp_value)
      {						// This can happend only 1 time
	if (tmp_value.replace(0,0,*res))
	  goto null;
	res= &tmp_value;
	use_as_buff=str;			// Put next arg here
      }
      else if (tmp_value.is_alloced() && res2->ptr() >= tmp_value.ptr() &&
	       res2->ptr() <= tmp_value.ptr() + tmp_value.alloced_length())
      {
	/*
	  This happens really seldom:
	  In this case res2 is sub string of tmp_value.  We will
	  now work in place in tmp_value to set it to res | res2
	*/
	/* Chop the last characters in tmp_value that isn't in res2 */
	tmp_value.length((uint32) (res2->ptr() - tmp_value.ptr()) +
			 res2->length());
	/* Place res2 at start of tmp_value, remove chars before res2 */
	if (tmp_value.replace(0,(uint32) (res2->ptr() - tmp_value.ptr()),
			      *res))
	  goto null;
	res= &tmp_value;
	use_as_buff=str;			// Put next arg here
      }
      else
      {						// Two big const strings
        /*
          NOTE: We should be prudent in the initial allocation unit -- the
          size of the arguments is a function of data distribution, which
          can be any. Instead of overcommitting at the first row, we grow
          the allocated amount by the factor of 2. This ensures that no
          more than 25% of memory will be overcommitted on average.
        */

        uint concat_len= res->length() + res2->length();

        if (tmp_value.alloced_length() < concat_len)
        {
          if (tmp_value.alloced_length() == 0)
          {
            if (tmp_value.alloc(concat_len))
              goto null;
          }
          else
          {
            uint new_len = max(tmp_value.alloced_length() * 2, concat_len);

            if (tmp_value.realloc(new_len))
              goto null;
          }
        }

	if (tmp_value.copy(*res) || tmp_value.append(*res2))
	  goto null;

	res= &tmp_value;
	use_as_buff=str;
      }
      is_const= 0;
    }
  }
  res->set_charset(collation.collation);
  return res;

null:
  null_value=1;
  return 0;
}


void Item_func_concat::fix_length_and_dec()
{
  ulonglong char_length= 0;

  if (agg_arg_charsets_for_string_result(collation, args, arg_count))
    return;

  for (uint i=0 ; i < arg_count ; i++)
    char_length+= args[i]->max_char_length();

  fix_char_length_ulonglong(char_length);
}

/**
  @details
  Function des_encrypt() by tonu@spam.ee & monty
  Works only if compiled with OpenSSL library support.
  @return
    A binary string where first character is CHAR(128 | key-number).
    If one uses a string key key_number is 127.
    Encryption result is longer than original by formula:
  @code new_length= org_length + (8-(org_length % 8))+1 @endcode
*/

String *Item_func_des_encrypt::val_str(String *str)
{
  DBUG_ASSERT(fixed == 1);
#if defined(HAVE_OPENSSL) && !defined(EMBEDDED_LIBRARY)
  uint code= ER_WRONG_PARAMETERS_TO_PROCEDURE;
  DES_cblock ivec;
  struct st_des_keyblock keyblock;
  struct st_des_keyschedule keyschedule;
  const char *append_str="********";
  uint key_number, res_length, tail;
  String *res= args[0]->val_str(str);

  if ((null_value= args[0]->null_value))
    return 0;                                   // ENCRYPT(NULL) == NULL
  if ((res_length=res->length()) == 0)
    return make_empty_result();
  if (arg_count == 1)
  {
    /* Protect against someone doing FLUSH DES_KEY_FILE */
    mysql_mutex_lock(&LOCK_des_key_file);
    keyschedule= des_keyschedule[key_number=des_default_key];
    mysql_mutex_unlock(&LOCK_des_key_file);
  }
  else if (args[1]->result_type() == INT_RESULT)
  {
    key_number= (uint) args[1]->val_int();
    if (key_number > 9)
      goto error;
    mysql_mutex_lock(&LOCK_des_key_file);
    keyschedule= des_keyschedule[key_number];
    mysql_mutex_unlock(&LOCK_des_key_file);
  }
  else
  {
    String *keystr=args[1]->val_str(&tmp_value);
    if (!keystr)
      goto error;
    key_number=127;				// User key string

    /* We make good 24-byte (168 bit) key from given plaintext key with MD5 */
    bzero((char*) &ivec,sizeof(ivec));
    EVP_BytesToKey(EVP_des_ede3_cbc(),EVP_md5(),NULL,
		   (uchar*) keystr->ptr(), (int) keystr->length(),
		   1, (uchar*) &keyblock,ivec);
    DES_set_key_unchecked(&keyblock.key1,&keyschedule.ks1);
    DES_set_key_unchecked(&keyblock.key2,&keyschedule.ks2);
    DES_set_key_unchecked(&keyblock.key3,&keyschedule.ks3);
  }

  /*
     The problem: DES algorithm requires original data to be in 8-bytes
     chunks. Missing bytes get filled with '*'s and result of encryption
     can be up to 8 bytes longer than original string. When decrypted,
     we do not know the size of original string :(
     We add one byte with value 0x1..0x8 as the last byte of the padded
     string marking change of string length.
  */

  tail= 8 - (res_length % 8);                   // 1..8 marking extra length
  res_length+=tail;
  if (tmp_arg.realloc(res_length))
    goto error;
  tmp_arg.length(0);
  tmp_arg.append(res->ptr(), res->length());
  code= ER_OUT_OF_RESOURCES;
  if (tmp_arg.append(append_str, tail) || tmp_value.alloc(res_length+1))
    goto error;
  tmp_arg[res_length-1]=tail;                   // save extra length
  tmp_value.realloc(res_length+1);
  tmp_value.length(res_length+1);
  tmp_value.set_charset(&my_charset_bin);
  tmp_value[0]=(char) (128 | key_number);
  // Real encryption
  bzero((char*) &ivec,sizeof(ivec));
  DES_ede3_cbc_encrypt((const uchar*) (tmp_arg.ptr()),
		       (uchar*) (tmp_value.ptr()+1),
		       res_length,
		       &keyschedule.ks1,
		       &keyschedule.ks2,
		       &keyschedule.ks3,
		       &ivec, TRUE);
  return &tmp_value;

error:
  push_warning_printf(current_thd,MYSQL_ERROR::WARN_LEVEL_WARN,
                          code, ER(code),
                          "des_encrypt");
#else
  push_warning_printf(current_thd,MYSQL_ERROR::WARN_LEVEL_WARN,
                      ER_FEATURE_DISABLED, ER(ER_FEATURE_DISABLED),
                      "des_encrypt", "--with-ssl");
#endif /* defined(HAVE_OPENSSL) && !defined(EMBEDDED_LIBRARY) */
  null_value=1;
  return 0;
}


String *Item_func_des_decrypt::val_str(String *str)
{
  DBUG_ASSERT(fixed == 1);
#if defined(HAVE_OPENSSL) && !defined(EMBEDDED_LIBRARY)
  uint code= ER_WRONG_PARAMETERS_TO_PROCEDURE;
  DES_cblock ivec;
  struct st_des_keyblock keyblock;
  struct st_des_keyschedule keyschedule;
  String *res= args[0]->val_str(str);
  uint length,tail;

  if ((null_value= args[0]->null_value))
    return 0;
  length= res->length();
  if (length < 9 || (length % 8) != 1 || !((*res)[0] & 128))
    return res;				// Skip decryption if not encrypted

  if (arg_count == 1)			// If automatic uncompression
  {
    uint key_number=(uint) (*res)[0] & 127;
    // Check if automatic key and that we have privilege to uncompress using it
    if (!(current_thd->security_ctx->master_access & SUPER_ACL) ||
        key_number > 9)
      goto error;

    mysql_mutex_lock(&LOCK_des_key_file);
    keyschedule= des_keyschedule[key_number];
    mysql_mutex_unlock(&LOCK_des_key_file);
  }
  else
  {
    // We make good 24-byte (168 bit) key from given plaintext key with MD5
    String *keystr=args[1]->val_str(&tmp_value);
    if (!keystr)
      goto error;

    bzero((char*) &ivec,sizeof(ivec));
    EVP_BytesToKey(EVP_des_ede3_cbc(),EVP_md5(),NULL,
		   (uchar*) keystr->ptr(),(int) keystr->length(),
		   1,(uchar*) &keyblock,ivec);
    // Here we set all 64-bit keys (56 effective) one by one
    DES_set_key_unchecked(&keyblock.key1,&keyschedule.ks1);
    DES_set_key_unchecked(&keyblock.key2,&keyschedule.ks2);
    DES_set_key_unchecked(&keyblock.key3,&keyschedule.ks3);
  }
  code= ER_OUT_OF_RESOURCES;
  if (tmp_value.alloc(length-1))
    goto error;

  bzero((char*) &ivec,sizeof(ivec));
  DES_ede3_cbc_encrypt((const uchar*) res->ptr()+1,
		       (uchar*) (tmp_value.ptr()),
		       length-1,
		       &keyschedule.ks1,
		       &keyschedule.ks2,
		       &keyschedule.ks3,
		       &ivec, FALSE);
  /* Restore old length of key */
  if ((tail=(uint) (uchar) tmp_value[length-2]) > 8)
    goto wrong_key;				     // Wrong key
  tmp_value.length(length-1-tail);
  tmp_value.set_charset(&my_charset_bin);
  return &tmp_value;

error:
  push_warning_printf(current_thd,MYSQL_ERROR::WARN_LEVEL_WARN,
                          code, ER(code),
                          "des_decrypt");
wrong_key:
#else
  push_warning_printf(current_thd,MYSQL_ERROR::WARN_LEVEL_WARN,
                      ER_FEATURE_DISABLED, ER(ER_FEATURE_DISABLED),
                      "des_decrypt", "--with-ssl");
#endif /* defined(HAVE_OPENSSL) && !defined(EMBEDDED_LIBRARY) */
  null_value=1;
  return 0;
}


/**
  concat with separator. First arg is the separator
  concat_ws takes at least two arguments.
*/

String *Item_func_concat_ws::val_str(String *str)
{
  DBUG_ASSERT(fixed == 1);
  char tmp_str_buff[10];
  String tmp_sep_str(tmp_str_buff, sizeof(tmp_str_buff),default_charset_info),
         *sep_str, *res, *res2,*use_as_buff;
  uint i;
  bool is_const= 0;

  null_value=0;
  if (!(sep_str= args[0]->val_str(&tmp_sep_str)))
    goto null;

  use_as_buff= &tmp_value;
  str->length(0);				// QQ; Should be removed
  res=str;                                      // If 0 arg_count

  // Skip until non-null argument is found.
  // If not, return the empty string
  for (i=1; i < arg_count; i++)
    if ((res= args[i]->val_str(str)))
    {
      is_const= args[i]->const_item() || !args[i]->used_tables();
      break;
    }

  if (i ==  arg_count)
    return make_empty_result();

  for (i++; i < arg_count ; i++)
  {
    if (!(res2= args[i]->val_str(use_as_buff)))
      continue;					// Skip NULL

    if (res->length() + sep_str->length() + res2->length() >
	current_thd->variables.max_allowed_packet)
    {
      push_warning_printf(current_thd, MYSQL_ERROR::WARN_LEVEL_WARN,
			  ER_WARN_ALLOWED_PACKET_OVERFLOWED,
			  ER(ER_WARN_ALLOWED_PACKET_OVERFLOWED), func_name(),
			  current_thd->variables.max_allowed_packet);
      goto null;
    }
    if (!is_const && res->alloced_length() >=
	res->length() + sep_str->length() + res2->length())
    {						// Use old buffer
      res->append(*sep_str);			// res->length() > 0 always
      res->append(*res2);
    }
    else if (str->alloced_length() >=
	     res->length() + sep_str->length() + res2->length())
    {
      /* We have room in str;  We can't get any errors here */
      if (str->ptr() == res2->ptr())
      {						// This is quite uncommon!
	str->replace(0,0,*sep_str);
	str->replace(0,0,*res);
      }
      else
      {
	str->copy(*res);
	str->append(*sep_str);
	str->append(*res2);
      }
      res=str;
      use_as_buff= &tmp_value;
    }
    else if (res == &tmp_value)
    {
      if (res->append(*sep_str) || res->append(*res2))
	goto null; // Must be a blob
    }
    else if (res2 == &tmp_value)
    {						// This can happend only 1 time
      if (tmp_value.replace(0,0,*sep_str) || tmp_value.replace(0,0,*res))
	goto null;
      res= &tmp_value;
      use_as_buff=str;				// Put next arg here
    }
    else if (tmp_value.is_alloced() && res2->ptr() >= tmp_value.ptr() &&
	     res2->ptr() < tmp_value.ptr() + tmp_value.alloced_length())
    {
      /*
	This happens really seldom:
	In this case res2 is sub string of tmp_value.  We will
	now work in place in tmp_value to set it to res | sep_str | res2
      */
      /* Chop the last characters in tmp_value that isn't in res2 */
      tmp_value.length((uint32) (res2->ptr() - tmp_value.ptr()) +
		       res2->length());
      /* Place res2 at start of tmp_value, remove chars before res2 */
      if (tmp_value.replace(0,(uint32) (res2->ptr() - tmp_value.ptr()),
			    *res) ||
	  tmp_value.replace(res->length(),0, *sep_str))
	goto null;
      res= &tmp_value;
      use_as_buff=str;			// Put next arg here
    }
    else
    {						// Two big const strings
      /*
        NOTE: We should be prudent in the initial allocation unit -- the
        size of the arguments is a function of data distribution, which can
        be any. Instead of overcommitting at the first row, we grow the
        allocated amount by the factor of 2. This ensures that no more than
        25% of memory will be overcommitted on average.
      */

      uint concat_len= res->length() + sep_str->length() + res2->length();

      if (tmp_value.alloced_length() < concat_len)
      {
        if (tmp_value.alloced_length() == 0)
        {
          if (tmp_value.alloc(concat_len))
            goto null;
        }
        else
        {
          uint new_len = max(tmp_value.alloced_length() * 2, concat_len);

          if (tmp_value.realloc(new_len))
            goto null;
        }
      }

      if (tmp_value.copy(*res) ||
	  tmp_value.append(*sep_str) ||
	  tmp_value.append(*res2))
	goto null;
      res= &tmp_value;
      use_as_buff=str;
    }
  }
  res->set_charset(collation.collation);
  return res;

null:
  null_value=1;
  return 0;
}


void Item_func_concat_ws::fix_length_and_dec()
{
  ulonglong char_length;

  if (agg_arg_charsets_for_string_result(collation, args, arg_count))
    return;

  /*
     arg_count cannot be less than 2,
     it is done on parser level in sql_yacc.yy
     so, (arg_count - 2) is safe here.
  */
  char_length= (ulonglong) args[0]->max_char_length() * (arg_count - 2);
  for (uint i=1 ; i < arg_count ; i++)
    char_length+= args[i]->max_char_length();

  fix_char_length_ulonglong(char_length);
}


String *Item_func_reverse::val_str(String *str)
{
  DBUG_ASSERT(fixed == 1);
  String *res = args[0]->val_str(str);
  char *ptr, *end, *tmp;

  if ((null_value=args[0]->null_value))
    return 0;
  /* An empty string is a special case as the string pointer may be null */
  if (!res->length())
    return make_empty_result();
  if (tmp_value.alloced_length() < res->length() &&
      tmp_value.realloc(res->length()))
  {
    null_value= 1;
    return 0;
  }
  tmp_value.length(res->length());
  tmp_value.set_charset(res->charset());
  ptr= (char *) res->ptr();
  end= ptr + res->length();
  tmp= (char *) tmp_value.ptr() + tmp_value.length();
#ifdef USE_MB
  if (use_mb(res->charset()))
  {
    register uint32 l;
    while (ptr < end)
    {
      if ((l= my_ismbchar(res->charset(),ptr,end)))
      {
        tmp-= l;
        memcpy(tmp,ptr,l);
        ptr+= l;
      }
      else
        *--tmp= *ptr++;
    }
  }
  else
#endif /* USE_MB */
  {
    while (ptr < end)
      *--tmp= *ptr++;
  }
  return &tmp_value;
}


void Item_func_reverse::fix_length_and_dec()
{
  agg_arg_charsets_for_string_result(collation, args, 1);
  DBUG_ASSERT(collation.collation != NULL);
  fix_char_length(args[0]->max_char_length());
}

/**
  Replace all occurences of string2 in string1 with string3.

  Don't reallocate val_str() if not needed.

  @todo
    Fix that this works with binary strings when using USE_MB 
*/

String *Item_func_replace::val_str(String *str)
{
  DBUG_ASSERT(fixed == 1);
  String *res,*res2,*res3;
  int offset;
  uint from_length,to_length;
  bool alloced=0;
#ifdef USE_MB
  const char *ptr,*end,*strend,*search,*search_end;
  register uint32 l;
  bool binary_cmp;
#endif

  null_value=0;
  res=args[0]->val_str(str);
  if (args[0]->null_value)
    goto null;
  res2=args[1]->val_str(&tmp_value);
  if (args[1]->null_value)
    goto null;

  res->set_charset(collation.collation);

#ifdef USE_MB
  binary_cmp = ((res->charset()->state & MY_CS_BINSORT) || !use_mb(res->charset()));
#endif

  if (res2->length() == 0)
    return res;
#ifndef USE_MB
  if ((offset=res->strstr(*res2)) < 0)
    return res;
#else
  offset=0;
  if (binary_cmp && (offset=res->strstr(*res2)) < 0)
    return res;
#endif
  if (!(res3=args[2]->val_str(&tmp_value2)))
    goto null;
  from_length= res2->length();
  to_length=   res3->length();

#ifdef USE_MB
  if (!binary_cmp)
  {
    search=res2->ptr();
    search_end=search+from_length;
redo:
    DBUG_ASSERT(res->ptr() || !offset);
    ptr=res->ptr()+offset;
    strend=res->ptr()+res->length();
    /*
      In some cases val_str() can return empty string
      with ptr() == NULL and length() == 0.
      Let's check strend to avoid overflow.
    */
    end= strend ? strend - from_length + 1 : NULL;
    while (ptr < end)
    {
        if (*ptr == *search)
        {
          register char *i,*j;
          i=(char*) ptr+1; j=(char*) search+1;
          while (j != search_end)
            if (*i++ != *j++) goto skip;
          offset= (int) (ptr-res->ptr());
          if (res->length()-from_length + to_length >
	      current_thd->variables.max_allowed_packet)
	  {
	    push_warning_printf(current_thd, MYSQL_ERROR::WARN_LEVEL_WARN,
				ER_WARN_ALLOWED_PACKET_OVERFLOWED,
				ER(ER_WARN_ALLOWED_PACKET_OVERFLOWED),
				func_name(),
				current_thd->variables.max_allowed_packet);

            goto null;
	  }
          if (!alloced)
          {
            alloced=1;
            res=copy_if_not_alloced(str,res,res->length()+to_length);
          }
          res->replace((uint) offset,from_length,*res3);
	  offset+=(int) to_length;
          goto redo;
        }
skip:
        if ((l=my_ismbchar(res->charset(), ptr,strend))) ptr+=l;
        else ++ptr;
    }
  }
  else
#endif /* USE_MB */
    do
    {
      if (res->length()-from_length + to_length >
	  current_thd->variables.max_allowed_packet)
      {
	push_warning_printf(current_thd, MYSQL_ERROR::WARN_LEVEL_WARN,
			    ER_WARN_ALLOWED_PACKET_OVERFLOWED,
			    ER(ER_WARN_ALLOWED_PACKET_OVERFLOWED), func_name(),
			    current_thd->variables.max_allowed_packet);
        goto null;
      }
      if (!alloced)
      {
        alloced=1;
        res=copy_if_not_alloced(str,res,res->length()+to_length);
      }
      res->replace((uint) offset,from_length,*res3);
      offset+=(int) to_length;
    }
    while ((offset=res->strstr(*res2,(uint) offset)) >= 0);
  return res;

null:
  null_value=1;
  return 0;
}


void Item_func_replace::fix_length_and_dec()
{
  ulonglong char_length= (ulonglong) args[0]->max_char_length();
  int diff=(int) (args[2]->max_char_length() - args[1]->max_char_length());
  if (diff > 0 && args[1]->max_char_length())
  {						// Calculate of maxreplaces
    ulonglong max_substrs= char_length / args[1]->max_char_length();
    char_length+= max_substrs * (uint) diff;
  }

  if (agg_arg_charsets_for_string_result_with_comparison(collation, args, 3))
    return;
  fix_char_length_ulonglong(char_length);
}


String *Item_func_insert::val_str(String *str)
{
  DBUG_ASSERT(fixed == 1);
  String *res,*res2;
  longlong start, length;  /* must be longlong to avoid truncation */

  null_value=0;
  res=args[0]->val_str(str);
  res2=args[3]->val_str(&tmp_value);
  start= args[1]->val_int() - 1;
  length= args[2]->val_int();

  if (args[0]->null_value || args[1]->null_value || args[2]->null_value ||
      args[3]->null_value)
    goto null; /* purecov: inspected */

  if ((start < 0) || (start > res->length()))
    return res;                                 // Wrong param; skip insert
  if ((length < 0) || (length > res->length()))
    length= res->length();

  /*
    There is one exception not handled (intentionaly) by the character set
    aggregation code. If one string is strong side and is binary, and
    another one is weak side and is a multi-byte character string,
    then we need to operate on the second string in terms on bytes when
    calling ::numchars() and ::charpos(), rather than in terms of characters.
    Lets substitute its character set to binary.
  */
  if (collation.collation == &my_charset_bin)
  {
    res->set_charset(&my_charset_bin);
    res2->set_charset(&my_charset_bin);
  }

  /* start and length are now sufficiently valid to pass to charpos function */
   start= res->charpos((int) start);
   length= res->charpos((int) length, (uint32) start);

  /* Re-testing with corrected params */
  if (start > res->length())
    return res; /* purecov: inspected */        // Wrong param; skip insert
  if (length > res->length() - start)
    length= res->length() - start;

  if ((ulonglong) (res->length() - length + res2->length()) >
      (ulonglong) current_thd->variables.max_allowed_packet)
  {
    push_warning_printf(current_thd, MYSQL_ERROR::WARN_LEVEL_WARN,
			ER_WARN_ALLOWED_PACKET_OVERFLOWED,
			ER(ER_WARN_ALLOWED_PACKET_OVERFLOWED),
			func_name(), current_thd->variables.max_allowed_packet);
    goto null;
  }
  res=copy_if_not_alloced(str,res,res->length());
  res->replace((uint32) start,(uint32) length,*res2);
  return res;
null:
  null_value=1;
  return 0;
}


void Item_func_insert::fix_length_and_dec()
{
  ulonglong char_length;

  // Handle character set for args[0] and args[3].
  if (agg_arg_charsets_for_string_result(collation, args, 2, 3))
    return;
  char_length= ((ulonglong) args[0]->max_char_length() +
                (ulonglong) args[3]->max_char_length());
  fix_char_length_ulonglong(char_length);
}


String *Item_str_conv::val_str(String *str)
{
  DBUG_ASSERT(fixed == 1);
  String *res;
  if (!(res=args[0]->val_str(str)))
  {
    null_value=1; /* purecov: inspected */
    return 0; /* purecov: inspected */
  }
  null_value=0;
  if (multiply == 1)
  {
    uint len;
    res= copy_if_not_alloced(str,res,res->length());
    len= converter(collation.collation, (char*) res->ptr(), res->length(),
                                        (char*) res->ptr(), res->length());
    DBUG_ASSERT(len <= res->length());
    res->length(len);
  }
  else
  {
    uint len= res->length() * multiply;
    tmp_value.alloc(len);
    tmp_value.set_charset(collation.collation);
    len= converter(collation.collation, (char*) res->ptr(), res->length(),
                                        (char*) tmp_value.ptr(), len);
    tmp_value.length(len);
    res= &tmp_value;
  }
  return res;
}


void Item_func_lcase::fix_length_and_dec()
{
  agg_arg_charsets_for_string_result(collation, args, 1);
  DBUG_ASSERT(collation.collation != NULL);
  multiply= collation.collation->casedn_multiply;
  converter= collation.collation->cset->casedn;
  fix_char_length_ulonglong((ulonglong) args[0]->max_char_length() * multiply);
}

void Item_func_ucase::fix_length_and_dec()
{
  agg_arg_charsets_for_string_result(collation, args, 1);
  DBUG_ASSERT(collation.collation != NULL);
  multiply= collation.collation->caseup_multiply;
  converter= collation.collation->cset->caseup;
  fix_char_length_ulonglong((ulonglong) args[0]->max_char_length() * multiply);
}


String *Item_func_left::val_str(String *str)
{
  DBUG_ASSERT(fixed == 1);
  String *res= args[0]->val_str(str);

  /* must be longlong to avoid truncation */
  longlong length= args[1]->val_int();
  uint char_pos;

  if ((null_value=(args[0]->null_value || args[1]->null_value)))
    return 0;

  /* if "unsigned_flag" is set, we have a *huge* positive number. */
  if ((length <= 0) && (!args[1]->unsigned_flag))
    return make_empty_result();
  if ((res->length() <= (ulonglong) length) ||
      (res->length() <= (char_pos= res->charpos((int) length))))
    return res;

  tmp_value.set(*res, 0, char_pos);
  return &tmp_value;
}


void Item_str_func::left_right_max_length()
{
  uint32 char_length= args[0]->max_char_length();
  if (args[1]->const_item())
  {
<<<<<<< HEAD
    int length= (int) args[1]->val_int();
    if (length <= 0)
      char_length=0;
=======
    int length=(int) args[1]->val_int()*collation.collation->mbmaxlen;
    if (args[1]->null_value || length <= 0)
      max_length=0;
>>>>>>> b816d5f3
    else
      set_if_smaller(char_length, (uint) length);
  }
  fix_char_length(char_length);
}


void Item_func_left::fix_length_and_dec()
{
  agg_arg_charsets_for_string_result(collation, args, 1);
  DBUG_ASSERT(collation.collation != NULL);
  left_right_max_length();
}


String *Item_func_right::val_str(String *str)
{
  DBUG_ASSERT(fixed == 1);
  String *res= args[0]->val_str(str);
  /* must be longlong to avoid truncation */
  longlong length= args[1]->val_int();

  if ((null_value=(args[0]->null_value || args[1]->null_value)))
    return 0; /* purecov: inspected */

  /* if "unsigned_flag" is set, we have a *huge* positive number. */
  if ((length <= 0) && (!args[1]->unsigned_flag))
    return make_empty_result(); /* purecov: inspected */

  if (res->length() <= (ulonglong) length)
    return res; /* purecov: inspected */

  uint start=res->numchars();
  if (start <= (uint) length)
    return res;
  start=res->charpos(start - (uint) length);
  tmp_value.set(*res,start,res->length()-start);
  return &tmp_value;
}


void Item_func_right::fix_length_and_dec()
{
  agg_arg_charsets_for_string_result(collation, args, 1);
  DBUG_ASSERT(collation.collation != NULL);
  left_right_max_length();
}


String *Item_func_substr::val_str(String *str)
{
  DBUG_ASSERT(fixed == 1);
  String *res  = args[0]->val_str(str);
  /* must be longlong to avoid truncation */
  longlong start= args[1]->val_int();
  /* Assumes that the maximum length of a String is < INT_MAX32. */
  /* Limit so that code sees out-of-bound value properly. */
  longlong length= arg_count == 3 ? args[2]->val_int() : INT_MAX32;
  longlong tmp_length;

  if ((null_value=(args[0]->null_value || args[1]->null_value ||
		   (arg_count == 3 && args[2]->null_value))))
    return 0; /* purecov: inspected */

  /* Negative or zero length, will return empty string. */
  if ((arg_count == 3) && (length <= 0) && 
      (length == 0 || !args[2]->unsigned_flag))
    return make_empty_result();

  /* Assumes that the maximum length of a String is < INT_MAX32. */
  /* Set here so that rest of code sees out-of-bound value as such. */
  if ((length <= 0) || (length > INT_MAX32))
    length= INT_MAX32;

  /* if "unsigned_flag" is set, we have a *huge* positive number. */
  /* Assumes that the maximum length of a String is < INT_MAX32. */
  if ((!args[1]->unsigned_flag && (start < INT_MIN32 || start > INT_MAX32)) ||
      (args[1]->unsigned_flag && ((ulonglong) start > INT_MAX32)))
    return make_empty_result();

  start= ((start < 0) ? res->numchars() + start : start - 1);
  start= res->charpos((int) start);
  if ((start < 0) || ((uint) start + 1 > res->length()))
    return make_empty_result();

  length= res->charpos((int) length, (uint32) start);
  tmp_length= res->length() - start;
  length= min(length, tmp_length);

  if (!start && (longlong) res->length() == length)
    return res;
  tmp_value.set(*res, (uint32) start, (uint32) length);
  return &tmp_value;
}


void Item_func_substr::fix_length_and_dec()
{
  max_length=args[0]->max_length;

  agg_arg_charsets_for_string_result(collation, args, 1);
  DBUG_ASSERT(collation.collation != NULL);
  if (args[1]->const_item())
  {
    int32 start= (int32) args[1]->val_int();
    if (args[1]->null_value)
      max_length= 0;
    else if (start < 0)
      max_length= ((uint)(-start) > max_length) ? 0 : (uint)(-start);
    else
      max_length-= min((uint)(start - 1), max_length);
  }
  if (arg_count == 3 && args[2]->const_item())
  {
    int32 length= (int32) args[2]->val_int();
    if (args[2]->null_value || length <= 0)
      max_length=0; /* purecov: inspected */
    else
      set_if_smaller(max_length,(uint) length);
  }
  max_length*= collation.collation->mbmaxlen;
}


void Item_func_substr_index::fix_length_and_dec()
{ 
  if (agg_arg_charsets_for_string_result_with_comparison(collation, args, 2))
    return;
  fix_char_length(args[0]->max_char_length());
}


String *Item_func_substr_index::val_str(String *str)
{
  DBUG_ASSERT(fixed == 1);
  String *res= args[0]->val_str(str);
  String *delimiter= args[1]->val_str(&tmp_value);
  int32 count= (int32) args[2]->val_int();
  uint offset;

  if (args[0]->null_value || args[1]->null_value || args[2]->null_value)
  {					// string and/or delim are null
    null_value=1;
    return 0;
  }
  null_value=0;
  uint delimiter_length= delimiter->length();
  if (!res->length() || !delimiter_length || !count)
    return make_empty_result();		// Wrong parameters

  res->set_charset(collation.collation);

#ifdef USE_MB
  if (use_mb(res->charset()))
  {
    const char *ptr= res->ptr();
    const char *strend= ptr+res->length();
    const char *end= strend-delimiter_length+1;
    const char *search= delimiter->ptr();
    const char *search_end= search+delimiter_length;
    int32 n=0,c=count,pass;
    register uint32 l;
    for (pass=(count>0);pass<2;++pass)
    {
      while (ptr < end)
      {
        if (*ptr == *search)
        {
	  register char *i,*j;
	  i=(char*) ptr+1; j=(char*) search+1;
	  while (j != search_end)
	    if (*i++ != *j++) goto skip;
	  if (pass==0) ++n;
	  else if (!--c) break;
	  ptr+= delimiter_length;
	  continue;
	}
    skip:
        if ((l=my_ismbchar(res->charset(), ptr,strend))) ptr+=l;
        else ++ptr;
      } /* either not found or got total number when count<0 */
      if (pass == 0) /* count<0 */
      {
        c+=n+1;
        if (c<=0) return res; /* not found, return original string */
        ptr=res->ptr();
      }
      else
      {
        if (c) return res; /* Not found, return original string */
        if (count>0) /* return left part */
        {
	  tmp_value.set(*res,0,(ulong) (ptr-res->ptr()));
        }
        else /* return right part */
        {
	  ptr+= delimiter_length;
	  tmp_value.set(*res,(ulong) (ptr-res->ptr()), (ulong) (strend-ptr));
        }
      }
    }
  }
  else
#endif /* USE_MB */
  {
    if (count > 0)
    {					// start counting from the beginning
      for (offset=0; ; offset+= delimiter_length)
      {
	if ((int) (offset= res->strstr(*delimiter, offset)) < 0)
	  return res;			// Didn't find, return org string
	if (!--count)
	{
	  tmp_value.set(*res,0,offset);
	  break;
	}
      }
    }
    else
    {
      /*
        Negative index, start counting at the end
      */
      for (offset=res->length(); offset ;)
      {
        /* 
          this call will result in finding the position pointing to one 
          address space less than where the found substring is located
          in res
        */
	if ((int) (offset= res->strrstr(*delimiter, offset)) < 0)
	  return res;			// Didn't find, return org string
        /*
          At this point, we've searched for the substring
          the number of times as supplied by the index value
        */
	if (!++count)
	{
	  offset+= delimiter_length;
	  tmp_value.set(*res,offset,res->length()- offset);
	  break;
	}
      }
    }
  }
  /*
    We always mark tmp_value as const so that if val_str() is called again
    on this object, we don't disrupt the contents of tmp_value when it was
    derived from another String.
  */
  tmp_value.mark_as_const();
  return (&tmp_value);
}

/*
** The trim functions are extension to ANSI SQL because they trim substrings
** They ltrim() and rtrim() functions are optimized for 1 byte strings
** They also return the original string if possible, else they return
** a substring that points at the original string.
*/


String *Item_func_ltrim::val_str(String *str)
{
  DBUG_ASSERT(fixed == 1);
  char buff[MAX_FIELD_WIDTH], *ptr, *end;
  String tmp(buff,sizeof(buff),system_charset_info);
  String *res, *remove_str;
  uint remove_length;
  LINT_INIT(remove_length);

  res= args[0]->val_str(str);
  if ((null_value=args[0]->null_value))
    return 0;
  remove_str= &remove;                          /* Default value. */
  if (arg_count == 2)
  {
    remove_str= args[1]->val_str(&tmp);
    if ((null_value= args[1]->null_value))
      return 0;
  }

  if ((remove_length= remove_str->length()) == 0 ||
      remove_length > res->length())
    return res;

  ptr= (char*) res->ptr();
  end= ptr+res->length();
  if (remove_length == 1)
  {
    char chr=(*remove_str)[0];
    while (ptr != end && *ptr == chr)
      ptr++;
  }
  else
  {
    const char *r_ptr=remove_str->ptr();
    end-=remove_length;
    while (ptr <= end && !memcmp(ptr, r_ptr, remove_length))
      ptr+=remove_length;
    end+=remove_length;
  }
  if (ptr == res->ptr())
    return res;
  tmp_value.set(*res,(uint) (ptr - res->ptr()),(uint) (end-ptr));
  return &tmp_value;
}


String *Item_func_rtrim::val_str(String *str)
{
  DBUG_ASSERT(fixed == 1);
  char buff[MAX_FIELD_WIDTH], *ptr, *end;
  String tmp(buff, sizeof(buff), system_charset_info);
  String *res, *remove_str;
  uint remove_length;
  LINT_INIT(remove_length);

  res= args[0]->val_str(str);
  if ((null_value=args[0]->null_value))
    return 0;
  remove_str= &remove;                          /* Default value. */
  if (arg_count == 2)
  {
    remove_str= args[1]->val_str(&tmp);
    if ((null_value= args[1]->null_value))
      return 0;
  }

  if ((remove_length= remove_str->length()) == 0 ||
      remove_length > res->length())
    return res;

  ptr= (char*) res->ptr();
  end= ptr+res->length();
#ifdef USE_MB
  char *p=ptr;
  register uint32 l;
#endif
  if (remove_length == 1)
  {
    char chr=(*remove_str)[0];
#ifdef USE_MB
    if (use_mb(res->charset()))
    {
      while (ptr < end)
      {
	if ((l=my_ismbchar(res->charset(), ptr,end))) ptr+=l,p=ptr;
	else ++ptr;
      }
      ptr=p;
    }
#endif
    while (ptr != end  && end[-1] == chr)
      end--;
  }
  else
  {
    const char *r_ptr=remove_str->ptr();
#ifdef USE_MB
    if (use_mb(res->charset()))
    {
  loop:
      while (ptr + remove_length < end)
      {
	if ((l=my_ismbchar(res->charset(), ptr,end))) ptr+=l;
	else ++ptr;
      }
      if (ptr + remove_length == end && !memcmp(ptr,r_ptr,remove_length))
      {
	end-=remove_length;
	ptr=p;
	goto loop;
      }
    }
    else
#endif /* USE_MB */
    {
      while (ptr + remove_length <= end &&
	     !memcmp(end-remove_length, r_ptr, remove_length))
	end-=remove_length;
    }
  }
  if (end == res->ptr()+res->length())
    return res;
  tmp_value.set(*res,0,(uint) (end-res->ptr()));
  return &tmp_value;
}


String *Item_func_trim::val_str(String *str)
{
  DBUG_ASSERT(fixed == 1);
  char buff[MAX_FIELD_WIDTH], *ptr, *end;
  const char *r_ptr;
  String tmp(buff, sizeof(buff), system_charset_info);
  String *res, *remove_str;
  uint remove_length;
  LINT_INIT(remove_length);

  res= args[0]->val_str(str);
  if ((null_value=args[0]->null_value))
    return 0;
  remove_str= &remove;                          /* Default value. */
  if (arg_count == 2)
  {
    remove_str= args[1]->val_str(&tmp);
    if ((null_value= args[1]->null_value))
      return 0;
  }

  if ((remove_length= remove_str->length()) == 0 ||
      remove_length > res->length())
    return res;

  ptr= (char*) res->ptr();
  end= ptr+res->length();
  r_ptr= remove_str->ptr();
  while (ptr+remove_length <= end && !memcmp(ptr,r_ptr,remove_length))
    ptr+=remove_length;
#ifdef USE_MB
  if (use_mb(res->charset()))
  {
    char *p=ptr;
    register uint32 l;
 loop:
    while (ptr + remove_length < end)
    {
      if ((l=my_ismbchar(res->charset(), ptr,end))) ptr+=l;
      else ++ptr;
    }
    if (ptr + remove_length == end && !memcmp(ptr,r_ptr,remove_length))
    {
      end-=remove_length;
      ptr=p;
      goto loop;
    }
    ptr=p;
  }
  else
#endif /* USE_MB */
  {
    while (ptr + remove_length <= end &&
	   !memcmp(end-remove_length,r_ptr,remove_length))
      end-=remove_length;
  }
  if (ptr == res->ptr() && end == ptr+res->length())
    return res;
  tmp_value.set(*res,(uint) (ptr - res->ptr()),(uint) (end-ptr));
  return &tmp_value;
}

void Item_func_trim::fix_length_and_dec()
{
  if (arg_count == 1)
  {
    agg_arg_charsets_for_string_result(collation, args, 1);
    DBUG_ASSERT(collation.collation != NULL);
    remove.set_charset(collation.collation);
    remove.set_ascii(" ",1);
  }
  else
  {
    // Handle character set for args[1] and args[0].
    // Note that we pass args[1] as the first item, and args[0] as the second.
    if (agg_arg_charsets_for_string_result_with_comparison(collation,
                                                           &args[1], 2, -1))
      return;
  }
  fix_char_length(args[0]->max_char_length());
}

void Item_func_trim::print(String *str, enum_query_type query_type)
{
  if (arg_count == 1)
  {
    Item_func::print(str, query_type);
    return;
  }
  str->append(Item_func_trim::func_name());
  str->append('(');
  str->append(mode_name());
  str->append(' ');
  args[1]->print(str, query_type);
  str->append(STRING_WITH_LEN(" from "));
  args[0]->print(str, query_type);
  str->append(')');
}


/* Item_func_password */

String *Item_func_password::val_str_ascii(String *str)
{
  DBUG_ASSERT(fixed == 1);
  String *res= args[0]->val_str(str); 
  if ((null_value=args[0]->null_value))
    return 0;
  if (res->length() == 0)
    return make_empty_result();
  my_make_scrambled_password(tmp_value, res->ptr(), res->length());
  str->set(tmp_value, SCRAMBLED_PASSWORD_CHAR_LENGTH, &my_charset_latin1);
  return str;
}

char *Item_func_password::alloc(THD *thd, const char *password,
                                size_t pass_len)
{
  char *buff= (char *) thd->alloc(SCRAMBLED_PASSWORD_CHAR_LENGTH+1);
  if (buff)
    my_make_scrambled_password(buff, password, pass_len);
  return buff;
}

/* Item_func_old_password */

String *Item_func_old_password::val_str_ascii(String *str)
{
  DBUG_ASSERT(fixed == 1);
  String *res= args[0]->val_str(str);
  if ((null_value=args[0]->null_value))
    return 0;
  if (res->length() == 0)
    return make_empty_result();
  my_make_scrambled_password_323(tmp_value, res->ptr(), res->length());
  str->set(tmp_value, SCRAMBLED_PASSWORD_CHAR_LENGTH_323, &my_charset_latin1);
  return str;
}

char *Item_func_old_password::alloc(THD *thd, const char *password,
                                    size_t pass_len)
{
  char *buff= (char *) thd->alloc(SCRAMBLED_PASSWORD_CHAR_LENGTH_323+1);
  if (buff)
    my_make_scrambled_password_323(buff, password, pass_len);
  return buff;
}


#define bin_to_ascii(c) ((c)>=38?((c)-38+'a'):(c)>=12?((c)-12+'A'):(c)+'.')

String *Item_func_encrypt::val_str(String *str)
{
  DBUG_ASSERT(fixed == 1);
  String *res  =args[0]->val_str(str);

#ifdef HAVE_CRYPT
  char salt[3],*salt_ptr;
  if ((null_value=args[0]->null_value))
    return 0;
  if (res->length() == 0)
    return make_empty_result();
  if (arg_count == 1)
  {					// generate random salt
    time_t timestamp=current_thd->query_start();
    salt[0] = bin_to_ascii( (ulong) timestamp & 0x3f);
    salt[1] = bin_to_ascii(( (ulong) timestamp >> 5) & 0x3f);
    salt[2] = 0;
    salt_ptr=salt;
  }
  else
  {					// obtain salt from the first two bytes
    String *salt_str=args[1]->val_str(&tmp_value);
    if ((null_value= (args[1]->null_value || salt_str->length() < 2)))
      return 0;
    salt_ptr= salt_str->c_ptr_safe();
  }
  mysql_mutex_lock(&LOCK_crypt);
  char *tmp= crypt(res->c_ptr_safe(),salt_ptr);
  if (!tmp)
  {
    mysql_mutex_unlock(&LOCK_crypt);
    null_value= 1;
    return 0;
  }
  str->set(tmp, (uint) strlen(tmp), &my_charset_bin);
  str->copy();
  mysql_mutex_unlock(&LOCK_crypt);
  return str;
#else
  null_value=1;
  return 0;
#endif	/* HAVE_CRYPT */
}

bool Item_func_encode::seed()
{
  char buf[80];
  ulong rand_nr[2];
  String *key, tmp(buf, sizeof(buf), system_charset_info);

  if (!(key= args[1]->val_str(&tmp)))
    return TRUE;

  hash_password(rand_nr, key->ptr(), key->length());
  sql_crypt.init(rand_nr);

  return FALSE;
}

void Item_func_encode::fix_length_and_dec()
{
  max_length=args[0]->max_length;
  maybe_null=args[0]->maybe_null || args[1]->maybe_null;
  collation.set(&my_charset_bin);
  /* Precompute the seed state if the item is constant. */
  seeded= args[1]->const_item() &&
          (args[1]->result_type() == STRING_RESULT) && !seed();
}

String *Item_func_encode::val_str(String *str)
{
  String *res;
  DBUG_ASSERT(fixed == 1);

  if (!(res=args[0]->val_str(str)))
  {
    null_value= 1;
    return NULL;
  }

  if (!seeded && seed())
  {
    null_value= 1;
    return NULL;
  }

  null_value= 0;
  res= copy_if_not_alloced(str, res, res->length());
  crypto_transform(res);
  sql_crypt.reinit();

  return res;
}

void Item_func_encode::crypto_transform(String *res)
{
  sql_crypt.encode((char*) res->ptr(),res->length());
  res->set_charset(&my_charset_bin);
}

void Item_func_decode::crypto_transform(String *res)
{
  sql_crypt.decode((char*) res->ptr(),res->length());
}


Item *Item_func_sysconst::safe_charset_converter(CHARSET_INFO *tocs)
{
  Item_string *conv;
  uint conv_errors;
  String tmp, cstr, *ostr= val_str(&tmp);
  if (null_value)
  {
    Item *null_item= new Item_null((char *) fully_qualified_func_name());
    null_item->collation.set (tocs);
    return null_item;
  }
  cstr.copy(ostr->ptr(), ostr->length(), ostr->charset(), tocs, &conv_errors);
  if (conv_errors ||
      !(conv= new Item_static_string_func(fully_qualified_func_name(),
                                          cstr.ptr(), cstr.length(),
                                          cstr.charset(),
                                          collation.derivation)))
  {
    return NULL;
  }
  conv->str_value.copy();
  conv->str_value.mark_as_const();
  return conv;
}


String *Item_func_database::val_str(String *str)
{
  DBUG_ASSERT(fixed == 1);
  THD *thd= current_thd;
  if (thd->db == NULL)
  {
    null_value= 1;
    return 0;
  }
  else
    str->copy(thd->db, thd->db_length, system_charset_info);
  return str;
}


/**
  @note USER() is replicated correctly if binlog_format=ROW or (as of
  BUG#28086) binlog_format=MIXED, but is incorrectly replicated to ''
  if binlog_format=STATEMENT.
*/
bool Item_func_user::init(const char *user, const char *host)
{
  DBUG_ASSERT(fixed == 1);

  // For system threads (e.g. replication SQL thread) user may be empty
  if (user)
  {
    CHARSET_INFO *cs= str_value.charset();
    size_t res_length= (strlen(user)+strlen(host)+2) * cs->mbmaxlen;

    if (str_value.alloc((uint) res_length))
    {
      null_value=1;
      return TRUE;
    }

    res_length=cs->cset->snprintf(cs, (char*)str_value.ptr(), (uint) res_length,
                                  "%s@%s", user, host);
    str_value.length((uint) res_length);
    str_value.mark_as_const();
  }
  return FALSE;
}


bool Item_func_user::fix_fields(THD *thd, Item **ref)
{
  return (Item_func_sysconst::fix_fields(thd, ref) ||
          init(thd->main_security_ctx.user,
               thd->main_security_ctx.host_or_ip));
}


bool Item_func_current_user::fix_fields(THD *thd, Item **ref)
{
  if (Item_func_sysconst::fix_fields(thd, ref))
    return TRUE;

  Security_context *ctx=
#ifndef NO_EMBEDDED_ACCESS_CHECKS
                         (context->security_ctx
                          ? context->security_ctx : thd->security_ctx);
#else
                         thd->security_ctx;
#endif /*NO_EMBEDDED_ACCESS_CHECKS*/
  return init(ctx->priv_user, ctx->priv_host);
}


void Item_func_soundex::fix_length_and_dec()
{
  uint32 char_length= args[0]->max_char_length();
  agg_arg_charsets_for_string_result(collation, args, 1);
  DBUG_ASSERT(collation.collation != NULL);
  set_if_bigger(char_length, 4);
  fix_char_length(char_length);
  tmp_value.set_charset(collation.collation);
}


/**
  If alpha, map input letter to soundex code.
  If not alpha and remove_garbage is set then skip to next char
  else return 0
*/

static int soundex_toupper(int ch)
{
  return (ch >= 'a' && ch <= 'z') ? ch - 'a' + 'A' : ch;
}


static char get_scode(int wc)
{
  int ch= soundex_toupper(wc);
  if (ch < 'A' || ch > 'Z')
  {
					// Thread extended alfa (country spec)
    return '0';				// as vokal
  }
  return(soundex_map[ch-'A']);
}


static bool my_uni_isalpha(int wc)
{
  /*
    Return true for all Basic Latin letters: a..z A..Z.
    Return true for all Unicode characters with code higher than U+00C0:
    - characters between 'z' and U+00C0 are controls and punctuations.
    - "U+00C0 LATIN CAPITAL LETTER A WITH GRAVE" is the first letter after 'z'.
  */
  return (wc >= 'a' && wc <= 'z') ||
         (wc >= 'A' && wc <= 'Z') ||
         (wc >= 0xC0);
}


String *Item_func_soundex::val_str(String *str)
{
  DBUG_ASSERT(fixed == 1);
  String *res  =args[0]->val_str(str);
  char last_ch,ch;
  CHARSET_INFO *cs= collation.collation;
  my_wc_t wc;
  uint nchars;
  int rc;

  if ((null_value= args[0]->null_value))
    return 0; /* purecov: inspected */

  if (tmp_value.alloc(max(res->length(), 4 * cs->mbminlen)))
    return str; /* purecov: inspected */
  char *to= (char *) tmp_value.ptr();
  char *to_end= to + tmp_value.alloced_length();
  char *from= (char *) res->ptr(), *end= from + res->length();
  
  for ( ; ; ) /* Skip pre-space */
  {
    if ((rc= cs->cset->mb_wc(cs, &wc, (uchar*) from, (uchar*) end)) <= 0)
      return make_empty_result(); /* EOL or invalid byte sequence */
    
    if (rc == 1 && cs->ctype)
    {
      /* Single byte letter found */
      if (my_isalpha(cs, *from))
      {
        last_ch= get_scode(*from);       // Code of the first letter
        *to++= soundex_toupper(*from++); // Copy first letter
        break;
      }
      from++;
    }
    else
    {
      from+= rc;
      if (my_uni_isalpha(wc))
      {
        /* Multibyte letter found */
        wc= soundex_toupper(wc);
        last_ch= get_scode(wc);     // Code of the first letter
        if ((rc= cs->cset->wc_mb(cs, wc, (uchar*) to, (uchar*) to_end)) <= 0)
        {
          /* Extra safety - should not really happen */
          DBUG_ASSERT(false);
          return make_empty_result();
        }
        to+= rc;
        break;
      }
    }
  }
  
  /*
     last_ch is now set to the first 'double-letter' check.
     loop on input letters until end of input
  */
  for (nchars= 1 ; ; )
  {
    if ((rc= cs->cset->mb_wc(cs, &wc, (uchar*) from, (uchar*) end)) <= 0)
      break; /* EOL or invalid byte sequence */

    if (rc == 1 && cs->ctype)
    {
      if (!my_isalpha(cs, *from++))
        continue;
    }
    else
    {
      from+= rc;
      if (!my_uni_isalpha(wc))
        continue;
    }
    
    ch= get_scode(wc);
    if ((ch != '0') && (ch != last_ch)) // if not skipped or double
    {
      // letter, copy to output
      if ((rc= cs->cset->wc_mb(cs, (my_wc_t) ch,
                               (uchar*) to, (uchar*) to_end)) <= 0)
      {
        // Extra safety - should not really happen
        DBUG_ASSERT(false);
        break;
      }
      to+= rc;
      nchars++;
      last_ch= ch;  // save code of last input letter
    }               // for next double-letter check
  }
  
  /* Pad up to 4 characters with DIGIT ZERO, if the string is shorter */
  if (nchars < 4) 
  {
    uint nbytes= (4 - nchars) * cs->mbminlen;
    cs->cset->fill(cs, to, nbytes, '0');
    to+= nbytes;
  }

  tmp_value.length((uint) (to-tmp_value.ptr()));
  return &tmp_value;
}


/**
  Change a number to format '3,333,333,333.000'.

  This should be 'internationalized' sometimes.
*/

const int FORMAT_MAX_DECIMALS= 30;


MY_LOCALE *Item_func_format::get_locale(Item *item)
{
  DBUG_ASSERT(arg_count == 3);
  String tmp, *locale_name= args[2]->val_str_ascii(&tmp);
  MY_LOCALE *lc;
  if (!locale_name ||
      !(lc= my_locale_by_name(locale_name->c_ptr_safe())))
  {
    push_warning_printf(current_thd, MYSQL_ERROR::WARN_LEVEL_WARN,
                        ER_UNKNOWN_LOCALE,
                        ER(ER_UNKNOWN_LOCALE),
                        locale_name ? locale_name->c_ptr_safe() : "NULL");
    lc= &my_locale_en_US;
  }
  return lc;
}

void Item_func_format::fix_length_and_dec()
{
  uint32 char_length= args[0]->max_char_length();
  uint32 max_sep_count= (char_length / 3) + (decimals ? 1 : 0) + /*sign*/1;
  collation.set(default_charset());
  fix_char_length(char_length + max_sep_count + decimals);
  if (arg_count == 3)
    locale= args[2]->basic_const_item() ? get_locale(args[2]) : NULL;
  else
    locale= &my_locale_en_US; /* Two arguments */
}


/**
  @todo
  This needs to be fixed for multi-byte character set where numbers
  are stored in more than one byte
*/

String *Item_func_format::val_str_ascii(String *str)
{
  uint32 str_length;
  /* Number of decimal digits */
  int dec;
  /* Number of characters used to represent the decimals, including '.' */
  uint32 dec_length;
  MY_LOCALE *lc;
  DBUG_ASSERT(fixed == 1);

  dec= (int) args[1]->val_int();
  if (args[1]->null_value)
  {
    null_value=1;
    return NULL;
  }

  lc= locale ? locale : get_locale(args[2]);

  dec= set_zone(dec, 0, FORMAT_MAX_DECIMALS);
  dec_length= dec ? dec+1 : 0;
  null_value=0;

  if (args[0]->result_type() == DECIMAL_RESULT ||
      args[0]->result_type() == INT_RESULT)
  {
    my_decimal dec_val, rnd_dec, *res;
    res= args[0]->val_decimal(&dec_val);
    if ((null_value=args[0]->null_value))
      return 0; /* purecov: inspected */
    my_decimal_round(E_DEC_FATAL_ERROR, res, dec, false, &rnd_dec);
    my_decimal2string(E_DEC_FATAL_ERROR, &rnd_dec, 0, 0, 0, str);
    str_length= str->length();
  }
  else
  {
    double nr= args[0]->val_real();
    if ((null_value=args[0]->null_value))
      return 0; /* purecov: inspected */
    nr= my_double_round(nr, (longlong) dec, FALSE, FALSE);
    str->set_real(nr, dec, &my_charset_numeric);
    if (isnan(nr) || my_isinf(nr))
      return str;
    str_length=str->length();
  }
  /* We need this test to handle 'nan' and short values */
  if (lc->grouping[0] > 0 &&
      str_length >= dec_length + 1 + lc->grouping[0])
  {
    /* We need space for ',' between each group of digits as well. */
    char buf[2 * FLOATING_POINT_BUFFER];
    int count;
    const char *grouping= lc->grouping;
    char sign_length= *str->ptr() == '-' ? 1 : 0;
    const char *src= str->ptr() + str_length - dec_length - 1;
    const char *src_begin= str->ptr() + sign_length;
    char *dst= buf + sizeof(buf);
    
    /* Put the fractional part */
    if (dec)
    {
      dst-= (dec + 1);
      *dst= lc->decimal_point;
      memcpy(dst + 1, src + 2, dec);
    }
    
    /* Put the integer part with grouping */
    for (count= *grouping; src >= src_begin; count--)
    {
      /*
        When *grouping==0x80 (which means "end of grouping")
        count will be initialized to -1 and
        we'll never get into this "if" anymore.
      */
      if (count == 0)
      {
        *--dst= lc->thousand_sep;
        if (grouping[1])
          grouping++;
        count= *grouping;
      }
      DBUG_ASSERT(dst > buf);
      *--dst= *src--;
    }
    
    if (sign_length) /* Put '-' */
      *--dst= *str->ptr();
    
    /* Put the rest of the integer part without grouping */
    str->copy(dst, buf + sizeof(buf) - dst, &my_charset_latin1);
  }
  else if (dec_length && lc->decimal_point != '.')
  {
    /*
      For short values without thousands (<1000)
      replace decimal point to localized value.
    */
    DBUG_ASSERT(dec_length <= str_length);
    ((char*) str->ptr())[str_length - dec_length]= lc->decimal_point;
  }
  return str;
}


void Item_func_format::print(String *str, enum_query_type query_type)
{
  str->append(STRING_WITH_LEN("format("));
  args[0]->print(str, query_type);
  str->append(',');
  args[1]->print(str, query_type);
  if(arg_count > 2)
  {
    str->append(',');
    args[2]->print(str,query_type);
  }
  str->append(')');
}

void Item_func_elt::fix_length_and_dec()
{
  uint32 char_length= 0;
  decimals=0;

  if (agg_arg_charsets_for_string_result(collation, args + 1, arg_count - 1))
    return;

  for (uint i= 1 ; i < arg_count ; i++)
  {
    set_if_bigger(char_length, args[i]->max_char_length());
    set_if_bigger(decimals,args[i]->decimals);
  }
  fix_char_length(char_length);
  set_persist_maybe_null(1);			  // NULL if wrong first arg
}


double Item_func_elt::val_real()
{
  DBUG_ASSERT(fixed == 1);
  uint tmp;
  null_value=1;
  if ((tmp=(uint) args[0]->val_int()) == 0 || tmp >= arg_count)
    return 0.0;
  double result= args[tmp]->val_real();
  null_value= args[tmp]->null_value;
  return result;
}


longlong Item_func_elt::val_int()
{
  DBUG_ASSERT(fixed == 1);
  uint tmp;
  null_value=1;
  if ((tmp=(uint) args[0]->val_int()) == 0 || tmp >= arg_count)
    return 0;

  longlong result= args[tmp]->val_int();
  null_value= args[tmp]->null_value;
  return result;
}


String *Item_func_elt::val_str(String *str)
{
  DBUG_ASSERT(fixed == 1);
  uint tmp;
  null_value=1;
  if ((tmp=(uint) args[0]->val_int()) == 0 || tmp >= arg_count)
    return NULL;

  String *result= args[tmp]->val_str(str);
  if (result)
    result->set_charset(collation.collation);
  null_value= args[tmp]->null_value;
  return result;
}


void Item_func_make_set::split_sum_func(THD *thd, Item **ref_pointer_array,
					List<Item> &fields)
{
  item->split_sum_func2(thd, ref_pointer_array, fields, &item, TRUE);
  Item_str_func::split_sum_func(thd, ref_pointer_array, fields);
}


void Item_func_make_set::fix_length_and_dec()
{
  uint32 char_length= arg_count - 1; /* Separators */

  if (agg_arg_charsets_for_string_result(collation, args, arg_count))
    return;
  
  for (uint i=0 ; i < arg_count ; i++)
    char_length+= args[i]->max_char_length();
  fix_char_length(char_length);
  used_tables_cache|=	  item->used_tables();
  not_null_tables_cache&= item->not_null_tables();
  const_item_cache&=	  item->const_item();
  with_sum_func= with_sum_func || item->with_sum_func;
  with_field= with_field || item->with_field;
}


void Item_func_make_set::update_used_tables()
{
  Item_func::update_used_tables();
  item->update_used_tables();
  used_tables_cache|=item->used_tables();
  const_item_cache&=item->const_item();
}


String *Item_func_make_set::val_str(String *str)
{
  DBUG_ASSERT(fixed == 1);
  ulonglong bits;
  bool first_found=0;
  Item **ptr=args;
  String *result=&my_empty_string;

  bits=item->val_int();
  if ((null_value=item->null_value))
    return NULL;

  if (arg_count < 64)
    bits &= ((ulonglong) 1 << arg_count)-1;

  for (; bits; bits >>= 1, ptr++)
  {
    if (bits & 1)
    {
      String *res= (*ptr)->val_str(str);
      if (res)					// Skip nulls
      {
	if (!first_found)
	{					// First argument
	  first_found=1;
	  if (res != str)
	    result=res;				// Use original string
	  else
	  {
	    if (tmp_str.copy(*res))		// Don't use 'str'
              return make_empty_result();
	    result= &tmp_str;
	  }
	}
	else
	{
	  if (result != &tmp_str)
	  {					// Copy data to tmp_str
	    if (tmp_str.alloc(result->length()+res->length()+1) ||
		tmp_str.copy(*result))
              return make_empty_result();
	    result= &tmp_str;
	  }
	  if (tmp_str.append(STRING_WITH_LEN(","), &my_charset_bin) || tmp_str.append(*res))
            return make_empty_result();
	}
      }
    }
  }
  return result;
}


Item *Item_func_make_set::transform(Item_transformer transformer, uchar *arg)
{
  DBUG_ASSERT(!current_thd->stmt_arena->is_stmt_prepare());

  Item *new_item= item->transform(transformer, arg);
  if (!new_item)
    return 0;

  /*
    THD::change_item_tree() should be called only if the tree was
    really transformed, i.e. when a new item has been created.
    Otherwise we'll be allocating a lot of unnecessary memory for
    change records at each execution.
  */
  if (item != new_item)
    current_thd->change_item_tree(&item, new_item);
  return Item_str_func::transform(transformer, arg);
}


void Item_func_make_set::print(String *str, enum_query_type query_type)
{
  str->append(STRING_WITH_LEN("make_set("));
  item->print(str, query_type);
  if (arg_count)
  {
    str->append(',');
    print_args(str, 0, query_type);
  }
  str->append(')');
}


String *Item_func_char::val_str(String *str)
{
  DBUG_ASSERT(fixed == 1);
  str->length(0);
  str->set_charset(collation.collation);
  for (uint i=0 ; i < arg_count ; i++)
  {
    int32 num=(int32) args[i]->val_int();
    if (!args[i]->null_value)
    {
      char tmp[4];
      if (num & 0xFF000000L)
      {
        mi_int4store(tmp, num);
        str->append(tmp, 4, &my_charset_bin);
      }
      else if (num & 0xFF0000L)
      {
        mi_int3store(tmp, num);
        str->append(tmp, 3, &my_charset_bin);
      }
      else if (num & 0xFF00L)
      {
        mi_int2store(tmp, num);
        str->append(tmp, 2, &my_charset_bin);
      }
      else
      {
        tmp[0]= (char) num;
        str->append(tmp, 1, &my_charset_bin);
      }
    }
  }
  str->realloc(str->length());			// Add end 0 (for Purify)
  return check_well_formed_result(str);
}


inline String* alloc_buffer(String *res,String *str,String *tmp_value,
			    ulong length)
{
  if (res->alloced_length() < length)
  {
    if (str->alloced_length() >= length)
    {
      (void) str->copy(*res);
      str->length(length);
      return str;
    }
    if (tmp_value->alloc(length))
      return 0;
    (void) tmp_value->copy(*res);
    tmp_value->length(length);
    return tmp_value;
  }
  res->length(length);
  return res;
}


void Item_func_repeat::fix_length_and_dec()
{
  agg_arg_charsets_for_string_result(collation, args, 1);
  DBUG_ASSERT(collation.collation != NULL);
  if (args[1]->const_item())
  {
    /* must be longlong to avoid truncation */
    longlong count= args[1]->val_int();

    /* Assumes that the maximum length of a String is < INT_MAX32. */
    /* Set here so that rest of code sees out-of-bound value as such. */
    if (args[1]->null_value)
      count= 0;
    else if (count > INT_MAX32)
      count= INT_MAX32;

    ulonglong char_length= (ulonglong) args[0]->max_char_length() * count;
    fix_char_length_ulonglong(char_length);
  }
  else
  {
    max_length= MAX_BLOB_WIDTH;
    set_persist_maybe_null(1);
  }
}

/**
  Item_func_repeat::str is carefully written to avoid reallocs
  as much as possible at the cost of a local buffer
*/

String *Item_func_repeat::val_str(String *str)
{
  DBUG_ASSERT(fixed == 1);
  uint length,tot_length;
  char *to;
  /* must be longlong to avoid truncation */
  longlong count= args[1]->val_int();
  String *res= args[0]->val_str(str);

  if (args[0]->null_value || args[1]->null_value)
    goto err;				// string and/or delim are null
  null_value= 0;

  if (count <= 0 && (count == 0 || !args[1]->unsigned_flag))
    return make_empty_result();

  /* Assumes that the maximum length of a String is < INT_MAX32. */
  /* Bounds check on count:  If this is triggered, we will error. */
  if ((ulonglong) count > INT_MAX32)
    count= INT_MAX32;
  if (count == 1)			// To avoid reallocs
    return res;
  length=res->length();
  // Safe length check
  if (length > current_thd->variables.max_allowed_packet / (uint) count)
  {
    push_warning_printf(current_thd, MYSQL_ERROR::WARN_LEVEL_WARN,
			ER_WARN_ALLOWED_PACKET_OVERFLOWED,
			ER(ER_WARN_ALLOWED_PACKET_OVERFLOWED),
			func_name(), current_thd->variables.max_allowed_packet);
    goto err;
  }
  tot_length= length*(uint) count;
  if (!(res= alloc_buffer(res,str,&tmp_value,tot_length)))
    goto err;

  to=(char*) res->ptr()+length;
  while (--count)
  {
    memcpy(to,res->ptr(),length);
    to+=length;
  }
  return (res);

err:
  null_value=1;
  return 0;
}


void Item_func_rpad::fix_length_and_dec()
{
  // Handle character set for args[0] and args[2].
  if (agg_arg_charsets_for_string_result(collation, &args[0], 2, 2))
    return;
  if (args[1]->const_item())
  {
<<<<<<< HEAD
    ulonglong char_length= (ulonglong) args[1]->val_int();
    DBUG_ASSERT(collation.collation->mbmaxlen > 0);
    /* Assumes that the maximum length of a String is < INT_MAX32. */
    /* Set here so that rest of code sees out-of-bound value as such. */
    if (char_length > INT_MAX32)
      char_length= INT_MAX32;
    fix_char_length_ulonglong(char_length);
=======
    ulonglong length= 0;

    if (collation.collation->mbmaxlen > 0)
    {
      ulonglong temp= (ulonglong) args[1]->val_int();

      /* Assumes that the maximum length of a String is < INT_MAX32. */
      /* Set here so that rest of code sees out-of-bound value as such. */
      if (args[1]->null_value)
        temp= 0;
      else if (temp > INT_MAX32)
	temp = INT_MAX32;

      length= temp * collation.collation->mbmaxlen;
    }

    if (length >= MAX_BLOB_WIDTH)
    {
      length= MAX_BLOB_WIDTH;
      set_persist_maybe_null(1);
    }
    max_length= (ulong) length;
>>>>>>> b816d5f3
  }
  else
  {
    max_length= MAX_BLOB_WIDTH;
    set_persist_maybe_null(1);
  }
}


String *Item_func_rpad::val_str(String *str)
{
  DBUG_ASSERT(fixed == 1);
  uint32 res_byte_length,res_char_length,pad_char_length,pad_byte_length;
  char *to;
  const char *ptr_pad;
  /* must be longlong to avoid truncation */
  longlong count= args[1]->val_int();
  longlong byte_count;
  String *res= args[0]->val_str(str);
  String *rpad= args[2]->val_str(&rpad_str);

  if (!res || args[1]->null_value || !rpad || 
      ((count < 0) && !args[1]->unsigned_flag))
    goto err;
  null_value=0;
  /* Assumes that the maximum length of a String is < INT_MAX32. */
  /* Set here so that rest of code sees out-of-bound value as such. */
  if ((ulonglong) count > INT_MAX32)
    count= INT_MAX32;
  /*
    There is one exception not handled (intentionaly) by the character set
    aggregation code. If one string is strong side and is binary, and
    another one is weak side and is a multi-byte character string,
    then we need to operate on the second string in terms on bytes when
    calling ::numchars() and ::charpos(), rather than in terms of characters.
    Lets substitute its character set to binary.
  */
  if (collation.collation == &my_charset_bin)
  {
    res->set_charset(&my_charset_bin);
    rpad->set_charset(&my_charset_bin);
  }

  if (count <= (res_char_length= res->numchars()))
  {						// String to pad is big enough
    res->length(res->charpos((int) count));	// Shorten result if longer
    return (res);
  }
  pad_char_length= rpad->numchars();

  byte_count= count * collation.collation->mbmaxlen;
  if ((ulonglong) byte_count > current_thd->variables.max_allowed_packet)
  {
    push_warning_printf(current_thd, MYSQL_ERROR::WARN_LEVEL_WARN,
			ER_WARN_ALLOWED_PACKET_OVERFLOWED,
			ER(ER_WARN_ALLOWED_PACKET_OVERFLOWED),
			func_name(), current_thd->variables.max_allowed_packet);
    goto err;
  }
  if (args[2]->null_value || !pad_char_length)
    goto err;
  res_byte_length= res->length();	/* Must be done before alloc_buffer */
  if (!(res= alloc_buffer(res,str,&tmp_value, (ulong) byte_count)))
    goto err;

  to= (char*) res->ptr()+res_byte_length;
  ptr_pad=rpad->ptr();
  pad_byte_length= rpad->length();
  count-= res_char_length;
  for ( ; (uint32) count > pad_char_length; count-= pad_char_length)
  {
    memcpy(to,ptr_pad,pad_byte_length);
    to+= pad_byte_length;
  }
  if (count)
  {
    pad_byte_length= rpad->charpos((int) count);
    memcpy(to,ptr_pad,(size_t) pad_byte_length);
    to+= pad_byte_length;
  }
  res->length((uint) (to- (char*) res->ptr()));
  return (res);

 err:
  null_value=1;
  return 0;
}


void Item_func_lpad::fix_length_and_dec()
{
  // Handle character set for args[0] and args[2].
  if (agg_arg_charsets_for_string_result(collation, &args[0], 2, 2))
    return;
  
  if (args[1]->const_item())
  {
<<<<<<< HEAD
    ulonglong char_length= (ulonglong) args[1]->val_int();
    DBUG_ASSERT(collation.collation->mbmaxlen > 0);
    /* Assumes that the maximum length of a String is < INT_MAX32. */
    /* Set here so that rest of code sees out-of-bound value as such. */
    if (char_length > INT_MAX32)
      char_length= INT_MAX32;
    fix_char_length_ulonglong(char_length);
=======
    ulonglong length= 0;

    if (collation.collation->mbmaxlen > 0)
    {
      ulonglong temp= (ulonglong) args[1]->val_int();

      /* Assumes that the maximum length of a String is < INT_MAX32. */
      /* Set here so that rest of code sees out-of-bound value as such. */
      if (args[1]->null_value)
        temp= 0;
      else if (temp > INT_MAX32)
        temp= INT_MAX32;

      length= temp * collation.collation->mbmaxlen;
    }

    if (length >= MAX_BLOB_WIDTH)
    {
      length= MAX_BLOB_WIDTH;
      set_persist_maybe_null(1);
    }
    max_length= (ulong) length;
>>>>>>> b816d5f3
  }
  else
  {
    max_length= MAX_BLOB_WIDTH;
    set_persist_maybe_null(1);
  }
}


String *Item_func_lpad::val_str(String *str)
{
  DBUG_ASSERT(fixed == 1);
  uint32 res_char_length,pad_char_length;
  /* must be longlong to avoid truncation */
  longlong count= args[1]->val_int();
  longlong byte_count;
  String *res= args[0]->val_str(&tmp_value);
  String *pad= args[2]->val_str(&lpad_str);

  if (!res || args[1]->null_value || !pad ||  
      ((count < 0) && !args[1]->unsigned_flag))
    goto err;  
  null_value=0;
  /* Assumes that the maximum length of a String is < INT_MAX32. */
  /* Set here so that rest of code sees out-of-bound value as such. */
  if ((ulonglong) count > INT_MAX32)
    count= INT_MAX32;

  /*
    There is one exception not handled (intentionaly) by the character set
    aggregation code. If one string is strong side and is binary, and
    another one is weak side and is a multi-byte character string,
    then we need to operate on the second string in terms on bytes when
    calling ::numchars() and ::charpos(), rather than in terms of characters.
    Lets substitute its character set to binary.
  */
  if (collation.collation == &my_charset_bin)
  {
    res->set_charset(&my_charset_bin);
    pad->set_charset(&my_charset_bin);
  }

  res_char_length= res->numchars();

  if (count <= res_char_length)
  {
    res->length(res->charpos((int) count));
    return res;
  }
  
  pad_char_length= pad->numchars();
  byte_count= count * collation.collation->mbmaxlen;
  
  if ((ulonglong) byte_count > current_thd->variables.max_allowed_packet)
  {
    push_warning_printf(current_thd, MYSQL_ERROR::WARN_LEVEL_WARN,
			ER_WARN_ALLOWED_PACKET_OVERFLOWED,
			ER(ER_WARN_ALLOWED_PACKET_OVERFLOWED),
			func_name(), current_thd->variables.max_allowed_packet);
    goto err;
  }

  if (args[2]->null_value || !pad_char_length ||
      str->alloc((uint32) byte_count))
    goto err;
  
  str->length(0);
  str->set_charset(collation.collation);
  count-= res_char_length;
  while (count >= pad_char_length)
  {
    str->append(*pad);
    count-= pad_char_length;
  }
  if (count > 0)
    str->append(pad->ptr(), pad->charpos((int) count), collation.collation);

  str->append(*res);
  null_value= 0;
  return str;

err:
  null_value= 1;
  return 0;
}


String *Item_func_conv::val_str(String *str)
{
  DBUG_ASSERT(fixed == 1);
  String *res= args[0]->val_str(str);
  char *endptr,ans[65],*ptr;
  longlong dec;
  int from_base= (int) args[1]->val_int();
  int to_base= (int) args[2]->val_int();
  int err;

  if (args[0]->null_value || args[1]->null_value || args[2]->null_value ||
      abs(to_base) > 36 || abs(to_base) < 2 ||
      abs(from_base) > 36 || abs(from_base) < 2 || !(res->length()))
  {
    null_value= 1;
    return NULL;
  }
  null_value= 0;
  unsigned_flag= !(from_base < 0);

  if (args[0]->field_type() == MYSQL_TYPE_BIT) 
  {
    /* 
     Special case: The string representation of BIT doesn't resemble the
     decimal representation, so we shouldn't change it to string and then to
     decimal. 
    */
    dec= args[0]->val_int();
  }
  else
  {
    if (from_base < 0)
      dec= my_strntoll(res->charset(), res->ptr(), res->length(),
                       -from_base, &endptr, &err);
    else
      dec= (longlong) my_strntoull(res->charset(), res->ptr(), res->length(),
                                   from_base, &endptr, &err);
  }

  if (!(ptr= longlong2str(dec, ans, to_base)) ||
      str->copy(ans, (uint32) (ptr - ans), default_charset()))
  {
    null_value= 1;
    return NULL;
  }
  return str;
}


String *Item_func_conv_charset::val_str(String *str)
{
  DBUG_ASSERT(fixed == 1);
  if (use_cached_value)
    return null_value ? 0 : &str_value;
  String *arg= args[0]->val_str(str);
  uint dummy_errors;
  if (!arg)
  {
    null_value=1;
    return 0;
  }
  null_value= tmp_value.copy(arg->ptr(), arg->length(), arg->charset(),
                             conv_charset, &dummy_errors);
  return null_value ? 0 : check_well_formed_result(&tmp_value);
}

void Item_func_conv_charset::fix_length_and_dec()
{
  collation.set(conv_charset, DERIVATION_IMPLICIT);
  fix_char_length(args[0]->max_char_length());
}

void Item_func_conv_charset::print(String *str, enum_query_type query_type)
{
  str->append(STRING_WITH_LEN("convert("));
  args[0]->print(str, query_type);
  str->append(STRING_WITH_LEN(" using "));
  str->append(conv_charset->csname);
  str->append(')');
}

String *Item_func_set_collation::val_str(String *str)
{
  DBUG_ASSERT(fixed == 1);
  str=args[0]->val_str(str);
  if ((null_value=args[0]->null_value))
    return 0;
  str->set_charset(collation.collation);
  return str;
}

void Item_func_set_collation::fix_length_and_dec()
{
  CHARSET_INFO *set_collation;
  const char *colname;
  String tmp, *str= args[1]->val_str(&tmp);
  colname= str->c_ptr();
  if (colname == binary_keyword)
    set_collation= get_charset_by_csname(args[0]->collation.collation->csname,
					 MY_CS_BINSORT,MYF(0));
  else
  {
    if (!(set_collation= get_charset_by_name(colname,MYF(0))))
    {
      my_error(ER_UNKNOWN_COLLATION, MYF(0), colname);
      return;
    }
  }

  if (!set_collation || 
      !my_charset_same(args[0]->collation.collation,set_collation))
  {
    my_error(ER_COLLATION_CHARSET_MISMATCH, MYF(0),
             colname, args[0]->collation.collation->csname);
    return;
  }
  collation.set(set_collation, DERIVATION_EXPLICIT,
                args[0]->collation.repertoire);
  max_length= args[0]->max_length;
}


bool Item_func_set_collation::eq(const Item *item, bool binary_cmp) const
{
  /* Assume we don't have rtti */
  if (this == item)
    return 1;
  if (item->type() != FUNC_ITEM)
    return 0;
  Item_func *item_func=(Item_func*) item;
  if (arg_count != item_func->arg_count ||
      functype() != item_func->functype())
    return 0;
  Item_func_set_collation *item_func_sc=(Item_func_set_collation*) item;
  if (collation.collation != item_func_sc->collation.collation)
    return 0;
  for (uint i=0; i < arg_count ; i++)
    if (!args[i]->eq(item_func_sc->args[i], binary_cmp))
      return 0;
  return 1;
}


void Item_func_set_collation::print(String *str, enum_query_type query_type)
{
  str->append('(');
  args[0]->print(str, query_type);
  str->append(STRING_WITH_LEN(" collate "));
  DBUG_ASSERT(args[1]->basic_const_item() &&
              args[1]->type() == Item::STRING_ITEM);
  args[1]->str_value.print(str);
  str->append(')');
}

String *Item_func_charset::val_str(String *str)
{
  DBUG_ASSERT(fixed == 1);
  uint dummy_errors;

  CHARSET_INFO *cs= args[0]->charset_for_protocol(); 
  null_value= 0;
  str->copy(cs->csname, (uint) strlen(cs->csname),
	    &my_charset_latin1, collation.collation, &dummy_errors);
  return str;
}

String *Item_func_collation::val_str(String *str)
{
  DBUG_ASSERT(fixed == 1);
  uint dummy_errors;
  CHARSET_INFO *cs= args[0]->charset_for_protocol(); 

  null_value= 0;
  str->copy(cs->name, (uint) strlen(cs->name),
	    &my_charset_latin1, collation.collation, &dummy_errors);
  return str;
}


String *Item_func_hex::val_str_ascii(String *str)
{
  String *res;
  DBUG_ASSERT(fixed == 1);
  if (args[0]->result_type() != STRING_RESULT)
  {
    ulonglong dec;
    char ans[65],*ptr;
    /* Return hex of unsigned longlong value */
    if (args[0]->result_type() == REAL_RESULT ||
        args[0]->result_type() == DECIMAL_RESULT)
    {
      double val= args[0]->val_real();
      if ((val <= (double) LONGLONG_MIN) || 
          (val >= (double) (ulonglong) ULONGLONG_MAX))
        dec=  ~(longlong) 0;
      else
        dec= (ulonglong) (val + (val > 0 ? 0.5 : -0.5));
    }
    else
      dec= (ulonglong) args[0]->val_int();

    if ((null_value= args[0]->null_value))
      return 0;
    
    if (!(ptr= longlong2str(dec, ans, 16)) ||
        str->copy(ans,(uint32) (ptr - ans),
        &my_charset_numeric))
      return make_empty_result();		// End of memory
    return str;
  }

  /* Convert given string to a hex string, character by character */
  res= args[0]->val_str(str);
  if (!res || tmp_value.alloc(res->length()*2+1))
  {
    null_value=1;
    return 0;
  }
  null_value=0;
  tmp_value.length(res->length()*2);
  tmp_value.set_charset(&my_charset_latin1);

  octet2hex((char*) tmp_value.ptr(), res->ptr(), res->length());
  return &tmp_value;
}

  /** Convert given hex string to a binary string. */

String *Item_func_unhex::val_str(String *str)
{
  const char *from, *end;
  char *to;
  String *res;
  uint length;
  DBUG_ASSERT(fixed == 1);

  res= args[0]->val_str(str);
  if (!res || tmp_value.alloc(length= (1+res->length())/2))
  {
    null_value=1;
    return 0;
  }

  from= res->ptr();
  null_value= 0;
  tmp_value.length(length);
  to= (char*) tmp_value.ptr();
  if (res->length() % 2)
  {
    int hex_char;
    *to++= hex_char= hexchar_to_int(*from++);
    if ((null_value= (hex_char == -1)))
      return 0;
  }
  for (end=res->ptr()+res->length(); from < end ; from+=2, to++)
  {
    int hex_char;
    *to= (hex_char= hexchar_to_int(from[0])) << 4;
    if ((null_value= (hex_char == -1)))
      return 0;
    *to|= hex_char= hexchar_to_int(from[1]);
    if ((null_value= (hex_char == -1)))
      return 0;
  }
  return &tmp_value;
}


#ifndef DBUG_OFF
String *Item_func_like_range::val_str(String *str)
{
  DBUG_ASSERT(fixed == 1);
  longlong nbytes= args[1]->val_int();
  String *res= args[0]->val_str(str);
  size_t min_len, max_len;
  CHARSET_INFO *cs= collation.collation;

  if (!res || args[0]->null_value || args[1]->null_value ||
      nbytes < 0 || nbytes > MAX_BLOB_WIDTH ||
      min_str.alloc(nbytes) || max_str.alloc(nbytes))
    goto err;
  null_value=0;

  if (cs->coll->like_range(cs, res->ptr(), res->length(),
                           '\\', '_', '%', nbytes,
                           (char*) min_str.ptr(), (char*) max_str.ptr(),
                           &min_len, &max_len))
    goto err;

  min_str.set_charset(collation.collation);
  max_str.set_charset(collation.collation);
  min_str.length(min_len);
  max_str.length(max_len);

  return is_min ? &min_str : &max_str;

err:
  null_value= 1;
  return 0;
}
#endif


void Item_func_binary::print(String *str, enum_query_type query_type)
{
  str->append(STRING_WITH_LEN("cast("));
  args[0]->print(str, query_type);
  str->append(STRING_WITH_LEN(" as binary)"));
}


#include <my_dir.h>				// For my_stat

String *Item_load_file::val_str(String *str)
{
  DBUG_ASSERT(fixed == 1);
  String *file_name;
  File file;
  MY_STAT stat_info;
  char path[FN_REFLEN];
  DBUG_ENTER("load_file");

  if (!(file_name= args[0]->val_str(str))
#ifndef NO_EMBEDDED_ACCESS_CHECKS
      || !(current_thd->security_ctx->master_access & FILE_ACL)
#endif
      )
    goto err;

  (void) fn_format(path, file_name->c_ptr_safe(), mysql_real_data_home, "",
		   MY_RELATIVE_PATH | MY_UNPACK_FILENAME);

  /* Read only allowed from within dir specified by secure_file_priv */
  if (!is_secure_file_path(path))
    goto err;

  if (!mysql_file_stat(key_file_loadfile, path, &stat_info, MYF(0)))
    goto err;

  if (!(stat_info.st_mode & S_IROTH))
  {
    /* my_error(ER_TEXTFILE_NOT_READABLE, MYF(0), file_name->c_ptr()); */
    goto err;
  }
  if (stat_info.st_size > (long) current_thd->variables.max_allowed_packet)
  {
    push_warning_printf(current_thd, MYSQL_ERROR::WARN_LEVEL_WARN,
			ER_WARN_ALLOWED_PACKET_OVERFLOWED,
			ER(ER_WARN_ALLOWED_PACKET_OVERFLOWED),
			func_name(), current_thd->variables.max_allowed_packet);
    goto err;
  }
  if (tmp_value.alloc((size_t)stat_info.st_size))
    goto err;
  if ((file= mysql_file_open(key_file_loadfile,
                             file_name->ptr(), O_RDONLY, MYF(0))) < 0)
    goto err;
  if (mysql_file_read(file, (uchar*) tmp_value.ptr(), stat_info.st_size,
                      MYF(MY_NABP)))
  {
    mysql_file_close(file, MYF(0));
    goto err;
  }
  tmp_value.length((uint32)stat_info.st_size);
  mysql_file_close(file, MYF(0));
  null_value = 0;
  DBUG_RETURN(&tmp_value);

err:
  null_value = 1;
  DBUG_RETURN(0);
}


String* Item_func_export_set::val_str(String* str)
{
  DBUG_ASSERT(fixed == 1);
  String yes_buf, no_buf, sep_buf;
  const ulonglong the_set = (ulonglong) args[0]->val_int();
  const String *yes= args[1]->val_str(&yes_buf);
  const String *no= args[2]->val_str(&no_buf);
  const String *sep= NULL;

  uint num_set_values = 64;
  str->length(0);
  str->set_charset(collation.collation);

  /* Check if some argument is a NULL value */
  if (args[0]->null_value || args[1]->null_value || args[2]->null_value)
  {
    null_value= true;
    return NULL;
  }
  /*
    Arg count can only be 3, 4 or 5 here. This is guaranteed from the
    grammar for EXPORT_SET()
  */
  switch(arg_count) {
  case 5:
    num_set_values = (uint) args[4]->val_int();
    if (num_set_values > 64)
      num_set_values=64;
    if (args[4]->null_value)
    {
      null_value= true;
      return NULL;
    }
    /* Fall through */
  case 4:
    if (!(sep = args[3]->val_str(&sep_buf)))	// Only true if NULL
    {
      null_value= true;
      return NULL;
    }
    break;
  case 3:
    {
      /* errors is not checked - assume "," can always be converted */
      uint errors;
      sep_buf.copy(STRING_WITH_LEN(","), &my_charset_bin,
                   collation.collation, &errors);
      sep = &sep_buf;
    }
    break;
  default:
    DBUG_ASSERT(0); // cannot happen
  }
  null_value= false;

  const ulong max_allowed_packet= current_thd->variables.max_allowed_packet;
  const uint num_separators= num_set_values > 0 ? num_set_values - 1 : 0;
  const ulonglong max_total_length=
    num_set_values * max(yes->length(), no->length()) +
    num_separators * sep->length();

  if (unlikely(max_total_length > max_allowed_packet))
  {
    push_warning_printf(current_thd, MYSQL_ERROR::WARN_LEVEL_WARN,
                        ER_WARN_ALLOWED_PACKET_OVERFLOWED,
                        ER(ER_WARN_ALLOWED_PACKET_OVERFLOWED),
                        func_name(), max_allowed_packet);
    null_value= true;
    return NULL;
  }

  uint ix;
  ulonglong mask;
  for (ix= 0, mask=0x1; ix < num_set_values; ++ix, mask = (mask << 1))
  {
    if (the_set & mask)
      str->append(*yes);
    else
      str->append(*no);
    if (ix != num_separators)
      str->append(*sep);
  }
  return str;
}

void Item_func_export_set::fix_length_and_dec()
{
  uint32 length= max(args[1]->max_char_length(), args[2]->max_char_length());
  uint32 sep_length= (arg_count > 3 ? args[3]->max_char_length() : 1);

  if (agg_arg_charsets_for_string_result(collation,
                                         args + 1, min(4, arg_count) - 1))
    return;
  fix_char_length(length * 64 + sep_length * 63);
}

String* Item_func_inet_ntoa::val_str(String* str)
{
  DBUG_ASSERT(fixed == 1);
  uchar buf[8], *p;
  ulonglong n = (ulonglong) args[0]->val_int();
  char num[4];

  /*
    We do not know if args[0] is NULL until we have called
    some val function on it if args[0] is not a constant!

    Also return null if n > 255.255.255.255
  */
  if ((null_value= (args[0]->null_value || n > (ulonglong) LL(4294967295))))
    return 0;					// Null value

  str->set_charset(collation.collation);
  str->length(0);
  int4store(buf,n);

  /* Now we can assume little endian. */

  num[3]='.';
  for (p=buf+4 ; p-- > buf ; )
  {
    uint c = *p;
    uint n1,n2;					// Try to avoid divisions
    n1= c / 100;				// 100 digits
    c-= n1*100;
    n2= c / 10;					// 10 digits
    c-=n2*10;					// last digit
    num[0]=(char) n1+'0';
    num[1]=(char) n2+'0';
    num[2]=(char) c+'0';
    uint length= (n1 ? 4 : n2 ? 3 : 2);         // Remove pre-zero
    uint dot_length= (p <= buf) ? 1 : 0;
    (void) str->append(num + 4 - length, length - dot_length,
                       &my_charset_latin1);
  }
  return str;
}


#define get_esc_bit(mask, num) (1 & (*((mask) + ((num) >> 3))) >> ((num) & 7))

/**
  QUOTE() function returns argument string in single quotes suitable for
  using in a SQL statement.

  Adds a \\ before all characters that needs to be escaped in a SQL string.
  We also escape '^Z' (END-OF-FILE in windows) to avoid probelms when
  running commands from a file in windows.

  This function is very useful when you want to generate SQL statements.

  @note
    QUOTE(NULL) returns the string 'NULL' (4 letters, without quotes).

  @retval
    str	   Quoted string
  @retval
    NULL	   Out of memory.
*/

String *Item_func_quote::val_str(String *str)
{
  DBUG_ASSERT(fixed == 1);
  /*
    Bit mask that has 1 for set for the position of the following characters:
    0, \, ' and ^Z
  */

  static uchar escmask[32]=
  {
    0x01, 0x00, 0x00, 0x04, 0x80, 0x00, 0x00, 0x00,
    0x00, 0x00, 0x00, 0x10, 0x00, 0x00, 0x00, 0x00,
    0x00, 0x00, 0x00, 0x00, 0x00, 0x00, 0x00, 0x00,
    0x00, 0x00, 0x00, 0x00, 0x00, 0x00, 0x00, 0x00
  };

  char *from, *to, *end, *start;
  String *arg= args[0]->val_str(str);
  uint arg_length, new_length;
  if (!arg)					// Null argument
  {
    /* Return the string 'NULL' */
    str->copy(STRING_WITH_LEN("NULL"), collation.collation);
    null_value= 0;
    return str;
  }

  arg_length= arg->length();

  if (collation.collation->mbmaxlen == 1)
  {
    new_length= arg_length + 2; /* for beginning and ending ' signs */
    for (from= (char*) arg->ptr(), end= from + arg_length; from < end; from++)
      new_length+= get_esc_bit(escmask, (uchar) *from);
  }
  else
  {
    new_length= (arg_length * 2) +  /* For string characters */
                (2 * collation.collation->mbmaxlen); /* For quotes */
  }

  if (tmp_value.alloc(new_length))
    goto null;

  if (collation.collation->mbmaxlen > 1)
  {
    CHARSET_INFO *cs= collation.collation;
    int mblen;
    uchar *to_end;
    to= (char*) tmp_value.ptr();
    to_end= (uchar*) to + new_length;

    /* Put leading quote */
    if ((mblen= cs->cset->wc_mb(cs, '\'', (uchar *) to, to_end)) <= 0)
      goto null;
    to+= mblen;

    for (start= (char*) arg->ptr(), end= start + arg_length; start < end; )
    {
      my_wc_t wc;
      bool escape;
      if ((mblen= cs->cset->mb_wc(cs, &wc, (uchar*) start, (uchar*) end)) <= 0)
        goto null;
      start+= mblen;
      switch (wc) {
        case 0:      escape= 1; wc= '0'; break;
        case '\032': escape= 1; wc= 'Z'; break;
        case '\'':   escape= 1; break;
        case '\\':   escape= 1; break;
        default:     escape= 0; break;
      }
      if (escape)
      {
        if ((mblen= cs->cset->wc_mb(cs, '\\', (uchar*) to, to_end)) <= 0)
          goto null;
        to+= mblen;
      }
      if ((mblen= cs->cset->wc_mb(cs, wc, (uchar*) to, to_end)) <= 0)
        goto null;
      to+= mblen;
    }

    /* Put trailing quote */
    if ((mblen= cs->cset->wc_mb(cs, '\'', (uchar *) to, to_end)) <= 0)
      goto null;
    to+= mblen;
    new_length= to - tmp_value.ptr();
    goto ret;
  }

  /*
    We replace characters from the end to the beginning
  */
  to= (char*) tmp_value.ptr() + new_length - 1;
  *to--= '\'';
  for (start= (char*) arg->ptr(),end= start + arg_length; end-- != start; to--)
  {
    /*
      We can't use the bitmask here as we want to replace \O and ^Z with 0
      and Z
    */
    switch (*end)  {
    case 0:
      *to--= '0';
      *to=   '\\';
      break;
    case '\032':
      *to--= 'Z';
      *to=   '\\';
      break;
    case '\'':
    case '\\':
      *to--= *end;
      *to=   '\\';
      break;
    default:
      *to= *end;
      break;
    }
  }
  *to= '\'';

ret:
  tmp_value.length(new_length);
  tmp_value.set_charset(collation.collation);
  null_value= 0;
  return &tmp_value;

null:
  null_value= 1;
  return 0;
}

longlong Item_func_uncompressed_length::val_int()
{
  DBUG_ASSERT(fixed == 1);
  String *res= args[0]->val_str(&value);
  if (!res)
  {
    null_value=1;
    return 0; /* purecov: inspected */
  }
  null_value=0;
  if (res->is_empty()) return 0;

  /*
    If length is <= 4 bytes, data is corrupt. This is the best we can do
    to detect garbage input without decompressing it.
  */
  if (res->length() <= 4)
  {
    push_warning_printf(current_thd, MYSQL_ERROR::WARN_LEVEL_WARN,
                        ER_ZLIB_Z_DATA_ERROR,
                        ER(ER_ZLIB_Z_DATA_ERROR));
    null_value= 1;
    return 0;
  }

 /*
    res->ptr() using is safe because we have tested that string is at least
    5 bytes long.
    res->c_ptr() is not used because:
      - we do not need \0 terminated string to get first 4 bytes
      - c_ptr() tests simbol after string end (uninitialiozed memory) which
        confuse valgrind
  */
  return uint4korr(res->ptr()) & 0x3FFFFFFF;
}

longlong Item_func_crc32::val_int()
{
  DBUG_ASSERT(fixed == 1);
  String *res=args[0]->val_str(&value);
  if (!res)
  {
    null_value=1;
    return 0; /* purecov: inspected */
  }
  null_value=0;
  return (longlong) crc32(0L, (uchar*)res->ptr(), res->length());
}

#ifdef HAVE_COMPRESS
#include "zlib.h"

String *Item_func_compress::val_str(String *str)
{
  int err= Z_OK, code;
  size_t new_size;
  String *res;
  Byte *body;
  char *tmp, *last_char;
  DBUG_ASSERT(fixed == 1);

  if (!(res= args[0]->val_str(str)))
  {
    null_value= 1;
    return 0;
  }
  null_value= 0;
  if (res->is_empty()) return res;

  /*
    Citation from zlib.h (comment for compress function):

    Compresses the source buffer into the destination buffer.  sourceLen is
    the byte length of the source buffer. Upon entry, destLen is the total
    size of the destination buffer, which must be at least 0.1% larger than
    sourceLen plus 12 bytes.
    We assume here that the buffer can't grow more than .25 %.
  */
  new_size= res->length() + res->length() / 5 + 12;

  // Check new_size overflow: new_size <= res->length()
  if (((uint32) (new_size+5) <= res->length()) || 
      buffer.realloc((uint32) new_size + 4 + 1))
  {
    null_value= 1;
    return 0;
  }

  body= ((Byte*)buffer.ptr()) + 4;

  // As far as we have checked res->is_empty() we can use ptr()
  if ((err= my_compress_buffer(body, &new_size, (const uchar *)res->ptr(),
                               res->length())) != Z_OK)
  {
    code= err==Z_MEM_ERROR ? ER_ZLIB_Z_MEM_ERROR : ER_ZLIB_Z_BUF_ERROR;
    push_warning(current_thd,MYSQL_ERROR::WARN_LEVEL_WARN,code,ER(code));
    null_value= 1;
    return 0;
  }

  tmp= (char*)buffer.ptr(); // int4store is a macro; avoid side effects
  int4store(tmp, res->length() & 0x3FFFFFFF);

  /* This is to ensure that things works for CHAR fields, which trim ' ': */
  last_char= ((char*)body)+new_size-1;
  if (*last_char == ' ')
  {
    *++last_char= '.';
    new_size++;
  }

  buffer.length((uint32)new_size + 4);
  return &buffer;
}


String *Item_func_uncompress::val_str(String *str)
{
  DBUG_ASSERT(fixed == 1);
  String *res= args[0]->val_str(str);
  ulong new_size;
  int err;
  uint code;

  if (!res)
    goto err;
  null_value= 0;
  if (res->is_empty())
    return res;

  /* If length is less than 4 bytes, data is corrupt */
  if (res->length() <= 4)
  {
    push_warning_printf(current_thd,MYSQL_ERROR::WARN_LEVEL_WARN,
			ER_ZLIB_Z_DATA_ERROR,
			ER(ER_ZLIB_Z_DATA_ERROR));
    goto err;
  }

  /* Size of uncompressed data is stored as first 4 bytes of field */
  new_size= uint4korr(res->ptr()) & 0x3FFFFFFF;
  if (new_size > current_thd->variables.max_allowed_packet)
  {
    push_warning_printf(current_thd,MYSQL_ERROR::WARN_LEVEL_WARN,
			ER_TOO_BIG_FOR_UNCOMPRESS,
			ER(ER_TOO_BIG_FOR_UNCOMPRESS),
                        static_cast<int>(current_thd->variables.
                                         max_allowed_packet));
    goto err;
  }
  if (buffer.realloc((uint32)new_size))
    goto err;

  if ((err= uncompress((Byte*)buffer.ptr(), &new_size,
		       ((const Bytef*)res->ptr())+4,res->length())) == Z_OK)
  {
    buffer.length((uint32) new_size);
    return &buffer;
  }

  code= ((err == Z_BUF_ERROR) ? ER_ZLIB_Z_BUF_ERROR :
	 ((err == Z_MEM_ERROR) ? ER_ZLIB_Z_MEM_ERROR : ER_ZLIB_Z_DATA_ERROR));
  push_warning(current_thd,MYSQL_ERROR::WARN_LEVEL_WARN,code,ER(code));

err:
  null_value= 1;
  return 0;
}
#endif


String *Item_func_uuid::val_str(String *str)
{
  DBUG_ASSERT(fixed == 1);
  uchar guid[MY_UUID_SIZE];

  str->realloc(MY_UUID_STRING_LENGTH+1);
  str->length(MY_UUID_STRING_LENGTH);
  str->set_charset(system_charset_info);
  my_uuid(guid);
  my_uuid2str(guid, (char *)str->ptr());

  return str;
}


Item_func_dyncol_create::Item_func_dyncol_create(List<Item> &args,
                                                 DYNCALL_CREATE_DEF *dfs)
  : Item_str_func(args), defs(dfs), vals(0), nums(0)
{
  DBUG_ASSERT((args.elements & 0x1) == 0); // even number of arguments
}


bool Item_func_dyncol_create::fix_fields(THD *thd, Item **ref)
{
  bool res= Item_func::fix_fields(thd, ref); // no need Item_str_func here
  vals= (DYNAMIC_COLUMN_VALUE *) alloc_root(thd->mem_root,
                                            sizeof(DYNAMIC_COLUMN_VALUE) *
                                            (arg_count / 2));
  nums= (uint *) alloc_root(thd->mem_root,
                            sizeof(uint) * (arg_count / 2));
  status_var_increment(thd->status_var.feature_dynamic_columns);
  return res || vals == 0 || nums == 0;
}


void Item_func_dyncol_create::fix_length_and_dec()
{
  set_persist_maybe_null(1);
  collation.set(&my_charset_bin);
  decimals= 0;
}

void Item_func_dyncol_create::prepare_arguments()
{
  char buff[STRING_BUFFER_USUAL_SIZE];
  String *res, tmp(buff, sizeof(buff), &my_charset_bin);
  uint column_count= (arg_count / 2);
  uint i;
  my_decimal dtmp, *dres;

  /* get values */
  for (i= 0; i < column_count; i++)
  {
    uint valpos= i * 2 + 1;
    DYNAMIC_COLUMN_TYPE type= defs[i].type;
    if (type == DYN_COL_NULL) // auto detect
    {
      /*
        We don't have a default here to ensure we get a warning if
        one adds a new not handled MYSQL_TYPE_...
      */
      switch (args[valpos]->field_type()) {
      case MYSQL_TYPE_DECIMAL:
      case MYSQL_TYPE_NEWDECIMAL:
        type= DYN_COL_DECIMAL;
        break;
      case MYSQL_TYPE_TINY:
      case MYSQL_TYPE_SHORT:
      case MYSQL_TYPE_LONG:
      case MYSQL_TYPE_LONGLONG:
      case MYSQL_TYPE_INT24:
      case MYSQL_TYPE_YEAR:
      case MYSQL_TYPE_BIT:
        type= args[valpos]->unsigned_flag ? DYN_COL_UINT : DYN_COL_INT;
        break;
      case MYSQL_TYPE_FLOAT:
      case MYSQL_TYPE_DOUBLE:
        type= DYN_COL_DOUBLE;
        break;
      case MYSQL_TYPE_NULL:
        type= DYN_COL_NULL;
        break;
      case MYSQL_TYPE_TIMESTAMP:
      case MYSQL_TYPE_DATETIME:
        type= DYN_COL_DATETIME;
	break;
      case MYSQL_TYPE_DATE:
      case MYSQL_TYPE_NEWDATE:
        type= DYN_COL_DATE;
        break;
      case MYSQL_TYPE_TIME:
        type= DYN_COL_TIME;
        break;
      case MYSQL_TYPE_VARCHAR:
      case MYSQL_TYPE_ENUM:
      case MYSQL_TYPE_SET:
      case MYSQL_TYPE_TINY_BLOB:
      case MYSQL_TYPE_MEDIUM_BLOB:
      case MYSQL_TYPE_LONG_BLOB:
      case MYSQL_TYPE_BLOB:
      case MYSQL_TYPE_VAR_STRING:
      case MYSQL_TYPE_STRING:
      case MYSQL_TYPE_GEOMETRY:
        type= DYN_COL_STRING;
        break;
      }
    }
    nums[i]= (uint) args[i * 2]->val_int();
    vals[i].type= type;
    switch (type) {
    case DYN_COL_NULL:
      DBUG_ASSERT(args[valpos]->field_type() == MYSQL_TYPE_NULL);
      break;
    case DYN_COL_INT:
      vals[i].x.long_value= args[valpos]->val_int();
      break;
    case DYN_COL_UINT:
      vals[i].x.ulong_value= args[valpos]->val_int();
      break;
    case DYN_COL_DOUBLE:
      vals[i].x.double_value= args[valpos]->val_real();
      break;
    case DYN_COL_STRING:
      res= args[valpos]->val_str(&tmp);
      if (res &&
          (vals[i].x.string.value.str= my_strndup(res->ptr(), res->length(),
                                                MYF(MY_WME))))
      {
	vals[i].x.string.value.length= res->length();
	vals[i].x.string.charset= res->charset();
      }
      else
      {
        args[valpos]->null_value= 1;            // In case of out of memory
        vals[i].x.string.value.str= NULL;
        vals[i].x.string.value.length= 0;         // just to be safe
      }
      break;
    case DYN_COL_DECIMAL:
      if ((dres= args[valpos]->val_decimal(&dtmp)))
      {
	dynamic_column_prepare_decimal(&vals[i]);
        DBUG_ASSERT(vals[i].x.decimal.value.len == dres->len);
        vals[i].x.decimal.value.intg= dres->intg;
        vals[i].x.decimal.value.frac= dres->frac;
        vals[i].x.decimal.value.sign= dres->sign();
        memcpy(vals[i].x.decimal.buffer, dres->buf,
               sizeof(vals[i].x.decimal.buffer));
      }
      else
      {
	dynamic_column_prepare_decimal(&vals[i]); // just to be safe
        DBUG_ASSERT(args[valpos]->null_value);
      }
      break;
    case DYN_COL_DATETIME:
      args[valpos]->get_date(&vals[i].x.time_value, TIME_FUZZY_DATE);
      break;
    case DYN_COL_DATE:
      args[valpos]->get_date(&vals[i].x.time_value, TIME_FUZZY_DATE);
      break;
    case DYN_COL_TIME:
      args[valpos]->get_time(&vals[i].x.time_value);
      break;
    default:
      DBUG_ASSERT(0);
      vals[i].type= DYN_COL_NULL;
    }
    if (vals[i].type != DYN_COL_NULL && args[valpos]->null_value)
    {
      if (vals[i].type == DYN_COL_STRING)
        my_free(vals[i].x.string.value.str);
      vals[i].type= DYN_COL_NULL;
    }
  }
}

void Item_func_dyncol_create::cleanup_arguments()
{
  uint column_count= (arg_count / 2);
  uint i;

  for (i= 0; i < column_count; i++)
  {
    if (vals[i].type == DYN_COL_STRING)
      my_free(vals[i].x.string.value.str);
  }
}

String *Item_func_dyncol_create::val_str(String *str)
{
  DYNAMIC_COLUMN col;
  String *res;
  uint column_count= (arg_count / 2);
  enum enum_dyncol_func_result rc;
  DBUG_ASSERT((arg_count & 0x1) == 0); // even number of arguments

  prepare_arguments();

  if ((rc= dynamic_column_create_many(&col, column_count, nums, vals)))
  {
    dynamic_column_error_message(rc);
    dynamic_column_column_free(&col);
    res= NULL;
    null_value= TRUE;
  }
  else
  {
    /* Move result from DYNAMIC_COLUMN to str_value */
    char *ptr;
    size_t length, alloc_length;
    dynamic_column_reassociate(&col, &ptr, &length, &alloc_length);
    str_value.reassociate(ptr, (uint32) length, (uint32) alloc_length,
                          &my_charset_bin);
    res= &str_value;
    null_value= FALSE;
  }

  /* cleanup */
  cleanup_arguments();

  return res;
}

void Item_func_dyncol_create::print_arguments(String *str,
                                              enum_query_type query_type)
{
  uint i;
  uint column_count= (arg_count / 2);
  for (i= 0; i < column_count; i++)
  {
    args[i*2]->print(str, query_type);
    str->append(',');
    args[i*2 + 1]->print(str, query_type);
    switch (defs[i].type) {
    case DYN_COL_NULL: // automatic type => write nothing
      break;
    case DYN_COL_INT:
      str->append(STRING_WITH_LEN(" AS int"));
      break;
    case DYN_COL_UINT:
      str->append(STRING_WITH_LEN(" AS unsigned int"));
      break;
    case DYN_COL_DOUBLE:
      str->append(STRING_WITH_LEN(" AS double"));
      break;
    case DYN_COL_STRING:
      str->append(STRING_WITH_LEN(" AS char"));
      if (defs[i].cs)
      {
        str->append(STRING_WITH_LEN(" charset "));
        str->append(defs[i].cs->csname);
        str->append(' ');
      }
      break;
    case DYN_COL_DECIMAL:
      str->append(STRING_WITH_LEN(" AS decimal"));
      break;
    case DYN_COL_DATETIME:
      str->append(STRING_WITH_LEN(" AS datetime"));
      break;
    case DYN_COL_DATE:
      str->append(STRING_WITH_LEN(" AS date"));
      break;
    case DYN_COL_TIME:
      str->append(STRING_WITH_LEN(" AS time"));
      break;
    }
    if (i < column_count - 1)
      str->append(',');
  }
}


void Item_func_dyncol_create::print(String *str,
                                    enum_query_type query_type)
{
  DBUG_ASSERT((arg_count & 0x1) == 0); // even number of arguments
  str->append(STRING_WITH_LEN("column_create("));
  print_arguments(str, query_type);
  str->append(')');
}


String *Item_func_dyncol_add::val_str(String *str)
{
  DYNAMIC_COLUMN col;
  String *res;
  uint column_count=  (arg_count / 2);
  enum enum_dyncol_func_result rc;
  DBUG_ASSERT((arg_count & 0x1) == 1); // odd number of arguments

  /* We store the packed data last */
  res= args[arg_count - 1]->val_str(str);
  if (args[arg_count - 1]->null_value)
    goto null;
  init_dynamic_string(&col, NULL, res->length() + STRING_BUFFER_USUAL_SIZE,
                      STRING_BUFFER_USUAL_SIZE);

  col.length= res->length();
  memcpy(col.str, res->ptr(), col.length);

  prepare_arguments();

  if ((rc= dynamic_column_update_many(&col, column_count, nums, vals)))
  {
    dynamic_column_error_message(rc);
    dynamic_column_column_free(&col);
    cleanup_arguments();
    goto null;
  }

  {
    /* Move result from DYNAMIC_COLUMN to str */
    char *ptr;
    size_t length, alloc_length;
    dynamic_column_reassociate(&col, &ptr, &length, &alloc_length);
    str->reassociate(ptr, (uint32) length, (uint32) alloc_length,
                     &my_charset_bin);
    null_value= FALSE;
  }

  /* cleanup */
  dynamic_column_column_free(&col);
  cleanup_arguments();

  return str;

null:
  null_value= TRUE;
  return NULL;
}


void Item_func_dyncol_add::print(String *str,
                                 enum_query_type query_type)
{
  DBUG_ASSERT((arg_count & 0x1) == 1); // odd number of arguments
  str->append(STRING_WITH_LEN("column_create("));
  args[arg_count - 1]->print(str, query_type);
  str->append(',');
  print_arguments(str, query_type);
  str->append(')');
}


/**
  Get value for a column stored in a dynamic column

  @notes
  This function ensures that null_value is set correctly
*/

bool Item_dyncol_get::get_dyn_value(DYNAMIC_COLUMN_VALUE *val, String *tmp)
{
  DYNAMIC_COLUMN dyn_str;
  String *res;
  longlong num;
  enum enum_dyncol_func_result rc;

  num= args[1]->val_int();
  if (args[1]->null_value || num < 0 || num > INT_MAX)
  {
    null_value= 1;
    return 1;
  }

  res= args[0]->val_str(tmp);
  if (args[0]->null_value)
  {
    null_value= 1;
    return 1;
  }

  dyn_str.str=   (char*) res->ptr();
  dyn_str.length= res->length();
  if ((rc= dynamic_column_get(&dyn_str, (uint) num, val)))
  {
    dynamic_column_error_message(rc);
    null_value= 1;
    return 1;
  }

  null_value= 0;
  return 0;                                     // ok
}


String *Item_dyncol_get::val_str(String *str_result)
{
  DYNAMIC_COLUMN_VALUE val;
  char buff[STRING_BUFFER_USUAL_SIZE];
  String tmp(buff, sizeof(buff), &my_charset_bin);

  if (get_dyn_value(&val, &tmp))
    return NULL;

  switch (val.type) {
  case DYN_COL_NULL:
    goto null;
  case DYN_COL_INT:
  case DYN_COL_UINT:
    str_result->set_int(val.x.long_value, test(val.type == DYN_COL_UINT),
                       &my_charset_latin1);
    break;
  case DYN_COL_DOUBLE:
    str_result->set_real(val.x.double_value, NOT_FIXED_DEC, &my_charset_latin1);
    break;
  case DYN_COL_STRING:
    if ((char*) tmp.ptr() <= val.x.string.value.str &&
        (char*) tmp.ptr() + tmp.length() >= val.x.string.value.str)
    {
      /* value is allocated in tmp buffer; We have to make a copy */
      str_result->copy(val.x.string.value.str, val.x.string.value.length,
                      val.x.string.charset);
    }
    else
    {
      /*
        It's safe to use the current value because it's either pointing
        into a field or in a buffer for another item and this buffer
        is not going to be deleted during expression evaluation
      */
      str_result->set(val.x.string.value.str, val.x.string.value.length,
                      val.x.string.charset);
    }
    break;
  case DYN_COL_DECIMAL:
  {
    int res;
    int length= decimal_string_size(&val.x.decimal.value);
    if (str_result->alloc(length))
      goto null;
    if ((res= decimal2string(&val.x.decimal.value, (char*) str_result->ptr(),
                             &length, 0, 0, ' ')) != E_DEC_OK)
    {
      char buff[40];
      int len= sizeof(buff);
      DBUG_ASSERT(length < (int)sizeof(buff));
      decimal2string(&val.x.decimal.value, buff, &len, 0, 0, ' ');
      decimal_operation_results(res, buff, "CHAR");
    }
    str_result->set_charset(&my_charset_latin1);
    str_result->length(length);
    break;
  }
  case DYN_COL_DATETIME:
  case DYN_COL_DATE:
  case DYN_COL_TIME:
  {
    int length;
    /*
      We use AUTO_SEC_PART_DIGITS here to ensure that we do not loose
      any microseconds from the data. This is safe to do as we are
      asked to return the time argument as a string.
    */
    if (str_result->alloc(MAX_DATE_STRING_REP_LENGTH) ||
        !(length= my_TIME_to_str(&val.x.time_value, (char*) str_result->ptr(),
                                 AUTO_SEC_PART_DIGITS)))
      goto null;
    str_result->set_charset(&my_charset_latin1);
    str_result->length(length);
    break;
  }
  }
  return str_result;

null:
  null_value= TRUE;
  return 0;
}


longlong Item_dyncol_get::val_int()
{
  DYNAMIC_COLUMN_VALUE val;
  char buff[STRING_BUFFER_USUAL_SIZE];
  String tmp(buff, sizeof(buff), &my_charset_bin);

  if (get_dyn_value(&val, &tmp))
    return 0;

  switch (val.type) {
  case DYN_COL_NULL:
    goto null;
  case DYN_COL_UINT:
    unsigned_flag= 1;            // Make it possible for caller to detect sign
    return val.x.long_value;
  case DYN_COL_INT:
    unsigned_flag= 0;            // Make it possible for caller to detect sign
    return val.x.long_value;
  case DYN_COL_DOUBLE:
  {
    bool error;
    longlong num;

    num= double_to_longlong(val.x.double_value, unsigned_flag, &error);
    if (error)
    {
      char buff[30];
      sprintf(buff, "%lg", val.x.double_value);
      push_warning_printf(current_thd, MYSQL_ERROR::WARN_LEVEL_WARN,
                          ER_DATA_OVERFLOW,
                          ER(ER_DATA_OVERFLOW),
                          buff,
                          unsigned_flag ? "UNSIGNED INT" : "INT");
    }
    return num;
  }
  case DYN_COL_STRING:
  {
    int error;
    longlong num;
    char *end= val.x.string.value.str + val.x.string.value.length, *org_end= end;

    num= my_strtoll10(val.x.string.value.str, &end, &error);
    if (end != org_end || error > 0)
    {
      char buff[80];
      strmake(buff, val.x.string.value.str, min(sizeof(buff)-1,
                                              val.x.string.value.length));
      push_warning_printf(current_thd, MYSQL_ERROR::WARN_LEVEL_WARN,
                          ER_BAD_DATA,
                          ER(ER_BAD_DATA),
                          buff,
                          unsigned_flag ? "UNSIGNED INT" : "INT");
    }
    unsigned_flag= error >= 0;
    return num;
  }
  case DYN_COL_DECIMAL:
  {
    longlong num;
    my_decimal2int(E_DEC_FATAL_ERROR, &val.x.decimal.value, unsigned_flag,
                   &num);
    return num;
  }
  case DYN_COL_DATETIME:
  case DYN_COL_DATE:
  case DYN_COL_TIME:
    unsigned_flag= !val.x.time_value.neg;
    if (unsigned_flag)
      return TIME_to_ulonglong(&val.x.time_value);
    else
      return -(longlong)TIME_to_ulonglong(&val.x.time_value);
  }

null:
  null_value= TRUE;
  return 0;
}


double Item_dyncol_get::val_real()
{
  DYNAMIC_COLUMN_VALUE val;
  char buff[STRING_BUFFER_USUAL_SIZE];
  String tmp(buff, sizeof(buff), &my_charset_bin);

  if (get_dyn_value(&val, &tmp))
    return 0.0;

  switch (val.type) {
  case DYN_COL_NULL:
    goto null;
  case DYN_COL_UINT:
    return ulonglong2double(val.x.ulong_value);
  case DYN_COL_INT:
    return (double) val.x.long_value;
  case DYN_COL_DOUBLE:
    return (double) val.x.double_value;
  case DYN_COL_STRING:
  {
    int error;
    char *end;
    double res= my_strntod(val.x.string.charset, (char*) val.x.string.value.str,
                           val.x.string.value.length, &end, &error);

    if (end != (char*) val.x.string.value.str + val.x.string.value.length ||
        error)
    {
      char buff[80];
      strmake(buff, val.x.string.value.str, min(sizeof(buff)-1,
                                              val.x.string.value.length));
      push_warning_printf(current_thd, MYSQL_ERROR::WARN_LEVEL_WARN,
                          ER_BAD_DATA,
                          ER(ER_BAD_DATA),
                          buff, "DOUBLE");
    }
    return res;
  }
  case DYN_COL_DECIMAL:
  {
    double res;
    /* This will always succeed */
    decimal2double(&val.x.decimal.value, &res);
    return res;
  }
  case DYN_COL_DATETIME:
  case DYN_COL_DATE:
  case DYN_COL_TIME:
    return TIME_to_double(&val.x.time_value);
  }

null:
  null_value= TRUE;
  return 0.0;
}


my_decimal *Item_dyncol_get::val_decimal(my_decimal *decimal_value)
{
  DYNAMIC_COLUMN_VALUE val;
  char buff[STRING_BUFFER_USUAL_SIZE];
  String tmp(buff, sizeof(buff), &my_charset_bin);

  if (get_dyn_value(&val, &tmp))
    return NULL;

  switch (val.type) {
  case DYN_COL_NULL:
    goto null;
  case DYN_COL_UINT:
    int2my_decimal(E_DEC_FATAL_ERROR, val.x.long_value, TRUE, decimal_value);
    break;
  case DYN_COL_INT:
    int2my_decimal(E_DEC_FATAL_ERROR, val.x.long_value, FALSE, decimal_value);
    break;
  case DYN_COL_DOUBLE:
    double2my_decimal(E_DEC_FATAL_ERROR, val.x.double_value, decimal_value);
    break;
  case DYN_COL_STRING:
  {
    int rc;
    rc= str2my_decimal(0, val.x.string.value.str, val.x.string.value.length,
                       val.x.string.charset, decimal_value);
    char buff[80];
    strmake(buff, val.x.string.value.str, min(sizeof(buff)-1,
                                            val.x.string.value.length));
    if (rc != E_DEC_OK)
    {
      push_warning_printf(current_thd, MYSQL_ERROR::WARN_LEVEL_WARN,
                          ER_BAD_DATA,
                          ER(ER_BAD_DATA),
                          buff, "DECIMAL");
    }
    break;
  }
  case DYN_COL_DECIMAL:
    decimal2my_decimal(&val.x.decimal.value, decimal_value);
    break;
  case DYN_COL_DATETIME:
  case DYN_COL_DATE:
  case DYN_COL_TIME:
    decimal_value= seconds2my_decimal(val.x.time_value.neg,
                                      TIME_to_ulonglong(&val.x.time_value),
                                      val.x.time_value.second_part,
                                      decimal_value);
    break;
  }
  return decimal_value;

null:
  null_value= TRUE;
  return 0;
}


bool Item_dyncol_get::get_date(MYSQL_TIME *ltime, ulonglong fuzzy_date)
{
  DYNAMIC_COLUMN_VALUE val;
  char buff[STRING_BUFFER_USUAL_SIZE];
  String tmp(buff, sizeof(buff), &my_charset_bin);
  bool signed_value= 0;

  if (get_dyn_value(&val, &tmp))
    return 1;                                   // Error

  switch (val.type) {
  case DYN_COL_NULL:
    goto null;
  case DYN_COL_INT:
    signed_value= 1;                                  // For error message
    /* fall_trough */
  case DYN_COL_UINT:
    if (signed_value || val.x.ulong_value <= LONGLONG_MAX)
    {
      if (int_to_datetime_with_warn(val.x.ulong_value, ltime, fuzzy_date,
                                   0 /* TODO */))
        goto null;
      return 0;
    }
    /* let double_to_datetime_with_warn() issue the warning message */
    val.x.double_value= static_cast<double>(ULONGLONG_MAX);
    /* fall_trough */
  case DYN_COL_DOUBLE:
    if (double_to_datetime_with_warn(val.x.double_value, ltime, fuzzy_date,
                                     0 /* TODO */))
      goto null;
    return 0;
  case DYN_COL_DECIMAL:
    if (decimal_to_datetime_with_warn((my_decimal*)&val.x.decimal.value, ltime,
                                      fuzzy_date, 0 /* TODO */))
      goto null;
    return 0;
  case DYN_COL_STRING:
    if (str_to_datetime_with_warn(&my_charset_numeric,
                                  val.x.string.value.str,
                                  val.x.string.value.length,
                                  ltime, fuzzy_date) <= MYSQL_TIMESTAMP_ERROR)
      goto null;
    return 0;
  case DYN_COL_DATETIME:
  case DYN_COL_DATE:
  case DYN_COL_TIME:
    *ltime= val.x.time_value;
    return 0;
  }

null:
  null_value= TRUE;
  return 1;
}


void Item_dyncol_get::print(String *str, enum_query_type query_type)
{
  str->append(STRING_WITH_LEN("column_get("));
  args[0]->print(str, query_type);
  str->append(',');
  args[1]->print(str, query_type);
  str->append(')');
}


String *Item_func_dyncol_list::val_str(String *str)
{
  uint i;
  enum enum_dyncol_func_result rc;
  DYNAMIC_ARRAY arr;
  DYNAMIC_COLUMN col;
  String *res= args[0]->val_str(str);

  if (args[0]->null_value)
    goto null;
  col.length= res->length();
  /* We do not change the string, so could do this trick */
  col.str= (char *)res->ptr();
  if ((rc= dynamic_column_list(&col, &arr)))
  {
    dynamic_column_error_message(rc);
    delete_dynamic(&arr);
    goto null;
  }

  /*
    We support elements from 0 - 65536, so max size for one element is
    6 (including ,).
  */
  if (str->alloc(arr.elements * 6))
    goto null;

  str->length(0);
  for (i= 0; i < arr.elements; i++)
  {
    str->qs_append(*dynamic_element(&arr, i, uint*));
    if (i < arr.elements - 1)
      str->qs_append(',');
  }

  null_value= FALSE;
  delete_dynamic(&arr);
  return str;

null:
  null_value= TRUE;
  return NULL;
}<|MERGE_RESOLUTION|>--- conflicted
+++ resolved
@@ -1336,15 +1336,9 @@
   uint32 char_length= args[0]->max_char_length();
   if (args[1]->const_item())
   {
-<<<<<<< HEAD
     int length= (int) args[1]->val_int();
-    if (length <= 0)
+    if (args[1]->null_value || length <= 0)
       char_length=0;
-=======
-    int length=(int) args[1]->val_int()*collation.collation->mbmaxlen;
-    if (args[1]->null_value || length <= 0)
-      max_length=0;
->>>>>>> b816d5f3
     else
       set_if_smaller(char_length, (uint) length);
   }
@@ -2735,38 +2729,15 @@
     return;
   if (args[1]->const_item())
   {
-<<<<<<< HEAD
     ulonglong char_length= (ulonglong) args[1]->val_int();
     DBUG_ASSERT(collation.collation->mbmaxlen > 0);
     /* Assumes that the maximum length of a String is < INT_MAX32. */
     /* Set here so that rest of code sees out-of-bound value as such. */
-    if (char_length > INT_MAX32)
+    if (args[1]->null_value)
+      char_length= 0;
+    else if (char_length > INT_MAX32)
       char_length= INT_MAX32;
     fix_char_length_ulonglong(char_length);
-=======
-    ulonglong length= 0;
-
-    if (collation.collation->mbmaxlen > 0)
-    {
-      ulonglong temp= (ulonglong) args[1]->val_int();
-
-      /* Assumes that the maximum length of a String is < INT_MAX32. */
-      /* Set here so that rest of code sees out-of-bound value as such. */
-      if (args[1]->null_value)
-        temp= 0;
-      else if (temp > INT_MAX32)
-	temp = INT_MAX32;
-
-      length= temp * collation.collation->mbmaxlen;
-    }
-
-    if (length >= MAX_BLOB_WIDTH)
-    {
-      length= MAX_BLOB_WIDTH;
-      set_persist_maybe_null(1);
-    }
-    max_length= (ulong) length;
->>>>>>> b816d5f3
   }
   else
   {
@@ -2864,38 +2835,15 @@
   
   if (args[1]->const_item())
   {
-<<<<<<< HEAD
     ulonglong char_length= (ulonglong) args[1]->val_int();
     DBUG_ASSERT(collation.collation->mbmaxlen > 0);
     /* Assumes that the maximum length of a String is < INT_MAX32. */
     /* Set here so that rest of code sees out-of-bound value as such. */
-    if (char_length > INT_MAX32)
+    if (args[1]->null_value)
+      char_length= 0;
+    else if (char_length > INT_MAX32)
       char_length= INT_MAX32;
     fix_char_length_ulonglong(char_length);
-=======
-    ulonglong length= 0;
-
-    if (collation.collation->mbmaxlen > 0)
-    {
-      ulonglong temp= (ulonglong) args[1]->val_int();
-
-      /* Assumes that the maximum length of a String is < INT_MAX32. */
-      /* Set here so that rest of code sees out-of-bound value as such. */
-      if (args[1]->null_value)
-        temp= 0;
-      else if (temp > INT_MAX32)
-        temp= INT_MAX32;
-
-      length= temp * collation.collation->mbmaxlen;
-    }
-
-    if (length >= MAX_BLOB_WIDTH)
-    {
-      length= MAX_BLOB_WIDTH;
-      set_persist_maybe_null(1);
-    }
-    max_length= (ulong) length;
->>>>>>> b816d5f3
   }
   else
   {
