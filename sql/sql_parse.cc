/* Copyright (C) 2000 MySQL AB

   This program is free software; you can redistribute it and/or modify
   it under the terms of the GNU General Public License as published by
   the Free Software Foundation; either version 2 of the License, or
   (at your option) any later version.

   This program is distributed in the hope that it will be useful,
   but WITHOUT ANY WARRANTY; without even the implied warranty of
   MERCHANTABILITY or FITNESS FOR A PARTICULAR PURPOSE.  See the
   GNU General Public License for more details.

   You should have received a copy of the GNU General Public License
   along with this program; if not, write to the Free Software
   Foundation, Inc., 59 Temple Place, Suite 330, Boston, MA  02111-1307  USA */

#include "mysql_priv.h"
#include "sql_acl.h"
#include "sql_repl.h"
#include "repl_failsafe.h"
#include <m_ctype.h>
#include <myisam.h>
#include <my_dir.h>
#include <assert.h>

#ifdef HAVE_INNOBASE_DB
#include "ha_innodb.h"
#endif

#ifdef HAVE_OPENSSL
/*
  Without SSL the handshake consists of one packet. This packet
  has both client capabilites and scrambled password.
  With SSL the handshake might consist of two packets. If the first
  packet (client capabilities) has CLIENT_SSL flag set, we have to
  switch to SSL and read the second packet. The scrambled password
  is in the second packet and client_capabilites field will be ignored.
  Maybe it is better to accept flags other than CLIENT_SSL from the
  second packet?
*/
#define SSL_HANDSHAKE_SIZE      2
#define NORMAL_HANDSHAKE_SIZE   6
#define MIN_HANDSHAKE_SIZE      2
#else
#define MIN_HANDSHAKE_SIZE      6
#endif /* HAVE_OPENSSL */
#define SCRAMBLE_LENGTH 8

#define MEM_ROOT_BLOCK_SIZE       8192
#define MEM_ROOT_PREALLOC         8192
#define TRANS_MEM_ROOT_BLOCK_SIZE 4096
#define TRANS_MEM_ROOT_PREALLOC   4096

extern int yyparse(void);
extern "C" pthread_mutex_t THR_LOCK_keycache;
#ifdef SOLARIS
extern "C" int gethostname(char *name, int namelen);
#endif

static int check_for_max_user_connections(USER_CONN *uc);
static void decrease_user_connections(USER_CONN *uc);
static bool check_db_used(THD *thd,TABLE_LIST *tables);
static bool check_merge_table_access(THD *thd, char *db, TABLE_LIST *tables);
static bool check_dup(const char *db, const char *name, TABLE_LIST *tables);
static void mysql_init_query(THD *thd);
static void remove_escape(char *name);
static void refresh_status(void);
static bool append_file_to_dir(THD *thd, char **filename_ptr,
			       char *table_name);
static bool create_total_list(THD *thd, LEX *lex, TABLE_LIST **result);

const char *any_db="*any*";	// Special symbol for check_access

const char *command_name[]={
  "Sleep", "Quit", "Init DB", "Query", "Field List", "Create DB",
  "Drop DB", "Refresh", "Shutdown", "Statistics", "Processlist",
  "Connect","Kill","Debug","Ping","Time","Delayed_insert","Change user",
  "Binlog Dump","Table Dump",  "Connect Out", "Register Slave"
};

bool volatile abort_slave = 0;

#ifdef __WIN__
static void  test_signal(int sig_ptr)
{
#if !defined( DBUG_OFF)
  MessageBox(NULL,"Test signal","DBUG",MB_OK);
#endif
#if defined(OS2)
  fprintf(stderr, "Test signal %d\n", sig_ptr);
  fflush(stderr);
#endif
}
static void init_signals(void)
{
  int signals[7] = {SIGINT,SIGILL,SIGFPE,SIGSEGV,SIGTERM,SIGBREAK,SIGABRT } ;
  for (int i=0 ; i < 7 ; i++)
    signal( signals[i], test_signal) ;
}
#endif

static void unlock_locked_tables(THD *thd)
{
  if (thd->locked_tables)
  {
    thd->lock=thd->locked_tables;
    thd->locked_tables=0;			// Will be automaticly closed
    close_thread_tables(thd);			// Free tables
  }
}

static bool end_active_trans(THD *thd)
{
  int error=0;
  if (thd->options & (OPTION_NOT_AUTOCOMMIT | OPTION_BEGIN |
		      OPTION_TABLE_LOCK))
  {
    thd->options&= ~(ulong) (OPTION_BEGIN | OPTION_STATUS_NO_TRANS_UPDATE);
    thd->server_status&= ~SERVER_STATUS_IN_TRANS;
    if (ha_commit(thd))
      error=1;
  }
  return error;
}


static HASH hash_user_connections;
extern  pthread_mutex_t LOCK_user_conn;

static int get_or_create_user_conn(THD *thd, const char *user,
				   const char *host,
				   USER_RESOURCES *mqh) 
{
  int return_val=0;
  uint temp_len, user_len, host_len;
  char temp_user[USERNAME_LENGTH+HOSTNAME_LENGTH+2];
  struct  user_conn *uc;

  DBUG_ASSERT(user != 0);
  DBUG_ASSERT(host != 0);

  user_len=strlen(user);
  host_len=strlen(host);
  temp_len= (strmov(strmov(temp_user, user)+1, host) - temp_user)+1;
  (void) pthread_mutex_lock(&LOCK_user_conn);
  if (!(uc = (struct  user_conn *) hash_search(&hash_user_connections,
					       (byte*) temp_user, temp_len)))
  {
    /* First connection for user; Create a user connection object */
    if (!(uc= ((struct user_conn*)
	       my_malloc(sizeof(struct user_conn) + temp_len+1,
			 MYF(MY_WME)))))
    {
      send_error(&current_thd->net, 0, NullS);	// Out of memory
      return_val=1;
      goto end;
    }
    uc->user=(char*) (uc+1);
    memcpy(uc->user,temp_user,temp_len+1);
    uc->user_len= user_len;
    uc->host=uc->user + uc->user_len +  1;
    uc->len = temp_len;
    uc->connections = 1;
    uc->questions=uc->updates=uc->conn_per_hour=0;
    uc->user_resources=*mqh;
    if (max_user_connections && mqh->connections > max_user_connections) 
      uc->user_resources.connections = max_user_connections;
    uc->intime=thd->thr_create_time;
    if (hash_insert(&hash_user_connections, (byte*) uc))
    {
      my_free((char*) uc,0);
      send_error(&current_thd->net, 0, NullS);	// Out of memory
      return_val=1;
      goto end;
    }
  }
  thd->user_connect=uc;
end:
  (void) pthread_mutex_unlock(&LOCK_user_conn);
  return return_val;
 
}


/*
  Check if user is ok
  Updates:
  thd->user, thd->master_access, thd->priv_user, thd->db, thd->db_access
*/

static bool check_user(THD *thd,enum_server_command command, const char *user,
		       const char *passwd, const char *db, bool check_count)
{
  NET *net= &thd->net;
  thd->db=0;
  thd->db_length=0;
  USER_RESOURCES ur;

  if (passwd[0] && strlen(passwd) != SCRAMBLE_LENGTH)
    return 1;
  if (!(thd->user = my_strdup(user, MYF(0))))
  {
    send_error(net,ER_OUT_OF_RESOURCES);
    return 1;
  }
  thd->master_access=acl_getroot(thd, thd->host, thd->ip, thd->user,
				 passwd, thd->scramble, &thd->priv_user,
				 protocol_version == 9 ||
				 !(thd->client_capabilities &
				   CLIENT_LONG_PASSWORD),&ur);
  DBUG_PRINT("info",
	     ("Capabilities: %d  packet_length: %d  Host: '%s'  User: '%s'  Using password: %s  Access: %u  db: '%s'",
	      thd->client_capabilities, thd->max_client_packet_length,
	      thd->host_or_ip, thd->priv_user,
	      passwd[0] ? "yes": "no",
	      thd->master_access, thd->db ? thd->db : "*none*"));
  if (thd->master_access & NO_ACCESS)
  {
    net_printf(net, ER_ACCESS_DENIED_ERROR,
	       thd->user,
	       thd->host_or_ip,
	       passwd[0] ? ER(ER_YES) : ER(ER_NO));
    mysql_log.write(thd,COM_CONNECT,ER(ER_ACCESS_DENIED_ERROR),
		    thd->user,
		    thd->host_or_ip,
		    passwd[0] ? ER(ER_YES) : ER(ER_NO));
    return(1);					// Error already given
  }
  if (check_count)
  {
    VOID(pthread_mutex_lock(&LOCK_thread_count));
    bool tmp=(thread_count - delayed_insert_threads >= max_connections &&
	      !(thd->master_access & SUPER_ACL));
    VOID(pthread_mutex_unlock(&LOCK_thread_count));
    if (tmp)
    {						// Too many connections
      send_error(net, ER_CON_COUNT_ERROR);
      return(1);
    }
  }
  mysql_log.write(thd,command,
		  (thd->priv_user == thd->user ?
		   (char*) "%s@%s on %s" :
		   (char*) "%s@%s as anonymous on %s"),
		  user,
		  thd->host_or_ip,
		  db ? db : (char*) "");
  thd->db_access=0;
  /* Don't allow user to connect if he has done too many queries */
  if ((ur.questions || ur.updates || ur.connections) &&
      get_or_create_user_conn(thd,user,thd->host_or_ip,&ur))
    return -1;
  if (thd->user_connect && thd->user_connect->user_resources.connections && 
      check_for_max_user_connections(thd->user_connect))
    return -1;
  if (db && db[0])
  {
    bool error=test(mysql_change_db(thd,db));
    if (error && thd->user_connect)
      decrease_user_connections(thd->user_connect);
    return error;
  }
  else
    send_ok(net);				// Ready to handle questions
  return 0;					// ok
}


/*
  Check for maximum allowable user connections, if the mysqld server is
  started with corresponding variable that is greater then 0.
*/

extern "C" byte *get_key_conn(user_conn *buff, uint *length,
			      my_bool not_used __attribute__((unused)))
{
  *length=buff->len;
  return (byte*) buff->user;
}

extern "C" void free_user(struct user_conn *uc)
{
  my_free((char*) uc,MYF(0));
}

void init_max_user_conn(void) 
{
  (void) hash_init(&hash_user_connections,max_connections,0,0,
		   (hash_get_key) get_key_conn, (hash_free_key) free_user,
		   0);
}


static int check_for_max_user_connections(USER_CONN *uc)
{
  int error=0;
  DBUG_ENTER("check_for_max_user_connections");
  
  if (max_user_connections &&
      (max_user_connections <=  (uint) uc->connections))
  {
    net_printf(&(current_thd->net),ER_TOO_MANY_USER_CONNECTIONS, uc->user);
    error=1;
    goto end;
  }
  uc->connections++; 
  if (uc->user_resources.connections &&
      uc->conn_per_hour++ >= uc->user_resources.connections)
  {
    net_printf(&current_thd->net, ER_USER_LIMIT_REACHED, uc->user,
	       "max_connections",
	       (long) uc->user_resources.connections);
    error=1;
    goto end;
  }
end:
  DBUG_RETURN(error);
}


static void decrease_user_connections(USER_CONN *uc)
{
  DBUG_ENTER("decrease_user_connections");
  if ((uc->connections && !--uc->connections) && !mqh_used)
  {
    /* Last connection for user; Delete it */
    (void) pthread_mutex_lock(&LOCK_user_conn);
    (void) hash_delete(&hash_user_connections,(byte*) uc);
    (void) pthread_mutex_unlock(&LOCK_user_conn);
  }
  DBUG_VOID_RETURN;
}


void free_max_user_conn(void)
{
  hash_free(&hash_user_connections);
}


/*
  Mark all commands that somehow changes a table
  This is used to check number of updates / hour
*/

char  uc_update_queries[SQLCOM_END];

void init_update_queries(void)
{
  uc_update_queries[SQLCOM_CREATE_TABLE]=1;
  uc_update_queries[SQLCOM_CREATE_INDEX]=1;
  uc_update_queries[SQLCOM_ALTER_TABLE]=1;
  uc_update_queries[SQLCOM_UPDATE]=1;
  uc_update_queries[SQLCOM_INSERT]=1;
  uc_update_queries[SQLCOM_INSERT_SELECT]=1;
  uc_update_queries[SQLCOM_DELETE]=1;
  uc_update_queries[SQLCOM_TRUNCATE]=1;
  uc_update_queries[SQLCOM_DROP_TABLE]=1;
  uc_update_queries[SQLCOM_LOAD]=1;
  uc_update_queries[SQLCOM_CREATE_DB]=1;
  uc_update_queries[SQLCOM_DROP_DB]=1;
  uc_update_queries[SQLCOM_REPLACE]=1;
  uc_update_queries[SQLCOM_REPLACE_SELECT]=1;
  uc_update_queries[SQLCOM_RENAME_TABLE]=1;
  uc_update_queries[SQLCOM_BACKUP_TABLE]=1;
  uc_update_queries[SQLCOM_RESTORE_TABLE]=1;
  uc_update_queries[SQLCOM_DELETE_MULTI]=1;
  uc_update_queries[SQLCOM_DROP_INDEX]=1;
  uc_update_queries[SQLCOM_MULTI_UPDATE]=1;
}


/*
  Check if maximum queries per hour limit has been reached
  returns 0 if OK.

  In theory we would need a mutex in the USER_CONN structure for this to
  be 100 % safe, but as the worst scenario is that we would miss counting
  a couple of queries, this isn't critical.
*/


static bool check_mqh(THD *thd, uint check_command)
{
  bool error=0;
  time_t check_time = thd->start_time ?  thd->start_time : time(NULL);
  USER_CONN *uc=thd->user_connect;
  DBUG_ENTER("check_mqh");
  DBUG_ASSERT(uc != 0);

  /* If more than a hour since last check, reset resource checking */
  if (check_time  - uc->intime >= 3600)
  {
    (void) pthread_mutex_lock(&LOCK_user_conn);
    uc->questions=1;
    uc->updates=0;
    uc->conn_per_hour=0;
    uc->intime=check_time;
    (void) pthread_mutex_unlock(&LOCK_user_conn);
  }
  /* Check that we have not done too many questions / hour */
  if (uc->user_resources.questions &&
      uc->questions++ >= uc->user_resources.questions)
  {
    net_printf(&thd->net, ER_USER_LIMIT_REACHED, uc->user, "max_questions",
	       (long) uc->user_resources.questions);
    error=1;
    goto end;
  }
  if (check_command < (uint) SQLCOM_END)
  {
    /* Check that we have not done too many updates / hour */
    if (uc->user_resources.updates && uc_update_queries[check_command] &&
	uc->updates++ >= uc->user_resources.updates)
    {
      net_printf(&thd->net, ER_USER_LIMIT_REACHED, uc->user, "max_updates",
		 (long) uc->user_resources.updates);
      error=1;
      goto end;
    }
  }
end:
  DBUG_RETURN(error);
}


static void reset_mqh(THD *thd, LEX_USER *lu, bool get_them= 0)
{

  (void) pthread_mutex_lock(&LOCK_user_conn);
  if (lu)  // for GRANT 
  {
    USER_CONN *uc;
    uint temp_len=lu->user.length+lu->host.length+2;
    char temp_user[USERNAME_LENGTH+HOSTNAME_LENGTH+2];

    memcpy(temp_user,lu->user.str,lu->user.length);
    memcpy(temp_user+lu->user.length+1,lu->host.str,lu->host.length);
    temp_user[lu->user.length]='\0'; temp_user[temp_len-1]=0;
    if ((uc = (struct  user_conn *) hash_search(&hash_user_connections,
						(byte*) temp_user, temp_len)))
    {
      uc->questions=0;
      get_mqh(temp_user,&temp_user[lu->user.length+1],uc);
      uc->updates=0;
      uc->conn_per_hour=0;
    }
  }
  else // for FLUSH PRIVILEGES and FLUSH USER_RESOURCES
  {
    for (uint idx=0;idx < hash_user_connections.records; idx++)
    {
      USER_CONN *uc=(struct user_conn *) hash_element(&hash_user_connections, idx);
      if (get_them)
	get_mqh(uc->user,uc->host,uc);
      uc->questions=0;
      uc->updates=0;
      uc->conn_per_hour=0;
    }
  }
  (void) pthread_mutex_unlock(&LOCK_user_conn);
}


/*
  Check connnetion and get priviliges
  Returns 0 on ok, -1 < if error is given > 0 on error.
*/

static int
check_connections(THD *thd)
{
  uint connect_errors=0;
  NET *net= &thd->net;
  /* Store the connection details */
  DBUG_PRINT("info", (("check_connections called by thread %d"),
	     thd->thread_id));
  DBUG_PRINT("info",("New connection received on %s",
			vio_description(net->vio)));
  if (!thd->host)                           // If TCP/IP connection
  {
    char ip[30];

    if (vio_peer_addr(net->vio,ip))
      return (ER_BAD_HOST_ERROR);
    if (!(thd->ip = my_strdup(ip,MYF(0))))
      return (ER_OUT_OF_RESOURCES);
    thd->host_or_ip=thd->ip;
#if !defined(HAVE_SYS_UN_H) || defined(HAVE_mit_thread)
    /* Fast local hostname resolve for Win32 */
    if (!strcmp(thd->ip,"127.0.0.1"))
      thd->host=(char*) localhost;
    else
#endif
    if (!(specialflag & SPECIAL_NO_RESOLVE))
    {
      vio_in_addr(net->vio,&thd->remote.sin_addr);
      thd->host=ip_to_hostname(&thd->remote.sin_addr,&connect_errors);
      if (connect_errors > max_connect_errors)
	return(ER_HOST_IS_BLOCKED);
    }
    DBUG_PRINT("info",("Host: %s  ip: %s",
		       thd->host ? thd->host : "unknown host",
		       thd->ip ? thd->ip : "unknown ip"));
    if (acl_check_host(thd->host,thd->ip))
      return(ER_HOST_NOT_PRIVILEGED);
  }
  else /* Hostname given means that the connection was on a socket */
  {
    DBUG_PRINT("info",("Host: %s",thd->host));
    thd->host_or_ip=thd->host;
    thd->ip=0;
    bzero((char*) &thd->remote,sizeof(struct sockaddr));
  }
  vio_keepalive(net->vio, TRUE);

  ulong pkt_len=0;
  {
    /* buff[] needs to big enough to hold the server_version variable */
    char buff[SERVER_VERSION_LENGTH + SCRAMBLE_LENGTH+32],*end;
    int client_flags = CLIENT_LONG_FLAG | CLIENT_CONNECT_WITH_DB;

    if (opt_using_transactions)
      client_flags|=CLIENT_TRANSACTIONS;
#ifdef HAVE_COMPRESS
    client_flags |= CLIENT_COMPRESS;
#endif /* HAVE_COMPRESS */
#ifdef HAVE_OPENSSL
    if (ssl_acceptor_fd)
      client_flags |= CLIENT_SSL;       /* Wow, SSL is avalaible! */
#endif /* HAVE_OPENSSL */

    end=strnmov(buff,server_version,SERVER_VERSION_LENGTH)+1;
    int4store((uchar*) end,thd->thread_id);
    end+=4;
    memcpy(end,thd->scramble,SCRAMBLE_LENGTH+1);
    end+=SCRAMBLE_LENGTH +1;
    int2store(end,client_flags);
    end[2]=(char) MY_CHARSET_CURRENT;
    int2store(end+3,thd->server_status);
    bzero(end+5,13);
    end+=18;
    if (net_write_command(net,(uchar) protocol_version, buff,
			  (uint) (end-buff)) ||
       (pkt_len= my_net_read(net)) == packet_error ||
	pkt_len < MIN_HANDSHAKE_SIZE)
    {
      inc_host_errors(&thd->remote.sin_addr);
      return(ER_HANDSHAKE_ERROR);
    }
  }
#ifdef _CUSTOMCONFIG_
#include "_cust_sql_parse.h"
#endif
  if (connect_errors)
    reset_host_errors(&thd->remote.sin_addr);
  if (thd->packet.alloc(thd->variables.net_buffer_length))
    return(ER_OUT_OF_RESOURCES);

  thd->client_capabilities=uint2korr(net->read_pos);
  if (thd->client_capabilities & CLIENT_IGNORE_SPACE)
    thd->sql_mode|= MODE_IGNORE_SPACE;
#ifdef HAVE_OPENSSL
  DBUG_PRINT("info", ("client capabilities: %d", thd->client_capabilities));
  if (thd->client_capabilities & CLIENT_SSL)
  {
    /* Do the SSL layering. */
    DBUG_PRINT("info", ("IO layer change in progress..."));
    if (sslaccept(ssl_acceptor_fd, net->vio, thd->variables.net_wait_timeout))
    {
      DBUG_PRINT("error", ("Failed to read user information (pkt_len= %lu)",
			   pkt_len));
      inc_host_errors(&thd->remote.sin_addr);
      return(ER_HANDSHAKE_ERROR);    
    }
    DBUG_PRINT("info", ("Reading user information over SSL layer"));
    if ((pkt_len=my_net_read(net)) == packet_error ||
	pkt_len < NORMAL_HANDSHAKE_SIZE)
    {
      DBUG_PRINT("error", ("Failed to read user information (pkt_len= %lu)",
			   pkt_len));
      inc_host_errors(&thd->remote.sin_addr);
      return(ER_HANDSHAKE_ERROR);
    }
  }
  else
  {
    DBUG_PRINT("info", ("Leaving IO layer intact"));
    if (pkt_len < NORMAL_HANDSHAKE_SIZE)
    {
      inc_host_errors(&thd->remote.sin_addr);
      return ER_HANDSHAKE_ERROR;
    }
  }
#endif

  thd->max_client_packet_length=uint3korr(net->read_pos+2);
  char *user=   (char*) net->read_pos+5;
  char *passwd= strend(user)+1;
  char *db=0;
  if (thd->client_capabilities & CLIENT_CONNECT_WITH_DB)
    db=strend(passwd)+1;
  if (thd->client_capabilities & CLIENT_INTERACTIVE)
    thd->variables.net_wait_timeout= thd->variables.net_interactive_timeout;
  if ((thd->client_capabilities & CLIENT_TRANSACTIONS) &&
      opt_using_transactions)
    thd->net.return_status= &thd->server_status;
  net->read_timeout=(uint) thd->variables.net_read_timeout;
  if (check_user(thd,COM_CONNECT, user, passwd, db, 1))
    return (-1);
  thd->password=test(passwd[0]);
  return 0;
}


pthread_handler_decl(handle_one_connection,arg)
{
  THD *thd=(THD*) arg;
  uint launch_time  =
    (uint) ((thd->thr_create_time = time(NULL)) - thd->connect_time);
  if (launch_time >= slow_launch_time)
    statistic_increment(slow_launch_threads,&LOCK_status );

  pthread_detach_this_thread();

#if !defined( __WIN__) && !defined(OS2)	// Win32 calls this in pthread_create
  // The following calls needs to be done before we call DBUG_ macros
  if (!(test_flags & TEST_NO_THREADS) & my_thread_init())
  {
    close_connection(&thd->net,ER_OUT_OF_RESOURCES);
    statistic_increment(aborted_connects,&LOCK_status);
    end_thread(thd,0);
    return 0;
  }
#endif

  /*
    handle_one_connection() is the only way a thread would start
    and would always be on top of the stack, therefore, the thread
    stack always starts at the address of the first local variable
    of handle_one_connection, which is thd. We need to know the
    start of the stack so that we could check for stack overruns.
  */
  DBUG_PRINT("info", ("handle_one_connection called by thread %d\n",
		      thd->thread_id));
  // now that we've called my_thread_init(), it is safe to call DBUG_*

#if defined(__WIN__)
  init_signals();				// IRENA; testing ?
#elif !defined(OS2)
  sigset_t set;
  VOID(sigemptyset(&set));			// Get mask in use
  VOID(pthread_sigmask(SIG_UNBLOCK,&set,&thd->block_signals));
#endif
  if (thd->store_globals())
  {
    close_connection(&thd->net,ER_OUT_OF_RESOURCES);
    statistic_increment(aborted_connects,&LOCK_status);
    end_thread(thd,0);
    return 0;
  }

  do
  {
    int error;
    NET *net= &thd->net;
    thd->thread_stack= (char*) &thd;

    if ((error=check_connections(thd)))
    {						// Wrong permissions
      if (error > 0)
	net_printf(net,error,thd->host_or_ip);
#ifdef __NT__
      if (vio_type(net->vio) == VIO_TYPE_NAMEDPIPE)
	sleep(1);				/* must wait after eof() */
#endif
      statistic_increment(aborted_connects,&LOCK_status);
      goto end_thread;
    }

    if ((ulong) thd->variables.max_join_size == (ulong) HA_POS_ERROR)
      thd->options |= OPTION_BIG_SELECTS;
    if (thd->client_capabilities & CLIENT_COMPRESS)
      net->compress=1;				// Use compression

    thd->proc_info=0;				// Remove 'login'
    thd->command=COM_SLEEP;
    thd->version=refresh_version;
    thd->set_time();
    init_sql_alloc(&thd->mem_root, MEM_ROOT_BLOCK_SIZE, MEM_ROOT_PREALLOC);
    init_sql_alloc(&thd->transaction.mem_root,
		   TRANS_MEM_ROOT_BLOCK_SIZE, TRANS_MEM_ROOT_PREALLOC);
    while (!net->error && net->vio != 0 && !thd->killed)
    {
      if (do_command(thd))
	break;
    }
    if (thd->user_connect)
      decrease_user_connections(thd->user_connect);
    free_root(&thd->mem_root,MYF(0));
    if (net->error && net->vio != 0)
    {
      if (!thd->killed && thd->variables.log_warnings)
	sql_print_error(ER(ER_NEW_ABORTING_CONNECTION),
			thd->thread_id,(thd->db ? thd->db : "unconnected"),
			thd->user ? thd->user : "unauthenticated",
			thd->host_or_ip,
			(net->last_errno ? ER(net->last_errno) :
			 ER(ER_UNKNOWN_ERROR)));
      send_error(net,net->last_errno,NullS);
      statistic_increment(aborted_threads,&LOCK_status);
    }
    
end_thread:
    close_connection(net);
    end_thread(thd,1);
    /*
      If end_thread returns, we are either running with --one-thread
      or this thread has been schedule to handle the next query
    */
    thd= current_thd;
  } while (!(test_flags & TEST_NO_THREADS));
  /* The following is only executed if we are not using --one-thread */
  return(0);					/* purecov: deadcode */
}

/*
  Execute commands from bootstrap_file.
  Used when creating the initial grant tables
*/

extern "C" pthread_handler_decl(handle_bootstrap,arg)
{
  THD *thd=(THD*) arg;
  FILE *file=bootstrap_file;
  char *buff;

  /* The following must be called before DBUG_ENTER */
  if (my_thread_init() || thd->store_globals())
  {
    close_connection(&thd->net,ER_OUT_OF_RESOURCES);
    thd->fatal_error=1;
    goto end;
  }
  DBUG_ENTER("handle_bootstrap");

  pthread_detach_this_thread();
  thd->thread_stack= (char*) &thd;
#if !defined(__WIN__) && !defined(OS2)
  sigset_t set;
  VOID(sigemptyset(&set));			// Get mask in use
  VOID(pthread_sigmask(SIG_UNBLOCK,&set,&thd->block_signals));


#endif

  if ((ulong) thd->variables.max_join_size == (ulong) HA_POS_ERROR)
    thd->options |= OPTION_BIG_SELECTS;

  thd->proc_info=0;
  thd->version=refresh_version;
  thd->priv_user=thd->user=(char*) my_strdup("boot", MYF(MY_WME));

  buff= (char*) thd->net.buff;
  init_sql_alloc(&thd->mem_root, MEM_ROOT_BLOCK_SIZE, MEM_ROOT_PREALLOC);
  init_sql_alloc(&thd->transaction.mem_root,
		 TRANS_MEM_ROOT_BLOCK_SIZE, TRANS_MEM_ROOT_PREALLOC);
  while (fgets(buff, thd->net.max_packet, file))
  {
    uint length=(uint) strlen(buff);
    while (length && (isspace(buff[length-1]) || buff[length-1] == ';'))
      length--;
    buff[length]=0;
    thd->current_tablenr=0;
    thd->query_length=length;
    thd->query= thd->memdup_w_gap(buff, length+1, thd->db_length+1);
    thd->query[length] = '\0';
    thd->query_id=query_id++;
    if (mqh_used && thd->user_connect && check_mqh(thd, SQLCOM_END))
    {
      thd->net.error = 0;
      close_thread_tables(thd);			// Free tables
      free_root(&thd->mem_root,MYF(MY_KEEP_PREALLOC));
      break;
    }
    mysql_parse(thd,thd->query,length);
    close_thread_tables(thd);			// Free tables
    if (thd->fatal_error)
      break;
    free_root(&thd->mem_root,MYF(MY_KEEP_PREALLOC));
    free_root(&thd->transaction.mem_root,MYF(MY_KEEP_PREALLOC));
  }

  /* thd->fatal_error should be set in case something went wrong */
end:
  (void) pthread_mutex_lock(&LOCK_thread_count);
  thread_count--;
  (void) pthread_mutex_unlock(&LOCK_thread_count);
  (void) pthread_cond_broadcast(&COND_thread_count);
  my_thread_end();
  pthread_exit(0);
  DBUG_RETURN(0);				// Never reached
}


inline void free_items(THD *thd)
{
    /* This works because items are allocated with sql_alloc() */
  for (Item *item=thd->free_list ; item ; item=item->next)
    delete item;
}

int mysql_table_dump(THD* thd, char* db, char* tbl_name, int fd)
{
  TABLE* table;
  TABLE_LIST* table_list;
  int error = 0;
  DBUG_ENTER("mysql_table_dump");
  db = (db && db[0]) ? db : thd->db;
  if (!(table_list = (TABLE_LIST*) thd->calloc(sizeof(TABLE_LIST))))
    DBUG_RETURN(1); // out of memory
  table_list->db = db;
  table_list->real_name = table_list->alias = tbl_name;
  table_list->lock_type = TL_READ_NO_INSERT;
  table_list->next = 0;
  remove_escape(table_list->real_name);

  if (!(table=open_ltable(thd, table_list, TL_READ_NO_INSERT)))
    DBUG_RETURN(1);

  if (!db || check_db_name(db))
  {
    net_printf(&thd->net,ER_WRONG_DB_NAME, db ? db : "NULL");
    goto err;
  }
  if (check_access(thd, SELECT_ACL, db, &table_list->grant.privilege))
    goto err;
  if (grant_option && check_grant(thd, SELECT_ACL, table_list))
    goto err;

  thd->free_list = 0;
  thd->query_length=(uint) strlen(tbl_name);
  thd->query = tbl_name;
  if ((error = mysqld_dump_create_info(thd, table, -1)))
  {
    my_error(ER_GET_ERRNO, MYF(0));
    goto err;
  }
  net_flush(&thd->net);
  if ((error = table->file->dump(thd,fd)))
    my_error(ER_GET_ERRNO, MYF(0));

err:
  close_thread_tables(thd);
  DBUG_RETURN(error);
}


	/* Execute one command from socket (query or simple command) */

bool do_command(THD *thd)
{
  char *packet;
  uint old_timeout;
  ulong packet_length;
  NET *net;
  enum enum_server_command command;
  DBUG_ENTER("do_command");

  net= &thd->net;
  thd->current_tablenr=0;

  packet=0;
  old_timeout=net->read_timeout;
  // Wait max for 8 hours
  net->read_timeout=(uint) thd->variables.net_wait_timeout;
  net->last_error[0]=0;				// Clear error message
  net->last_errno=0;

  net_new_transaction(net);
  if ((packet_length=my_net_read(net)) == packet_error)
  {
     DBUG_PRINT("info",("Got error reading command from socket %s",
			vio_description(net->vio) ));
    return TRUE;
  }
  else
  {
    packet=(char*) net->read_pos;
    command = (enum enum_server_command) (uchar) packet[0];
    DBUG_PRINT("info",("Command on %s = %d (%s)",
		       vio_description(net->vio), command,
		       command_name[command]));
  }
  net->read_timeout=old_timeout;		// restore it
  DBUG_RETURN(dispatch_command(command,thd, packet+1, (uint) packet_length));
}


bool dispatch_command(enum enum_server_command command, THD *thd,
		      char* packet, uint packet_length)
{
  NET *net= &thd->net;
  bool	error=0;
  /*
    Commands which will always take a long time should be marked with
    this so that they will not get logged to the slow query log
  */
  bool slow_command=FALSE;
  DBUG_ENTER("dispatch_command");

  thd->command=command;
  thd->set_time();
  VOID(pthread_mutex_lock(&LOCK_thread_count));
  thd->query_id=query_id;
  if (command != COM_STATISTICS && command != COM_PING)
    query_id++;
  thread_running++;
  VOID(pthread_mutex_unlock(&LOCK_thread_count));

  thd->lex.select_lex.options=0;		// We store status here
  switch (command) {
  case COM_INIT_DB:
    statistic_increment(com_stat[SQLCOM_CHANGE_DB],&LOCK_status);
    if (!mysql_change_db(thd,packet))
      mysql_log.write(thd,command,"%s",thd->db);
    break;
  case COM_REGISTER_SLAVE:
  {
    if (!register_slave(thd, (uchar*)packet, packet_length))
      send_ok(&thd->net);
    break;
  }
  case COM_TABLE_DUMP:
    {
      statistic_increment(com_other, &LOCK_status);
      slow_command = TRUE;
<<<<<<< HEAD
      uint db_len = *(uchar*)packet;
      uint tbl_len = *(uchar*)(packet + db_len + 1);
      char* db = thd->alloc(db_len + tbl_len + 2);
      memcpy(db, packet + 1, db_len);
=======
      char* data = packet + 1;
      uint db_len = *(uchar *)data;
      uint tbl_len = *(uchar *)(data + db_len + 1);
      char* db = sql_alloc(db_len + tbl_len + 2);
      memcpy(db, data + 1, db_len);
>>>>>>> 9e61e636
      char* tbl_name = db + db_len;
      *tbl_name++ = 0;
      memcpy(tbl_name, packet + db_len + 2, tbl_len);
      tbl_name[tbl_len] = 0;
      if (mysql_table_dump(thd, db, tbl_name, -1))
	send_error(&thd->net); // dump to NET

      break;
    }
  case COM_CHANGE_USER:
  {
    thd->change_user();
    clear_error_message(thd);			// If errors from rollback

    statistic_increment(com_other,&LOCK_status);
    char *user=   (char*) packet;
    char *passwd= strend(user)+1;
    char *db=     strend(passwd)+1;

    /* Save user and privileges */
    uint save_master_access=thd->master_access;
    uint save_db_access=    thd->db_access;
    uint save_db_length=    thd->db_length;
    char *save_user=	    thd->user;
    char *save_priv_user=   thd->priv_user;
    char *save_db=	    thd->db;
    USER_CONN *save_uc=            thd->user_connect;

    if ((uint) ((uchar*) db - net->read_pos) > packet_length)
    {						// Check if protocol is ok
      send_error(net, ER_UNKNOWN_COM_ERROR);
      break;
    }
    if (check_user(thd, COM_CHANGE_USER, user, passwd, db, 0))
    {						// Restore old user
      x_free(thd->user);
      x_free(thd->db);
      thd->master_access=save_master_access;
      thd->db_access=save_db_access;
      thd->db=save_db;
      thd->db_length=save_db_length;
      thd->user=save_user;
      thd->priv_user=save_priv_user;
      break;
    }
    if (max_connections && save_uc)
      decrease_user_connections(save_uc);
    x_free((gptr) save_db);
    x_free((gptr) save_user);
    thd->password=test(passwd[0]);
    break;
  }

  case COM_QUERY:
  {
    packet_length--;				// Remove end null
    /* Remove garage at start and end of query */
    while (isspace(packet[0]) && packet_length > 0)
    {
      packet++;
      packet_length--;
    }
    char *pos=packet+packet_length;		// Point at end null
    while (packet_length > 0 && (pos[-1] == ';' || isspace(pos[-1])))
    {
      pos--;
      packet_length--;
    }
    /* We must allocate some extra memory for query cache */
    if (!(thd->query= (char*) thd->memdup_w_gap((gptr) (packet),
						packet_length,
						thd->db_length+2)))
      break;
    thd->query[packet_length]=0;
    thd->packet.shrink(thd->variables.net_buffer_length);// Reclaim some memory
    if (!(specialflag & SPECIAL_NO_PRIOR))
      my_pthread_setprio(pthread_self(),QUERY_PRIOR);
    mysql_log.write(thd,command,"%s",thd->query);
    DBUG_PRINT("query",("%s",thd->query));
    /* thd->query_length is set by mysql_parse() */
    mysql_parse(thd,thd->query,packet_length);
    if (!(specialflag & SPECIAL_NO_PRIOR))
      my_pthread_setprio(pthread_self(),WAIT_PRIOR);
    DBUG_PRINT("info",("query ready"));
    break;
  }
  case COM_FIELD_LIST:				// This isn't actually needed
#ifdef DONT_ALLOW_SHOW_COMMANDS
    send_error(&thd->net,ER_NOT_ALLOWED_COMMAND);	/* purecov: inspected */
    break;
#else
  {
    char *fields;
    TABLE_LIST table_list;
    statistic_increment(com_stat[SQLCOM_SHOW_FIELDS],&LOCK_status);
    bzero((char*) &table_list,sizeof(table_list));
    if (!(table_list.db=thd->db))
    {
      send_error(net,ER_NO_DB_ERROR);
      break;
    }
    thd->free_list=0;
    table_list.alias= table_list.real_name= thd->strdup(packet);
    packet=strend(packet)+1;
    // command not cachable => no gap for data base name
    if (!(thd->query=fields=thd->memdup(packet,thd->query_length+1)))
      break;
    mysql_log.write(thd,command,"%s %s",table_list.real_name,fields);
    remove_escape(table_list.real_name);	// This can't have wildcards

    if (check_access(thd,SELECT_ACL,table_list.db,&thd->col_access))
      break;
    table_list.grant.privilege=thd->col_access;
    if (grant_option && check_grant(thd,SELECT_ACL,&table_list,2))
      break;
    mysqld_list_fields(thd,&table_list,fields);
    free_items(thd);
    break;
  }
#endif
  case COM_QUIT:
    /* We don't calculate statistics for this command */
    mysql_log.write(thd,command,NullS);
    net->error=0;				// Don't give 'abort' message
    error=TRUE;					// End server
    break;

  case COM_CREATE_DB:				// QQ: To be removed
    {
      statistic_increment(com_stat[SQLCOM_CREATE_DB],&LOCK_status);
      char *db=thd->strdup(packet);
      // null test to handle EOM
      if (!db || !strip_sp(db) || check_db_name(db))
      {
	net_printf(&thd->net,ER_WRONG_DB_NAME, db ? db : "NULL");
	break;
      }
      if (lower_case_table_names)
	casedn_str(db);
      if (check_access(thd,CREATE_ACL,db,0,1))
	break;
      mysql_log.write(thd,command,packet);
      mysql_create_db(thd,db,0,0);
      break;
    }
  case COM_DROP_DB:				// QQ: To be removed
    {
      statistic_increment(com_stat[SQLCOM_DROP_DB],&LOCK_status);
      char *db=thd->strdup(packet);
      // null test to handle EOM
      if (!db || !strip_sp(db) || check_db_name(db))
      {
	net_printf(&thd->net,ER_WRONG_DB_NAME, db ? db : "NULL");
	break;
      }
      if (lower_case_table_names)
	casedn_str(db);
      if (thd->locked_tables || thd->active_transaction())
      {
	send_error(&thd->net,ER_LOCK_OR_ACTIVE_TRANSACTION);
	break;
      }
      mysql_log.write(thd,command,db);
      mysql_rm_db(thd,db,0,0);
      break;
    }
  case COM_BINLOG_DUMP:
    {
      statistic_increment(com_other,&LOCK_status);
      slow_command = TRUE;
      if (check_global_access(thd, REPL_SLAVE_ACL))
	break;
      mysql_log.write(thd,command, 0);

      ulong pos;
      ushort flags;
      uint32 slave_server_id;
      /* TODO: The following has to be changed to an 8 byte integer */
      pos = uint4korr(packet);
      flags = uint2korr(packet + 4);
      thd->server_id=0; /* avoid suicide */
      kill_zombie_dump_threads(slave_server_id = uint4korr(packet+6));
      thd->server_id = slave_server_id;
      mysql_binlog_send(thd, thd->strdup(packet + 10), (my_off_t) pos, flags);
      unregister_slave(thd,1,1);
      // fake COM_QUIT -- if we get here, the thread needs to terminate
      error = TRUE;
      net->error = 0;
      break;
    }
  case COM_REFRESH:
    {
      statistic_increment(com_stat[SQLCOM_FLUSH],&LOCK_status);
      ulong options= (ulong) (uchar) packet[0];
      if (check_global_access(thd,RELOAD_ACL))
	break;
      mysql_log.write(thd,command,NullS);
      if (reload_acl_and_cache(thd, options, (TABLE_LIST*) 0))
	send_error(net,0);
      else
	send_eof(net);
      break;
    }
  case COM_SHUTDOWN:
    statistic_increment(com_other,&LOCK_status);
    if (check_global_access(thd,SHUTDOWN_ACL))
      break; /* purecov: inspected */
    DBUG_PRINT("quit",("Got shutdown command"));
    mysql_log.write(thd,command,NullS);
    send_eof(net);
#ifdef __WIN__
    sleep(1);					// must wait after eof()
#endif
#ifndef OS2
    send_eof(net);				// This is for 'quit request'
#endif
    close_connection(net);
    close_thread_tables(thd);			// Free before kill
    free_root(&thd->mem_root,MYF(0));
    free_root(&thd->transaction.mem_root,MYF(0));
    kill_mysql();
    error=TRUE;
    break;

  case COM_STATISTICS:
  {
    mysql_log.write(thd,command,NullS);
    statistic_increment(com_stat[SQLCOM_SHOW_STATUS],&LOCK_status);
    char buff[200];
    ulong uptime = (ulong) (thd->start_time - start_time);
    sprintf((char*) buff,
	    "Uptime: %ld  Threads: %d  Questions: %lu  Slow queries: %ld  Opens: %ld  Flush tables: %ld  Open tables: %u  Queries per second avg: %.3f",
	    uptime,
	    (int) thread_count,thd->query_id,long_query_count,
	    opened_tables,refresh_version, cached_tables(),
	    uptime ? (float)thd->query_id/(float)uptime : 0);
#ifdef SAFEMALLOC
    if (lCurMemory)				// Using SAFEMALLOC
      sprintf(strend(buff), "  Memory in use: %ldK  Max memory used: %ldK",
	      (lCurMemory+1023L)/1024L,(lMaxMemory+1023L)/1024L);
 #endif
    VOID(my_net_write(net, buff,(uint) strlen(buff)));
    VOID(net_flush(net));
    break;
  }
  case COM_PING:
    statistic_increment(com_other,&LOCK_status);
    send_ok(net);				// Tell client we are alive
    break;
  case COM_PROCESS_INFO:
    statistic_increment(com_stat[SQLCOM_SHOW_PROCESSLIST],&LOCK_status);
    if (!thd->priv_user[0] && check_global_access(thd,PROCESS_ACL))
      break;
    mysql_log.write(thd,command,NullS);
    mysqld_list_processes(thd,thd->master_access & PROCESS_ACL ? NullS :
			  thd->priv_user,0);
    break;
  case COM_PROCESS_KILL:
  {
    statistic_increment(com_stat[SQLCOM_KILL],&LOCK_status);
    ulong id=(ulong) uint4korr(packet);
    kill_one_thread(thd,id);
    break;
  }
  case COM_DEBUG:
    statistic_increment(com_other,&LOCK_status);
    if (check_global_access(thd, SUPER_ACL))
      break;					/* purecov: inspected */
    mysql_print_status(thd);
    mysql_log.write(thd,command,NullS);
    send_eof(net);
    break;
  case COM_SLEEP:
  case COM_CONNECT:				// Impossible here
  case COM_TIME:				// Impossible from client
  case COM_DELAYED_INSERT:
  default:
    send_error(net, ER_UNKNOWN_COM_ERROR);
    break;
  }
  if (thd->lock || thd->open_tables)
  {
    thd->proc_info="closing tables";
    close_thread_tables(thd);			/* Free tables */
  }

  if (thd->fatal_error)
    send_error(net,0);				// End of memory ?

  time_t start_of_query=thd->start_time;
  thd->end_time();				// Set start time

  /* If not reading from backup and if the query took too long */
  if (!slow_command && !thd->user_time) // do not log 'slow_command' queries
  {
    thd->proc_info="logging slow query";

    if ((ulong) (thd->start_time - thd->time_after_lock) >
	thd->variables.long_query_time ||
	((thd->lex.select_lex.options &
	  (QUERY_NO_INDEX_USED | QUERY_NO_GOOD_INDEX_USED)) &&
	 (specialflag & SPECIAL_LONG_LOG_FORMAT)))
    {
      long_query_count++;
      mysql_slow_log.write(thd, thd->query, thd->query_length, start_of_query);
    }
  }
  thd->proc_info="cleaning up";
  VOID(pthread_mutex_lock(&LOCK_thread_count)); // For process list
  thd->proc_info=0;
  thd->command=COM_SLEEP;
  thd->query=0;
  thread_running--;
  VOID(pthread_mutex_unlock(&LOCK_thread_count));
  thd->packet.shrink(thd->variables.net_buffer_length);	// Reclaim some memory
  free_root(&thd->mem_root,MYF(MY_KEEP_PREALLOC));
  DBUG_RETURN(error);
}

/****************************************************************************
** mysql_execute_command
** Execute command saved in thd and current_lex->sql_command
****************************************************************************/

void
mysql_execute_command(void)
{
  int	res=0;
  THD	*thd=current_thd;
  LEX	*lex= &thd->lex;
  TABLE_LIST *tables=(TABLE_LIST*) lex->select_lex.table_list.first;
  SELECT_LEX *select_lex = lex->select;
  DBUG_ENTER("mysql_execute_command");

  if (thd->slave_thread)
  {
    /* 
      Skip if we are in the slave thread, some table rules have been
      given and the table list says the query should not be replicated
    */
    if (table_rules_on && tables && !tables_ok(thd,tables))
      DBUG_VOID_RETURN;
#ifndef TO_BE_DELETED
    /*
       This is a workaround to deal with the shortcoming in 3.23.44-3.23.46
       masters in RELEASE_LOCK() logging. We re-write SELECT RELEASE_LOCK()
       as DO RELEASE_LOCK()
    */
    if (lex->sql_command == SQLCOM_SELECT)
    {
      lex->sql_command = SQLCOM_DO;
      lex->insert_list = &select_lex->item_list;
    }
#endif
  }
  
  /*
    Skip if we are in the slave thread, some table rules have been given
    and the table list says the query should not be replicated
  */
  if ((lex->select_lex.next && create_total_list(thd,lex,&tables)) ||
      (table_rules_on && tables && thd->slave_thread &&
       !tables_ok(thd,tables)))
    DBUG_VOID_RETURN;

  statistic_increment(com_stat[lex->sql_command],&LOCK_status);
  switch (lex->sql_command) {
  case SQLCOM_SELECT:
  {
    select_result *result;
    if (select_lex->options & SELECT_DESCRIBE)
      lex->exchange=0;
    if (tables)
    {
      res=check_table_access(thd,
			     lex->exchange ? SELECT_ACL | FILE_ACL :
			     SELECT_ACL,
			     tables);
    }
    else
      res=check_access(thd, lex->exchange ? SELECT_ACL | FILE_ACL : SELECT_ACL,
		       any_db);
    if (res)
    {
      res=0;
      break;					// Error message is given
    }

    thd->offset_limit=select_lex->offset_limit;
    thd->select_limit=select_lex->select_limit+select_lex->offset_limit;
    if (thd->select_limit < select_lex->select_limit)
      thd->select_limit= HA_POS_ERROR;		// no limit
    if (thd->select_limit == HA_POS_ERROR)
      select_lex->options&= ~OPTION_FOUND_ROWS;

    if (lex->exchange)
    {
      if (lex->exchange->dumpfile)
      {
	if (!(result=new select_dump(lex->exchange)))
	{
	  res= -1;
	  break;
	}
      }
      else
      {
	if (!(result=new select_export(lex->exchange)))
	{
	  res= -1;
	  break;
	}
      }
    }
    else if (!(result=new select_send()))
    {
      res= -1;
#ifdef DELETE_ITEMS
      delete select_lex->having;
      delete select_lex->where;
#endif
      break;
    }
    else
    {
      /*
	Normal select:
	Change lock if we are using SELECT HIGH PRIORITY,
	FOR UPDATE or IN SHARE MODE

	TODO: Delete the following loop when locks is set by sql_yacc
      */
      TABLE_LIST *table;
      for (table = tables ; table ; table=table->next)
	table->lock_type= lex->lock_option;
    }

    if (!(res=open_and_lock_tables(thd,tables)))
    {
      query_cache_store_query(thd, tables);
      res=handle_select(thd, lex, result);
    }
    else
      delete result;
    break;
  }
  case SQLCOM_DO:
    res=mysql_do(thd, *lex->insert_list);
    break;

  case SQLCOM_EMPTY_QUERY:
    send_ok(&thd->net);
    break;

  case SQLCOM_PURGE:
  {
    if (check_global_access(thd, SUPER_ACL))
      goto error;
    res = purge_master_logs(thd, lex->to_log);
    break;
  }
  case SQLCOM_SHOW_NEW_MASTER:
  {
    if (check_global_access(thd, REPL_SLAVE_ACL))
      goto error;
#ifndef WORKING_NEW_MASTER
    net_printf(&thd->net, ER_NOT_SUPPORTED_YET, "SHOW NEW MASTER");
    res= 1;
#else
    res = show_new_master(thd);
#endif
    break;
  }
  case SQLCOM_SHOW_SLAVE_HOSTS:
  {
    if (check_global_access(thd, REPL_SLAVE_ACL))
      goto error;
    res = show_slave_hosts(thd);
    break;
  }
  case SQLCOM_SHOW_BINLOG_EVENTS:
  {
    if (check_global_access(thd, REPL_SLAVE_ACL))
      goto error;
    res = show_binlog_events(thd);
    break;
  }
  case SQLCOM_BACKUP_TABLE:
  {
    if (check_db_used(thd,tables) ||
	check_table_access(thd,SELECT_ACL, tables) ||
	check_global_access(thd, FILE_ACL))
      goto error; /* purecov: inspected */
    res = mysql_backup_table(thd, tables);

    break;
  }
  case SQLCOM_RESTORE_TABLE:
  {
    if (check_db_used(thd,tables) ||
	check_table_access(thd, INSERT_ACL, tables) ||
	check_global_access(thd, FILE_ACL))
      goto error; /* purecov: inspected */
    res = mysql_restore_table(thd, tables);
    break;
  }
  case SQLCOM_CHANGE_MASTER:
  {
    if (check_global_access(thd, SUPER_ACL))
      goto error;
    LOCK_ACTIVE_MI;
    res = change_master(thd,active_mi);
    UNLOCK_ACTIVE_MI;
    break;
  }
  case SQLCOM_SHOW_SLAVE_STAT:
  {
    if (check_global_access(thd, SUPER_ACL))
      goto error;
    LOCK_ACTIVE_MI;
    res = show_master_info(thd,active_mi);
    UNLOCK_ACTIVE_MI;
    break;
  }
  case SQLCOM_SHOW_MASTER_STAT:
  {
    if (check_global_access(thd, SUPER_ACL))
      goto error;
    res = show_binlog_info(thd);
    break;
  }
    
  case SQLCOM_LOAD_MASTER_DATA: // sync with master
    if (check_global_access(thd, SUPER_ACL))
      goto error;
    if (end_active_trans(thd))
      res= -1;
    else
      res = load_master_data(thd);
    break;
    
#ifdef HAVE_INNOBASE_DB
  case SQLCOM_SHOW_INNODB_STATUS:
    {
      if (check_global_access(thd, SUPER_ACL))
	goto error;
      res = innodb_show_status(thd);
      break;
    }
#endif

  case SQLCOM_LOAD_MASTER_TABLE:
  {
    if (!tables->db)
      tables->db=thd->db;
    if (check_access(thd,CREATE_ACL,tables->db,&tables->grant.privilege))
      goto error;				/* purecov: inspected */
    if (grant_option)
    {
      /* Check that the first table has CREATE privilege */
      TABLE_LIST *tmp_table_list=tables->next;
      tables->next=0;
      bool error=check_grant(thd,CREATE_ACL,tables);
      tables->next=tmp_table_list;
      if (error)
	goto error;
    }
    if (strlen(tables->real_name) > NAME_LEN)
    {
      net_printf(&thd->net,ER_WRONG_TABLE_NAME,tables->real_name);
      break;
    }
    LOCK_ACTIVE_MI;
    // fetch_master_table will send the error to the client on failure
    if (!fetch_master_table(thd, tables->db, tables->real_name,
			    active_mi, 0))
    {
      send_ok(&thd->net);
    }
    UNLOCK_ACTIVE_MI;
    break;
  }
  case SQLCOM_CREATE_TABLE:
  {
    ulong want_priv= ((lex->create_info.options & HA_LEX_CREATE_TMP_TABLE) ?
		      CREATE_TMP_ACL : CREATE_ACL);
    if (!tables->db)
      tables->db=thd->db;
    if (check_access(thd,want_priv,tables->db,&tables->grant.privilege) ||
	check_merge_table_access(thd, tables->db,
				 (TABLE_LIST *)
				 lex->create_info.merge_list.first))
      goto error;				/* purecov: inspected */
    if (grant_option && want_priv != CREATE_TMP_ACL)
    {
      /* Check that the first table has CREATE privilege */
      TABLE_LIST *tmp_table_list=tables->next;
      tables->next=0;
      bool error=check_grant(thd, want_priv, tables);
      tables->next=tmp_table_list;
      if (error)
	goto error;
    }
    if (strlen(tables->real_name) > NAME_LEN)
    {
      net_printf(&thd->net, ER_WRONG_TABLE_NAME, tables->alias);
      res=0;
      break;
    }
#ifndef HAVE_READLINK
    lex->create_info.data_file_name=lex->create_info.index_file_name=0;
#else
    /* Fix names if symlinked tables */
    if (append_file_to_dir(thd, &lex->create_info.data_file_name,
			   tables->real_name) ||
	append_file_to_dir(thd,&lex->create_info.index_file_name,
			   tables->real_name))
    {
      res=-1;
      break;
    }
#endif
    if (select_lex->item_list.elements)		// With select
    {
      select_result *result;

      if (!(lex->create_info.options & HA_LEX_CREATE_TMP_TABLE) &&
	  check_dup(tables->db, tables->real_name, tables->next))
      {
	net_printf(&thd->net,ER_INSERT_TABLE_USED,tables->real_name);
	DBUG_VOID_RETURN;
      }
      if (tables->next)
      {
	TABLE_LIST *table;
	if (check_table_access(thd, SELECT_ACL, tables->next))
	  goto error;				// Error message is given
	/* TODO: Delete the following loop when locks is set by sql_yacc */
	for (table = tables->next ; table ; table=table->next)
	  table->lock_type= lex->lock_option;
      }
      thd->offset_limit=select_lex->offset_limit;
      thd->select_limit=select_lex->select_limit+select_lex->offset_limit;
      if (thd->select_limit < select_lex->select_limit)
	thd->select_limit= HA_POS_ERROR;		// No limit

      /* Skip first table, which is the table we are creating */
      lex->select_lex.table_list.first=
	(byte*) (((TABLE_LIST *) lex->select_lex.table_list.first)->next);
      if (!(res=open_and_lock_tables(thd,tables->next)))
      {
        if ((result=new select_create(tables->db ? tables->db : thd->db,
                                      tables->real_name, &lex->create_info,
                                      lex->create_list,
                                      lex->key_list,
                                      select_lex->item_list,lex->duplicates)))
          res=handle_select(thd, lex, result);
	else
	  res= -1;
      }
    }
    else // regular create
    {
      res = mysql_create_table(thd,tables->db ? tables->db : thd->db,
			       tables->real_name, &lex->create_info,
			       lex->create_list,
			       lex->key_list,0, 0); // do logging
      if (!res)
	send_ok(&thd->net);
    }
    break;
  }
  case SQLCOM_CREATE_INDEX:
    if (!tables->db)
      tables->db=thd->db;
    if (check_access(thd,INDEX_ACL,tables->db,&tables->grant.privilege))
      goto error; /* purecov: inspected */
    if (grant_option && check_grant(thd,INDEX_ACL,tables))
      goto error;
    if (end_active_trans(thd))
      res= -1;
    else
      res = mysql_create_index(thd, tables, lex->key_list);
    break;

  case SQLCOM_SLAVE_START:
  {
    LOCK_ACTIVE_MI;
    start_slave(thd,active_mi,1 /* net report*/);
    UNLOCK_ACTIVE_MI;
    break;
  }
  case SQLCOM_SLAVE_STOP:
  {
    LOCK_ACTIVE_MI;
    stop_slave(thd,active_mi,1/* net report*/);
    UNLOCK_ACTIVE_MI;
    break;
  }
  case SQLCOM_ALTER_TABLE:
#if defined(DONT_ALLOW_SHOW_COMMANDS)
    send_error(&thd->net,ER_NOT_ALLOWED_COMMAND); /* purecov: inspected */
    break;
#else
    {
      ulong priv=0;
      if (lex->name && (!lex->name[0] || strlen(lex->name) > NAME_LEN))
      {
	net_printf(&thd->net,ER_WRONG_TABLE_NAME,lex->name);
	res=0;
	break;
      }
      if (!tables->db)
	tables->db=thd->db;
      if (!select_lex->db)
	select_lex->db=tables->db;
      if (check_access(thd,ALTER_ACL,tables->db,&tables->grant.privilege) ||
	  check_access(thd,INSERT_ACL | CREATE_ACL,select_lex->db,&priv) ||
	  check_merge_table_access(thd, tables->db, 
				   (TABLE_LIST *)
				   lex->create_info.merge_list.first))
	goto error;				/* purecov: inspected */
      if (!tables->db)
	tables->db=thd->db;
      if (grant_option)
      {
	if (check_grant(thd,ALTER_ACL,tables))
	  goto error;
	if (lex->name && !test_all_bits(priv,INSERT_ACL | CREATE_ACL))
	{					// Rename of table
	  TABLE_LIST tmp_table;
	  bzero((char*) &tmp_table,sizeof(tmp_table));
	  tmp_table.real_name=lex->name;
	  tmp_table.db=select_lex->db;
	  tmp_table.grant.privilege=priv;
	  if (check_grant(thd,INSERT_ACL | CREATE_ACL,tables))
	    goto error;
	}
      }
      /* Don't yet allow changing of symlinks with ALTER TABLE */
      lex->create_info.data_file_name=lex->create_info.index_file_name=0;
      /* ALTER TABLE ends previous transaction */
      if (end_active_trans(thd))
	res= -1;
      else
      {
	res= mysql_alter_table(thd, select_lex->db, lex->name,
			       &lex->create_info,
			       tables, lex->create_list,
			       lex->key_list, lex->drop_list, lex->alter_list,
                               (ORDER *) select_lex->order_list.first,
			       lex->drop_primary, lex->duplicates,
			       lex->alter_keys_onoff, lex->simple_alter);
      }
      break;
    }
#endif
  case SQLCOM_RENAME_TABLE:
  {
    TABLE_LIST *table;
    if (check_db_used(thd,tables))
      goto error;
    for (table=tables ; table ; table=table->next->next)
    {
      if (check_access(thd, ALTER_ACL | DROP_ACL, table->db,
		       &table->grant.privilege) ||
	  check_access(thd, INSERT_ACL | CREATE_ACL, table->next->db,
		       &table->next->grant.privilege))
	goto error;
      if (grant_option)
      {
	TABLE_LIST old_list,new_list;
	old_list=table[0];
	new_list=table->next[0];
	old_list.next=new_list.next=0;
	if (check_grant(thd,ALTER_ACL,&old_list) ||
	    (!test_all_bits(table->next->grant.privilege,
			    INSERT_ACL | CREATE_ACL) &&
	     check_grant(thd,INSERT_ACL | CREATE_ACL, &new_list)))
	  goto error;
      }
    }
    query_cache_invalidate3(thd, tables, 0);
    if (end_active_trans(thd))
      res= -1;
    else if (mysql_rename_tables(thd,tables))
      res= -1;
    break;
  }
  case SQLCOM_SHOW_BINLOGS:
#ifdef DONT_ALLOW_SHOW_COMMANDS
    send_error(&thd->net,ER_NOT_ALLOWED_COMMAND); /* purecov: inspected */
    DBUG_VOID_RETURN;
#else
    {
      if (check_global_access(thd, SUPER_ACL))
	goto error;
      res = show_binlogs(thd);
      break;
    }
#endif    
  case SQLCOM_SHOW_CREATE:
#ifdef DONT_ALLOW_SHOW_COMMANDS
    send_error(&thd->net,ER_NOT_ALLOWED_COMMAND); /* purecov: inspected */
    DBUG_VOID_RETURN;
#else
    {
      if (check_db_used(thd, tables) ||
	  check_access(thd, SELECT_ACL | EXTRA_ACL, tables->db,
		       &tables->grant.privilege))
	goto error;
      res = mysqld_show_create(thd, tables);
      break;
    }
#endif
  case SQLCOM_REPAIR:
  {
    if (check_db_used(thd,tables) ||
	check_table_access(thd,SELECT_ACL | INSERT_ACL, tables))
      goto error; /* purecov: inspected */
    res = mysql_repair_table(thd, tables, &lex->check_opt);
    break;
  }
  case SQLCOM_CHECK:
  {
    if (check_db_used(thd,tables) ||
	check_table_access(thd, SELECT_ACL | EXTRA_ACL , tables))
      goto error; /* purecov: inspected */
    res = mysql_check_table(thd, tables, &lex->check_opt);
    break;
  }
  case SQLCOM_ANALYZE:
  {
    if (check_db_used(thd,tables) ||
	check_table_access(thd,SELECT_ACL | INSERT_ACL, tables))
      goto error; /* purecov: inspected */
    res = mysql_analyze_table(thd, tables, &lex->check_opt);
    break;
  }

  case SQLCOM_OPTIMIZE:
  {
    HA_CREATE_INFO create_info;
    if (check_db_used(thd,tables) ||
	check_table_access(thd,SELECT_ACL | INSERT_ACL, tables))
      goto error; /* purecov: inspected */
    if (specialflag & (SPECIAL_SAFE_MODE | SPECIAL_NO_NEW_FUNC))
    {
      /* Use ALTER TABLE */
      lex->create_list.empty();
      lex->key_list.empty();
      lex->col_list.empty();
      lex->drop_list.empty();
      lex->alter_list.empty();
      bzero((char*) &create_info,sizeof(create_info));
      create_info.db_type=DB_TYPE_DEFAULT;
      create_info.row_type=ROW_TYPE_DEFAULT;
      res= mysql_alter_table(thd, NullS, NullS, &create_info,
			     tables, lex->create_list,
			     lex->key_list, lex->drop_list, lex->alter_list,
                             (ORDER *) 0,
			     0,DUP_ERROR);
    }
    else
      res = mysql_optimize_table(thd, tables, &lex->check_opt);
    break;
  }
  case SQLCOM_UPDATE:
    if (check_access(thd,UPDATE_ACL,tables->db,&tables->grant.privilege))
      goto error;
    if (grant_option && check_grant(thd,UPDATE_ACL,tables))
      goto error;
    if (select_lex->item_list.elements != lex->value_list.elements)
    {
      send_error(&thd->net,ER_WRONG_VALUE_COUNT);
      DBUG_VOID_RETURN;
    }
    if (select_lex->table_list.elements == 1)
    {
      res= mysql_update(thd,tables,
			select_lex->item_list,
			lex->value_list,
			select_lex->where,
			(ORDER *) select_lex->order_list.first,
			select_lex->select_limit,
			lex->duplicates);
    }
    else
    {
      const char *msg= 0;
      lex->sql_command= SQLCOM_MULTI_UPDATE;
      if (select_lex->order_list.elements)
	msg="ORDER BY";
      else if (select_lex->select_limit && select_lex->select_limit !=
	       HA_POS_ERROR)
	msg="LIMIT";
      if (msg)
      {
	net_printf(&thd->net, ER_WRONG_USAGE, "UPDATE", msg);
	res= 1;
	break;
      }
      res= mysql_multi_update(thd,tables,
			      &select_lex->item_list,
			      &lex->value_list,
			      select_lex->where,
			      select_lex->options,
			      lex->duplicates);
    }
    break;
  case SQLCOM_INSERT:
    if (check_access(thd,INSERT_ACL,tables->db,&tables->grant.privilege))
      goto error; /* purecov: inspected */
    if (grant_option && check_grant(thd,INSERT_ACL,tables))
      goto error;
    res = mysql_insert(thd,tables,lex->field_list,lex->many_values,
		       lex->duplicates);
    break;
  case SQLCOM_REPLACE:
    if (check_access(thd,INSERT_ACL | DELETE_ACL,
		     tables->db,&tables->grant.privilege))
      goto error; /* purecov: inspected */
    if (grant_option && check_grant(thd,INSERT_ACL | DELETE_ACL,
				    tables))

      goto error;
    res = mysql_insert(thd,tables,lex->field_list,lex->many_values,
		       DUP_REPLACE);
    break;
  case SQLCOM_REPLACE_SELECT:
  case SQLCOM_INSERT_SELECT:
  {

    /*
      Check that we have modify privileges for the first table and
      select privileges for the rest
    */
    {
      ulong privilege= (lex->sql_command == SQLCOM_INSERT_SELECT ?
			INSERT_ACL : INSERT_ACL | DELETE_ACL);
      TABLE_LIST *save_next=tables->next;
      tables->next=0;
      if (check_access(thd, privilege,
		       tables->db,&tables->grant.privilege) ||
	  (grant_option && check_grant(thd, privilege, tables)))
	goto error;
      tables->next=save_next;
      if ((res=check_table_access(thd, SELECT_ACL, save_next)))
	goto error;
    }

    select_result *result;
    thd->offset_limit=select_lex->offset_limit;
    thd->select_limit=select_lex->select_limit+select_lex->offset_limit;
    if (thd->select_limit < select_lex->select_limit)
      thd->select_limit= HA_POS_ERROR;		// No limit

    if (check_dup(tables->db, tables->real_name, tables->next))
    {
      net_printf(&thd->net,ER_INSERT_TABLE_USED,tables->real_name);
      DBUG_VOID_RETURN;
    }
    {
      /* TODO: Delete the following loop when locks is set by sql_yacc */
      TABLE_LIST *table;
      for (table = tables->next ; table ; table=table->next)
	table->lock_type= lex->lock_option;
    }

    /* Skip first table, which is the table we are inserting in */
    lex->select_lex.table_list.first=
      (byte*) (((TABLE_LIST *) lex->select_lex.table_list.first)->next);
    if (!(res=open_and_lock_tables(thd, tables)))
    {
      if ((result=new select_insert(tables->table,&lex->field_list,
				    lex->duplicates)))
	res=handle_select(thd,lex,result);
    }
    else
      res= -1;
    break;
  }
  case SQLCOM_TRUNCATE:
    if (check_access(thd,DELETE_ACL,tables->db,&tables->grant.privilege))
      goto error; /* purecov: inspected */
    /*
      Don't allow this within a transaction because we want to use
      re-generate table
    */
    if (thd->locked_tables || thd->active_transaction())
    {
      send_error(&thd->net,ER_LOCK_OR_ACTIVE_TRANSACTION,NullS);
      goto error;
    }
    res=mysql_truncate(thd,tables);
    break;
  case SQLCOM_DELETE:
  {
    if (check_access(thd,DELETE_ACL,tables->db,&tables->grant.privilege))
      goto error; /* purecov: inspected */
    if (grant_option && check_grant(thd,DELETE_ACL,tables))
      goto error;
    // Set privilege for the WHERE clause
    tables->grant.want_privilege=(SELECT_ACL & ~tables->grant.privilege);
    res = mysql_delete(thd,tables, select_lex->where,
                       (ORDER*) select_lex->order_list.first,
                       select_lex->select_limit, select_lex->options);
    break;
  }
  case SQLCOM_DELETE_MULTI:
  {
    TABLE_LIST *aux_tables=(TABLE_LIST *)thd->lex.auxilliary_table_list.first;
    TABLE_LIST *auxi;
    uint table_count=0;
    multi_delete *result;

    /* sql_yacc guarantees that tables and aux_tables are not zero */
    if (check_db_used(thd, tables) || check_db_used(thd,aux_tables) ||
	check_table_access(thd,SELECT_ACL, tables) || 
	check_table_access(thd,DELETE_ACL, aux_tables))
      goto error;
    if ((thd->options & OPTION_SAFE_UPDATES) && !select_lex->where)
    {		
      send_error(&thd->net,ER_UPDATE_WITHOUT_KEY_IN_SAFE_MODE);
      goto error;
    }
    for (auxi=(TABLE_LIST*) aux_tables ; auxi ; auxi=auxi->next)
    {
      table_count++;
      /* All tables in aux_tables must be found in FROM PART */
      TABLE_LIST *walk;
      for (walk=(TABLE_LIST*) tables ; walk ; walk=walk->next)
      {
	if (!strcmp(auxi->real_name,walk->real_name) &&
	    !strcmp(walk->db,auxi->db))
	  break;
      }
      if (!walk)
      {
	net_printf(&thd->net,ER_NONUNIQ_TABLE,auxi->real_name);
	goto error;
      }
      walk->lock_type= auxi->lock_type;
      auxi->table= (TABLE *) walk;		// Remember corresponding table
    }
    if (add_item_to_list(new Item_null()))
    {
      res= -1;
      break;
    }
    tables->grant.want_privilege=(SELECT_ACL & ~tables->grant.privilege);
    thd->proc_info="init";
    if ((res=open_and_lock_tables(thd,tables)))
      break;
    /* Fix tables-to-be-deleted-from list to point at opened tables */
    for (auxi=(TABLE_LIST*) aux_tables ; auxi ; auxi=auxi->next)
      auxi->table= ((TABLE_LIST*) auxi->table)->table;
    if (!thd->fatal_error && (result= new multi_delete(thd,aux_tables,
						       table_count)))
    {
      res=mysql_select(thd,tables,select_lex->item_list,
		       select_lex->where,
		       (ORDER *)NULL,(ORDER *)NULL,(Item *)NULL,
		       (ORDER *)NULL,
		       select_lex->options | thd->options |
		       SELECT_NO_JOIN_CACHE,
		       result);
      delete result;
    }
    else
      res= -1;					// Error is not sent
    close_thread_tables(thd);
    break;
  }
  case SQLCOM_DROP_TABLE:
  {
    if (check_table_access(thd,DROP_ACL,tables))
      goto error;				/* purecov: inspected */
    if (end_active_trans(thd))
      res= -1;
    else
      res = mysql_rm_table(thd,tables,lex->drop_if_exists);
  }
  break;
  case SQLCOM_DROP_INDEX:
    if (!tables->db)
      tables->db=thd->db;
    if (check_access(thd,INDEX_ACL,tables->db,&tables->grant.privilege))
      goto error;				/* purecov: inspected */
    if (grant_option && check_grant(thd,INDEX_ACL,tables))
      goto error;
    if (end_active_trans(thd))
      res= -1;
    else
      res = mysql_drop_index(thd, tables, lex->drop_list);
    break;
  case SQLCOM_SHOW_DATABASES:
#if defined(DONT_ALLOW_SHOW_COMMANDS)
    send_error(&thd->net,ER_NOT_ALLOWED_COMMAND);   /* purecov: inspected */
    DBUG_VOID_RETURN;
#else
    if ((specialflag & SPECIAL_SKIP_SHOW_DB) &&
	check_global_access(thd, SHOW_DB_ACL))
      goto error;
    res= mysqld_show_dbs(thd, (lex->wild ? lex->wild->ptr() : NullS));
    break;
#endif
  case SQLCOM_SHOW_PROCESSLIST:
    if (!thd->priv_user[0] && check_global_access(thd,PROCESS_ACL))
      break;
    mysqld_list_processes(thd,thd->master_access & PROCESS_ACL ? NullS :
			  thd->priv_user,lex->verbose);
    break;
  case SQLCOM_SHOW_STATUS:
    res= mysqld_show(thd,(lex->wild ? lex->wild->ptr() : NullS),status_vars,
		     OPT_GLOBAL);
    break;
  case SQLCOM_SHOW_VARIABLES:
    res= mysqld_show(thd, (lex->wild ? lex->wild->ptr() : NullS),
		     init_vars, lex->option_type);
    break;
  case SQLCOM_SHOW_LOGS:
  {
    res= mysqld_show_logs(thd);
    break;
  }
  case SQLCOM_SHOW_TABLES:
    /* FALL THROUGH */
#ifdef DONT_ALLOW_SHOW_COMMANDS
    send_error(&thd->net,ER_NOT_ALLOWED_COMMAND);	/* purecov: inspected */
    DBUG_VOID_RETURN;
#else
    {
      char *db=select_lex->db ? select_lex->db : thd->db;
      if (!db)
      {
	send_error(&thd->net,ER_NO_DB_ERROR);	/* purecov: inspected */
	goto error;				/* purecov: inspected */
      }
      remove_escape(db);				// Fix escaped '_'
      if (check_db_name(db))
      {
        net_printf(&thd->net,ER_WRONG_DB_NAME, db);
        goto error;
      }
      if (check_access(thd,SELECT_ACL,db,&thd->col_access))
	goto error;				/* purecov: inspected */
      /* grant is checked in mysqld_show_tables */
      if (select_lex->options & SELECT_DESCRIBE)
        res= mysqld_extend_show_tables(thd,db,
				       (lex->wild ? lex->wild->ptr() : NullS));
      else
	res= mysqld_show_tables(thd,db,
				(lex->wild ? lex->wild->ptr() : NullS));
      break;
    }
#endif
  case SQLCOM_SHOW_OPEN_TABLES:
    res= mysqld_show_open_tables(thd,(lex->wild ? lex->wild->ptr() : NullS));
    break;
  case SQLCOM_SHOW_FIELDS:
#ifdef DONT_ALLOW_SHOW_COMMANDS
    send_error(&thd->net,ER_NOT_ALLOWED_COMMAND);	/* purecov: inspected */
    DBUG_VOID_RETURN;
#else
    {
      char *db=tables->db;
      if (!*db)
      {
	send_error(&thd->net,ER_NO_DB_ERROR);	/* purecov: inspected */
	goto error;				/* purecov: inspected */
      }
      remove_escape(db);			// Fix escaped '_'
      remove_escape(tables->real_name);
      if (check_access(thd,SELECT_ACL | EXTRA_ACL,db,&thd->col_access))
	goto error;				/* purecov: inspected */
      tables->grant.privilege=thd->col_access;
      if (grant_option && check_grant(thd,SELECT_ACL,tables,2))
	goto error;
      res= mysqld_show_fields(thd,tables,
			      (lex->wild ? lex->wild->ptr() : NullS),
			      lex->verbose);
      break;
    }
#endif
  case SQLCOM_SHOW_KEYS:
#ifdef DONT_ALLOW_SHOW_COMMANDS
    send_error(&thd->net,ER_NOT_ALLOWED_COMMAND);	/* purecov: inspected */
    DBUG_VOID_RETURN;
#else
    {
      char *db=tables->db;
      if (!db)
      {
	send_error(&thd->net,ER_NO_DB_ERROR);	/* purecov: inspected */
	goto error;				/* purecov: inspected */
      }
      remove_escape(db);			// Fix escaped '_'
      remove_escape(tables->real_name);
      if (!tables->db)
	tables->db=thd->db;
      if (check_access(thd,SELECT_ACL,db,&thd->col_access))
	goto error; /* purecov: inspected */
      tables->grant.privilege=thd->col_access;
      if (grant_option && check_grant(thd,SELECT_ACL,tables,2))
	goto error;
      res= mysqld_show_keys(thd,tables);
      break;
    }
#endif
  case SQLCOM_CHANGE_DB:
    mysql_change_db(thd,select_lex->db);
    break;
  case SQLCOM_LOAD:
  {
    uint privilege= (lex->duplicates == DUP_REPLACE ?
		     INSERT_ACL | UPDATE_ACL | DELETE_ACL : INSERT_ACL);

    if (!lex->local_file)
    {
      if (check_access(thd,privilege | FILE_ACL,tables->db))
	goto error;
    }
    else
    {
      if (!(thd->client_capabilities & CLIENT_LOCAL_FILES) ||
	  ! opt_local_infile)
      {
	send_error(&thd->net,ER_NOT_ALLOWED_COMMAND);
	goto error;
      }
      if (check_access(thd,privilege,tables->db,&tables->grant.privilege) ||
	  grant_option && check_grant(thd,privilege,tables))
	goto error;
    }
    res=mysql_load(thd, lex->exchange, tables, lex->field_list,
		   lex->duplicates, (bool) lex->local_file, lex->lock_option);
    break;
  }
  case SQLCOM_SET_OPTION:
    if (!(res=sql_set_variables(thd, &lex->var_list)))
      send_ok(&thd->net);
    break;
  case SQLCOM_UNLOCK_TABLES:
    unlock_locked_tables(thd);
    if (thd->options & OPTION_TABLE_LOCK)
    {
      end_active_trans(thd);
      thd->options&= ~(ulong) (OPTION_TABLE_LOCK);
    }
    if (thd->global_read_lock)
      unlock_global_read_lock(thd);
    send_ok(&thd->net);
    break;
  case SQLCOM_LOCK_TABLES:
    unlock_locked_tables(thd);
    if (check_db_used(thd,tables) || end_active_trans(thd))
      goto error;
    if (check_table_access(thd, LOCK_TABLES_ACL | SELECT_ACL, tables))
      goto error;
    thd->in_lock_tables=1;
    thd->options|= OPTION_TABLE_LOCK;
    if (!(res=open_and_lock_tables(thd,tables)))
    {
      thd->locked_tables=thd->lock;
      thd->lock=0;
      send_ok(&thd->net);
    }
    else
      thd->options&= ~(ulong) (OPTION_TABLE_LOCK);
    thd->in_lock_tables=0;
    break;
  case SQLCOM_CREATE_DB:
  {
    if (!strip_sp(lex->name) || check_db_name(lex->name))
    {
      net_printf(&thd->net,ER_WRONG_DB_NAME, lex->name);
      break;
    }
    if (lower_case_table_names)
      casedn_str(lex->name);
    if (check_access(thd,CREATE_ACL,lex->name,0,1))
      break;
    res=mysql_create_db(thd,lex->name,lex->create_info.options,0);
    break;
  }
  case SQLCOM_DROP_DB:
  {
    if (!strip_sp(lex->name) || check_db_name(lex->name))
    {
      net_printf(&thd->net,ER_WRONG_DB_NAME, lex->name);
      break;
    }
    if (lower_case_table_names)
      casedn_str(lex->name);
    if (check_access(thd,DROP_ACL,lex->name,0,1))
      break;
    if (thd->locked_tables || thd->active_transaction())
    {
      send_error(&thd->net,ER_LOCK_OR_ACTIVE_TRANSACTION);
      goto error;
    }
    res=mysql_rm_db(thd,lex->name,lex->drop_if_exists,0);
    break;
  }
  case SQLCOM_CREATE_FUNCTION:
    if (check_access(thd,INSERT_ACL,"mysql",0,1))
      break;
#ifdef HAVE_DLOPEN
    if (!(res = mysql_create_function(thd,&lex->udf)))
      send_ok(&thd->net);
#else
    res= -1;
#endif
    break;
  case SQLCOM_DROP_FUNCTION:
    if (check_access(thd,DELETE_ACL,"mysql",0,1))
      break;
#ifdef HAVE_DLOPEN
    if (!(res = mysql_drop_function(thd,lex->udf.name)))
      send_ok(&thd->net);
#else
    res= -1;
#endif
    break;
  case SQLCOM_REVOKE:
  case SQLCOM_GRANT:
  {
    if (check_access(thd, lex->grant | lex->grant_tot_col | GRANT_ACL,
		     tables && tables->db ? tables->db : select_lex->db,
		     tables ? &tables->grant.privilege : 0,
		     tables ? 0 : 1))
      goto error;

    /*
      Check that the user isn't trying to change a password for another
      user if he doesn't have UPDATE privilege to the MySQL database
    */

    if (thd->user)				// If not replication
    {
      LEX_USER *user;
      List_iterator <LEX_USER> user_list(lex->users_list);
      while ((user=user_list++))
      {
	if (user->password.str &&
	    (strcmp(thd->user,user->user.str) ||
	     user->host.str &&
	     my_strcasecmp(user->host.str, thd->host_or_ip)))
	{
	  if (check_access(thd, UPDATE_ACL, "mysql",0,1))
	    goto error;
	  break;			// We are allowed to do changes
	}
      }
    }
    if (tables)
    {
      if (grant_option && check_grant(thd,
				      (lex->grant | lex->grant_tot_col |
				       GRANT_ACL),
				      tables))
	goto error;
      if (!(res = mysql_table_grant(thd,tables,lex->users_list, lex->columns,
				    lex->grant,
				    lex->sql_command == SQLCOM_REVOKE)))
      {
	mysql_update_log.write(thd, thd->query, thd->query_length);
	if (mysql_bin_log.is_open())
	{
	  Query_log_event qinfo(thd, thd->query, thd->query_length, 0);
	  mysql_bin_log.write(&qinfo);
	}
      }
    }
    else
    {
      if (lex->columns.elements)
      {
	send_error(&thd->net,ER_ILLEGAL_GRANT_FOR_TABLE);
	res=1;
      }
      else
	res = mysql_grant(thd, select_lex->db, lex->users_list, lex->grant,
			  lex->sql_command == SQLCOM_REVOKE);
      if (!res)
      {
	mysql_update_log.write(thd, thd->query, thd->query_length);
	if (mysql_bin_log.is_open())
	{
	  Query_log_event qinfo(thd, thd->query, thd->query_length, 0);
	  mysql_bin_log.write(&qinfo);
	}
	if (mqh_used && lex->sql_command == SQLCOM_GRANT)
	{
	  List_iterator <LEX_USER> str_list(lex->users_list);
	  LEX_USER *user;
	  while ((user=str_list++))
	    reset_mqh(thd,user);
	}
      }
    }
    break;
  }
  case SQLCOM_FLUSH:
  case SQLCOM_RESET:
    if (check_global_access(thd,RELOAD_ACL) || check_db_used(thd, tables))
      goto error;
    if (reload_acl_and_cache(thd, lex->type, tables))
      send_error(&thd->net,0);
    else
      send_ok(&thd->net);
    break;
  case SQLCOM_KILL:
    kill_one_thread(thd,lex->thread_id);
    break;
  case SQLCOM_SHOW_GRANTS:
    res=0;
    if ((thd->priv_user &&
	 !strcmp(thd->priv_user,lex->grant_user->user.str)) ||
	!check_access(thd, SELECT_ACL, "mysql",0,1))
    {
      res = mysql_show_grants(thd,lex->grant_user);
    }
    break;
  case SQLCOM_HA_OPEN:
    if (check_db_used(thd,tables) ||
	check_table_access(thd,SELECT_ACL, tables))
      goto error;
    res = mysql_ha_open(thd, tables);
    break;
  case SQLCOM_HA_CLOSE:
    if (check_db_used(thd,tables))
      goto error;
    res = mysql_ha_close(thd, tables);
    break;
  case SQLCOM_HA_READ:
    if (check_db_used(thd,tables) ||
	check_table_access(thd,SELECT_ACL, tables))
      goto error;
    res = mysql_ha_read(thd, tables, lex->ha_read_mode, lex->backup_dir,
			lex->insert_list, lex->ha_rkey_mode, select_lex->where,
			select_lex->select_limit, select_lex->offset_limit);
    break;

  case SQLCOM_BEGIN:
    if (thd->locked_tables)
    {
      thd->lock=thd->locked_tables;
      thd->locked_tables=0;			// Will be automaticly closed
      close_thread_tables(thd);			// Free tables
    }
    if (end_active_trans(thd))
    {
      res= -1;
    }
    else
    {
      thd->options= ((thd->options & (ulong) ~(OPTION_STATUS_NO_TRANS_UPDATE)) |
		     OPTION_BEGIN);
      thd->server_status|= SERVER_STATUS_IN_TRANS;
      send_ok(&thd->net);
    }
    break;
  case SQLCOM_COMMIT:
    /*
      We don't use end_active_trans() here to ensure that this works
      even if there is a problem with the OPTION_AUTO_COMMIT flag
      (Which of course should never happen...)
    */
  {
    thd->options&= ~(ulong) (OPTION_BEGIN | OPTION_STATUS_NO_TRANS_UPDATE);
    thd->server_status&= ~SERVER_STATUS_IN_TRANS;
    if (!ha_commit(thd))
    {
      send_ok(&thd->net);
    }
    else
      res= -1;
    break;
  }
  case SQLCOM_ROLLBACK:
    thd->server_status&= ~SERVER_STATUS_IN_TRANS;
    if (!ha_rollback(thd))
    {
      if (thd->options & OPTION_STATUS_NO_TRANS_UPDATE)
	send_warning(&thd->net,ER_WARNING_NOT_COMPLETE_ROLLBACK,0);
      else
	send_ok(&thd->net);
    }
    else
      res= -1;
    thd->options&= ~(ulong) (OPTION_BEGIN | OPTION_STATUS_NO_TRANS_UPDATE);
    break;
  default:					/* Impossible */
    send_ok(&thd->net);
    break;
  }
  thd->proc_info="query end";			// QQ
  if (res < 0)
    send_error(&thd->net,thd->killed ? ER_SERVER_SHUTDOWN : 0);

error:
  DBUG_VOID_RETURN;
}


/****************************************************************************
  Get the user (global) and database privileges for all used tables
  Returns true (error) if we can't get the privileges and we don't use
  table/column grants.
  The idea of EXTRA_ACL is that one will be granted access to the table if
  one has the asked privilege on any column combination of the table; For
  example to be able to check a table one needs to have SELECT privilege on
  any column of the table.
****************************************************************************/

bool
check_access(THD *thd, ulong want_access, const char *db, ulong *save_priv,
	     bool dont_check_global_grants, bool no_errors)
{
  DBUG_ENTER("check_access");
  DBUG_PRINT("enter",("want_access: %lu  master_access: %lu", want_access,
		      thd->master_access));
  ulong db_access,dummy;
  if (save_priv)
    *save_priv=0;
  else
    save_priv= &dummy;

  if ((!db || !db[0]) && !thd->db && !dont_check_global_grants)
  {
    if (!no_errors)
      send_error(&thd->net,ER_NO_DB_ERROR);	/* purecov: tested */
    DBUG_RETURN(TRUE);				/* purecov: tested */
  }

  if ((thd->master_access & want_access) == want_access)
  {
    *save_priv=thd->master_access;
    DBUG_RETURN(FALSE);
  }
  if (((want_access & ~thd->master_access) & ~(DB_ACLS | EXTRA_ACL)) ||
      ! db && dont_check_global_grants)
  {						// We can never grant this
    if (!no_errors)
      net_printf(&thd->net,ER_ACCESS_DENIED_ERROR,
		 thd->priv_user,
		 thd->host_or_ip,
		 thd->password ? ER(ER_YES) : ER(ER_NO));/* purecov: tested */
    DBUG_RETURN(TRUE);				/* purecov: tested */
  }

  if (db == any_db)
    DBUG_RETURN(FALSE);				// Allow select on anything

  if (db && (!thd->db || strcmp(db,thd->db)))
    db_access=acl_get(thd->host, thd->ip, (char*) &thd->remote.sin_addr,
		      thd->priv_user, db); /* purecov: inspected */
  else
    db_access=thd->db_access;
  // Remove SHOW attribute and access rights we already have
  want_access &= ~(thd->master_access | EXTRA_ACL);
  db_access= ((*save_priv=(db_access | thd->master_access)) & want_access);

  /* grant_option is set if there exists a single table or column grant */
  if (db_access == want_access ||
      ((grant_option && !dont_check_global_grants) &&
       !(want_access & ~TABLE_ACLS)))
    DBUG_RETURN(FALSE);				/* Ok */
  if (!no_errors)
    net_printf(&thd->net,ER_DBACCESS_DENIED_ERROR,
	       thd->priv_user,
	       thd->host_or_ip,
	       db ? db : thd->db ? thd->db : "unknown"); /* purecov: tested */
  DBUG_RETURN(TRUE);				/* purecov: tested */
}


/* check for global access and give descriptive error message if it fails */

bool check_global_access(THD *thd, ulong want_access)
{
  char command[128];
  if ((thd->master_access & want_access) == want_access)
    return 0;
  get_privilege_desc(command, sizeof(command), want_access);
  net_printf(&thd->net,ER_SPECIFIC_ACCESS_DENIED_ERROR,
	     command);
  return 1;
}


/*
  Check the privilege for all used tables.  Table privileges are cached
  in the table list for GRANT checking
*/

bool
check_table_access(THD *thd, ulong want_access,TABLE_LIST *tables,
		   bool no_errors)
{
  uint found=0;
  ulong found_access=0;
  TABLE_LIST *org_tables=tables;
  for (; tables ; tables=tables->next)
  {
    if ((thd->master_access & want_access) == (want_access & ~EXTRA_ACL) &&
	thd->db)
      tables->grant.privilege= want_access;
    else if (tables->db && tables->db == thd->db)
    {
      if (found && !grant_option)		// db already checked
	tables->grant.privilege=found_access;
      else
      {
	if (check_access(thd,want_access,tables->db,&tables->grant.privilege,
			 0, no_errors))
	  return TRUE;				// Access denied
	found_access=tables->grant.privilege;
	found=1;
      }
    }
    else if (check_access(thd,want_access,tables->db,&tables->grant.privilege,
			  0, no_errors))
      return TRUE;
  }
  if (grant_option)
    return check_grant(thd,want_access & ~EXTRA_ACL,org_tables,
		       test(want_access & EXTRA_ACL), no_errors);
  return FALSE;
}


static bool check_db_used(THD *thd,TABLE_LIST *tables)
{
  for (; tables ; tables=tables->next)
  {
    if (!tables->db)
    {
      if (!(tables->db=thd->db))
      {
	send_error(&thd->net,ER_NO_DB_ERROR);	/* purecov: tested */
	return TRUE;				/* purecov: tested */
      }
    }
  }
  return FALSE;
}


static bool check_merge_table_access(THD *thd, char *db,
				     TABLE_LIST *table_list)
{
  int error=0;
  if (table_list)
  {
    /* Check that all tables use the current database */
    TABLE_LIST *tmp;
    for (tmp=table_list; tmp ; tmp=tmp->next)
    {
      if (!tmp->db || !tmp->db[0])
	tmp->db=db;
      else if (strcmp(tmp->db,db))
      {
	send_error(&thd->net,ER_UNION_TABLES_IN_DIFFERENT_DIR);
	return 1;
      }
    }
    error=check_table_access(thd, SELECT_ACL | UPDATE_ACL | DELETE_ACL,
			     table_list);
  }
  return error;
}


/****************************************************************************
	Check stack size; Send error if there isn't enough stack to continue
****************************************************************************/

#if STACK_DIRECTION < 0
#define used_stack(A,B) (long) (A - B)
#else
#define used_stack(A,B) (long) (B - A)
#endif

bool check_stack_overrun(THD *thd,char *buf __attribute__((unused)))
{
  long stack_used;
  if ((stack_used=used_stack(thd->thread_stack,(char*) &stack_used)) >=
      (long) thread_stack_min)
  {
    sprintf(errbuff[0],ER(ER_STACK_OVERRUN),stack_used,thread_stack);
    my_message(ER_STACK_OVERRUN,errbuff[0],MYF(0));
    thd->fatal_error=1;
    return 1;
  }
  return 0;
}

#define MY_YACC_INIT 1000			// Start with big alloc
#define MY_YACC_MAX  32000			// Because of 'short'

bool my_yyoverflow(short **yyss, YYSTYPE **yyvs, int *yystacksize)
{
  LEX	*lex=current_lex;
  int  old_info=0;
  if ((uint) *yystacksize >= MY_YACC_MAX)
    return 1;
  if (!lex->yacc_yyvs)
    old_info= *yystacksize;
  *yystacksize= set_zone((*yystacksize)*2,MY_YACC_INIT,MY_YACC_MAX);
  if (!(lex->yacc_yyvs= (char*)
	my_realloc((gptr) lex->yacc_yyvs,
		   *yystacksize*sizeof(**yyvs),
		   MYF(MY_ALLOW_ZERO_PTR | MY_FREE_ON_ERROR))) ||
      !(lex->yacc_yyss= (char*)
	my_realloc((gptr) lex->yacc_yyss,
		   *yystacksize*sizeof(**yyss),
		   MYF(MY_ALLOW_ZERO_PTR | MY_FREE_ON_ERROR))))
    return 1;
  if (old_info)
  {						// Copy old info from stack
    memcpy(lex->yacc_yyss, (gptr) *yyss, old_info*sizeof(**yyss));
    memcpy(lex->yacc_yyvs, (gptr) *yyvs, old_info*sizeof(**yyvs));
  }
  *yyss=(short*) lex->yacc_yyss;
  *yyvs=(YYSTYPE*) lex->yacc_yyvs;
  return 0;
}


/****************************************************************************
	Initialize global thd variables needed for query
****************************************************************************/

static void
mysql_init_query(THD *thd)
{
  DBUG_ENTER("mysql_init_query");
  thd->lex.select_lex.item_list.empty();
  thd->lex.value_list.empty();
  thd->lex.select_lex.table_list.elements=0;
  thd->free_list=0;  thd->lex.union_option=0;
  thd->lex.select = &thd->lex.select_lex;
  thd->lex.select_lex.table_list.first=0;
  thd->lex.select_lex.table_list.next= (byte**) &thd->lex.select_lex.table_list.first;
  thd->lex.select_lex.next=0;
  thd->lex.olap=0;
  thd->lex.select->olap= UNSPECIFIED_OLAP_TYPE;
  thd->fatal_error=0;				// Safety
  thd->last_insert_id_used=thd->query_start_used=thd->insert_id_used=0;
  thd->rand_used=0;
  thd->sent_row_count=thd->examined_row_count=0;
  thd->safe_to_cache_query=1;
  DBUG_VOID_RETURN;
}

void
mysql_init_select(LEX *lex)
{
  SELECT_LEX *select_lex = lex->select;
  select_lex->where=select_lex->having=0;
  select_lex->select_limit= lex->thd->variables.select_limit;
  select_lex->offset_limit=0;
  select_lex->options=0;
  select_lex->linkage=UNSPECIFIED_TYPE;
  select_lex->olap=   UNSPECIFIED_OLAP_TYPE;
  lex->exchange = 0;
  lex->proc_list.first=0;
  select_lex->order_list.empty();
  select_lex->group_list.empty();
  select_lex->next = (SELECT_LEX *)NULL; 
}


bool
mysql_new_select(LEX *lex)
{
  SELECT_LEX *select_lex = (SELECT_LEX *) lex->thd->calloc(sizeof(SELECT_LEX));
  if (!select_lex)
    return 1;
  lex->select->next=select_lex; 
  lex->select=select_lex;
  select_lex->table_list.next= (byte**) &select_lex->table_list.first;
  select_lex->item_list.empty();
  select_lex->when_list.empty(); 
  select_lex->expr_list.empty();
  select_lex->interval_list.empty(); 
  select_lex->use_index.empty();
  select_lex->ftfunc_list.empty();
  return 0;
}


void mysql_init_multi_delete(LEX *lex)
{
  lex->sql_command =  SQLCOM_DELETE_MULTI;
  mysql_init_select(lex);
  lex->select->select_limit=lex->thd->select_limit=HA_POS_ERROR;
  lex->auxilliary_table_list=lex->select_lex.table_list;
  lex->select->table_list.elements=0; 
  lex->select->table_list.first=0;
  lex->select->table_list.next= (byte**) &(lex->select->table_list.first);
}


void
mysql_parse(THD *thd,char *inBuf,uint length)
{
  DBUG_ENTER("mysql_parse");

  mysql_init_query(thd);
  thd->query_length = length;
  if (query_cache_send_result_to_client(thd, inBuf, length) <= 0)
  {
    LEX *lex=lex_start(thd, (uchar*) inBuf, length);
    if (!yyparse() && ! thd->fatal_error)
    {
      if (mqh_used && thd->user_connect &&
	  check_mqh(thd, thd->lex.sql_command))
      {
	thd->net.error = 0;
      }
      else
      {
	mysql_execute_command();
	query_cache_end_of_result(&thd->net);
      }
    }
    else
    {
      DBUG_PRINT("info",("Command aborted. Fatal_error: %d",
			 thd->fatal_error));
      query_cache_abort(&thd->net);
    }
    thd->proc_info="freeing items";
    free_items(thd);  /* Free strings used by items */
    lex_end(lex);
  }
  DBUG_VOID_RETURN;
}


/*****************************************************************************
** Store field definition for create
** Return 0 if ok
******************************************************************************/

bool add_field_to_list(char *field_name, enum_field_types type,
		       char *length, char *decimals,
		       uint type_modifier, Item *default_value,char *change,
		       TYPELIB *interval)
{
  register create_field *new_field;
  THD	*thd=current_thd;
  LEX  *lex= &thd->lex;
  uint allowed_type_modifier=0;
  DBUG_ENTER("add_field_to_list");

  if (strlen(field_name) > NAME_LEN)
  {
    net_printf(&thd->net, ER_TOO_LONG_IDENT, field_name); /* purecov: inspected */
    DBUG_RETURN(1);				/* purecov: inspected */
  }
  if (type_modifier & PRI_KEY_FLAG)
  {
    lex->col_list.push_back(new key_part_spec(field_name,0));
    lex->key_list.push_back(new Key(Key::PRIMARY,NullS,
				    lex->col_list));
    lex->col_list.empty();
  }
  if (type_modifier & (UNIQUE_FLAG | UNIQUE_KEY_FLAG))
  {
    lex->col_list.push_back(new key_part_spec(field_name,0));
    lex->key_list.push_back(new Key(Key::UNIQUE,NullS,
				    lex->col_list));
    lex->col_list.empty();
  }

  if (default_value && default_value->type() == Item::NULL_ITEM)
  {
    if ((type_modifier & (NOT_NULL_FLAG | AUTO_INCREMENT_FLAG)) ==
	NOT_NULL_FLAG)
    {
      net_printf(&thd->net,ER_INVALID_DEFAULT,field_name);
      DBUG_RETURN(1);
    }
    default_value=0;
  }
  if (!(new_field=new create_field()))
    DBUG_RETURN(1);
  new_field->field=0;
  new_field->field_name=field_name;
  new_field->def= (type_modifier & AUTO_INCREMENT_FLAG ? 0 : default_value);
  new_field->flags= type_modifier;
  new_field->unireg_check= (type_modifier & AUTO_INCREMENT_FLAG ?
			    Field::NEXT_NUMBER : Field::NONE);
  new_field->decimals= decimals ? (uint) set_zone(atoi(decimals),0,
						  NOT_FIXED_DEC-1) : 0;
  new_field->sql_type=type;
  new_field->length=0;
  new_field->change=change;
  new_field->interval=0;
  new_field->pack_length=0;
  if (length)
    if (!(new_field->length= (uint) atoi(length)))
      length=0; /* purecov: inspected */
  uint sign_len=type_modifier & UNSIGNED_FLAG ? 0 : 1;

  if (new_field->length && new_field->decimals &&
      new_field->length < new_field->decimals+1 &&
      new_field->decimals != NOT_FIXED_DEC)
    new_field->length=new_field->decimals+1; /* purecov: inspected */

  switch (type) {
  case FIELD_TYPE_TINY:
    if (!length) new_field->length=3+sign_len;
    allowed_type_modifier= AUTO_INCREMENT_FLAG;
    break;
  case FIELD_TYPE_SHORT:
    if (!length) new_field->length=5+sign_len;
    allowed_type_modifier= AUTO_INCREMENT_FLAG;
    break;
  case FIELD_TYPE_INT24:
    if (!length) new_field->length=8+sign_len;
    allowed_type_modifier= AUTO_INCREMENT_FLAG;
    break;
  case FIELD_TYPE_LONG:
    if (!length) new_field->length=10+sign_len;
    allowed_type_modifier= AUTO_INCREMENT_FLAG;
    break;
  case FIELD_TYPE_LONGLONG:
    if (!length) new_field->length=20;
    allowed_type_modifier= AUTO_INCREMENT_FLAG;
    break;
  case FIELD_TYPE_STRING:
  case FIELD_TYPE_VAR_STRING:
  case FIELD_TYPE_NULL:
  case FIELD_TYPE_GEOMETRY:
    break;
  case FIELD_TYPE_DECIMAL:
    if (!length)
      new_field->length = 10;			// Default length for DECIMAL
    new_field->length+=sign_len;
    if (new_field->decimals)
      new_field->length++;
    break;
  case FIELD_TYPE_BLOB:
  case FIELD_TYPE_TINY_BLOB:
  case FIELD_TYPE_LONG_BLOB:
  case FIELD_TYPE_MEDIUM_BLOB:
    if (default_value)				// Allow empty as default value
    {
      String str,*res;
      res=default_value->val_str(&str);
      if (res->length())
      {
	net_printf(&thd->net,ER_BLOB_CANT_HAVE_DEFAULT,field_name); /* purecov: inspected */
	DBUG_RETURN(1); /* purecov: inspected */
      }
      new_field->def=0;
    }
    new_field->flags|=BLOB_FLAG;
    break;
  case FIELD_TYPE_YEAR:
    if (!length || new_field->length != 2)
      new_field->length=4;			// Default length
    new_field->flags|= ZEROFILL_FLAG | UNSIGNED_FLAG;
    break;
  case FIELD_TYPE_FLOAT:
    /* change FLOAT(precision) to FLOAT or DOUBLE */
    allowed_type_modifier= AUTO_INCREMENT_FLAG;
    if (length && !decimals)
    {
      uint tmp_length=new_field->length;
      if (tmp_length > PRECISION_FOR_DOUBLE)
      {
	net_printf(&thd->net,ER_WRONG_FIELD_SPEC,field_name);
	DBUG_RETURN(1);
      }
      else if (tmp_length > PRECISION_FOR_FLOAT)
      {
	new_field->sql_type=FIELD_TYPE_DOUBLE;
	new_field->length=DBL_DIG+7;			// -[digits].E+###
      }
      else
	new_field->length=FLT_DIG+6;			// -[digits].E+##
      new_field->decimals= NOT_FIXED_DEC;
      break;
    }
    if (!length)
    {
      new_field->length =  FLT_DIG+6;
      new_field->decimals= NOT_FIXED_DEC;
    }
    break;
  case FIELD_TYPE_DOUBLE:
    allowed_type_modifier= AUTO_INCREMENT_FLAG;
    if (!length)
    {
      new_field->length = DBL_DIG+7;
      new_field->decimals=NOT_FIXED_DEC;
    }
    break;
  case FIELD_TYPE_TIMESTAMP:
    if (!length)
      new_field->length= 14;			// Full date YYYYMMDDHHMMSS
    else
    {
      new_field->length=((new_field->length+1)/2)*2; /* purecov: inspected */
      new_field->length= min(new_field->length,14); /* purecov: inspected */
    }
    new_field->flags|= ZEROFILL_FLAG | UNSIGNED_FLAG | NOT_NULL_FLAG;
    break;
  case FIELD_TYPE_DATE:				// Old date type
    if (protocol_version != PROTOCOL_VERSION-1)
      new_field->sql_type=FIELD_TYPE_NEWDATE;
    /* fall trough */
  case FIELD_TYPE_NEWDATE:
    new_field->length=10;
    break;
  case FIELD_TYPE_TIME:
    new_field->length=10;
    break;
  case FIELD_TYPE_DATETIME:
    new_field->length=19;
    break;
  case FIELD_TYPE_SET:
    {
      if (interval->count > sizeof(longlong)*8)
      {
	net_printf(&thd->net,ER_TOO_BIG_SET,field_name); /* purecov: inspected */
	DBUG_RETURN(1);				/* purecov: inspected */
      }
      new_field->pack_length=(interval->count+7)/8;
      if (new_field->pack_length > 4)
	new_field->pack_length=8;
      new_field->interval=interval;
      new_field->length=0;
      for (const char **pos=interval->type_names; *pos ; pos++)
      {
	new_field->length+=(uint) strip_sp((char*) *pos)+1;
      }
      new_field->length--;
      set_if_smaller(new_field->length,MAX_FIELD_WIDTH-1);
      if (default_value)
      {
	thd->cuted_fields=0;
	String str,*res;
	res=default_value->val_str(&str);
	(void) find_set(interval,res->ptr(),res->length());
	if (thd->cuted_fields)
	{
	  net_printf(&thd->net,ER_INVALID_DEFAULT,field_name);
	  DBUG_RETURN(1);
	}
      }
    }
    break;
  case FIELD_TYPE_ENUM:
    {
      new_field->interval=interval;
      new_field->pack_length=interval->count < 256 ? 1 : 2; // Should be safe
      new_field->length=(uint) strip_sp((char*) interval->type_names[0]);
      for (const char **pos=interval->type_names+1; *pos ; pos++)
      {
	uint length=(uint) strip_sp((char*) *pos);
	set_if_bigger(new_field->length,length);
      }
      set_if_smaller(new_field->length,MAX_FIELD_WIDTH-1);
      if (default_value)
      {
	String str,*res;
	res=default_value->val_str(&str);
	if (!find_enum(interval,res->ptr(),res->length()))
	{
	  net_printf(&thd->net,ER_INVALID_DEFAULT,field_name);
	  DBUG_RETURN(1);
	}
      }
      break;
    }
  }

  if (new_field->length >= MAX_FIELD_WIDTH ||
      (!new_field->length && !(new_field->flags & BLOB_FLAG) &&
       type != FIELD_TYPE_STRING && type != FIELD_TYPE_VAR_STRING))
  {
    net_printf(&thd->net,ER_TOO_BIG_FIELDLENGTH,field_name,
	       MAX_FIELD_WIDTH-1);		/* purecov: inspected */
    DBUG_RETURN(1);				/* purecov: inspected */
  }
  type_modifier&= AUTO_INCREMENT_FLAG;
  if ((~allowed_type_modifier) & type_modifier)
  {
    net_printf(&thd->net,ER_WRONG_FIELD_SPEC,field_name);
    DBUG_RETURN(1);
  }
  if (!new_field->pack_length)
    new_field->pack_length=calc_pack_length(new_field->sql_type ==
					    FIELD_TYPE_VAR_STRING ?
					    FIELD_TYPE_STRING :
					    new_field->sql_type,
					    new_field->length);
  lex->create_list.push_back(new_field);
  lex->last_field=new_field;
  DBUG_RETURN(0);
}

/* Store position for column in ALTER TABLE .. ADD column */

void store_position_for_column(const char *name)
{
  current_lex->last_field->after=my_const_cast(char*) (name);
}

bool
add_proc_to_list(THD* thd, Item *item)
{
  ORDER *order;
  Item	**item_ptr;

  if (!(order = (ORDER *) sql_alloc(sizeof(ORDER)+sizeof(Item*))))
    return 1;
  item_ptr = (Item**) (order+1);
  *item_ptr= item;
  order->item=item_ptr;
  order->free_me=0;
  thd->lex.proc_list.link_in_list((byte*) order,(byte**) &order->next);
  return 0;
}


/* Fix escaping of _, % and \ in database and table names (for ODBC) */

static void remove_escape(char *name)
{
  if (!*name)					// For empty DB names
    return;
  char *to;
#ifdef USE_MB
  char *strend=name+(uint) strlen(name);
#endif
  for (to=name; *name ; name++)
  {
#ifdef USE_MB
    int l;
/*    if ((l = ismbchar(name, name+MBMAXLEN))) { Wei He: I think it's wrong */
    if (use_mb(default_charset_info) &&
        (l = my_ismbchar(default_charset_info, name, strend)))
    {
	while (l--)
	    *to++ = *name++;
	name--;
	continue;
    }
#endif
    if (*name == '\\' && name[1])
      name++;					// Skip '\\'
    *to++= *name;
  }
  *to=0;
}

/****************************************************************************
** save order by and tables in own lists
****************************************************************************/


bool add_to_list(SQL_LIST &list,Item *item,bool asc)
{
  ORDER *order;
  Item	**item_ptr;
  DBUG_ENTER("add_to_list");
  if (!(order = (ORDER *) sql_alloc(sizeof(ORDER)+sizeof(Item*))))
    DBUG_RETURN(1);
  item_ptr = (Item**) (order+1);
  *item_ptr=item;
  order->item= item_ptr;
  order->asc = asc;
  order->free_me=0;
  order->used=0;
  list.link_in_list((byte*) order,(byte**) &order->next);
  DBUG_RETURN(0);
}


TABLE_LIST *add_table_to_list(Table_ident *table, LEX_STRING *alias,
			      bool updating,
			      thr_lock_type flags,
			      List<String> *use_index,
			      List<String> *ignore_index
			      )
{
  register TABLE_LIST *ptr;
  THD	*thd=current_thd;
  char *alias_str;
  DBUG_ENTER("add_table_to_list");

  if (!table)
    DBUG_RETURN(0);				// End of memory
  alias_str= alias ? alias->str : table->table.str;
  if (table->table.length > NAME_LEN ||
      check_table_name(table->table.str,table->table.length) ||
      table->db.str && check_db_name(table->db.str))
  {
    net_printf(&thd->net,ER_WRONG_TABLE_NAME,table->table.str);
    DBUG_RETURN(0);
  }

  if (!alias)					/* Alias is case sensitive */
    if (!(alias_str=thd->memdup(alias_str,table->table.length+1)))
      DBUG_RETURN(0);
    
  if (!(ptr = (TABLE_LIST *) thd->calloc(sizeof(TABLE_LIST))))
    DBUG_RETURN(0);				/* purecov: inspected */
  if (table->db.str) 
  {
    ptr->db= table->db.str;
    ptr->db_length= table->db.length;
  }
  else if (thd->db)
  {
    ptr->db= thd->db;
    ptr->db_length= thd->db_length;
  }
  else
  {
    ptr->db= (char*) "";
    ptr->db_length= 0;
  }
    
  ptr->alias= alias_str;
  if (lower_case_table_names)
  {
    casedn_str(ptr->db);
    casedn_str(table->table.str);
  }
  ptr->real_name=table->table.str;
  ptr->real_name_length=table->table.length;
  ptr->lock_type=flags;
  ptr->updating=updating;
  if (use_index)
    ptr->use_index=(List<String> *) thd->memdup((gptr) use_index,
					       sizeof(*use_index));
  if (ignore_index)
    ptr->ignore_index=(List<String> *) thd->memdup((gptr) ignore_index,
						   sizeof(*ignore_index));

  /* check that used name is unique */
  if (flags != TL_IGNORE)
  {
    for (TABLE_LIST *tables=(TABLE_LIST*) thd->lex.select->table_list.first ;
	 tables ;
	 tables=tables->next)
    {
      if (!strcmp(alias_str,tables->alias) && !strcmp(ptr->db, tables->db))
      {
	net_printf(&thd->net,ER_NONUNIQ_TABLE,alias_str); /* purecov: tested */
	DBUG_RETURN(0);				/* purecov: tested */
      }
    }
  }
  thd->lex.select->table_list.link_in_list((byte*) ptr,(byte**) &ptr->next);
  DBUG_RETURN(ptr);
}

/*
  Set lock for all tables in current select level

  SYNOPSIS:
    set_lock_for_tables()
    lock_type			Lock to set for tables

  NOTE:
    If lock is a write lock, then tables->updating is set 1
    This is to get tables_ok to know that the table is updated by the
    query
*/

void set_lock_for_tables(thr_lock_type lock_type)
{
  THD	*thd=current_thd;
  bool for_update= lock_type >= TL_READ_NO_INSERT;
  DBUG_ENTER("set_lock_for_tables");
  DBUG_PRINT("enter", ("lock_type: %d  for_update: %d", lock_type,
		       for_update));

  for (TABLE_LIST *tables= (TABLE_LIST*) thd->lex.select->table_list.first ;
       tables ;
       tables=tables->next)
  {
    tables->lock_type= lock_type;
    tables->updating=  for_update;
  }
  DBUG_VOID_RETURN;
}


/*
** This is used for UNION to create a new table list of all used tables
** The table_list->table entry in all used tables are set to point
** to the entries in this list.
*/

static bool create_total_list(THD *thd, LEX *lex, TABLE_LIST **result)
{
  /* Handle the case when we are not using union */
  if (!lex->select_lex.next)
  {
    *result= (TABLE_LIST*) lex->select_lex.table_list.first;
    return 0;
  }

  SELECT_LEX *sl;
  TABLE_LIST **new_table_list= result, *aux;

  *new_table_list=0;				// end result list
  for (sl= &lex->select_lex; sl; sl=sl->next)
  {
    if (sl->order_list.first && sl->next && !sl->braces)
    {
      net_printf(&thd->net,ER_WRONG_USAGE,"UNION","ORDER BY");
      return 1;
    }
    if ((aux= (TABLE_LIST*) sl->table_list.first))
    {
      TABLE_LIST *next;
      for (; aux; aux=next)
      {
	TABLE_LIST *cursor;
	aux->do_redirect=true;
	next= aux->next;
	for (cursor= *result; cursor; cursor=cursor->next)
	  if (!strcmp(cursor->db,aux->db) &&
	      !strcmp(cursor->real_name,aux->real_name) &&
	      !strcmp(cursor->alias, aux->alias))
	    break;
	if (!cursor)
	{
	  /* Add not used table to the total table list */
	  if (!(cursor = (TABLE_LIST *) thd->memdup((char*) aux,
						    sizeof(*aux))))
	  {
	    send_error(&thd->net,0);
	    return 1;
	  }
	  *new_table_list= cursor;
	  new_table_list= &cursor->next;
	  *new_table_list=0;			// end result list
	}
	else
	  aux->shared=1;			// Mark that it's used twice
	aux->table=(TABLE *) cursor;
      }
    }
  }
  return 0;
}


void add_join_on(TABLE_LIST *b,Item *expr)
{
  if (expr)
  {
    if (!b->on_expr)
      b->on_expr=expr;
    else
    {
      // This only happens if you have both a right and left join
      b->on_expr=new Item_cond_and(b->on_expr,expr);
    }
    b->on_expr->top_level_item();
  }
}


void add_join_natural(TABLE_LIST *a,TABLE_LIST *b)
{
  b->natural_join=a;
}

	/* Check if name is used in table list */

static bool check_dup(const char *db, const char *name, TABLE_LIST *tables)
{
  for (; tables ; tables=tables->next)
    if (!strcmp(name,tables->real_name) && !strcmp(db,tables->db))
      return 1;
  return 0;
}

bool reload_acl_and_cache(THD *thd, ulong options, TABLE_LIST *tables)
{
  bool result=0;

  select_errors=0;				/* Write if more errors */
  if (options & REFRESH_GRANT)
  {
    acl_reload(thd);
    grant_reload(thd);
    if (mqh_used)
      reset_mqh(thd,(LEX_USER *) NULL,true);
  }
  if (options & REFRESH_LOG)
  {
    mysql_log.new_file(1);
    mysql_update_log.new_file(1);
    mysql_bin_log.new_file(1);
    mysql_slow_log.new_file(1);
    if (ha_flush_logs())
      result=1;
  }
#ifdef HAVE_QUERY_CACHE
  if (options & REFRESH_QUERY_CACHE_FREE)
  {
    query_cache.pack();				// FLUSH QUERY CACHE
    options &= ~REFRESH_QUERY_CACHE; //don't flush all cache, just free memory
  }
  if (options & (REFRESH_TABLES | REFRESH_QUERY_CACHE))
  {
    query_cache.flush();			// RESET QUERY CACHE
  }
#endif /*HAVE_QUERY_CACHE*/
  if (options & (REFRESH_TABLES | REFRESH_READ_LOCK))
  {
    if ((options & REFRESH_READ_LOCK) && thd)
    {
      if (lock_global_read_lock(thd))
	return 1;
    }
    result=close_cached_tables(thd,(options & REFRESH_FAST) ? 0 : 1, tables);
  }
  if (options & REFRESH_HOSTS)
    hostname_cache_refresh();
  if (options & REFRESH_STATUS)
    refresh_status();
  if (options & REFRESH_THREADS)
    flush_thread_cache();
  if (options & REFRESH_MASTER)
    if (reset_master(thd))
      result=1;
#ifdef OPENSSL
   if (options & REFRESH_DES_KEY_FILE)
   {
     if (des_key_file)
       result=load_des_key_file(des_key_file);
   }
#endif
 if (options & REFRESH_SLAVE)
 {
   LOCK_ACTIVE_MI;
   if (reset_slave(thd, active_mi))
     result=1;
   UNLOCK_ACTIVE_MI;
 }
 if (options & REFRESH_USER_RESOURCES)
   reset_mqh(thd,(LEX_USER *) NULL);
 return result;
}


/*
  kill on thread

  SYNOPSIS
    kill_one_thread()
    thd			Thread class
    id			Thread id

  NOTES
    This is written such that we have a short lock on LOCK_thread_count
*/

void kill_one_thread(THD *thd, ulong id)
{
  THD *tmp;
  uint error=ER_NO_SUCH_THREAD;
  VOID(pthread_mutex_lock(&LOCK_thread_count)); // For unlink from list
  I_List_iterator<THD> it(threads);
  while ((tmp=it++))
  {
    if (tmp->thread_id == id)
    {
      pthread_mutex_lock(&tmp->LOCK_delete);	// Lock from delete
      break;
    }
  }
  VOID(pthread_mutex_unlock(&LOCK_thread_count));
  if (tmp)
  {
    if ((thd->master_access & SUPER_ACL) ||
	!strcmp(thd->user,tmp->user))
    {
      tmp->awake(1 /*prepare to die*/);
      error=0;
    }
    else
      error=ER_KILL_DENIED_ERROR;
    pthread_mutex_unlock(&tmp->LOCK_delete);
  }

  if (!error)
    send_ok(&thd->net);
  else
    net_printf(&thd->net,error,id);
}

/* Clear most status variables */

static void refresh_status(void)
{
  pthread_mutex_lock(&THR_LOCK_keycache);
  pthread_mutex_lock(&LOCK_status);
  for (struct show_var_st *ptr=status_vars; ptr->name; ptr++)
  {
    if (ptr->type == SHOW_LONG)
      *(ulong*) ptr->value=0;
  }
  pthread_mutex_unlock(&LOCK_status);
  pthread_mutex_unlock(&THR_LOCK_keycache);
}


	/* If pointer is not a null pointer, append filename to it */

static bool append_file_to_dir(THD *thd, char **filename_ptr, char *table_name)
{
  char buff[FN_REFLEN],*ptr, *end;
  if (!*filename_ptr)
    return 0;					// nothing to do

  /* Check that the filename is not too long and it's a hard path */
  if (strlen(*filename_ptr)+strlen(table_name) >= FN_REFLEN-1 ||
      !test_if_hard_path(*filename_ptr))
  {
    my_error(ER_WRONG_TABLE_NAME, MYF(0), *filename_ptr);
    return 1;
  }
  /* Fix is using unix filename format on dos */
  strmov(buff,*filename_ptr);
  end=convert_dirname(buff, *filename_ptr, NullS);
  if (!(ptr=thd->alloc((uint) (end-buff)+(uint) strlen(table_name)+1)))
    return 1;					// End of memory
  *filename_ptr=ptr;
  strxmov(ptr,buff,table_name,NullS);
  return 0;
}

/*
  Check if the select is a simple select (not an union)

  SYNOPSIS
    check_simple_select()

  RETURN VALUES
    0	ok
    1	error	; In this case the error messege is sent to the client
*/

bool check_simple_select()
{
  THD *thd= current_thd;
  if (thd->lex.select != &thd->lex.select_lex)
  {
    char command[80];
    strmake(command, thd->lex.yylval->symbol.str,
	    min(thd->lex.yylval->symbol.length, sizeof(command)-1));
    net_printf(&thd->net, ER_CANT_USE_OPTION_HERE, command);
    return 1;
  }
  return 0;
}<|MERGE_RESOLUTION|>--- conflicted
+++ resolved
@@ -935,18 +935,10 @@
     {
       statistic_increment(com_other, &LOCK_status);
       slow_command = TRUE;
-<<<<<<< HEAD
       uint db_len = *(uchar*)packet;
       uint tbl_len = *(uchar*)(packet + db_len + 1);
       char* db = thd->alloc(db_len + tbl_len + 2);
       memcpy(db, packet + 1, db_len);
-=======
-      char* data = packet + 1;
-      uint db_len = *(uchar *)data;
-      uint tbl_len = *(uchar *)(data + db_len + 1);
-      char* db = sql_alloc(db_len + tbl_len + 2);
-      memcpy(db, data + 1, db_len);
->>>>>>> 9e61e636
       char* tbl_name = db + db_len;
       *tbl_name++ = 0;
       memcpy(tbl_name, packet + db_len + 2, tbl_len);
