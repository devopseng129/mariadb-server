--- conflicted
+++ resolved
@@ -23,7 +23,10 @@
 #include <my_dir.h>
 #include <assert.h>
 
-<<<<<<< HEAD
+#ifdef HAVE_INNOBASE_DB
+#include "ha_innobase.h"
+#endif
+
 #ifdef HAVE_OPENSSL
 /*
   Without SSL the handshake consists of one packet. This packet
@@ -41,12 +44,6 @@
 #else
 #define MIN_HANDSHAKE_SIZE      6
 #endif /* HAVE_OPENSSL */
-=======
-#ifdef HAVE_INNOBASE_DB
-#include "ha_innobase.h"
-#endif
-
->>>>>>> 0e6a67da
 #define SCRAMBLE_LENGTH 8
 
 #define MEM_ROOT_BLOCK_SIZE       8192
@@ -1421,7 +1418,6 @@
     break;
   }
   case SQLCOM_SHOW_MASTER_STAT:
-<<<<<<< HEAD
   {
     if (check_global_access(thd, SUPER_ACL))
       goto error;
@@ -1435,13 +1431,6 @@
     res = load_master_data(thd);
     break;
     
-=======
-    {
-      if (check_process_priv(thd))
-	goto error;
-      res = show_binlog_info(thd);
-      break;
-    }
 #ifdef HAVE_INNOBASE_DB
   case SQLCOM_SHOW_INNODB_STATUS:
     {
@@ -1451,7 +1440,7 @@
       break;
     }
 #endif
->>>>>>> 0e6a67da
+
   case SQLCOM_LOAD_MASTER_TABLE:
   {
     if (!tables->db)
