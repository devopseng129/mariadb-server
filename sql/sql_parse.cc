--- conflicted
+++ resolved
@@ -3269,16 +3269,9 @@
       /* revert changes for SP */
       select_lex->table_list.first= (byte*) first_table;
     }
-<<<<<<< HEAD
 
     if (first_table->view && !first_table->contain_auto_increment)
       thd->last_insert_id= 0; // do not show last insert ID if VIEW have not it
-
-=======
-    else
-      res= -1;
-    lex->select_lex.table_list.first= (byte*) first_local_table;
->>>>>>> 855ee4ac
     break;
   }
   case SQLCOM_TRUNCATE:
