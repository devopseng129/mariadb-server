# Copyright (C) 2000-2006 MySQL AB
# 
# This program is free software; you can redistribute it and/or modify
# it under the terms of the GNU General Public License as published by
# the Free Software Foundation; version 2 of the License.
# 
# This program is distributed in the hope that it will be useful,
# but WITHOUT ANY WARRANTY; without even the implied warranty of
# MERCHANTABILITY or FITNESS FOR A PARTICULAR PURPOSE.  See the
# GNU General Public License for more details.
# 
# You should have received a copy of the GNU General Public License
# along with this program; if not, write to the Free Software
# Foundation, Inc., 59 Temple Place, Suite 330, Boston, MA  02111-1307  USA

#called from the top level Makefile

MYSQLDATAdir =		$(localstatedir)
MYSQLSHAREdir =		$(pkgdatadir)
MYSQLBASEdir=		$(prefix)
MYSQLLIBdir=            $(pkglibdir)
INCLUDES =		@ZLIB_INCLUDES@ \
			-I$(top_builddir)/include -I$(top_srcdir)/include \
			-I$(top_srcdir)/regex -I$(srcdir) \
                        $(openssl_includes)
WRAPLIBS=		@WRAPLIBS@
SUBDIRS =		share
libexec_PROGRAMS =	mysqld
noinst_PROGRAMS =	gen_lex_hash
bin_PROGRAMS =		mysql_tzinfo_to_sql
gen_lex_hash_LDFLAGS =  @NOINST_LDFLAGS@
SUPPORTING_LIBS =			$(top_builddir)/vio/libvio.a \
			$(top_builddir)/mysys/libmysys.a \
			$(top_builddir)/dbug/libdbug.a \
			$(top_builddir)/regex/libregex.a \
			$(top_builddir)/strings/libmystrings.a
mysqld_DEPENDENCIES=	@mysql_plugin_libs@ $(SUPPORTING_LIBS)
LDADD = $(SUPPORTING_LIBS) @ZLIB_LIBS@
mysqld_LDADD =		@MYSQLD_EXTRA_LDFLAGS@ \
			@pstack_libs@ \
			@mysql_plugin_libs@ \
			$(LDADD)  $(CXXLDFLAGS) $(WRAPLIBS) @LIBDL@ \
                        @yassl_libs@ @openssl_libs@
noinst_HEADERS =	item.h item_func.h item_sum.h item_cmpfunc.h \
			item_strfunc.h item_timefunc.h \
			item_xmlfunc.h \
			item_create.h item_subselect.h item_row.h \
			mysql_priv.h item_geofunc.h sql_bitmap.h \
			procedure.h sql_class.h sql_lex.h sql_list.h \
			sql_map.h sql_string.h unireg.h \
			sql_error.h field.h handler.h mysqld_suffix.h \
			ha_partition.h \
			ha_ndbcluster.h ha_ndbcluster_binlog.h \
			ha_ndbcluster_tables.h \
			opt_range.h protocol.h rpl_tblmap.h rpl_utility.h \
			log.h sql_show.h rpl_rli.h rpl_mi.h \
			sql_select.h structs.h table.h sql_udf.h hash_filo.h \
			lex.h lex_symbol.h sql_acl.h sql_crypt.h  \
			log_event.h sql_repl.h slave.h rpl_filter.h \
			rpl_injector.h \
			stacktrace.h sql_sort.h sql_cache.h set_var.h \
			spatial.h gstream.h client_settings.h tzfile.h \
			tztime.h my_decimal.h\
			sp_head.h sp_pcontext.h sp_rcontext.h sp.h sp_cache.h \
			parse_file.h sql_view.h	sql_trigger.h \
			sql_array.h sql_cursor.h events.h \
                        event_db_repository.h event_queue.h \
			sql_plugin.h authors.h sql_partition.h event_data_objects.h \
			partition_info.h partition_element.h event_scheduler.h \
			contributors.h sql_servers.h
mysqld_SOURCES =	sql_lex.cc sql_handler.cc sql_partition.cc \
			item.cc item_sum.cc item_buff.cc item_func.cc \
			item_cmpfunc.cc item_strfunc.cc item_timefunc.cc \
			thr_malloc.cc item_create.cc item_subselect.cc \
			item_row.cc item_geofunc.cc item_xmlfunc.cc \
			field.cc strfunc.cc key.cc sql_class.cc sql_list.cc \
			net_serv.cc protocol.cc sql_state.c \
			lock.cc my_lock.c \
			sql_string.cc sql_manager.cc sql_map.cc \
			mysqld.cc password.c hash_filo.cc hostname.cc \
			set_var.cc sql_parse.cc sql_yacc.yy \
			sql_base.cc table.cc sql_select.cc sql_insert.cc \
			sql_prepare.cc sql_error.cc sql_locale.cc \
			sql_update.cc sql_delete.cc uniques.cc sql_do.cc \
			procedure.cc sql_test.cc \
			log.cc log_event.cc init.cc derror.cc sql_acl.cc \
			unireg.cc des_key_file.cc \
			discover.cc time.cc opt_range.cc opt_sum.cc \
		   	records.cc filesort.cc handler.cc \
			ha_partition.cc \
                        ha_ndbcluster.cc ha_ndbcluster_binlog.cc \
			sql_db.cc sql_table.cc sql_rename.cc sql_crypt.cc \
			sql_load.cc mf_iocache.cc field_conv.cc sql_show.cc \
			sql_udf.cc sql_analyse.cc sql_analyse.h sql_cache.cc \
			slave.cc sql_repl.cc rpl_filter.cc rpl_tblmap.cc \
			rpl_utility.cc rpl_injector.cc rpl_rli.cc rpl_mi.cc \
                        sql_union.cc sql_derived.cc \
			client.c sql_client.cc mini_client_errors.c pack.c\
			stacktrace.c repl_failsafe.h repl_failsafe.cc \
			sql_olap.cc sql_view.cc \
			gstream.cc spatial.cc sql_help.cc sql_cursor.cc \
			tztime.cc my_time.c my_user.c my_decimal.cc\
			sp_head.cc sp_pcontext.cc  sp_rcontext.cc sp.cc \
			sp_cache.cc parse_file.cc sql_trigger.cc \
                        event_scheduler.cc event_data_objects.cc \
                        event_queue.cc event_db_repository.cc events.cc \
			sql_plugin.cc sql_binlog.cc \
			sql_builtin.cc sql_tablespace.cc partition_info.cc \
			sql_servers.cc


gen_lex_hash_SOURCES =	gen_lex_hash.cc
gen_lex_hash_LDADD =	$(LDADD) $(CXXLDFLAGS)
mysql_tzinfo_to_sql_SOURCES =   mysql_tzinfo_to_sql.cc
mysql_tzinfo_to_sql_LDADD =  @MYSQLD_EXTRA_LDFLAGS@ $(LDADD) $(CXXLDFLAGS)

DEFS =			-DMYSQL_SERVER \
			-DDEFAULT_MYSQL_HOME="\"$(MYSQLBASEdir)\"" \
			-DDATADIR="\"$(MYSQLDATAdir)\"" \
			-DSHAREDIR="\"$(MYSQLSHAREdir)\"" \
			-DLIBDIR="\"$(MYSQLLIBdir)\"" \
			@DEFS@

BUILT_MAINT_SRC =	sql_yacc.cc sql_yacc.h
BUILT_SOURCES =		$(BUILT_MAINT_SRC) lex_hash.h
EXTRA_DIST =		udf_example.c udf_example.def $(BUILT_MAINT_SRC) \
			nt_servc.cc nt_servc.h message.mc CMakeLists.txt \
			udf_example.c udf_example.def
CLEANFILES =        	lex_hash.h sql_yacc.output
MAINTAINERCLEANFILES =  $(BUILT_MAINT_SRC)
AM_YFLAGS =		-d --verbose

mysql_tzinfo_to_sql.cc:
	rm -f mysql_tzinfo_to_sql.cc
	@LN_CP_F@ $(srcdir)/tztime.cc mysql_tzinfo_to_sql.cc

link_sources: mysql_tzinfo_to_sql.cc
	rm -f mini_client_errors.c
	@LN_CP_F@ $(top_srcdir)/libmysql/errmsg.c mini_client_errors.c
	rm -f pack.c
	@LN_CP_F@ $(top_srcdir)/sql-common/pack.c pack.c
	rm -f client.c
	@LN_CP_F@ $(top_srcdir)/sql-common/client.c client.c
	rm -f my_time.c
	@LN_CP_F@ $(top_srcdir)/sql-common/my_time.c my_time.c
	rm -f my_user.c
	@LN_CP_F@ $(top_srcdir)/sql-common/my_user.c my_user.c

mysql_tzinfo_to_sql.o:	$(mysql_tzinfo_to_sql_SOURCES)
			$(CXXCOMPILE) -c $(INCLUDES) -DTZINFO2SQL $<

<<<<<<< HEAD
# FIXME seems like now "lex_hash.h" differs depending on configure
# flags, so can't pregenerate and include in source TAR. Revert to
# dist pregenerated if this changes, so the file doesn't differ.
lex_hash.h:	gen_lex_hash$(EXEEXT)
		./gen_lex_hash$(EXEEXT) > $@
=======
# Try to get better dependencies for the grammar. Othervise really bad
# things like different grammars for different pars of MySQL can
# happen if you are unlucky.
sql_yacc.cc:	sql_yacc.yy
sql_yacc.h:	sql_yacc.yy

# Be careful here, note that we use VPATH and might or might not have
# a pregenerated "sql_yacc.cc" in $(srcdir) or one we just built in
# $(builddir). And it has to work if $(srcdir) == $(builddir).
sql_yacc.o:	sql_yacc.cc sql_yacc.h $(HEADERS)
		@SED@ -e 's/__attribute__ ((__unused__))//' $< > sql_yacc.cc-new
		@MV@ sql_yacc.cc-new sql_yacc.cc
		@echo "Note: The following compile may take a long time."
		@echo "If it fails, re-run configure with --with-low-memory"
		$(CXXCOMPILE) $(LM_CFLAGS) -c sql_yacc.cc

# This generates lex_hash.h
# NOTE Built sources should depend on their sources not the tool
# this avoid the rebuild of the built files in a source dist
lex_hash.h:	gen_lex_hash.cc lex.h
		$(MAKE) $(AM_MAKEFLAGS) gen_lex_hash$(EXEEXT)
		./gen_lex_hash$(EXEEXT) > $@-t
		$(MV) $@-t $@
>>>>>>> cf5d849b

# the following three should eventually be moved out of this directory
ha_ndbcluster.o:ha_ndbcluster.cc ha_ndbcluster.h
		$(CXXCOMPILE) @ndbcluster_includes@ $(LM_CFLAGS) -c $<

ha_ndbcluster_binlog.o:ha_ndbcluster_binlog.cc ha_ndbcluster_binlog.h
		$(CXXCOMPILE) @ndbcluster_includes@ $(LM_CFLAGS) -c $<

#Until we can get rid of dependencies on ha_ndbcluster.h
handler.o:	handler.cc ha_ndbcluster.h
		$(CXXCOMPILE) @ndbcluster_includes@ $(CXXFLAGS) -c $<

# For testing of udf_example.so
noinst_LTLIBRARIES= udf_example.la
udf_example_la_SOURCES= udf_example.c
udf_example_la_LDFLAGS= -module -rpath $(pkglibdir)


# Don't update the files from bitkeeper
%::SCCS/s.%<|MERGE_RESOLUTION|>--- conflicted
+++ resolved
@@ -149,37 +149,12 @@
 mysql_tzinfo_to_sql.o:	$(mysql_tzinfo_to_sql_SOURCES)
 			$(CXXCOMPILE) -c $(INCLUDES) -DTZINFO2SQL $<
 
-<<<<<<< HEAD
 # FIXME seems like now "lex_hash.h" differs depending on configure
 # flags, so can't pregenerate and include in source TAR. Revert to
 # dist pregenerated if this changes, so the file doesn't differ.
 lex_hash.h:	gen_lex_hash$(EXEEXT)
-		./gen_lex_hash$(EXEEXT) > $@
-=======
-# Try to get better dependencies for the grammar. Othervise really bad
-# things like different grammars for different pars of MySQL can
-# happen if you are unlucky.
-sql_yacc.cc:	sql_yacc.yy
-sql_yacc.h:	sql_yacc.yy
-
-# Be careful here, note that we use VPATH and might or might not have
-# a pregenerated "sql_yacc.cc" in $(srcdir) or one we just built in
-# $(builddir). And it has to work if $(srcdir) == $(builddir).
-sql_yacc.o:	sql_yacc.cc sql_yacc.h $(HEADERS)
-		@SED@ -e 's/__attribute__ ((__unused__))//' $< > sql_yacc.cc-new
-		@MV@ sql_yacc.cc-new sql_yacc.cc
-		@echo "Note: The following compile may take a long time."
-		@echo "If it fails, re-run configure with --with-low-memory"
-		$(CXXCOMPILE) $(LM_CFLAGS) -c sql_yacc.cc
-
-# This generates lex_hash.h
-# NOTE Built sources should depend on their sources not the tool
-# this avoid the rebuild of the built files in a source dist
-lex_hash.h:	gen_lex_hash.cc lex.h
-		$(MAKE) $(AM_MAKEFLAGS) gen_lex_hash$(EXEEXT)
 		./gen_lex_hash$(EXEEXT) > $@-t
 		$(MV) $@-t $@
->>>>>>> cf5d849b
 
 # the following three should eventually be moved out of this directory
 ha_ndbcluster.o:ha_ndbcluster.cc ha_ndbcluster.h
