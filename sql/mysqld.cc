--- conflicted
+++ resolved
@@ -3156,7 +3156,6 @@
     sql_print_error("You need to use --log-bin to make "
                     "--log-slave-updates work.");
     unireg_abort(1);
-<<<<<<< HEAD
   }
 
  if (!opt_bin_log && (global_system_variables.binlog_format != BINLOG_FORMAT_UNSPEC))
@@ -3170,21 +3169,6 @@
       global_system_variables.binlog_format= BINLOG_FORMAT_MIXED;
   }
 
-=======
-  }
-
- if (!opt_bin_log && (global_system_variables.binlog_format != BINLOG_FORMAT_UNSPEC))
-  {
-    sql_print_error("You need to use --log-bin to make "
-                    "--binlog-format work.");
-    unireg_abort(1);
-  }
-  if (global_system_variables.binlog_format == BINLOG_FORMAT_UNSPEC)
-  {
-      global_system_variables.binlog_format= BINLOG_FORMAT_MIXED;
-  }
-
->>>>>>> b81f4a83
   /* Check that we have not let the format to unspecified at this point */
   DBUG_ASSERT((uint)global_system_variables.binlog_format <=
               array_elements(binlog_format_names)-1);
@@ -3718,19 +3702,11 @@
                          mysqld_port,
                          MYSQL_COMPILATION_COMMENT);
 
-<<<<<<< HEAD
-=======
-  // Signal threads waiting for server to be started
-  mysqld_server_started= 1;
-  pthread_cond_signal(&COND_server_started);
-
->>>>>>> b81f4a83
   if (!opt_noacl)
   {
     if (Events::get_instance()->init())
       unireg_abort(1);
   }
-<<<<<<< HEAD
 
   /* Signal threads waiting for server to be started */
   pthread_mutex_lock(&LOCK_server_started);
@@ -3738,8 +3714,6 @@
   pthread_cond_signal(&COND_server_started);
   pthread_mutex_unlock(&LOCK_server_started);
 
-=======
->>>>>>> b81f4a83
 #if defined(__NT__) || defined(HAVE_SMEM)
   handle_connections_methods();
 #else
