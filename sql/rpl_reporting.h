<<<<<<< HEAD
/* Copyright 2006-2008 MySQL AB, 2008-2009 Sun Microsystems, Inc.
=======
/* Copyright (c) 2007 MySQL AB, 2009 Sun Microsystems, Inc.
   Use is subject to license terms.
>>>>>>> fa506929

   This program is free software; you can redistribute it and/or modify
   it under the terms of the GNU General Public License as published by
   the Free Software Foundation; version 2 of the License.

   This program is distributed in the hope that it will be useful,
   but WITHOUT ANY WARRANTY; without even the implied warranty of
   MERCHANTABILITY or FITNESS FOR A PARTICULAR PURPOSE.  See the
   GNU General Public License for more details.

   You should have received a copy of the GNU General Public License
   along with this program; if not, write to the Free Software
<<<<<<< HEAD
   Foundation, Inc., 51 Franklin St, Fifth Floor, Boston, MA  02110-1301  USA */
=======
   Foundation, Inc., 51 Franklin St, Fifth Floor, Boston, MA 02110-1301  USA */
>>>>>>> fa506929

#ifndef RPL_REPORTING_H
#define RPL_REPORTING_H

#include "my_sys.h"                             /* loglevel */

/**
   Maximum size of an error message from a slave thread.
 */
#define MAX_SLAVE_ERRMSG      1024

/**
   Mix-in to handle the message logging and reporting for relay log
   info and master log info structures.

   By inheriting from this class, the class is imbued with
   capabilities to do slave reporting.
 */
class Slave_reporting_capability
{
public:
  /** lock used to synchronize m_last_error on 'SHOW SLAVE STATUS' **/
  mutable mysql_mutex_t err_lock;
  /**
     Constructor.

     @param thread_name Printable name of the slave thread that is reporting.
   */
  Slave_reporting_capability(char const *thread_name);

  /**
     Writes a message and, if it's an error message, to Last_Error
     (which will be displayed by SHOW SLAVE STATUS).

     @param level       The severity level
     @param err_code    The error code
     @param msg         The message (usually related to the error
                        code, but can contain more information), in
                        printf() format.
  */
  void report(loglevel level, int err_code, const char *msg, ...) const
    ATTRIBUTE_FORMAT(printf, 4, 5);

  /**
     Clear errors. They will not show up under <code>SHOW SLAVE
     STATUS</code>.
   */
  void clear_error() {
    mysql_mutex_lock(&err_lock);
    m_last_error.clear();
    mysql_mutex_unlock(&err_lock);
  }

  /**
     Error information structure.
   */
  class Error {
    friend class Slave_reporting_capability;
  public:
    Error()
    {
      clear();
    }

    void clear()
    {
      number= 0;
      message[0]= '\0';
    }

    /** Error code */
    uint32 number;
    /** Error message */
    char message[MAX_SLAVE_ERRMSG];
  };

  Error const& last_error() const { return m_last_error; }

  virtual ~Slave_reporting_capability()= 0;
private:
  /**
     Last error produced by the I/O or SQL thread respectively.
   */
  mutable Error m_last_error;

  char const *const m_thread_name;

  // not implemented
  Slave_reporting_capability(const Slave_reporting_capability& rhs);
  Slave_reporting_capability& operator=(const Slave_reporting_capability& rhs);
};

#endif // RPL_REPORTING_H
<|MERGE_RESOLUTION|>--- conflicted
+++ resolved
@@ -1,9 +1,4 @@
-<<<<<<< HEAD
-/* Copyright 2006-2008 MySQL AB, 2008-2009 Sun Microsystems, Inc.
-=======
-/* Copyright (c) 2007 MySQL AB, 2009 Sun Microsystems, Inc.
-   Use is subject to license terms.
->>>>>>> fa506929
+/* Copyright (c) 2006, 2010, Oracle and/or its affiliates. All rights reserved.
 
    This program is free software; you can redistribute it and/or modify
    it under the terms of the GNU General Public License as published by
@@ -16,11 +11,7 @@
 
    You should have received a copy of the GNU General Public License
    along with this program; if not, write to the Free Software
-<<<<<<< HEAD
    Foundation, Inc., 51 Franklin St, Fifth Floor, Boston, MA  02110-1301  USA */
-=======
-   Foundation, Inc., 51 Franklin St, Fifth Floor, Boston, MA 02110-1301  USA */
->>>>>>> fa506929
 
 #ifndef RPL_REPORTING_H
 #define RPL_REPORTING_H
