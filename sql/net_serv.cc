--- conflicted
+++ resolved
@@ -254,11 +254,7 @@
 my_net_write(NET *net,const char *packet,ulong len)
 {
   uchar buff[NET_HEADER_SIZE];
-<<<<<<< HEAD
-  if (unlikely(!net->vio))                      /* nowhere to write */
-=======
   if (unlikely(!net->vio)) /* nowhere to write */
->>>>>>> 395618a6
     return 0;
   /*
     Big packets are handled by splitting them in packets of MAX_PACKET_LENGTH
