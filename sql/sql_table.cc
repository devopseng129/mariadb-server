--- conflicted
+++ resolved
@@ -1595,7 +1595,6 @@
   String built_query;
   DBUG_ENTER("mysql_rm_table_part2");
 
-<<<<<<< HEAD
   LINT_INIT(alias);
   LINT_INIT(path_length);
   safe_mutex_assert_owner(&LOCK_open);
@@ -1634,10 +1633,7 @@
     }
   }
 
-  if (lock_table_names(thd, tables))
-=======
   if (!drop_temporary && lock_table_names(thd, tables))
->>>>>>> 76c5979f
     DBUG_RETURN(1);
 
   /* Don't give warnings for not found errors, as we already generate notes */
