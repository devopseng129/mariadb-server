--- conflicted
+++ resolved
@@ -462,18 +462,11 @@
 
   void reset_gathered_updates(THD *thd);
   bool write(Log_event* event_info); // binary log write
-<<<<<<< HEAD
-  bool write(THD *thd, IO_CACHE *cache, Log_event *commit_event, bool incident);
-  bool write_incident(THD *thd, bool lock);
-  int  write_cache(THD *thd, IO_CACHE *cache, bool lock_log,
-                   bool flush_and_sync);
-=======
   bool write_transaction_to_binlog(THD *thd, binlog_trx_data *trx_data,
                                    Log_event *end_ev, bool all);
 
   bool write_incident(THD *thd);
-  int  write_cache(IO_CACHE *cache);
->>>>>>> edbeb299
+  int  write_cache(THD *thd, IO_CACHE *cache);
   void set_write_error(THD *thd);
   bool check_write_error(THD *thd);
 
