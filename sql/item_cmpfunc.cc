--- conflicted
+++ resolved
@@ -893,12 +893,8 @@
       item->type() == Item::CACHE_ITEM)
   {
     /* it's our Item_cache_temporal, as created below */
-<<<<<<< HEAD
-    value= item->val_int();
-=======
     DBUG_ASSERT(is_temporal_type(((Item_cache *) item)->field_type()));
     value= ((Item_cache_temporal*) item)->val_temporal_packed();
->>>>>>> 2394fa67
   }
   else
   {
