--- conflicted
+++ resolved
@@ -97,30 +97,22 @@
 	support-files/build-tags
 .PHONY:		init-db bin-dist
 
-<<<<<<< HEAD
-# Test installation. Ports are configurable from the environment.
-
-MYSQL_TEST_MANAGER_PORT =	9305
-MYSQL_TEST_MASTER_PORT =	9306
-MYSQL_TEST_SLAVE_PORT =		9308
-MYSQL_TEST_NDB_PORT =		9350
+# Target 'test' will run the regression test suite using the built server.
+#
+# If you are running in a shared environment, users can avoid clashing
+# port numbers by setting individual small numbers 1-100 to the
+# environment variable MTR_BUILD_THREAD. The script "mysql-test-run"
+# will then calculate the various port numbers it needs from this,
+# making sure each user use different ports.
 
 test:
 	cd mysql-test ; \
-	./mysql-test-run \
-		--manager-port=$(MYSQL_TEST_MANAGER_PORT) \
-		--master_port=$(MYSQL_TEST_MASTER_PORT) \
-		--slave_port=$(MYSQL_TEST_SLAVE_PORT) \
-		--ndbcluster_port=$(MYSQL_TEST_NDB_PORT) && \
-	./mysql-test-run --ps-protocol \
-		--manager-port=$(MYSQL_TEST_MANAGER_PORT) \
-		--master_port=$(MYSQL_TEST_MASTER_PORT) \
-		--slave_port=$(MYSQL_TEST_SLAVE_PORT) \
-		--ndbcluster_port=$(MYSQL_TEST_NDB_PORT)
+	./mysql-test-run && \
+	./mysql-test-run --ps-protocol
 
 test-force:
 	cd mysql-test; \
-	./mysql-test-run --force ;\
+	./mysql-test-run --force ; \
 	./mysql-test-run --ps-protocol --force
 
 # We are testing a new Perl version of the test script
@@ -132,17 +124,4 @@
 test-force-pl:
 	cd mysql-test; \
 	./mysql-test-run.pl --force ; \
-	./mysql-test-run.pl --ps-protocol --force
-=======
-# Target 'test' will run the regression test suite using the built server.
-#
-# If you are running in a shared environment, users can avoid clashing
-# port numbers by setting individual small numbers 1-100 to the
-# environment variable MTR_BUILD_THREAD. The script "mysql-test-run"
-# will then calculate the various port numbers it needs from this,
-# making sure each user use different ports.
-
-test:
-	cd mysql-test ; \
-	./mysql-test-run
->>>>>>> e17b176e
+	./mysql-test-run.pl --ps-protocol --force