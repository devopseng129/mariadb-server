/*
<<<<<<< HEAD
   Copyright (c) 2000, 2011, Oracle and/or its affiliates.
=======
   Copyright (c) 2000, 2012, Oracle and/or its affiliates. All rights reserved.
>>>>>>> 2f15c56f

   This program is free software; you can redistribute it and/or modify
   it under the terms of the GNU General Public License as published by
   the Free Software Foundation; version 2 of the License.

   This program is distributed in the hope that it will be useful,
   but WITHOUT ANY WARRANTY; without even the implied warranty of
   MERCHANTABILITY or FITNESS FOR A PARTICULAR PURPOSE.  See the
   GNU General Public License for more details.

   You should have received a copy of the GNU General Public License
   along with this program; if not, write to the Free Software
   Foundation, Inc., 51 Franklin St, Fifth Floor, Boston, MA 02110-1301  USA
*/

/* Show databases, tables or columns */

#define SHOW_VERSION "9.10"

#include "client_priv.h"
#include <my_sys.h>
#include <m_string.h>
#include <mysql.h>
#include <mysqld_error.h>
#include <signal.h>
#include <stdarg.h>
#include <sslopt-vars.h>

static char * host=0, *opt_password=0, *user=0;
static my_bool opt_show_keys= 0, opt_compress= 0, opt_count=0, opt_status= 0;
static my_bool tty_password= 0, opt_table_type= 0;
static my_bool debug_info_flag= 0, debug_check_flag= 0;
static uint my_end_arg= 0;
static uint opt_verbose=0;
static char *default_charset= (char*) MYSQL_DEFAULT_CHARSET_NAME;

#ifdef HAVE_SMEM 
static char *shared_memory_base_name=0;
#endif
static uint opt_protocol=0;

static void get_options(int *argc,char ***argv);
static uint opt_mysql_port=0;
static int list_dbs(MYSQL *mysql,const char *wild);
static int list_tables(MYSQL *mysql,const char *db,const char *table);
static int list_table_status(MYSQL *mysql,const char *db,const char *table);
static int list_fields(MYSQL *mysql,const char *db,const char *table,
		       const char *field);
static void print_header(const char *header,uint head_length,...);
static void print_row(const char *header,uint head_length,...);
static void print_trailer(uint length,...);
static void print_res_header(MYSQL_RES *result);
static void print_res_top(MYSQL_RES *result);
static void print_res_row(MYSQL_RES *result,MYSQL_ROW cur);

static const char *load_default_groups[]= { "mysqlshow","client",0 };
static char * opt_mysql_unix_port=0;

int main(int argc, char **argv)
{
  int error;
  my_bool first_argument_uses_wildcards=0;
  char *wild;
  MYSQL mysql;
  MY_INIT(argv[0]);
  load_defaults("my",load_default_groups,&argc,&argv);
  get_options(&argc,&argv);

  wild=0;
  if (argc)
  {
    char *pos= argv[argc-1], *to;
    for (to= pos ; *pos ; pos++, to++)
    {
      switch (*pos) {
      case '*':
	*pos= '%';
	first_argument_uses_wildcards= 1;
	break;
      case '?':
	*pos= '_';
	first_argument_uses_wildcards= 1;
	break;
      case '%':
      case '_':
	first_argument_uses_wildcards= 1;
	break;
      case '\\':
	pos++;
      default: break;
      }
      *to= *pos;
    }    
    *to= *pos; /* just to copy a '\0'  if '\\' was used */
  }
  if (first_argument_uses_wildcards)
    wild= argv[--argc];
  else if (argc == 3)			/* We only want one field */
    wild= argv[--argc];

  if (argc > 2)
  {
    fprintf(stderr,"%s: Too many arguments\n",my_progname);
    exit(1);
  }
  mysql_init(&mysql);
  if (opt_compress)
    mysql_options(&mysql,MYSQL_OPT_COMPRESS,NullS);
#ifdef HAVE_OPENSSL
  if (opt_use_ssl)
    mysql_ssl_set(&mysql, opt_ssl_key, opt_ssl_cert, opt_ssl_ca,
		  opt_ssl_capath, opt_ssl_cipher);
  mysql_options(&mysql,MYSQL_OPT_SSL_VERIFY_SERVER_CERT,
                (char*)&opt_ssl_verify_server_cert);
#endif
  if (opt_protocol)
    mysql_options(&mysql,MYSQL_OPT_PROTOCOL,(char*)&opt_protocol);
#ifdef HAVE_SMEM
  if (shared_memory_base_name)
    mysql_options(&mysql,MYSQL_SHARED_MEMORY_BASE_NAME,shared_memory_base_name);
#endif
  mysql_options(&mysql, MYSQL_SET_CHARSET_NAME, default_charset);

  if (!(mysql_real_connect(&mysql,host,user,opt_password,
			   (first_argument_uses_wildcards) ? "" :
                           argv[0],opt_mysql_port,opt_mysql_unix_port,
			   0)))
  {
    fprintf(stderr,"%s: %s\n",my_progname,mysql_error(&mysql));
    exit(1);
  }
  mysql.reconnect= 1;

  switch (argc) {
  case 0:  error=list_dbs(&mysql,wild); break;
  case 1:
    if (opt_status)
      error=list_table_status(&mysql,argv[0],wild);
    else
      error=list_tables(&mysql,argv[0],wild);
    break;
  default:
    if (opt_status && ! wild)
      error=list_table_status(&mysql,argv[0],argv[1]);
    else
      error=list_fields(&mysql,argv[0],argv[1],wild);
    break;
  }
  mysql_close(&mysql);			/* Close & free connection */
  if (opt_password)
    my_free(opt_password,MYF(0));
#ifdef HAVE_SMEM
  my_free(shared_memory_base_name,MYF(MY_ALLOW_ZERO_PTR));
#endif
  my_end(my_end_arg);
  exit(error ? 1 : 0);
  return 0;				/* No compiler warnings */
}

static struct my_option my_long_options[] =
{
#ifdef __NETWARE__
  {"autoclose", OPT_AUTO_CLOSE, "Automatically close the screen on exit for Netware.",
   0, 0, 0, GET_NO_ARG, NO_ARG, 0, 0, 0, 0, 0, 0},
#endif
  {"character-sets-dir", 'c', "Directory for character set files.",
   (char**) &charsets_dir, (char**) &charsets_dir, 0, GET_STR, REQUIRED_ARG, 0,
   0, 0, 0, 0, 0},
  {"default-character-set", OPT_DEFAULT_CHARSET,
   "Set the default character set.", &default_charset,
   &default_charset, 0, GET_STR, REQUIRED_ARG, 0, 0, 0, 0, 0, 0},
  {"count", OPT_COUNT,
   "Show number of rows per table (may be slow for non-MyISAM tables).",
   &opt_count, &opt_count, 0, GET_BOOL, NO_ARG, 0, 0, 0,
   0, 0, 0},
  {"compress", 'C', "Use compression in server/client protocol.",
   &opt_compress, &opt_compress, 0, GET_BOOL, NO_ARG, 0, 0, 0,
   0, 0, 0},
  {"debug", '#', "Output debug log. Often this is 'd:t:o,filename'.",
   0, 0, 0, GET_STR, OPT_ARG, 0, 0, 0, 0, 0, 0},
  {"debug-check", OPT_DEBUG_CHECK, "Check memory and open file usage at exit.",
   &debug_check_flag, &debug_check_flag, 0,
   GET_BOOL, NO_ARG, 0, 0, 0, 0, 0, 0},
  {"debug-info", OPT_DEBUG_INFO, "Print some debug info at exit.",
   &debug_info_flag, &debug_info_flag,
   0, GET_BOOL, NO_ARG, 0, 0, 0, 0, 0, 0},
  {"help", '?', "Display this help and exit.", 0, 0, 0, GET_NO_ARG, NO_ARG,
   0, 0, 0, 0, 0, 0},
  {"host", 'h', "Connect to host.", &host, &host, 0, GET_STR,
   REQUIRED_ARG, 0, 0, 0, 0, 0, 0},
  {"status", 'i', "Shows a lot of extra information about each table.",
   &opt_status, &opt_status, 0, GET_BOOL, NO_ARG, 0, 0, 0, 0,
   0, 0},
  {"keys", 'k', "Show keys for table.", &opt_show_keys,
   &opt_show_keys, 0, GET_BOOL, NO_ARG, 0, 0, 0, 0, 0, 0},
  {"password", 'p',
   "Password to use when connecting to server. If password is not given, it's "
   "solicited on the tty.",
   0, 0, 0, GET_STR, OPT_ARG, 0, 0, 0, 0, 0, 0},
  {"port", 'P', "Port number to use for connection or 0 for default to, in "
   "order of preference, my.cnf, $MYSQL_TCP_PORT, "
#if MYSQL_PORT_DEFAULT == 0
   "/etc/services, "
#endif
   "built-in default (" STRINGIFY_ARG(MYSQL_PORT) ").",
   &opt_mysql_port,
   &opt_mysql_port, 0, GET_UINT, REQUIRED_ARG, 0, 0, 0, 0, 0,
   0},
#ifdef __WIN__
  {"pipe", 'W', "Use named pipes to connect to server.", 0, 0, 0, GET_NO_ARG,
   NO_ARG, 0, 0, 0, 0, 0, 0},
#endif
  {"protocol", OPT_MYSQL_PROTOCOL, 
   "The protocol to use for connection (tcp, socket, pipe, memory).",
   0, 0, 0, GET_STR,  REQUIRED_ARG, 0, 0, 0, 0, 0, 0},
#ifdef HAVE_SMEM
  {"shared-memory-base-name", OPT_SHARED_MEMORY_BASE_NAME,
   "Base name of shared memory.", &shared_memory_base_name,
   &shared_memory_base_name, 0, GET_STR_ALLOC, REQUIRED_ARG,
   0, 0, 0, 0, 0, 0},
#endif
  {"show-table-type", 't', "Show table type column.",
   &opt_table_type, &opt_table_type, 0, GET_BOOL,
   NO_ARG, 0, 0, 0, 0, 0, 0},
  {"socket", 'S', "The socket file to use for connection.",
   &opt_mysql_unix_port, &opt_mysql_unix_port, 0, GET_STR,
   REQUIRED_ARG, 0, 0, 0, 0, 0, 0},
#include <sslopt-longopts.h>
#ifndef DONT_ALLOW_USER_CHANGE
  {"user", 'u', "User for login if not current user.", &user,
   &user, 0, GET_STR, REQUIRED_ARG, 0, 0, 0, 0, 0, 0},
#endif
  {"verbose", 'v',
   "More verbose output; you can use this multiple times to get even more "
   "verbose output.",
   0, 0, 0, GET_NO_ARG, NO_ARG, 0, 0, 0, 0, 0, 0},
  {"version", 'V', "Output version information and exit.", 0, 0, 0, GET_NO_ARG,
   NO_ARG, 0, 0, 0, 0, 0, 0},
  {0, 0, 0, 0, 0, 0, GET_NO_ARG, NO_ARG, 0, 0, 0, 0, 0, 0}
};

  
#include <help_start.h>

static void print_version(void)
{
  printf("%s  Ver %s Distrib %s, for %s (%s)\n",my_progname,SHOW_VERSION,
	 MYSQL_SERVER_VERSION,SYSTEM_TYPE,MACHINE_TYPE);
  NETWARE_SET_SCREEN_MODE(1);
}


static void usage(void)
{
  print_version();
<<<<<<< HEAD
  puts("Copyright 2000-2008 MySQL AB, 2008 Sun Microsystems, Inc.");
  puts("Copyright 2008-2011 Oracle and Monty Program Ab.");
  puts("This software comes with ABSOLUTELY NO WARRANTY. This is free software,\nand you are welcome to modify and redistribute it under the GPL license.\n");
=======
  puts(ORACLE_WELCOME_COPYRIGHT_NOTICE("2000"));
>>>>>>> 2f15c56f
  puts("Shows the structure of a MySQL database (databases, tables, and columns).\n");
  printf("Usage: %s [OPTIONS] [database [table [column]]]\n",my_progname);
  puts("\n\
If last argument contains a shell or SQL wildcard (*,?,% or _) then only\n\
what\'s matched by the wildcard is shown.\n\
If no database is given then all matching databases are shown.\n\
If no table is given, then all matching tables in database are shown.\n\
If no column is given, then all matching columns and column types in table\n\
are shown.");
  print_defaults("my",load_default_groups);
  my_print_help(my_long_options);
  my_print_variables(my_long_options);
}

#include <help_end.h>

static my_bool
get_one_option(int optid, const struct my_option *opt __attribute__((unused)),
	       char *argument)
{
  switch(optid) {
#ifdef __NETWARE__
  case OPT_AUTO_CLOSE:
    setscreenmode(SCR_AUTOCLOSE_ON_EXIT);
    break;
#endif
  case 'v':
    opt_verbose++;
    break;
  case 'p':
    if (argument == disabled_my_option)
      argument= (char*) "";			/* Don't require password */
    if (argument)
    {
      char *start=argument;
      my_free(opt_password,MYF(MY_ALLOW_ZERO_PTR));
      opt_password=my_strdup(argument,MYF(MY_FAE));
      while (*argument) *argument++= 'x';		/* Destroy argument */
      if (*start)
	start[1]=0;				/* Cut length of argument */
      tty_password= 0;
    }
    else
      tty_password=1;
    break;
  case 'W':
#ifdef __WIN__
    opt_protocol = MYSQL_PROTOCOL_PIPE;
#endif
    break;
  case OPT_MYSQL_PROTOCOL:
    opt_protocol= find_type_or_exit(argument, &sql_protocol_typelib,
                                    opt->name);
    break;
  case '#':
    DBUG_PUSH(argument ? argument : "d:t:o");
    debug_check_flag= 1;
    break;
#include <sslopt-case.h>
  case 'V':
    print_version();
    exit(0);
    break;
  case '?':
  case 'I':					/* Info */
    usage();
    exit(0);
  }
  return 0;
}


static void
get_options(int *argc,char ***argv)
{
  int ho_error;

  if ((ho_error=handle_options(argc, argv, my_long_options, get_one_option)))
    exit(ho_error);
  
  if (tty_password)
    opt_password=get_tty_password(NullS);
  if (opt_count)
  {
    /*
      We need to set verbose to 2 as we need to change the output to include
      the number-of-rows column
    */
    opt_verbose= 2;
  }
  if (debug_info_flag)
    my_end_arg= MY_CHECK_ERROR | MY_GIVE_INFO;
  if (debug_check_flag)
    my_end_arg= MY_CHECK_ERROR;
  return;
}


static int
list_dbs(MYSQL *mysql,const char *wild)
{
  const char *header;
  uint length, counter = 0;
  ulong rowcount = 0L;
  char tables[NAME_LEN+1], rows[NAME_LEN+1];
  char query[255];
  MYSQL_FIELD *field;
  MYSQL_RES *result;
  MYSQL_ROW row= NULL, rrow;

  if (!(result=mysql_list_dbs(mysql,wild)))
  {
    fprintf(stderr,"%s: Cannot list databases: %s\n",my_progname,
	    mysql_error(mysql));
    return 1;
  }

  /*
    If a wildcard was used, but there was only one row and it's name is an
    exact match, we'll assume they really wanted to see the contents of that
    database. This is because it is fairly common for database names to
    contain the underscore (_), like INFORMATION_SCHEMA.
   */
  if (wild && mysql_num_rows(result) == 1)
  {
    row= mysql_fetch_row(result);
    if (!my_strcasecmp(&my_charset_latin1, row[0], wild))
    {
      mysql_free_result(result);
      if (opt_status)
        return list_table_status(mysql, wild, NULL);
      else
        return list_tables(mysql, wild, NULL);
    }
  }

  if (wild)
    printf("Wildcard: %s\n",wild);

  header="Databases";
  length=(uint) strlen(header);
  field=mysql_fetch_field(result);
  if (length < field->max_length)
    length=field->max_length;

  if (!opt_verbose)
    print_header(header,length,NullS);
  else if (opt_verbose == 1)
    print_header(header,length,"Tables",6,NullS);
  else
    print_header(header,length,"Tables",6,"Total Rows",12,NullS);

  /* The first row may have already been read up above. */
  while (row || (row= mysql_fetch_row(result)))
  {
    counter++;

    if (opt_verbose)
    {
      if (!(mysql_select_db(mysql,row[0])))
      {
	MYSQL_RES *tresult = mysql_list_tables(mysql,(char*)NULL);
	if (mysql_affected_rows(mysql) > 0)
	{
	  sprintf(tables,"%6lu",(ulong) mysql_affected_rows(mysql));
	  rowcount = 0;
	  if (opt_verbose > 1)
	  {
            /* Print the count of tables and rows for each database */
            MYSQL_ROW trow;
	    while ((trow = mysql_fetch_row(tresult)))
	    {
	      sprintf(query,"SELECT COUNT(*) FROM `%s`",trow[0]);
	      if (!(mysql_query(mysql,query)))
	      {
		MYSQL_RES *rresult;
		if ((rresult = mysql_store_result(mysql)))
		{
		  rrow = mysql_fetch_row(rresult);
		  rowcount += (ulong) strtoull(rrow[0], (char**) 0, 10);
		  mysql_free_result(rresult);
		}
	      }
	    }
	    sprintf(rows,"%12lu",rowcount);
	  }
	}
	else
	{
	  sprintf(tables,"%6d",0);
	  sprintf(rows,"%12d",0);
	}
	mysql_free_result(tresult);
      }
      else
      {
	strmov(tables,"N/A");
	strmov(rows,"N/A");
      }
    }

    if (!opt_verbose)
      print_row(row[0],length,0);
    else if (opt_verbose == 1)
      print_row(row[0],length,tables,6,NullS);
    else
      print_row(row[0],length,tables,6,rows,12,NullS);

    row= NULL;
  }

  print_trailer(length,
		(opt_verbose > 0 ? 6 : 0),
		(opt_verbose > 1 ? 12 :0),
		0);

  if (counter && opt_verbose)
    printf("%u row%s in set.\n",counter,(counter > 1) ? "s" : "");
  mysql_free_result(result);
  return 0;
}


static int
list_tables(MYSQL *mysql,const char *db,const char *table)
{
  const char *header;
  uint head_length, counter = 0;
  char query[255], rows[NAME_LEN], fields[16];
  MYSQL_FIELD *field;
  MYSQL_RES *result;
  MYSQL_ROW row, rrow;

  if (mysql_select_db(mysql,db))
  {
    fprintf(stderr,"%s: Cannot connect to db %s: %s\n",my_progname,db,
	    mysql_error(mysql));
    return 1;
  }
  if (table)
  {
    /*
      We just hijack the 'rows' variable for a bit to store the escaped
      table name
    */
    mysql_real_escape_string(mysql, rows, table, (unsigned long)strlen(table));
    my_snprintf(query, sizeof(query), "show%s tables like '%s'",
                opt_table_type ? " full" : "", rows);
  }
  else
    my_snprintf(query, sizeof(query), "show%s tables",
                opt_table_type ? " full" : "");
  if (mysql_query(mysql, query) || !(result= mysql_store_result(mysql)))
  {
    fprintf(stderr,"%s: Cannot list tables in %s: %s\n",my_progname,db,
	    mysql_error(mysql));
    exit(1);
  }
  printf("Database: %s",db);
  if (table)
    printf("  Wildcard: %s",table);
  putchar('\n');

  header="Tables";
  head_length=(uint) strlen(header);
  field=mysql_fetch_field(result);
  if (head_length < field->max_length)
    head_length=field->max_length;

  if (opt_table_type)
  {
    if (!opt_verbose)
      print_header(header,head_length,"table_type",10,NullS);
    else if (opt_verbose == 1)
      print_header(header,head_length,"table_type",10,"Columns",8,NullS);
    else
    {
      print_header(header,head_length,"table_type",10,"Columns",8,
		   "Total Rows",10,NullS);
    }
  }
  else
  {
    if (!opt_verbose)
      print_header(header,head_length,NullS);
    else if (opt_verbose == 1)
      print_header(header,head_length,"Columns",8,NullS);
    else
      print_header(header,head_length,"Columns",8, "Total Rows",10,NullS);
  }

  while ((row = mysql_fetch_row(result)))
  {
    counter++;
    if (opt_verbose > 0)
    {
      if (!(mysql_select_db(mysql,db)))
      {
	MYSQL_RES *rresult = mysql_list_fields(mysql,row[0],NULL);
	ulong rowcount=0L;
	if (!rresult)
	{
	  strmov(fields,"N/A");
	  strmov(rows,"N/A");
	}
	else
	{
	  sprintf(fields,"%8u",(uint) mysql_num_fields(rresult));
	  mysql_free_result(rresult);

	  if (opt_verbose > 1)
	  {
            /* Print the count of rows for each table */
	    sprintf(query,"SELECT COUNT(*) FROM `%s`",row[0]);
	    if (!(mysql_query(mysql,query)))
	    {
	      if ((rresult = mysql_store_result(mysql)))
	      {
		rrow = mysql_fetch_row(rresult);
		rowcount += (unsigned long) strtoull(rrow[0], (char**) 0, 10);
		mysql_free_result(rresult);
	      }
	      sprintf(rows,"%10lu",rowcount);
	    }
	    else
	      sprintf(rows,"%10d",0);
	  }
	}
      }
      else
      {
	strmov(fields,"N/A");
	strmov(rows,"N/A");
      }
    }
    if (opt_table_type)
    {
      if (!opt_verbose)
	print_row(row[0],head_length,row[1],10,NullS);
      else if (opt_verbose == 1)
	print_row(row[0],head_length,row[1],10,fields,8,NullS);
      else
	print_row(row[0],head_length,row[1],10,fields,8,rows,10,NullS);
    }
    else
    {
      if (!opt_verbose)
	print_row(row[0],head_length,NullS);
      else if (opt_verbose == 1)
	print_row(row[0],head_length, fields,8, NullS);
      else
	print_row(row[0],head_length, fields,8, rows,10, NullS);
    }
  }

  print_trailer(head_length,
		(opt_table_type ? 10 : opt_verbose > 0 ? 8 : 0),
		(opt_table_type ? (opt_verbose > 0 ? 8 : 0) 
		 : (opt_verbose > 1 ? 10 :0)),
		!opt_table_type ? 0 : opt_verbose > 1 ? 10 :0,
		0);

  if (counter && opt_verbose)
    printf("%u row%s in set.\n\n",counter,(counter > 1) ? "s" : "");

  mysql_free_result(result);
  return 0;
}


static int
list_table_status(MYSQL *mysql,const char *db,const char *wild)
{
  char query[1024],*end;
  MYSQL_RES *result;
  MYSQL_ROW row;

  end=strxmov(query,"show table status from `",db,"`",NullS);
  if (wild && wild[0])
    strxmov(end," like '",wild,"'",NullS);
  if (mysql_query(mysql,query) || !(result=mysql_store_result(mysql)))
  {
    fprintf(stderr,"%s: Cannot get status for db: %s, table: %s: %s\n",
	    my_progname,db,wild ? wild : "",mysql_error(mysql));
    if (mysql_errno(mysql) == ER_PARSE_ERROR)
      fprintf(stderr,"This error probably means that your MySQL server doesn't support the\n\'show table status' command.\n");
    return 1;
  }

  printf("Database: %s",db);
  if (wild)
    printf("  Wildcard: %s",wild);
  putchar('\n');

  print_res_header(result);
  while ((row=mysql_fetch_row(result)))
    print_res_row(result,row);
  print_res_top(result);
  mysql_free_result(result);
  return 0;
}

/*
  list fields uses field interface as an example of how to parse
  a MYSQL FIELD
*/

static int
list_fields(MYSQL *mysql,const char *db,const char *table,
	    const char *wild)
{
  char query[1024],*end;
  MYSQL_RES *result;
  MYSQL_ROW row;
  ulong UNINIT_VAR(rows);

  if (mysql_select_db(mysql,db))
  {
    fprintf(stderr,"%s: Cannot connect to db: %s: %s\n",my_progname,db,
	    mysql_error(mysql));
    return 1;
  }

  if (opt_count)
  {
    sprintf(query,"select count(*) from `%s`", table);
    if (mysql_query(mysql,query) || !(result=mysql_store_result(mysql)))
    {
      fprintf(stderr,"%s: Cannot get record count for db: %s, table: %s: %s\n",
              my_progname,db,table,mysql_error(mysql));
      return 1;
    }
    row= mysql_fetch_row(result);
    rows= (ulong) strtoull(row[0], (char**) 0, 10);
    mysql_free_result(result);
  }

  end=strmov(strmov(strmov(query,"show /*!32332 FULL */ columns from `"),table),"`");
  if (wild && wild[0])
    strxmov(end," like '",wild,"'",NullS);
  if (mysql_query(mysql,query) || !(result=mysql_store_result(mysql)))
  {
    fprintf(stderr,"%s: Cannot list columns in db: %s, table: %s: %s\n",
	    my_progname,db,table,mysql_error(mysql));
    return 1;
  }

  printf("Database: %s  Table: %s", db, table);
  if (opt_count)
    printf("  Rows: %lu", rows);
  if (wild && wild[0])
    printf("  Wildcard: %s",wild);
  putchar('\n');

  print_res_header(result);
  while ((row=mysql_fetch_row(result)))
    print_res_row(result,row);
  print_res_top(result);
  if (opt_show_keys)
  {
    end=strmov(strmov(strmov(query,"show keys from `"),table),"`");
    if (mysql_query(mysql,query) || !(result=mysql_store_result(mysql)))
    {
      fprintf(stderr,"%s: Cannot list keys in db: %s, table: %s: %s\n",
	      my_progname,db,table,mysql_error(mysql));
      return 1;
    }
    if (mysql_num_rows(result))
    {
      print_res_header(result);
      while ((row=mysql_fetch_row(result)))
	print_res_row(result,row);
      print_res_top(result);
    }
    else
      puts("Table has no keys");
  }
  mysql_free_result(result);
  return 0;
}


/*****************************************************************************
 General functions to print a nice ascii-table from data
*****************************************************************************/

static void
print_header(const char *header,uint head_length,...)
{
  va_list args;
  uint length,i,str_length,pre_space;
  const char *field;

  va_start(args,head_length);
  putchar('+');
  field=header; length=head_length;
  for (;;)
  {
    for (i=0 ; i < length+2 ; i++)
      putchar('-');
    putchar('+');
    if (!(field=va_arg(args,char *)))
      break;
    length=va_arg(args,uint);
  }
  va_end(args);
  putchar('\n');

  va_start(args,head_length);
  field=header; length=head_length;
  putchar('|');
  for (;;)
  {
    str_length=(uint) strlen(field);
    if (str_length > length)
      str_length=length+1;
    pre_space=(uint) (((int) length-(int) str_length)/2)+1;
    for (i=0 ; i < pre_space ; i++)
      putchar(' ');
    for (i = 0 ; i < str_length ; i++)
      putchar(field[i]);
    length=length+2-str_length-pre_space;
    for (i=0 ; i < length ; i++)
      putchar(' ');
    putchar('|');
    if (!(field=va_arg(args,char *)))
      break;
    length=va_arg(args,uint);
  }
  va_end(args);
  putchar('\n');

  va_start(args,head_length);
  putchar('+');
  field=header; length=head_length;
  for (;;)
  {
    for (i=0 ; i < length+2 ; i++)
      putchar('-');
    putchar('+');
    if (!(field=va_arg(args,char *)))
      break;
    length=va_arg(args,uint);
  }
  va_end(args);
  putchar('\n');
}


static void
print_row(const char *header,uint head_length,...)
{
  va_list args;
  const char *field;
  uint i,length,field_length;

  va_start(args,head_length);
  field=header; length=head_length;
  for (;;)
  {
    putchar('|');
    putchar(' ');
    fputs(field,stdout);
    field_length=(uint) strlen(field);
    for (i=field_length ; i <= length ; i++)
      putchar(' ');
    if (!(field=va_arg(args,char *)))
      break;
    length=va_arg(args,uint);
  }
  va_end(args);
  putchar('|');
  putchar('\n');
}


static void
print_trailer(uint head_length,...)
{
  va_list args;
  uint length,i;

  va_start(args,head_length);
  length=head_length;
  putchar('+');
  for (;;)
  {
    for (i=0 ; i < length+2 ; i++)
      putchar('-');
    putchar('+');
    if (!(length=va_arg(args,uint)))
      break;
  }
  va_end(args);
  putchar('\n');
}


static void print_res_header(MYSQL_RES *result)
{
  MYSQL_FIELD *field;

  print_res_top(result);
  mysql_field_seek(result,0);
  putchar('|');
  while ((field = mysql_fetch_field(result)))
  {
    printf(" %-*s|",(int) field->max_length+1,field->name);
  }
  putchar('\n');
  print_res_top(result);
}


static void print_res_top(MYSQL_RES *result)
{
  uint i,length;
  MYSQL_FIELD *field;

  putchar('+');
  mysql_field_seek(result,0);
  while((field = mysql_fetch_field(result)))
  {
    if ((length=(uint) strlen(field->name)) > field->max_length)
      field->max_length=length;
    else
      length=field->max_length;
    for (i=length+2 ; i--> 0 ; )
      putchar('-');
    putchar('+');
  }
  putchar('\n');
}


static void print_res_row(MYSQL_RES *result,MYSQL_ROW cur)
{
  uint i,length;
  MYSQL_FIELD *field;
  putchar('|');
  mysql_field_seek(result,0);
  for (i=0 ; i < mysql_num_fields(result); i++)
  {
    field = mysql_fetch_field(result);
    length=field->max_length;
    printf(" %-*s|",length+1,cur[i] ? (char*) cur[i] : "");
  }
  putchar('\n');
}<|MERGE_RESOLUTION|>--- conflicted
+++ resolved
@@ -1,9 +1,5 @@
 /*
-<<<<<<< HEAD
-   Copyright (c) 2000, 2011, Oracle and/or its affiliates.
-=======
-   Copyright (c) 2000, 2012, Oracle and/or its affiliates. All rights reserved.
->>>>>>> 2f15c56f
+   Copyright (c) 2000, 2012, Oracle and/or its affiliates.
 
    This program is free software; you can redistribute it and/or modify
    it under the terms of the GNU General Public License as published by
@@ -31,6 +27,7 @@
 #include <signal.h>
 #include <stdarg.h>
 #include <sslopt-vars.h>
+#include <welcome_copyright_notice.h>   /* ORACLE_WELCOME_COPYRIGHT_NOTICE */
 
 static char * host=0, *opt_password=0, *user=0;
 static my_bool opt_show_keys= 0, opt_compress= 0, opt_count=0, opt_status= 0;
@@ -259,13 +256,7 @@
 static void usage(void)
 {
   print_version();
-<<<<<<< HEAD
-  puts("Copyright 2000-2008 MySQL AB, 2008 Sun Microsystems, Inc.");
-  puts("Copyright 2008-2011 Oracle and Monty Program Ab.");
-  puts("This software comes with ABSOLUTELY NO WARRANTY. This is free software,\nand you are welcome to modify and redistribute it under the GPL license.\n");
-=======
   puts(ORACLE_WELCOME_COPYRIGHT_NOTICE("2000"));
->>>>>>> 2f15c56f
   puts("Shows the structure of a MySQL database (databases, tables, and columns).\n");
   printf("Usage: %s [OPTIONS] [database [table [column]]]\n",my_progname);
   puts("\n\
