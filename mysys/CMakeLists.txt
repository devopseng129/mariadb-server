--- conflicted
+++ resolved
@@ -1,8 +1,4 @@
-<<<<<<< HEAD
-# Copyright (C) 2006 MySQL AB, 2009 Sun Microsystems, Inc
-=======
 # Copyright (c) 2006, 2010, Oracle and/or its affiliates. All rights reserved.
->>>>>>> 2585da55
 # 
 # This program is free software; you can redistribute it and/or modify
 # it under the terms of the GNU General Public License as published by
@@ -17,15 +13,8 @@
 # along with this program; if not, write to the Free Software
 # Foundation, Inc., 51 Franklin St, Fifth Floor, Boston, MA  02110-1301 USA
 
-<<<<<<< HEAD
-
-
 INCLUDE_DIRECTORIES(${ZLIB_INCLUDE_DIR} ${CMAKE_SOURCE_DIR}/include ${CMAKE_SOURCE_DIR}/mysys)
 
-=======
-INCLUDE_DIRECTORIES(${ZLIB_INCLUDE_DIR} ${CMAKE_SOURCE_DIR}/include ${CMAKE_SOURCE_DIR}/mysys)
-
->>>>>>> 2585da55
 SET(MYSYS_SOURCES  array.c charset-def.c charset.c checksum.c default.c
 				errors.c hash.c list.c md5.c mf_cache.c mf_dirname.c mf_fn_ext.c
 				mf_format.c mf_getdate.c mf_iocache.c mf_iocache2.c mf_keycache.c 
