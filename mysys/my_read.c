--- conflicted
+++ resolved
@@ -51,18 +51,11 @@
       DBUG_PRINT("warning",("Read only %ld bytes off %ld from %d, errno: %d",
                             readbytes, Count, Filedes, my_errno));
 #ifdef THREAD
-<<<<<<< HEAD
-      if ((int) readbytes <= 0 && errno == EINTR)
-      {
-        DBUG_PRINT("debug", ("my_read() was interrupted and returned %d", (int) readbytes));
-        continue;				/* Interrupted */
-=======
       if ((readbytes == 0 || (int) readbytes == -1) && errno == EINTR)
       {  
         DBUG_PRINT("debug", ("my_read() was interrupted and returned %d",
                              (int) readbytes));
         continue;                              /* Interrupted */
->>>>>>> 7b9f4086
       }
 #endif
       if (MyFlags & (MY_WME | MY_FAE | MY_FNABP))
