#!/usr/bin/make -f

export DH_VERBOSE=1
export DEB_BUILD_HARDENING=1

# enable Debian Hardening
# see: https://wiki.debian.org/Hardening
export DEB_BUILD_MAINT_OPTIONS = hardening=+all
DPKG_EXPORT_BUILDFLAGS = 1
include /usr/share/dpkg/default.mk

BUILDDIR := builddir
DEB_VERSION_REVISION := $(shell echo $(DEB_VERSION) | sed -e 's/^.*-//')
RELEASE := $(shell lsb_release -r -s) # Use changelog based DEB_DISTRIBUTION instead?
TMP:=$(CURDIR)/debian/tmp

CC := $(DEB_HOST_GNU_TYPE)-gcc
CXX := $(DEB_HOST_GNU_TYPE)-g++

# Parallel build support as advised
# at https://www.debian.org/doc/debian-policy/ch-source.html#s-debianrules-options
ifneq (,$(filter parallel=%,$(DEB_BUILD_OPTIONS)))
    NUMJOBS = $(patsubst parallel=%,%,$(filter parallel=%,$(DEB_BUILD_OPTIONS)))
    MAKEFLAGS += -j$(NUMJOBS)
else
    # NUMJOBS cannot be empty as it is used as a parameter to mtr, default to 1.
    NUMJOBS = 1
endif

# Ignore test suite exit code on unstable platforms
ifneq (,$(filter $(DEB_HOST_ARCH),mips mipsel mips64el alpha powerpc sh4 hurd-i386 sparc64 kfreebsd-i386 kfreebsd-amd64))
    TESTSUITE_FAIL_CMD:=true
else
    TESTSUITE_FAIL_CMD:=exit 1
endif

ifeq (32,$(DEB_HOST_ARCH_BITS))
    CMAKEFLAGS += -DWITHOUT_ROCKSDB=true
endif

# Skip TokuDB if arch is not amd64 (also disable for kfreebsd-amd64 as it FTBFS)
# Skipped on the x32 ABI too; untested, but unlikely to work given i386 is not
# supported.
ifneq ($(DEB_HOST_ARCH),amd64)
    CMAKEFLAGS += -DWITHOUT_TOKUDB=true
endif

# Disable jemalloc on mips* due to #843926
ifneq (,$(filter $(DEB_HOST_ARCH), mips mipsel mips64 mips64el))
    CMAKEFLAGS += -DWITH_JEMALLOC=no
endif

# Add support for verbose builds
MAKEFLAGS += VERBOSE=1

override_dh_auto_clean:
	@echo "RULES.$@"
	dh_testdir
	dh_testroot
	[ ! -d mysql-test/var ] || rm -rf mysql-test/var
	rm -rf $(BUILDDIR)
	debconf-updatepo # Update po-files when clean runs before each build

override_dh_prep:
        # Don't clean /tmp/ away, it is needed by all binary packages

override_dh_auto_configure:
	@echo "RULES.$@"
	dh_testdir

	# Versioned symbols are only available on Linux.
	# Remove symbols file on kFreeBSD builds so that
	# dpkg-gensymbols will not fail the build.
ifneq (,$(filter $(DEB_HOST_ARCH), kfreebsd-i386 kfreebsd-amd64))
	rm debian/libmariadb3.symbols
endif

	mkdir -p $(BUILDDIR) && cd $(BUILDDIR) && \
	sh -c  'PATH=$${MYSQL_BUILD_PATH:-"/usr/lib/ccache:/usr/local/bin:/usr/bin:/bin"} \
	    	CC=${CC} \
	    	CXX=${CXX} \
	    cmake -DCMAKE_INSTALL_PREFIX=/usr \
	    $(CMAKEFLAGS) \
	    -DCOMPILATION_COMMENT="mariadb.org binary distribution" \
	    -DMYSQL_SERVER_SUFFIX="-$(DEB_VERSION_REVISION)" \
	    -DSYSTEM_TYPE="debian-$(DEB_HOST_GNU_SYSTEM)" \
	    -DCMAKE_SYSTEM_PROCESSOR=$(DEB_HOST_ARCH) \
	    -DBUILD_CONFIG=mysql_release \
	    -DINSTALL_LIBDIR=lib/$(DEB_HOST_MULTIARCH) \
	    -DINSTALL_PLUGINDIR=lib/mysql/plugin \
	    -DINSTALL_MYSQLTESTDIR=share/mysql/mysql-test \
	    -DPLUGIN_AWS_KEY_MANAGEMENT=NO \
	    -DDEB=$(DEB_VENDOR) ..'

# This is needed, otherwise 'make test' will run before binaries have been built
override_dh_auto_build:
	@echo "RULES.$@"
	# Print build env info to help debug builds on different platforms
	dpkg-architecture
	cd $(BUILDDIR) && $(MAKE)

override_dh_auto_test:
	@echo "RULES.$@"
	dh_testdir
	# Skip unstable tests if such are defined for arch
	[ ! -f debian/unstable-tests.$(DEB_HOST_ARCH) ] || cat debian/unstable-tests.$(DEB_HOST_ARCH) >> mysql-test/unstable-tests
	# Run testsuite
ifeq (,$(filter nocheck,$(DEB_BUILD_OPTIONS)))
	cd $(BUILDDIR)/mysql-test && ./mtr --force --mem --parallel=$(NUMJOBS) --skip-rpl --suite=main --skip-test-list=unstable-tests  || $(TESTSUITE_FAIL_CMD) ;
endif

override_dh_auto_install:
	@echo "RULES.$@"
	dh_testdir
	dh_testroot

<<<<<<< HEAD
	# If libthrift-dev was available (manually installed, as it is
	# not in Debian) and ha_cassandra.so was thus built, create package,
	# otherwise skip it.
	[ -f $(BUILDDIR)/storage/cassandra/ha_cassandra.so ] || sed -i -e "/Package: mariadb-plugin-cassandra/,+20d" debian/control

ifneq (,$(filter linux,$(DEB_HOST_ARCH_OS)))
=======
# Skip TokuDB if arch is not amd64
ifneq ($(ARCH), amd64)
	sed -i -e "/Package: mariadb-plugin-tokudb/,+16d" debian/control
endif

>>>>>>> 3fb6d258
	# Copy systemd files to a location available for dh_installinit
	cp $(BUILDDIR)/support-files/mariadb.service debian/mariadb-server-10.3.mariadb.service
	cp $(BUILDDIR)/support-files/mariadb@.service debian/mariadb-server-10.3.mariadb@.service
endif

	# make install
	cd $(BUILDDIR) && $(MAKE) install DESTDIR=$(TMP)

	# Delete runnable files we don't want to have in the test data package.
	# This avoids triggering multiple Lintian errors.
	rm -rf $(TMP)/usr/share/mysql/mysql-test/plugin/tokudb/tokudb/*.py
	rm -rf $(TMP)/usr/share/mysql/mysql-test/plugin/tokudb/tokudb/t/*.py

	# nm numeric soft is not enough, therefore extra sort in command
	# to satisfy Debian reproducible build requirements
	nm --defined-only $(BUILDDIR)/sql/mysqld | LC_ALL=C sort | gzip -n -9 > $(TMP)/usr/share/doc/mariadb-server-10.3/mysqld.sym.gz

	# rename and install AppArmor profile
	install -D -m 644 debian/apparmor-profile $(TMP)/etc/apparmor.d/usr.sbin.mysqld
	# install Apport hook
	install -D -m 644 debian/mariadb-server-10.3.py $(TMP)/usr/share/apport/package-hooks/source_mariadb-10.3.py

	# Install libmariadbclient18 compatibility links
	ln -s libmariadb.so.3 $(TMP)/usr/lib/$(DEB_HOST_MULTIARCH)/libmariadbclient.so
	ln -s libmariadb.so.3 $(TMP)/usr/lib/$(DEB_HOST_MULTIARCH)/libmariadbclient.so.18

	# Install libmysqlclientclientXX compatibility links
	ln -s libmariadb.so.3 $(TMP)/usr/lib/$(DEB_HOST_MULTIARCH)/libmysqlclient.so.18
	ln -s libmariadb.so.3 $(TMP)/usr/lib/$(DEB_HOST_MULTIARCH)/libmysqlclient.so.19
	ln -s libmariadb.so.3 $(TMP)/usr/lib/$(DEB_HOST_MULTIARCH)/libmysqlclient.so.20


override_dh_installlogrotate-arch:
	dh_installlogrotate --name mysql-server

override_dh_systemd_enable:
	dh_systemd_enable --name=mariadb
	dh_systemd_enable --no-enable --name=mariadb@

# Start mysql at sequence number 19 before 20 where apache, proftpd etc gets
# started which might depend on a running database server.
override_dh_installinit-arch:
	dh_installinit --name=mysql -- defaults 19 21
	dh_systemd_start --restart-after-upgrade

override_dh_installcron-arch:
	dh_installcron --name mysql-server

get-orig-source:
	uscan --force-download --verbose

# If a file is not supposed to be included anywhere, add it to the not-installed
# file and document the reason. Note that dh_install supports the above mentioned
# white list file only starting from Debian Stretch and Ubuntu Xenial.
# To find more, grep build logs for 'but is not installed to anywhere'.
%:
	dh $@ --parallel --with systemd --list-missing

# vim: ts=8<|MERGE_RESOLUTION|>--- conflicted
+++ resolved
@@ -114,20 +114,7 @@
 	dh_testdir
 	dh_testroot
 
-<<<<<<< HEAD
-	# If libthrift-dev was available (manually installed, as it is
-	# not in Debian) and ha_cassandra.so was thus built, create package,
-	# otherwise skip it.
-	[ -f $(BUILDDIR)/storage/cassandra/ha_cassandra.so ] || sed -i -e "/Package: mariadb-plugin-cassandra/,+20d" debian/control
-
 ifneq (,$(filter linux,$(DEB_HOST_ARCH_OS)))
-=======
-# Skip TokuDB if arch is not amd64
-ifneq ($(ARCH), amd64)
-	sed -i -e "/Package: mariadb-plugin-tokudb/,+16d" debian/control
-endif
-
->>>>>>> 3fb6d258
 	# Copy systemd files to a location available for dh_installinit
 	cp $(BUILDDIR)/support-files/mariadb.service debian/mariadb-server-10.3.mariadb.service
 	cp $(BUILDDIR)/support-files/mariadb@.service debian/mariadb-server-10.3.mariadb@.service
