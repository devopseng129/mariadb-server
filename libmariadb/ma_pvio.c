--- conflicted
+++ resolved
@@ -489,13 +489,8 @@
 my_bool ma_pvio_has_data(MARIADB_PVIO *pvio, ssize_t *data_len)
 {
   /* check if we still have unread data in cache */
-<<<<<<< HEAD
-  if (pvio->cache)
-    if  (pvio->cache_pos > pvio->cache)
-=======
   if (pvio && pvio->cache)
     if (pvio->cache_pos > pvio->cache)
->>>>>>> 6bed75bb
       return test(pvio->cache_pos - pvio->cache);
   if (pvio && pvio->methods->has_data)
     return pvio->methods->has_data(pvio, data_len);
