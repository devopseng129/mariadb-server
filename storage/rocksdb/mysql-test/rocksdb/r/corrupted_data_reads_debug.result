--- conflicted
+++ resolved
@@ -16,23 +16,13 @@
 1	1
 2	2
 3	3
-<<<<<<< HEAD
-set @tmp1=@@rocksdb_verify_checksums;
-set rocksdb_verify_checksums=1;
+set @tmp1=@@rocksdb_verify_row_debug_checksums;
+set rocksdb_verify_row_debug_checksums=1;
 set session debug_dbug= "+d,myrocks_simulate_bad_row_read1";
 select * from t1 where pk=1;
 ERROR HY000: Got error 122 "Internal (unspecified) error in handler" from storage engine ROCKSDB
 set session debug_dbug= "-d,myrocks_simulate_bad_row_read1";
-set rocksdb_verify_checksums=@tmp1;
-=======
-set @tmp1=@@rocksdb_verify_row_debug_checksums;
-set rocksdb_verify_row_debug_checksums=1;
-set session debug= "+d,myrocks_simulate_bad_row_read1";
-select * from t1 where pk=1;
-ERROR HY000: Got error 122 from storage engine
-set session debug= "-d,myrocks_simulate_bad_row_read1";
 set rocksdb_verify_row_debug_checksums=@tmp1;
->>>>>>> cfb59f31
 select * from t1 where pk=1;
 pk	col1
 1	1
