/*
   Copyright (c) 2012, Monty Program Ab

   This program is free software; you can redistribute it and/or modify
   it under the terms of the GNU General Public License as published by
   the Free Software Foundation; version 2 of the License.

   This program is distributed in the hope that it will be useful,
   but WITHOUT ANY WARRANTY; without even the implied warranty of
   MERCHANTABILITY or FITNESS FOR A PARTICULAR PURPOSE.  See the
   GNU General Public License for more details.

   You should have received a copy of the GNU General Public License
   along with this program; if not, write to the Free Software
   Foundation, Inc., 51 Franklin Street, Fifth Floor, Boston, MA 02111-1301 USA */

#ifdef USE_PRAGMA_IMPLEMENTATION
#pragma implementation // gcc: Class implementation
#endif

#define MYSQL_SERVER 1

/* For use of 'PRIu64': */
#define __STDC_FORMAT_MACROS

#include <my_global.h>

#include <inttypes.h>

/* The C++ file's header */
#include "./ha_rocksdb.h"

/* C++ standard header files */
#include <algorithm>
#include <inttypes.h>
#include <limits>
#include <map>
#include <queue>
#include <set>
#include <string>
#include <vector>

/* MySQL includes */
#include "./debug_sync.h"
#include "./my_bit.h"
#include "./my_stacktrace.h"
#include "./my_sys.h"
#include "./sql_audit.h"
#include "./sql_table.h"
#include "./sql_hset.h"
#include <mysql/psi/mysql_table.h>
#ifdef MARIAROCKS_NOT_YET
#include <mysql/thread_pool_priv.h>
#endif
#include <mysys_err.h>

// Both MySQL and RocksDB define the same constant. To avoid compilation errors
// till we make the fix in RocksDB, we'll temporary undefine it here.
#undef CACHE_LINE_SIZE

/* RocksDB includes */
#include "monitoring/histogram.h"
#include "rocksdb/compaction_filter.h"
#include "rocksdb/env.h"
#include "rocksdb/persistent_cache.h"
#include "rocksdb/rate_limiter.h"
#include "rocksdb/slice_transform.h"
#include "rocksdb/thread_status.h"
#include "rocksdb/utilities/checkpoint.h"
#include "rocksdb/utilities/convenience.h"
#include "rocksdb/utilities/memory_util.h"
#include "rocksdb/utilities/sim_cache.h"
#include "util/stop_watch.h"
#include "./rdb_source_revision.h"

/* MyRocks includes */
#include "./event_listener.h"
#include "./ha_rocksdb_proto.h"
#include "./logger.h"
#include "./rdb_cf_manager.h"
#include "./rdb_cf_options.h"
#include "./rdb_datadic.h"
#include "./rdb_i_s.h"
#include "./rdb_index_merge.h"
#include "./rdb_mutex_wrapper.h"
#include "./rdb_psi.h"
#include "./rdb_threads.h"
#include "./rdb_mariadb_server_port.h"

// Internal MySQL APIs not exposed in any header.
extern "C" {
/**
  Mark transaction to rollback and mark error as fatal to a sub-statement.
  @param  thd   Thread handle
  @param  all   TRUE <=> rollback main transaction.
*/
void thd_mark_transaction_to_rollback(MYSQL_THD thd, bool all);

/**
 *   Get the user thread's binary logging format
 *   @param thd  user thread
 *   @return Value to be used as index into the binlog_format_names array
*/
int thd_binlog_format(const MYSQL_THD thd);

/**
 *   Check if binary logging is filtered for thread's current db.
 *   @param  thd   Thread handle
 *   @retval 1 the query is not filtered, 0 otherwise.
*/
bool thd_binlog_filter_ok(const MYSQL_THD thd);
}

MYSQL_PLUGIN_IMPORT bool my_disable_leak_check;

// Needed in rocksdb_init_func
void ignore_db_dirs_append(const char *dirname_arg);


namespace myrocks {

static st_global_stats global_stats;
static st_export_stats export_stats;
static st_memory_stats memory_stats;
static st_io_stall_stats io_stall_stats;

const std::string DEFAULT_CF_NAME("default");
const std::string DEFAULT_SYSTEM_CF_NAME("__system__");
const std::string PER_INDEX_CF_NAME("$per_index_cf");

class Rdb_explicit_snapshot;

std::mutex explicit_snapshot_mutex;
ulonglong explicit_snapshot_counter = 0;
std::unordered_map<ulonglong, std::weak_ptr<Rdb_explicit_snapshot>>
    explicit_snapshots;
static std::vector<GL_INDEX_ID> rdb_indexes_to_recalc;

#ifdef MARIADB_NOT_YET
class Rdb_explicit_snapshot : public explicit_snapshot {
  std::unique_ptr<rocksdb::ManagedSnapshot> snapshot;

 public:
  static std::shared_ptr<Rdb_explicit_snapshot>
  create(snapshot_info_st *ss_info, rocksdb::DB *db,
         const rocksdb::Snapshot *snapshot) {
    std::lock_guard<std::mutex> lock(explicit_snapshot_mutex);
    auto s = std::unique_ptr<rocksdb::ManagedSnapshot>(
        new rocksdb::ManagedSnapshot(db, snapshot));
    if (!s) {
      return nullptr;
    }
    ss_info->snapshot_id = ++explicit_snapshot_counter;
    auto ret = std::make_shared<Rdb_explicit_snapshot>(*ss_info, std::move(s));
    if (!ret) {
      return nullptr;
    }
    explicit_snapshots[ss_info->snapshot_id] = ret;
    return ret;
  }

  static std::shared_ptr<Rdb_explicit_snapshot>
  get(const ulonglong snapshot_id) {
    std::lock_guard<std::mutex> lock(explicit_snapshot_mutex);
    auto elem = explicit_snapshots.find(snapshot_id);
    if (elem == explicit_snapshots.end()) {
      return nullptr;
    }
    return elem->second.lock();
  }

  rocksdb::ManagedSnapshot *get_snapshot() { return snapshot.get(); }

  Rdb_explicit_snapshot(snapshot_info_st ss_info,
                        std::unique_ptr<rocksdb::ManagedSnapshot> snapshot)
      : explicit_snapshot(ss_info), snapshot(std::move(snapshot)) {}

  virtual ~Rdb_explicit_snapshot() {
    std::lock_guard<std::mutex> lock(explicit_snapshot_mutex);
    explicit_snapshots.erase(ss_info.snapshot_id);
  }
};
#endif 

/**
  Updates row counters based on the table type and operation type.
*/
void ha_rocksdb::update_row_stats(const operation_type &type) {
  DBUG_ASSERT(type < ROWS_MAX);
  // Find if we are modifying system databases.
  if (table->s && m_tbl_def->m_is_mysql_system_table)
    global_stats.system_rows[type].inc();
  else
    global_stats.rows[type].inc();
}

void dbug_dump_database(rocksdb::DB *db);
static handler *rocksdb_create_handler(my_core::handlerton *hton,
                                       my_core::TABLE_SHARE *table_arg,
                                       my_core::MEM_ROOT *mem_root);

static rocksdb::CompactRangeOptions
getCompactRangeOptions(int concurrency = 0) {
  rocksdb::CompactRangeOptions compact_range_options;
  compact_range_options.bottommost_level_compaction =
      rocksdb::BottommostLevelCompaction::kForce;
  compact_range_options.exclusive_manual_compaction = false;
  if (concurrency > 0) {
    compact_range_options.max_subcompactions = concurrency;
  }
  return compact_range_options;
}

///////////////////////////////////////////////////////////
// Parameters and settings
///////////////////////////////////////////////////////////
static char *rocksdb_default_cf_options = nullptr;
static char *rocksdb_override_cf_options = nullptr;
static char *rocksdb_update_cf_options = nullptr;

///////////////////////////////////////////////////////////
// Globals
///////////////////////////////////////////////////////////
handlerton *rocksdb_hton;

rocksdb::TransactionDB *rdb = nullptr;
rocksdb::HistogramImpl *commit_latency_stats = nullptr;

static std::shared_ptr<rocksdb::Statistics> rocksdb_stats;
static std::unique_ptr<rocksdb::Env> flashcache_aware_env;
static std::shared_ptr<Rdb_tbl_prop_coll_factory> properties_collector_factory;

Rdb_dict_manager dict_manager;
Rdb_cf_manager cf_manager;
Rdb_ddl_manager ddl_manager;
Rdb_binlog_manager binlog_manager;

#if !defined(_WIN32) && !defined(__APPLE__)
Rdb_io_watchdog *io_watchdog = nullptr;
#endif
/**
  MyRocks background thread control
  N.B. This is besides RocksDB's own background threads
       (@see rocksdb::CancelAllBackgroundWork())
*/

static Rdb_background_thread rdb_bg_thread;

static Rdb_manual_compaction_thread rdb_mc_thread;

// List of table names (using regex) that are exceptions to the strict
// collation check requirement.
Regex_list_handler *rdb_collation_exceptions;

static const char **rdb_get_error_messages(int nr);

static void rocksdb_flush_all_memtables() {
  const Rdb_cf_manager &cf_manager = rdb_get_cf_manager();
  for (const auto &cf_handle : cf_manager.get_all_cf()) {
    rdb->Flush(rocksdb::FlushOptions(), cf_handle);
  }
}

///////////////////////////////////////////////////////////
// Hash map: table name => open table handler
///////////////////////////////////////////////////////////

namespace // anonymous namespace = not visible outside this source file
{

const ulong TABLE_HASH_SIZE = 32;
typedef Hash_set<Rdb_table_handler> Rdb_table_set;

struct Rdb_open_tables_map {
  /* Hash table used to track the handlers of open tables */
  Rdb_table_set m_hash;
  /* The mutex used to protect the hash table */
  mutable mysql_mutex_t m_mutex;

  static uchar *get_hash_key(const Rdb_table_handler *const table_handler,
                             size_t *const length,
                             my_bool not_used MY_ATTRIBUTE((__unused__)));

  Rdb_table_handler *get_table_handler(const char *const table_name);
  void release_table_handler(Rdb_table_handler *const table_handler);

  Rdb_open_tables_map() : m_hash(get_hash_key, system_charset_info) { }

  void free_hash(void) { m_hash.~Rdb_table_set(); }

  std::vector<std::string> get_table_names(void) const;
};

} // anonymous namespace

static Rdb_open_tables_map rdb_open_tables;

static std::string rdb_normalize_dir(std::string dir) {
  while (dir.size() > 0 && dir.back() == '/') {
    dir.resize(dir.size() - 1);
  }
  return dir;
}

static int rocksdb_create_checkpoint(
    THD *const thd MY_ATTRIBUTE((__unused__)),
    struct st_mysql_sys_var *const var MY_ATTRIBUTE((__unused__)),
    void *const save MY_ATTRIBUTE((__unused__)),
    struct st_mysql_value *const value) {
  char buf[FN_REFLEN];
  int len = sizeof(buf);
  const char *const checkpoint_dir_raw = value->val_str(value, buf, &len);
  if (checkpoint_dir_raw) {
    if (rdb != nullptr) {
      std::string checkpoint_dir = rdb_normalize_dir(checkpoint_dir_raw);
      // NO_LINT_DEBUG
      sql_print_information("RocksDB: creating checkpoint in directory : %s\n",
                            checkpoint_dir.c_str());
      rocksdb::Checkpoint *checkpoint;
      auto status = rocksdb::Checkpoint::Create(rdb, &checkpoint);
      // We can only return HA_EXIT_FAILURE/HA_EXIT_SUCCESS here which is why
      // the return code is ignored, but by calling into rdb_error_to_mysql,
      // it will call my_error for us, which will propogate up to the client.
      int rc __attribute__((__unused__));
      if (status.ok()) {
        status = checkpoint->CreateCheckpoint(checkpoint_dir.c_str());
        delete checkpoint;
        if (status.ok()) {
          sql_print_information(
              "RocksDB: created checkpoint in directory : %s\n",
              checkpoint_dir.c_str());
          return HA_EXIT_SUCCESS;
        } else {
          rc = ha_rocksdb::rdb_error_to_mysql(status);
        }
      } else {
        rc = ha_rocksdb::rdb_error_to_mysql(status);
      }
    }
  }
  return HA_EXIT_FAILURE;
}

/* This method is needed to indicate that the
   ROCKSDB_CREATE_CHECKPOINT command is not read-only */
static void rocksdb_create_checkpoint_stub(THD *const thd,
                                           struct st_mysql_sys_var *const var,
                                           void *const var_ptr,
                                           const void *const save) {}

static void rocksdb_force_flush_memtable_now_stub(
    THD *const thd, struct st_mysql_sys_var *const var, void *const var_ptr,
    const void *const save) {}

static int rocksdb_force_flush_memtable_now(
    THD *const thd, struct st_mysql_sys_var *const var, void *const var_ptr,
    struct st_mysql_value *const value) {
  sql_print_information("RocksDB: Manual memtable flush.");
  rocksdb_flush_all_memtables();
  return HA_EXIT_SUCCESS;
}

static void rocksdb_force_flush_memtable_and_lzero_now_stub(
    THD *const thd, struct st_mysql_sys_var *const var, void *const var_ptr,
    const void *const save) {}

static int rocksdb_force_flush_memtable_and_lzero_now(
    THD *const thd, struct st_mysql_sys_var *const var, void *const var_ptr,
    struct st_mysql_value *const value) {
  sql_print_information("RocksDB: Manual memtable and L0 flush.");
  rocksdb_flush_all_memtables();

  const Rdb_cf_manager &cf_manager = rdb_get_cf_manager();
  rocksdb::CompactionOptions c_options = rocksdb::CompactionOptions();
  rocksdb::ColumnFamilyMetaData metadata;
  rocksdb::ColumnFamilyDescriptor cf_descr;

  for (const auto &cf_handle : cf_manager.get_all_cf()) {
    rdb->GetColumnFamilyMetaData(cf_handle, &metadata);
    cf_handle->GetDescriptor(&cf_descr);
    c_options.output_file_size_limit = cf_descr.options.target_file_size_base;

    DBUG_ASSERT(metadata.levels[0].level == 0);
    std::vector<std::string> file_names;
    for (auto &file : metadata.levels[0].files) {
      file_names.emplace_back(file.db_path + file.name);
    }

    if (!file_names.empty()) {
      rocksdb::Status s;
      s = rdb->CompactFiles(c_options, cf_handle, file_names, 1);

      if (!s.ok() && !s.IsAborted()) {
        rdb_handle_io_error(s, RDB_IO_ERROR_GENERAL);
        return HA_EXIT_FAILURE;
      }
    }
  }

  return HA_EXIT_SUCCESS;
}

static void rocksdb_drop_index_wakeup_thread(
    my_core::THD *const thd MY_ATTRIBUTE((__unused__)),
    struct st_mysql_sys_var *const var MY_ATTRIBUTE((__unused__)),
    void *const var_ptr MY_ATTRIBUTE((__unused__)), const void *const save);

static my_bool rocksdb_pause_background_work = 0;
static mysql_mutex_t rdb_sysvars_mutex;
static mysql_mutex_t rdb_block_cache_resize_mutex;

static void rocksdb_set_pause_background_work(
    my_core::THD *const,
    struct st_mysql_sys_var *const,
    void *const, const void *const save) {
  RDB_MUTEX_LOCK_CHECK(rdb_sysvars_mutex);
  const my_bool pause_requested = *static_cast<const my_bool *>(save);
  if (rocksdb_pause_background_work != pause_requested) {
    if (pause_requested) {
      rdb->PauseBackgroundWork();
    } else {
      rdb->ContinueBackgroundWork();
    }
    rocksdb_pause_background_work = pause_requested;
  }
  RDB_MUTEX_UNLOCK_CHECK(rdb_sysvars_mutex);
}

static void rocksdb_set_compaction_options(THD *thd,
                                           struct st_mysql_sys_var *var,
                                           void *var_ptr, const void *save);

static void rocksdb_set_table_stats_sampling_pct(THD *thd,
                                                 struct st_mysql_sys_var *var,
                                                 void *var_ptr,
                                                 const void *save);

static void rocksdb_set_rate_limiter_bytes_per_sec(THD *thd,
                                                   struct st_mysql_sys_var *var,
                                                   void *var_ptr,
                                                   const void *save);

static void rocksdb_set_sst_mgr_rate_bytes_per_sec(THD *thd,
                                                   struct st_mysql_sys_var *var,
                                                   void *var_ptr,
                                                   const void *save);

static void rocksdb_set_delayed_write_rate(THD *thd,
                                           struct st_mysql_sys_var *var,
                                           void *var_ptr, const void *save);

static void rocksdb_set_max_latest_deadlocks(THD *thd,
                                             struct st_mysql_sys_var *var,
                                             void *var_ptr, const void *save);

static void rdb_set_collation_exception_list(const char *exception_list);
static void rocksdb_set_collation_exception_list(THD *thd,
                                                 struct st_mysql_sys_var *var,
                                                 void *var_ptr,
                                                 const void *save);

static int rocksdb_validate_update_cf_options(THD *thd,
                                              struct st_mysql_sys_var *var,
                                              void *save,
                                              st_mysql_value *value);

static void rocksdb_set_update_cf_options(THD *thd,
                                          struct st_mysql_sys_var *var,
                                          void *var_ptr, const void *save);

static int rocksdb_check_bulk_load(THD *const thd,
                                   struct st_mysql_sys_var *var
                                       MY_ATTRIBUTE((__unused__)),
                                   void *save,
                                   struct st_mysql_value *value);

static int rocksdb_check_bulk_load_allow_unsorted(
    THD *const thd, struct st_mysql_sys_var *var MY_ATTRIBUTE((__unused__)),
    void *save, struct st_mysql_value *value);

static void rocksdb_set_max_background_jobs(THD *thd,
                                            struct st_mysql_sys_var *const var,
                                            void *const var_ptr,
                                            const void *const save);
static void rocksdb_set_bytes_per_sync(THD *thd,
                                       struct st_mysql_sys_var *const var,
                                       void *const var_ptr,
                                       const void *const save);
static void rocksdb_set_wal_bytes_per_sync(THD *thd,
                                           struct st_mysql_sys_var *const var,
                                           void *const var_ptr,
                                           const void *const save);
static int rocksdb_validate_set_block_cache_size(
    THD *thd, struct st_mysql_sys_var *const var, void *var_ptr,
    struct st_mysql_value *value);
//////////////////////////////////////////////////////////////////////////////
// Options definitions
//////////////////////////////////////////////////////////////////////////////
static long long rocksdb_block_cache_size;
static long long rocksdb_sim_cache_size;
static my_bool rocksdb_use_clock_cache;
/* Use unsigned long long instead of uint64_t because of MySQL compatibility */
static unsigned long long  // NOLINT(runtime/int)
    rocksdb_rate_limiter_bytes_per_sec;
static unsigned long long  // NOLINT(runtime/int)
    rocksdb_sst_mgr_rate_bytes_per_sec;
static unsigned long long rocksdb_delayed_write_rate;
static uint32_t rocksdb_max_latest_deadlocks;
static unsigned long  // NOLINT(runtime/int)
    rocksdb_persistent_cache_size_mb;
static ulong rocksdb_info_log_level;
static char *rocksdb_wal_dir;
static char *rocksdb_persistent_cache_path;
static ulong rocksdb_index_type;
static uint32_t rocksdb_flush_log_at_trx_commit;
static uint32_t rocksdb_debug_optimizer_n_rows;
static my_bool rocksdb_force_compute_memtable_stats;
static uint32_t rocksdb_force_compute_memtable_stats_cachetime;
static my_bool rocksdb_debug_optimizer_no_zero_cardinality;
static uint32_t rocksdb_wal_recovery_mode;
static uint32_t rocksdb_access_hint_on_compaction_start;
static char *rocksdb_compact_cf_name;
static char *rocksdb_checkpoint_name;
static my_bool rocksdb_signal_drop_index_thread;
static my_bool rocksdb_signal_remove_mariabackup_checkpoint;
static my_bool rocksdb_strict_collation_check = 1;
static my_bool rocksdb_ignore_unknown_options = 1;
static my_bool rocksdb_enable_2pc = 0;
static char *rocksdb_strict_collation_exceptions;
static my_bool rocksdb_collect_sst_properties = 1;
static my_bool rocksdb_force_flush_memtable_now_var = 0;
static my_bool rocksdb_force_flush_memtable_and_lzero_now_var = 0;
static my_bool rocksdb_enable_ttl = 1;
static my_bool rocksdb_enable_ttl_read_filtering = 1;
static int rocksdb_debug_ttl_rec_ts = 0;
static int rocksdb_debug_ttl_snapshot_ts = 0;
static int rocksdb_debug_ttl_read_filter_ts = 0;
static my_bool rocksdb_debug_ttl_ignore_pk = 0;
static my_bool rocksdb_reset_stats = 0;
static uint32_t rocksdb_io_write_timeout_secs = 0;
static uint32_t rocksdb_seconds_between_stat_computes = 3600;
static long long rocksdb_compaction_sequential_deletes = 0l;
static long long rocksdb_compaction_sequential_deletes_window = 0l;
static long long rocksdb_compaction_sequential_deletes_file_size = 0l;
static uint32_t rocksdb_validate_tables = 1;
static char *rocksdb_datadir;
static uint32_t rocksdb_table_stats_sampling_pct;
static my_bool rocksdb_enable_bulk_load_api = 1;
static my_bool rocksdb_print_snapshot_conflict_queries = 0;
static my_bool rocksdb_large_prefix = 0;
static my_bool rocksdb_allow_to_start_after_corruption = 0;
static char* rocksdb_git_hash;

char *compression_types_val=
  const_cast<char*>(get_rocksdb_supported_compression_types());
static unsigned long rocksdb_write_policy =
    rocksdb::TxnDBWritePolicy::WRITE_COMMITTED;
static my_bool rocksdb_error_on_suboptimal_collation = 1;
static uint32_t rocksdb_stats_recalc_rate = 0;
static uint32_t rocksdb_debug_manual_compaction_delay = 0;
static uint32_t rocksdb_max_manual_compactions = 0;

std::atomic<uint64_t> rocksdb_row_lock_deadlocks(0);
std::atomic<uint64_t> rocksdb_row_lock_wait_timeouts(0);
std::atomic<uint64_t> rocksdb_snapshot_conflict_errors(0);
std::atomic<uint64_t> rocksdb_wal_group_syncs(0);
std::atomic<uint64_t> rocksdb_manual_compactions_processed(0);
std::atomic<uint64_t> rocksdb_manual_compactions_running(0);



/*
  Remove directory with files in it.
  Used to remove checkpoint created by mariabackup.
*/
#ifdef _WIN32
#include <direct.h> /* unlink*/
#ifndef F_OK
#define F_OK 0
#endif
#endif

static int rmdir_force(const char *dir) {
  if (access(dir, F_OK))
    return true;

  char path[FN_REFLEN];
  char sep[] = {FN_LIBCHAR, 0};
  int err = 0;

  MY_DIR *dir_info = my_dir(dir, MYF(MY_DONT_SORT | MY_WANT_STAT));
  if (!dir_info)
    return 1;

  for (uint i = 0; i < dir_info->number_of_files; i++) {
    FILEINFO *file = dir_info->dir_entry + i;

    strxnmov(path, sizeof(path), dir, sep, file->name, NULL);

    err = my_delete(path, 0);

    if (err) {
      break;
    }
  }

  my_dirend(dir_info);

  if (!err)
    err = rmdir(dir);

  return (err == 0) ? HA_EXIT_SUCCESS : HA_EXIT_FAILURE;
}


static void rocksdb_remove_mariabackup_checkpoint(
    my_core::THD *const,
    struct st_mysql_sys_var *const ,
    void *const var_ptr, const void *const) {
  std::string mariabackup_checkpoint_dir(rocksdb_datadir);

  mariabackup_checkpoint_dir.append("/mariabackup-checkpoint");

  if (unlink(mariabackup_checkpoint_dir.c_str())  == 0)
    return;

  rmdir_force(mariabackup_checkpoint_dir.c_str());
}


static std::unique_ptr<rocksdb::DBOptions> rdb_init_rocksdb_db_options(void) {
  auto o = std::unique_ptr<rocksdb::DBOptions>(new rocksdb::DBOptions());

  o->create_if_missing = true;
  o->listeners.push_back(std::make_shared<Rdb_event_listener>(&ddl_manager));
  o->info_log_level = rocksdb::InfoLogLevel::INFO_LEVEL;
  o->max_subcompactions = DEFAULT_SUBCOMPACTIONS;
  o->max_open_files = -2; // auto-tune to 50% open_files_limit

  o->two_write_queues = true;
  o->manual_wal_flush = true;
  return o;
}

/* DBOptions contains Statistics and needs to be destructed last */
static std::unique_ptr<rocksdb::BlockBasedTableOptions> rocksdb_tbl_options =
    std::unique_ptr<rocksdb::BlockBasedTableOptions>(
        new rocksdb::BlockBasedTableOptions());
static std::unique_ptr<rocksdb::DBOptions> rocksdb_db_options =
    rdb_init_rocksdb_db_options();

static std::shared_ptr<rocksdb::RateLimiter> rocksdb_rate_limiter;

/* This enum needs to be kept up to date with rocksdb::TxnDBWritePolicy */
static const char *write_policy_names[] = {"write_committed", "write_prepared",
                                           "write_unprepared", NullS};

static TYPELIB write_policy_typelib = {array_elements(write_policy_names) - 1,
                                       "write_policy_typelib",
                                       write_policy_names, nullptr};

/* This enum needs to be kept up to date with rocksdb::InfoLogLevel */
static const char *info_log_level_names[] = {"debug_level", "info_level",
                                             "warn_level",  "error_level",
                                             "fatal_level", NullS};

static TYPELIB info_log_level_typelib = {
    array_elements(info_log_level_names) - 1, "info_log_level_typelib",
    info_log_level_names, nullptr};

static void rocksdb_set_rocksdb_info_log_level(
    THD *const thd, struct st_mysql_sys_var *const var, void *const var_ptr,
    const void *const save) {
  DBUG_ASSERT(save != nullptr);

  RDB_MUTEX_LOCK_CHECK(rdb_sysvars_mutex);
  rocksdb_info_log_level = *static_cast<const uint64_t *>(save);
  rocksdb_db_options->info_log->SetInfoLogLevel(
      static_cast<rocksdb::InfoLogLevel>(rocksdb_info_log_level));
  RDB_MUTEX_UNLOCK_CHECK(rdb_sysvars_mutex);
}

static void rocksdb_set_reset_stats(
    my_core::THD *const /* unused */,
    my_core::st_mysql_sys_var *const var MY_ATTRIBUTE((__unused__)),
    void *const var_ptr, const void *const save) {
  DBUG_ASSERT(save != nullptr);
  DBUG_ASSERT(rdb != nullptr);
  DBUG_ASSERT(rocksdb_stats != nullptr);

  RDB_MUTEX_LOCK_CHECK(rdb_sysvars_mutex);

  *static_cast<bool *>(var_ptr) = *static_cast<const bool *>(save);

  if (rocksdb_reset_stats) {
    rocksdb::Status s = rdb->ResetStats();

    // RocksDB will always return success. Let's document this assumption here
    // as well so that we'll get immediately notified when contract changes.
    DBUG_ASSERT(s == rocksdb::Status::OK());

    s = rocksdb_stats->Reset();
    DBUG_ASSERT(s == rocksdb::Status::OK());
  }

  RDB_MUTEX_UNLOCK_CHECK(rdb_sysvars_mutex);
}

static void rocksdb_set_io_write_timeout(
    my_core::THD *const thd MY_ATTRIBUTE((__unused__)),
    my_core::st_mysql_sys_var *const var MY_ATTRIBUTE((__unused__)),
    void *const var_ptr MY_ATTRIBUTE((__unused__)), const void *const save) {
  DBUG_ASSERT(save != nullptr);
  DBUG_ASSERT(rdb != nullptr);
#if !defined(_WIN32) && !defined(__APPLE__)
  DBUG_ASSERT(io_watchdog != nullptr);
#endif

  RDB_MUTEX_LOCK_CHECK(rdb_sysvars_mutex);

  const uint32_t new_val = *static_cast<const uint32_t *>(save);

  rocksdb_io_write_timeout_secs = new_val;
#if !defined(_WIN32) && !defined(__APPLE__)
  io_watchdog->reset_timeout(rocksdb_io_write_timeout_secs);
#endif
  RDB_MUTEX_UNLOCK_CHECK(rdb_sysvars_mutex);
}

enum rocksdb_flush_log_at_trx_commit_type : unsigned int {
  FLUSH_LOG_NEVER = 0,
  FLUSH_LOG_SYNC,
  FLUSH_LOG_BACKGROUND,
  FLUSH_LOG_MAX /* must be last */
};

static int rocksdb_validate_flush_log_at_trx_commit(
    THD *const thd,
    struct st_mysql_sys_var *const var, /* in: pointer to system variable */
    void *var_ptr, /* out: immediate result for update function */
    struct st_mysql_value *const value /* in: incoming value */) {
  long long new_value;

  /* value is NULL */
  if (value->val_int(value, &new_value)) {
    return HA_EXIT_FAILURE;
  }

  if (rocksdb_db_options->allow_mmap_writes && new_value != FLUSH_LOG_NEVER) {
    return HA_EXIT_FAILURE;
  }

  *static_cast<uint32_t *>(var_ptr) = static_cast<uint32_t>(new_value);
  return HA_EXIT_SUCCESS;
}
static void rocksdb_compact_column_family_stub(
    THD *const thd, struct st_mysql_sys_var *const var, void *const var_ptr,
    const void *const save) {}

static int rocksdb_compact_column_family(THD *const thd,
                                         struct st_mysql_sys_var *const var,
                                         void *const var_ptr,
                                         struct st_mysql_value *const value);

static const char *index_type_names[] = {"kBinarySearch", "kHashSearch", NullS};

static TYPELIB index_type_typelib = {array_elements(index_type_names) - 1,
                                     "index_type_typelib", index_type_names,
                                     nullptr};

const ulong RDB_MAX_LOCK_WAIT_SECONDS = 1024 * 1024 * 1024;
const ulong RDB_DEFAULT_MAX_ROW_LOCKS = 1024 * 1024;
const ulong RDB_MAX_ROW_LOCKS = 1024 * 1024 * 1024;
const ulong RDB_DEFAULT_BULK_LOAD_SIZE = 1000;
const ulong RDB_MAX_BULK_LOAD_SIZE = 1024 * 1024 * 1024;
const size_t RDB_DEFAULT_MERGE_BUF_SIZE = 64 * 1024 * 1024;
const size_t RDB_MIN_MERGE_BUF_SIZE = 100;
const size_t RDB_DEFAULT_MERGE_COMBINE_READ_SIZE = 1024 * 1024 * 1024;
const size_t RDB_MIN_MERGE_COMBINE_READ_SIZE = 100;
const size_t RDB_DEFAULT_MERGE_TMP_FILE_REMOVAL_DELAY = 0;
const size_t RDB_MIN_MERGE_TMP_FILE_REMOVAL_DELAY = 0;
const int64 RDB_DEFAULT_BLOCK_CACHE_SIZE = 512 * 1024 * 1024;
const int64 RDB_MIN_BLOCK_CACHE_SIZE = 1024;
const int RDB_MAX_CHECKSUMS_PCT = 100;
const ulong RDB_DEADLOCK_DETECT_DEPTH = 50;

// TODO: 0 means don't wait at all, and we don't support it yet?
static MYSQL_THDVAR_ULONG(lock_wait_timeout, PLUGIN_VAR_RQCMDARG,
                          "Number of seconds to wait for lock", nullptr,
                          nullptr, /*default*/ 1, /*min*/ 1,
                          /*max*/ RDB_MAX_LOCK_WAIT_SECONDS, 0);

static MYSQL_THDVAR_BOOL(deadlock_detect, PLUGIN_VAR_RQCMDARG,
                         "Enables deadlock detection", nullptr, nullptr, FALSE);

static MYSQL_THDVAR_ULONG(deadlock_detect_depth, PLUGIN_VAR_RQCMDARG,
                          "Number of transactions deadlock detection will "
                          "traverse through before assuming deadlock",
                          nullptr, nullptr,
                          /*default*/ RDB_DEADLOCK_DETECT_DEPTH,
                          /*min*/ 2,
                          /*max*/ ULONG_MAX, 0);

static MYSQL_THDVAR_BOOL(
    commit_time_batch_for_recovery, PLUGIN_VAR_RQCMDARG,
    "TransactionOptions::commit_time_batch_for_recovery for RocksDB", nullptr,
    nullptr, FALSE);

static MYSQL_THDVAR_BOOL(
    trace_sst_api, PLUGIN_VAR_RQCMDARG,
    "Generate trace output in the log for each call to the SstFileWriter",
    nullptr, nullptr, FALSE);

static MYSQL_THDVAR_BOOL(
    bulk_load, PLUGIN_VAR_RQCMDARG,
    "Use bulk-load mode for inserts. This disables "
    "unique_checks and enables rocksdb_commit_in_the_middle.",
    rocksdb_check_bulk_load, nullptr, FALSE);

static MYSQL_THDVAR_BOOL(bulk_load_allow_sk, PLUGIN_VAR_RQCMDARG,
                         "Allow bulk loading of sk keys during bulk-load. "
                         "Can be changed only when bulk load is disabled.",
                         /* Intentionally reuse unsorted's check function */
                         rocksdb_check_bulk_load_allow_unsorted, nullptr,
                         FALSE);

static MYSQL_THDVAR_BOOL(bulk_load_allow_unsorted, PLUGIN_VAR_RQCMDARG,
                         "Allow unsorted input during bulk-load. "
                         "Can be changed only when bulk load is disabled.",
                         rocksdb_check_bulk_load_allow_unsorted, nullptr,
                         FALSE);

static MYSQL_SYSVAR_BOOL(enable_bulk_load_api, rocksdb_enable_bulk_load_api,
                         PLUGIN_VAR_RQCMDARG | PLUGIN_VAR_READONLY,
                         "Enables using SstFileWriter for bulk loading",
                         nullptr, nullptr, rocksdb_enable_bulk_load_api);

static MYSQL_SYSVAR_STR(git_hash, rocksdb_git_hash,
                        PLUGIN_VAR_RQCMDARG | PLUGIN_VAR_READONLY,
                        "Git revision of the RocksDB library used by MyRocks",
                        nullptr, nullptr, ROCKSDB_GIT_HASH);

static MYSQL_THDVAR_STR(tmpdir, PLUGIN_VAR_OPCMDARG | PLUGIN_VAR_MEMALLOC,
                        "Directory for temporary files during DDL operations.",
                        nullptr, nullptr, "");

static MYSQL_THDVAR_STR(
    skip_unique_check_tables, PLUGIN_VAR_RQCMDARG | PLUGIN_VAR_MEMALLOC,
    "Skip unique constraint checking for the specified tables", nullptr,
    nullptr, ".*");

static MYSQL_THDVAR_BOOL(
    commit_in_the_middle, PLUGIN_VAR_RQCMDARG,
    "Commit rows implicitly every rocksdb_bulk_load_size, on bulk load/insert, "
    "update and delete",
    nullptr, nullptr, FALSE);

static MYSQL_THDVAR_BOOL(
    blind_delete_primary_key, PLUGIN_VAR_RQCMDARG,
    "Deleting rows by primary key lookup, without reading rows (Blind Deletes)."
    " Blind delete is disabled if the table has secondary key",
    nullptr, nullptr, FALSE);

static MYSQL_THDVAR_STR(
    read_free_rpl_tables, PLUGIN_VAR_RQCMDARG | PLUGIN_VAR_MEMALLOC,
    "List of tables that will use read-free replication on the slave "
    "(i.e. not lookup a row during replication)",
    nullptr, nullptr, "");

static MYSQL_THDVAR_BOOL(skip_bloom_filter_on_read, PLUGIN_VAR_RQCMDARG,
                         "Skip using bloom filter for reads", nullptr, nullptr,
                         FALSE);

static MYSQL_THDVAR_ULONG(max_row_locks, PLUGIN_VAR_RQCMDARG,
                          "Maximum number of locks a transaction can have",
                          nullptr, nullptr,
                          /*default*/ RDB_DEFAULT_MAX_ROW_LOCKS,
                          /*min*/ 1,
                          /*max*/ RDB_MAX_ROW_LOCKS, 0);

static MYSQL_THDVAR_ULONGLONG(
    write_batch_max_bytes, PLUGIN_VAR_RQCMDARG,
    "Maximum size of write batch in bytes. 0 means no limit.", nullptr, nullptr,
    /* default */ 0, /* min */ 0, /* max */ SIZE_T_MAX, 1);

static MYSQL_THDVAR_BOOL(
    lock_scanned_rows, PLUGIN_VAR_RQCMDARG,
    "Take and hold locks on rows that are scanned but not updated", nullptr,
    nullptr, FALSE);

static MYSQL_THDVAR_ULONG(bulk_load_size, PLUGIN_VAR_RQCMDARG,
                          "Max #records in a batch for bulk-load mode", nullptr,
                          nullptr,
                          /*default*/ RDB_DEFAULT_BULK_LOAD_SIZE,
                          /*min*/ 1,
                          /*max*/ RDB_MAX_BULK_LOAD_SIZE, 0);

static MYSQL_THDVAR_ULONGLONG(
    merge_buf_size, PLUGIN_VAR_RQCMDARG,
    "Size to allocate for merge sort buffers written out to disk "
    "during inplace index creation.",
    nullptr, nullptr,
    /* default (64MB) */ RDB_DEFAULT_MERGE_BUF_SIZE,
    /* min (100B) */ RDB_MIN_MERGE_BUF_SIZE,
    /* max */ SIZE_T_MAX, 1);

static MYSQL_THDVAR_ULONGLONG(
    merge_combine_read_size, PLUGIN_VAR_RQCMDARG,
    "Size that we have to work with during combine (reading from disk) phase "
    "of "
    "external sort during fast index creation.",
    nullptr, nullptr,
    /* default (1GB) */ RDB_DEFAULT_MERGE_COMBINE_READ_SIZE,
    /* min (100B) */ RDB_MIN_MERGE_COMBINE_READ_SIZE,
    /* max */ SIZE_T_MAX, 1);

static MYSQL_THDVAR_ULONGLONG(
    merge_tmp_file_removal_delay_ms, PLUGIN_VAR_RQCMDARG,
    "Fast index creation creates a large tmp file on disk during index "
    "creation.  Removing this large file all at once when index creation is "
    "complete can cause trim stalls on Flash.  This variable specifies a "
    "duration to sleep (in milliseconds) between calling chsize() to truncate "
    "the file in chunks.  The chunk size is  the same as merge_buf_size.",
    nullptr, nullptr,
    /* default (0ms) */ RDB_DEFAULT_MERGE_TMP_FILE_REMOVAL_DELAY,
    /* min (0ms) */ RDB_MIN_MERGE_TMP_FILE_REMOVAL_DELAY,
    /* max */ SIZE_T_MAX, 1);

static MYSQL_THDVAR_INT(
    manual_compaction_threads, PLUGIN_VAR_RQCMDARG,
    "How many rocksdb threads to run for manual compactions", nullptr, nullptr,
    /* default rocksdb.dboption max_subcompactions */ 0,
    /* min */ 0, /* max */ 128, 0);

static MYSQL_SYSVAR_BOOL(
    create_if_missing,
    *reinterpret_cast<my_bool *>(&rocksdb_db_options->create_if_missing),
    PLUGIN_VAR_RQCMDARG | PLUGIN_VAR_READONLY,
    "DBOptions::create_if_missing for RocksDB", nullptr, nullptr,
    rocksdb_db_options->create_if_missing);

static MYSQL_SYSVAR_BOOL(
    two_write_queues,
    *reinterpret_cast<my_bool *>(&rocksdb_db_options->two_write_queues),
    PLUGIN_VAR_RQCMDARG | PLUGIN_VAR_READONLY,
    "DBOptions::two_write_queues for RocksDB", nullptr, nullptr,
    rocksdb_db_options->two_write_queues);

static MYSQL_SYSVAR_BOOL(
    manual_wal_flush,
    *reinterpret_cast<my_bool *>(&rocksdb_db_options->manual_wal_flush),
    PLUGIN_VAR_RQCMDARG | PLUGIN_VAR_READONLY,
    "DBOptions::manual_wal_flush for RocksDB", nullptr, nullptr,
    rocksdb_db_options->manual_wal_flush);

static MYSQL_SYSVAR_ENUM(write_policy, rocksdb_write_policy,
                         PLUGIN_VAR_RQCMDARG | PLUGIN_VAR_READONLY,
                         "DBOptions::write_policy for RocksDB", nullptr,
                         nullptr, rocksdb::TxnDBWritePolicy::WRITE_COMMITTED,
                         &write_policy_typelib);

static MYSQL_SYSVAR_BOOL(
    create_missing_column_families,
    *reinterpret_cast<my_bool *>(
        &rocksdb_db_options->create_missing_column_families),
    PLUGIN_VAR_RQCMDARG | PLUGIN_VAR_READONLY,
    "DBOptions::create_missing_column_families for RocksDB", nullptr, nullptr,
    rocksdb_db_options->create_missing_column_families);

static MYSQL_SYSVAR_BOOL(
    error_if_exists,
    *reinterpret_cast<my_bool *>(&rocksdb_db_options->error_if_exists),
    PLUGIN_VAR_RQCMDARG | PLUGIN_VAR_READONLY,
    "DBOptions::error_if_exists for RocksDB", nullptr, nullptr,
    rocksdb_db_options->error_if_exists);

static MYSQL_SYSVAR_BOOL(
    paranoid_checks,
    *reinterpret_cast<my_bool *>(&rocksdb_db_options->paranoid_checks),
    PLUGIN_VAR_RQCMDARG | PLUGIN_VAR_READONLY,
    "DBOptions::paranoid_checks for RocksDB", nullptr, nullptr,
    rocksdb_db_options->paranoid_checks);

static MYSQL_SYSVAR_ULONGLONG(
    rate_limiter_bytes_per_sec, rocksdb_rate_limiter_bytes_per_sec,
    PLUGIN_VAR_RQCMDARG, "DBOptions::rate_limiter bytes_per_sec for RocksDB",
    nullptr, rocksdb_set_rate_limiter_bytes_per_sec, /* default */ 0L,
    /* min */ 0L, /* max */ MAX_RATE_LIMITER_BYTES_PER_SEC, 0);

static MYSQL_SYSVAR_ULONGLONG(
    sst_mgr_rate_bytes_per_sec, rocksdb_sst_mgr_rate_bytes_per_sec,
    PLUGIN_VAR_RQCMDARG,
    "DBOptions::sst_file_manager rate_bytes_per_sec for RocksDB", nullptr,
    rocksdb_set_sst_mgr_rate_bytes_per_sec,
    /* default */ DEFAULT_SST_MGR_RATE_BYTES_PER_SEC,
    /* min */ 0L, /* max */ UINT64_MAX, 0);

static MYSQL_SYSVAR_ULONGLONG(delayed_write_rate, rocksdb_delayed_write_rate,
                              PLUGIN_VAR_RQCMDARG,
                              "DBOptions::delayed_write_rate", nullptr,
                              rocksdb_set_delayed_write_rate,
                              rocksdb_db_options->delayed_write_rate, 0,
                              UINT64_MAX, 0);

static MYSQL_SYSVAR_UINT(max_latest_deadlocks, rocksdb_max_latest_deadlocks,
                         PLUGIN_VAR_RQCMDARG,
                         "Maximum number of recent "
                         "deadlocks to store",
                         nullptr, rocksdb_set_max_latest_deadlocks,
                         rocksdb::kInitialMaxDeadlocks, 0, UINT32_MAX, 0);

static MYSQL_SYSVAR_ENUM(
    info_log_level, rocksdb_info_log_level, PLUGIN_VAR_RQCMDARG,
    "Filter level for info logs to be written mysqld error log. "
    "Valid values include 'debug_level', 'info_level', 'warn_level'"
    "'error_level' and 'fatal_level'.",
    nullptr, rocksdb_set_rocksdb_info_log_level,
    rocksdb::InfoLogLevel::ERROR_LEVEL, &info_log_level_typelib);

static MYSQL_THDVAR_INT(
    perf_context_level, PLUGIN_VAR_RQCMDARG,
    "Perf Context Level for rocksdb internal timer stat collection", nullptr,
    nullptr,
    /* default */ rocksdb::PerfLevel::kUninitialized,
    /* min */ rocksdb::PerfLevel::kUninitialized,
    /* max */ rocksdb::PerfLevel::kOutOfBounds - 1, 0);

static MYSQL_SYSVAR_UINT(
    wal_recovery_mode, rocksdb_wal_recovery_mode, PLUGIN_VAR_RQCMDARG,
    "DBOptions::wal_recovery_mode for RocksDB. Default is kAbsoluteConsistency",
    nullptr, nullptr,
    /* default */ (uint)rocksdb::WALRecoveryMode::kAbsoluteConsistency,
    /* min */ (uint)rocksdb::WALRecoveryMode::kTolerateCorruptedTailRecords,
    /* max */ (uint)rocksdb::WALRecoveryMode::kSkipAnyCorruptedRecords, 0);

static MYSQL_SYSVAR_SIZE_T(compaction_readahead_size,
                          rocksdb_db_options->compaction_readahead_size,
                          PLUGIN_VAR_RQCMDARG,
                          "DBOptions::compaction_readahead_size for RocksDB",
                          nullptr, nullptr,
                          rocksdb_db_options->compaction_readahead_size,
                          /* min */ 0L, /* max */ SIZE_T_MAX, 0);

static MYSQL_SYSVAR_BOOL(
    new_table_reader_for_compaction_inputs,
    *reinterpret_cast<my_bool *>(
        &rocksdb_db_options->new_table_reader_for_compaction_inputs),
    PLUGIN_VAR_RQCMDARG | PLUGIN_VAR_READONLY,
    "DBOptions::new_table_reader_for_compaction_inputs for RocksDB", nullptr,
    nullptr, rocksdb_db_options->new_table_reader_for_compaction_inputs);

static MYSQL_SYSVAR_UINT(
    access_hint_on_compaction_start, rocksdb_access_hint_on_compaction_start,
    PLUGIN_VAR_RQCMDARG | PLUGIN_VAR_READONLY,
    "DBOptions::access_hint_on_compaction_start for RocksDB", nullptr, nullptr,
    /* default */ (uint)rocksdb::Options::AccessHint::NORMAL,
    /* min */ (uint)rocksdb::Options::AccessHint::NONE,
    /* max */ (uint)rocksdb::Options::AccessHint::WILLNEED, 0);

static MYSQL_SYSVAR_BOOL(
    allow_concurrent_memtable_write,
    *reinterpret_cast<my_bool *>(
        &rocksdb_db_options->allow_concurrent_memtable_write),
    PLUGIN_VAR_RQCMDARG | PLUGIN_VAR_READONLY,
    "DBOptions::allow_concurrent_memtable_write for RocksDB", nullptr, nullptr,
    false);

static MYSQL_SYSVAR_BOOL(
    enable_write_thread_adaptive_yield,
    *reinterpret_cast<my_bool *>(
        &rocksdb_db_options->enable_write_thread_adaptive_yield),
    PLUGIN_VAR_RQCMDARG | PLUGIN_VAR_READONLY,
    "DBOptions::enable_write_thread_adaptive_yield for RocksDB", nullptr,
    nullptr, false);

static MYSQL_SYSVAR_INT(max_open_files, rocksdb_db_options->max_open_files,
                        PLUGIN_VAR_RQCMDARG | PLUGIN_VAR_READONLY,
                        "DBOptions::max_open_files for RocksDB", nullptr,
                        nullptr, rocksdb_db_options->max_open_files,
                        /* min */ -2, /* max */ INT_MAX, 0);

static MYSQL_SYSVAR_UINT64_T(max_total_wal_size,
                          rocksdb_db_options->max_total_wal_size,
                          PLUGIN_VAR_RQCMDARG | PLUGIN_VAR_READONLY,
                          "DBOptions::max_total_wal_size for RocksDB", nullptr,
                          nullptr, rocksdb_db_options->max_total_wal_size,
                          /* min */ 0, /* max */ LONGLONG_MAX, 0);

static MYSQL_SYSVAR_BOOL(
    use_fsync, *reinterpret_cast<my_bool *>(&rocksdb_db_options->use_fsync),
    PLUGIN_VAR_RQCMDARG | PLUGIN_VAR_READONLY,
    "DBOptions::use_fsync for RocksDB", nullptr, nullptr,
    rocksdb_db_options->use_fsync);

static MYSQL_SYSVAR_STR(wal_dir, rocksdb_wal_dir,
                        PLUGIN_VAR_RQCMDARG | PLUGIN_VAR_READONLY,
                        "DBOptions::wal_dir for RocksDB", nullptr, nullptr,
                        rocksdb_db_options->wal_dir.c_str());

static MYSQL_SYSVAR_STR(
    persistent_cache_path, rocksdb_persistent_cache_path,
    PLUGIN_VAR_RQCMDARG | PLUGIN_VAR_READONLY,
    "Path for BlockBasedTableOptions::persistent_cache for RocksDB", nullptr,
    nullptr, "");

static MYSQL_SYSVAR_ULONG(
    persistent_cache_size_mb, rocksdb_persistent_cache_size_mb,
    PLUGIN_VAR_RQCMDARG | PLUGIN_VAR_READONLY,
    "Size of cache in MB for BlockBasedTableOptions::persistent_cache "
    "for RocksDB", nullptr, nullptr, rocksdb_persistent_cache_size_mb,
    /* min */ 0L, /* max */ ULONG_MAX, 0);

static MYSQL_SYSVAR_UINT64_T(
    delete_obsolete_files_period_micros,
    rocksdb_db_options->delete_obsolete_files_period_micros,
    PLUGIN_VAR_RQCMDARG | PLUGIN_VAR_READONLY,
    "DBOptions::delete_obsolete_files_period_micros for RocksDB", nullptr,
    nullptr, rocksdb_db_options->delete_obsolete_files_period_micros,
  /* min */ 0, /* max */ LONGLONG_MAX, 0);

static MYSQL_SYSVAR_INT(max_background_jobs,
                        rocksdb_db_options->max_background_jobs,
                        PLUGIN_VAR_RQCMDARG,
                        "DBOptions::max_background_jobs for RocksDB", nullptr,
                        rocksdb_set_max_background_jobs,
                        rocksdb_db_options->max_background_jobs,
                        /* min */ -1, /* max */ MAX_BACKGROUND_JOBS, 0);

static MYSQL_SYSVAR_UINT(max_subcompactions,
                         rocksdb_db_options->max_subcompactions,
                         PLUGIN_VAR_RQCMDARG | PLUGIN_VAR_READONLY,
                         "DBOptions::max_subcompactions for RocksDB", nullptr,
                         nullptr, rocksdb_db_options->max_subcompactions,
                         /* min */ 1, /* max */ MAX_SUBCOMPACTIONS, 0);

static MYSQL_SYSVAR_SIZE_T(max_log_file_size,
                          rocksdb_db_options->max_log_file_size,
                          PLUGIN_VAR_RQCMDARG | PLUGIN_VAR_READONLY,
                          "DBOptions::max_log_file_size for RocksDB", nullptr,
                          nullptr, rocksdb_db_options->max_log_file_size,
                          /* min */ 0L, /* max */ SIZE_T_MAX, 0);

static MYSQL_SYSVAR_SIZE_T(log_file_time_to_roll,
                          rocksdb_db_options->log_file_time_to_roll,
                          PLUGIN_VAR_RQCMDARG | PLUGIN_VAR_READONLY,
                          "DBOptions::log_file_time_to_roll for RocksDB",
                          nullptr, nullptr,
                          rocksdb_db_options->log_file_time_to_roll,
                          /* min */ 0L, /* max */ SIZE_T_MAX, 0);

static MYSQL_SYSVAR_SIZE_T(keep_log_file_num,
                          rocksdb_db_options->keep_log_file_num,
                          PLUGIN_VAR_RQCMDARG | PLUGIN_VAR_READONLY,
                          "DBOptions::keep_log_file_num for RocksDB", nullptr,
                          nullptr, rocksdb_db_options->keep_log_file_num,
                          /* min */ 0L, /* max */ SIZE_T_MAX, 0);

static MYSQL_SYSVAR_UINT64_T(max_manifest_file_size,
                          rocksdb_db_options->max_manifest_file_size,
                          PLUGIN_VAR_RQCMDARG | PLUGIN_VAR_READONLY,
                          "DBOptions::max_manifest_file_size for RocksDB",
                          nullptr, nullptr,
                          rocksdb_db_options->max_manifest_file_size,
                          /* min */ 0L, /* max */ ULONGLONG_MAX, 0);

static MYSQL_SYSVAR_INT(table_cache_numshardbits,
                        rocksdb_db_options->table_cache_numshardbits,
                        PLUGIN_VAR_RQCMDARG | PLUGIN_VAR_READONLY,
                        "DBOptions::table_cache_numshardbits for RocksDB",
                        nullptr, nullptr,
                        rocksdb_db_options->table_cache_numshardbits,
                        // LRUCache limits this to 19 bits, anything greater
                        // fails to create a cache and returns a nullptr
                        /* min */ 0, /* max */ 19, 0);

static MYSQL_SYSVAR_UINT64_T(wal_ttl_seconds, rocksdb_db_options->WAL_ttl_seconds,
                          PLUGIN_VAR_RQCMDARG | PLUGIN_VAR_READONLY,
                          "DBOptions::WAL_ttl_seconds for RocksDB", nullptr,
                          nullptr, rocksdb_db_options->WAL_ttl_seconds,
                          /* min */ 0L, /* max */ LONGLONG_MAX, 0);

static MYSQL_SYSVAR_UINT64_T(wal_size_limit_mb,
                          rocksdb_db_options->WAL_size_limit_MB,
                          PLUGIN_VAR_RQCMDARG | PLUGIN_VAR_READONLY,
                          "DBOptions::WAL_size_limit_MB for RocksDB", nullptr,
                          nullptr, rocksdb_db_options->WAL_size_limit_MB,
                          /* min */ 0L, /* max */ LONGLONG_MAX, 0);

static MYSQL_SYSVAR_SIZE_T(manifest_preallocation_size,
                          rocksdb_db_options->manifest_preallocation_size,
                          PLUGIN_VAR_RQCMDARG | PLUGIN_VAR_READONLY,
                          "DBOptions::manifest_preallocation_size for RocksDB",
                          nullptr, nullptr,
                          rocksdb_db_options->manifest_preallocation_size,
                          /* min */ 0L, /* max */ SIZE_T_MAX, 0);

static MYSQL_SYSVAR_BOOL(
    use_direct_reads,
    *reinterpret_cast<my_bool *>(&rocksdb_db_options->use_direct_reads),
    PLUGIN_VAR_RQCMDARG | PLUGIN_VAR_READONLY,
    "DBOptions::use_direct_reads for RocksDB", nullptr, nullptr,
    rocksdb_db_options->use_direct_reads);

static MYSQL_SYSVAR_BOOL(
    use_direct_io_for_flush_and_compaction,
    *reinterpret_cast<my_bool *>(&rocksdb_db_options->use_direct_io_for_flush_and_compaction),
    PLUGIN_VAR_RQCMDARG | PLUGIN_VAR_READONLY,
    "DBOptions::use_direct_io_for_flush_and_compaction for RocksDB", nullptr, nullptr,
    rocksdb_db_options->use_direct_io_for_flush_and_compaction);

static MYSQL_SYSVAR_BOOL(
    allow_mmap_reads,
    *reinterpret_cast<my_bool *>(&rocksdb_db_options->allow_mmap_reads),
    PLUGIN_VAR_RQCMDARG | PLUGIN_VAR_READONLY,
    "DBOptions::allow_mmap_reads for RocksDB", nullptr, nullptr,
    rocksdb_db_options->allow_mmap_reads);

static MYSQL_SYSVAR_BOOL(
    allow_mmap_writes,
    *reinterpret_cast<my_bool *>(&rocksdb_db_options->allow_mmap_writes),
    PLUGIN_VAR_RQCMDARG | PLUGIN_VAR_READONLY,
    "DBOptions::allow_mmap_writes for RocksDB", nullptr, nullptr,
    rocksdb_db_options->allow_mmap_writes);

static MYSQL_SYSVAR_BOOL(
    is_fd_close_on_exec,
    *reinterpret_cast<my_bool *>(&rocksdb_db_options->is_fd_close_on_exec),
    PLUGIN_VAR_RQCMDARG | PLUGIN_VAR_READONLY,
    "DBOptions::is_fd_close_on_exec for RocksDB", nullptr, nullptr,
    rocksdb_db_options->is_fd_close_on_exec);

static MYSQL_SYSVAR_UINT(stats_dump_period_sec,
                         rocksdb_db_options->stats_dump_period_sec,
                         PLUGIN_VAR_RQCMDARG | PLUGIN_VAR_READONLY,
                         "DBOptions::stats_dump_period_sec for RocksDB",
                         nullptr, nullptr,
                         rocksdb_db_options->stats_dump_period_sec,
                         /* min */ 0, /* max */ INT_MAX, 0);

static MYSQL_SYSVAR_BOOL(
    advise_random_on_open,
    *reinterpret_cast<my_bool *>(&rocksdb_db_options->advise_random_on_open),
    PLUGIN_VAR_RQCMDARG | PLUGIN_VAR_READONLY,
    "DBOptions::advise_random_on_open for RocksDB", nullptr, nullptr,
    rocksdb_db_options->advise_random_on_open);

static MYSQL_SYSVAR_SIZE_T(db_write_buffer_size,
                          rocksdb_db_options->db_write_buffer_size,
                          PLUGIN_VAR_RQCMDARG | PLUGIN_VAR_READONLY,
                          "DBOptions::db_write_buffer_size for RocksDB",
                          nullptr, nullptr,
                          rocksdb_db_options->db_write_buffer_size,
                          /* min */ 0L, /* max */ SIZE_T_MAX, 0);

static MYSQL_SYSVAR_BOOL(
    use_adaptive_mutex,
    *reinterpret_cast<my_bool *>(&rocksdb_db_options->use_adaptive_mutex),
    PLUGIN_VAR_RQCMDARG | PLUGIN_VAR_READONLY,
    "DBOptions::use_adaptive_mutex for RocksDB", nullptr, nullptr,
    rocksdb_db_options->use_adaptive_mutex);

static MYSQL_SYSVAR_UINT64_T(bytes_per_sync, rocksdb_db_options->bytes_per_sync,
                          PLUGIN_VAR_RQCMDARG,
                          "DBOptions::bytes_per_sync for RocksDB", nullptr,
                          rocksdb_set_bytes_per_sync,
                          rocksdb_db_options->bytes_per_sync,
                          /* min */ 0L, /* max */ ULONGLONG_MAX, 0);

static MYSQL_SYSVAR_UINT64_T(wal_bytes_per_sync,
                          rocksdb_db_options->wal_bytes_per_sync,
                          PLUGIN_VAR_RQCMDARG,
                          "DBOptions::wal_bytes_per_sync for RocksDB", nullptr,
                          rocksdb_set_wal_bytes_per_sync,
                          rocksdb_db_options->wal_bytes_per_sync,
                          /* min */ 0L, /* max */ ULONGLONG_MAX, 0);

static MYSQL_SYSVAR_BOOL(
    enable_thread_tracking,
    *reinterpret_cast<my_bool *>(&rocksdb_db_options->enable_thread_tracking),
    PLUGIN_VAR_RQCMDARG | PLUGIN_VAR_READONLY,
    "DBOptions::enable_thread_tracking for RocksDB", nullptr, nullptr, true);

static MYSQL_SYSVAR_LONGLONG(block_cache_size, rocksdb_block_cache_size,
                             PLUGIN_VAR_RQCMDARG,
                             "block_cache size for RocksDB",
                             rocksdb_validate_set_block_cache_size, nullptr,
                             /* default */ RDB_DEFAULT_BLOCK_CACHE_SIZE,
                             /* min */ RDB_MIN_BLOCK_CACHE_SIZE,
                             /* max */ LONGLONG_MAX,
                             /* Block size */ RDB_MIN_BLOCK_CACHE_SIZE);

static MYSQL_SYSVAR_LONGLONG(sim_cache_size, rocksdb_sim_cache_size,
                             PLUGIN_VAR_RQCMDARG | PLUGIN_VAR_READONLY,
                             "Simulated cache size for RocksDB", nullptr,
                             nullptr,
                             /* default */ 0,
                             /* min */ 0,
                             /* max */ LONGLONG_MAX,
                             /* Block size */ 0);

static MYSQL_SYSVAR_BOOL(
    use_clock_cache,
    rocksdb_use_clock_cache,
    PLUGIN_VAR_RQCMDARG | PLUGIN_VAR_READONLY,
    "Use ClockCache instead of default LRUCache for RocksDB",
    nullptr, nullptr, false);

static MYSQL_SYSVAR_BOOL(
    cache_index_and_filter_blocks,
    *reinterpret_cast<my_bool *>(
        &rocksdb_tbl_options->cache_index_and_filter_blocks),
    PLUGIN_VAR_RQCMDARG | PLUGIN_VAR_READONLY,
    "BlockBasedTableOptions::cache_index_and_filter_blocks for RocksDB",
    nullptr, nullptr, true);

// When pin_l0_filter_and_index_blocks_in_cache is true, RocksDB will  use the
// LRU cache, but will always keep the filter & idndex block's handle checked
// out (=won't call ShardedLRUCache::Release), plus the parsed out objects
// the LRU cache will never push flush them out, hence they're pinned.
//
// This fixes the mutex contention between :ShardedLRUCache::Lookup and
// ShardedLRUCache::Release which reduced the QPS ratio (QPS using secondary
// index / QPS using PK).
static MYSQL_SYSVAR_BOOL(
    pin_l0_filter_and_index_blocks_in_cache,
    *reinterpret_cast<my_bool *>(
        &rocksdb_tbl_options->pin_l0_filter_and_index_blocks_in_cache),
    PLUGIN_VAR_RQCMDARG | PLUGIN_VAR_READONLY,
    "pin_l0_filter_and_index_blocks_in_cache for RocksDB", nullptr, nullptr,
    true);

static MYSQL_SYSVAR_ENUM(index_type, rocksdb_index_type,
                         PLUGIN_VAR_RQCMDARG | PLUGIN_VAR_READONLY,
                         "BlockBasedTableOptions::index_type for RocksDB",
                         nullptr, nullptr,
                         (ulong)rocksdb_tbl_options->index_type,
                         &index_type_typelib);

static MYSQL_SYSVAR_BOOL(
    hash_index_allow_collision,
    *reinterpret_cast<my_bool *>(
        &rocksdb_tbl_options->hash_index_allow_collision),
    PLUGIN_VAR_RQCMDARG | PLUGIN_VAR_READONLY,
    "BlockBasedTableOptions::hash_index_allow_collision for RocksDB", nullptr,
    nullptr, rocksdb_tbl_options->hash_index_allow_collision);

static MYSQL_SYSVAR_BOOL(
    no_block_cache,
    *reinterpret_cast<my_bool *>(&rocksdb_tbl_options->no_block_cache),
    PLUGIN_VAR_RQCMDARG | PLUGIN_VAR_READONLY,
    "BlockBasedTableOptions::no_block_cache for RocksDB", nullptr, nullptr,
    rocksdb_tbl_options->no_block_cache);

static MYSQL_SYSVAR_SIZE_T(block_size, rocksdb_tbl_options->block_size,
                          PLUGIN_VAR_RQCMDARG | PLUGIN_VAR_READONLY,
                          "BlockBasedTableOptions::block_size for RocksDB",
                          nullptr, nullptr, rocksdb_tbl_options->block_size,
                          /* min */ 1L, /* max */ SIZE_T_MAX, 0);

static MYSQL_SYSVAR_INT(
    block_size_deviation, rocksdb_tbl_options->block_size_deviation,
    PLUGIN_VAR_RQCMDARG | PLUGIN_VAR_READONLY,
    "BlockBasedTableOptions::block_size_deviation for RocksDB", nullptr,
    nullptr, rocksdb_tbl_options->block_size_deviation,
    /* min */ 0, /* max */ INT_MAX, 0);

static MYSQL_SYSVAR_INT(
    block_restart_interval, rocksdb_tbl_options->block_restart_interval,
    PLUGIN_VAR_RQCMDARG | PLUGIN_VAR_READONLY,
    "BlockBasedTableOptions::block_restart_interval for RocksDB", nullptr,
    nullptr, rocksdb_tbl_options->block_restart_interval,
    /* min */ 1, /* max */ INT_MAX, 0);

static MYSQL_SYSVAR_BOOL(
    whole_key_filtering,
    *reinterpret_cast<my_bool *>(&rocksdb_tbl_options->whole_key_filtering),
    PLUGIN_VAR_RQCMDARG | PLUGIN_VAR_READONLY,
    "BlockBasedTableOptions::whole_key_filtering for RocksDB", nullptr, nullptr,
    rocksdb_tbl_options->whole_key_filtering);

static MYSQL_SYSVAR_STR(default_cf_options, rocksdb_default_cf_options,
                        PLUGIN_VAR_RQCMDARG | PLUGIN_VAR_READONLY,
                        "default cf options for RocksDB", nullptr, nullptr, "");

static MYSQL_SYSVAR_STR(override_cf_options, rocksdb_override_cf_options,
                        PLUGIN_VAR_RQCMDARG | PLUGIN_VAR_READONLY,
                        "option overrides per cf for RocksDB", nullptr, nullptr,
                        "");

static MYSQL_SYSVAR_STR(update_cf_options, rocksdb_update_cf_options,
                        PLUGIN_VAR_RQCMDARG | PLUGIN_VAR_MEMALLOC 
                        /* psergey-merge: need this? :  PLUGIN_VAR_ALLOCATED*/,
                        "Option updates per column family for RocksDB",
                        rocksdb_validate_update_cf_options,
                        rocksdb_set_update_cf_options, nullptr);

static MYSQL_SYSVAR_UINT(flush_log_at_trx_commit,
                         rocksdb_flush_log_at_trx_commit, PLUGIN_VAR_RQCMDARG,
                         "Sync on transaction commit. Similar to "
                         "innodb_flush_log_at_trx_commit. 1: sync on commit, "
                         "0,2: not sync on commit",
                         rocksdb_validate_flush_log_at_trx_commit, nullptr,
                         /* default */ FLUSH_LOG_SYNC,
                         /* min */ FLUSH_LOG_NEVER,
                         /* max */ FLUSH_LOG_BACKGROUND, 0);

static MYSQL_THDVAR_BOOL(write_disable_wal, PLUGIN_VAR_RQCMDARG,
                         "WriteOptions::disableWAL for RocksDB", nullptr,
                         nullptr, rocksdb::WriteOptions().disableWAL);

static MYSQL_THDVAR_BOOL(
    write_ignore_missing_column_families, PLUGIN_VAR_RQCMDARG,
    "WriteOptions::ignore_missing_column_families for RocksDB", nullptr,
    nullptr, rocksdb::WriteOptions().ignore_missing_column_families);

static MYSQL_THDVAR_BOOL(skip_fill_cache, PLUGIN_VAR_RQCMDARG,
                         "Skip filling block cache on read requests", nullptr,
                         nullptr, FALSE);

static MYSQL_THDVAR_BOOL(
    unsafe_for_binlog, PLUGIN_VAR_RQCMDARG,
    "Allowing statement based binary logging which may break consistency",
    nullptr, nullptr, FALSE);

static MYSQL_THDVAR_UINT(records_in_range, PLUGIN_VAR_RQCMDARG,
                         "Used to override the result of records_in_range(). "
                         "Set to a positive number to override",
                         nullptr, nullptr, 0,
                         /* min */ 0, /* max */ INT_MAX, 0);

static MYSQL_THDVAR_UINT(force_index_records_in_range, PLUGIN_VAR_RQCMDARG,
                         "Used to override the result of records_in_range() "
                         "when FORCE INDEX is used.",
                         nullptr, nullptr, 0,
                         /* min */ 0, /* max */ INT_MAX, 0);

static MYSQL_SYSVAR_UINT(
    debug_optimizer_n_rows, rocksdb_debug_optimizer_n_rows,
    PLUGIN_VAR_RQCMDARG | PLUGIN_VAR_READONLY | PLUGIN_VAR_NOSYSVAR,
    "Test only to override rocksdb estimates of table size in a memtable",
    nullptr, nullptr, 0, /* min */ 0, /* max */ INT_MAX, 0);

static MYSQL_SYSVAR_BOOL(force_compute_memtable_stats,
    rocksdb_force_compute_memtable_stats,
    PLUGIN_VAR_RQCMDARG,
    "Force to always compute memtable stats",
    nullptr, nullptr, TRUE);

static MYSQL_SYSVAR_UINT(force_compute_memtable_stats_cachetime,
                         rocksdb_force_compute_memtable_stats_cachetime,
                         PLUGIN_VAR_RQCMDARG,
                         "Time in usecs to cache memtable estimates", nullptr,
                         nullptr, /* default */ 60 * 1000 * 1000,
                         /* min */ 0, /* max */ INT_MAX, 0);

static MYSQL_SYSVAR_BOOL(
    debug_optimizer_no_zero_cardinality,
    rocksdb_debug_optimizer_no_zero_cardinality, PLUGIN_VAR_RQCMDARG,
    "In case if cardinality is zero, overrides it with some value", nullptr,
    nullptr, TRUE);

static MYSQL_SYSVAR_STR(compact_cf, rocksdb_compact_cf_name,
                        PLUGIN_VAR_RQCMDARG, "Compact column family",
                        rocksdb_compact_column_family,
                        rocksdb_compact_column_family_stub, "");

static MYSQL_SYSVAR_STR(create_checkpoint, rocksdb_checkpoint_name,
                        PLUGIN_VAR_RQCMDARG, "Checkpoint directory",
                        rocksdb_create_checkpoint,
                        rocksdb_create_checkpoint_stub, "");

static MYSQL_SYSVAR_BOOL(remove_mariabackup_checkpoint,
                         rocksdb_signal_remove_mariabackup_checkpoint,
                         PLUGIN_VAR_RQCMDARG, "Remove mariabackup checkpoint",
                         nullptr, rocksdb_remove_mariabackup_checkpoint, FALSE);

static MYSQL_SYSVAR_BOOL(signal_drop_index_thread,
                         rocksdb_signal_drop_index_thread, PLUGIN_VAR_RQCMDARG,
                         "Wake up drop index thread", nullptr,
                         rocksdb_drop_index_wakeup_thread, FALSE);

static MYSQL_SYSVAR_BOOL(pause_background_work, rocksdb_pause_background_work,
                         PLUGIN_VAR_RQCMDARG,
                         "Disable all rocksdb background operations", nullptr,
                         rocksdb_set_pause_background_work, FALSE);

static MYSQL_SYSVAR_BOOL(
    enable_ttl, rocksdb_enable_ttl, PLUGIN_VAR_RQCMDARG,
    "Enable expired TTL records to be dropped during compaction.", nullptr,
    nullptr, TRUE);

static MYSQL_SYSVAR_BOOL(
    enable_ttl_read_filtering, rocksdb_enable_ttl_read_filtering,
    PLUGIN_VAR_RQCMDARG,
    "For tables with TTL, expired records are skipped/filtered out during "
    "processing and in query results. Disabling this will allow these records "
    "to be seen, but as a result rows may disappear in the middle of "
    "transactions as they are dropped during compaction. Use with caution.",
    nullptr, nullptr, TRUE);

static MYSQL_SYSVAR_INT(
    debug_ttl_rec_ts, rocksdb_debug_ttl_rec_ts, PLUGIN_VAR_RQCMDARG,
    "For debugging purposes only.  Overrides the TTL of records to "
    "now() + debug_ttl_rec_ts.  The value can be +/- to simulate "
    "a record inserted in the past vs a record inserted in the 'future'. "
    "A value of 0 denotes that the variable is not set. This variable is a "
    "no-op in non-debug builds.",
    nullptr, nullptr, 0, /* min */ -3600, /* max */ 3600, 0);

static MYSQL_SYSVAR_INT(
    debug_ttl_snapshot_ts, rocksdb_debug_ttl_snapshot_ts, PLUGIN_VAR_RQCMDARG,
    "For debugging purposes only.  Sets the snapshot during compaction to "
    "now() + debug_set_ttl_snapshot_ts.  The value can be +/- to simulate "
    "a snapshot in the past vs a snapshot created in the 'future'. "
    "A value of 0 denotes that the variable is not set. This variable is a "
    "no-op in non-debug builds.",
    nullptr, nullptr, 0, /* min */ -3600, /* max */ 3600, 0);

static MYSQL_SYSVAR_INT(
    debug_ttl_read_filter_ts, rocksdb_debug_ttl_read_filter_ts,
    PLUGIN_VAR_RQCMDARG,
    "For debugging purposes only.  Overrides the TTL read filtering time to "
    "time + debug_ttl_read_filter_ts. A value of 0 denotes that the variable "
    "is not set. This variable is a no-op in non-debug builds.",
    nullptr, nullptr, 0, /* min */ -3600, /* max */ 3600, 0);

static MYSQL_SYSVAR_BOOL(
    debug_ttl_ignore_pk, rocksdb_debug_ttl_ignore_pk, PLUGIN_VAR_RQCMDARG,
    "For debugging purposes only. If true, compaction filtering will not occur "
    "on PK TTL data. This variable is a no-op in non-debug builds.",
    nullptr, nullptr, FALSE);

static MYSQL_SYSVAR_UINT(
    max_manual_compactions, rocksdb_max_manual_compactions, PLUGIN_VAR_RQCMDARG,
    "Maximum number of pending + ongoing number of manual compactions.",
    nullptr, nullptr, /* default */ 10, /* min */ 0, /* max */ UINT_MAX, 0);

static MYSQL_SYSVAR_UINT(
    debug_manual_compaction_delay, rocksdb_debug_manual_compaction_delay,
    PLUGIN_VAR_RQCMDARG,
    "For debugging purposes only. Sleeping specified seconds "
    "for simulating long running compactions.",
    nullptr, nullptr, 0, /* min */ 0, /* max */ UINT_MAX, 0);

static MYSQL_SYSVAR_BOOL(
    reset_stats, rocksdb_reset_stats, PLUGIN_VAR_RQCMDARG,
    "Reset the RocksDB internal statistics without restarting the DB.", nullptr,
    rocksdb_set_reset_stats, FALSE);

static MYSQL_SYSVAR_UINT(io_write_timeout, rocksdb_io_write_timeout_secs,
                         PLUGIN_VAR_RQCMDARG,
                         "Timeout for experimental I/O watchdog.", nullptr,
                         rocksdb_set_io_write_timeout, /* default */ 0,
                         /* min */ 0L,
                         /* max */ UINT_MAX, 0);

static MYSQL_SYSVAR_BOOL(enable_2pc, rocksdb_enable_2pc, PLUGIN_VAR_RQCMDARG,
                         "Enable two phase commit for MyRocks", nullptr,
                         nullptr, TRUE);

static MYSQL_SYSVAR_BOOL(ignore_unknown_options, rocksdb_ignore_unknown_options,
                         PLUGIN_VAR_OPCMDARG | PLUGIN_VAR_READONLY,
                         "Enable ignoring unknown options passed to RocksDB",
                         nullptr, nullptr, TRUE);

static MYSQL_SYSVAR_BOOL(strict_collation_check, rocksdb_strict_collation_check,
                         PLUGIN_VAR_RQCMDARG,
                         "Enforce case sensitive collation for MyRocks indexes",
                         nullptr, nullptr, TRUE);

static MYSQL_SYSVAR_STR(strict_collation_exceptions,
                        rocksdb_strict_collation_exceptions,
                        PLUGIN_VAR_RQCMDARG | PLUGIN_VAR_MEMALLOC,
                        "List of tables (using regex) that are excluded "
                        "from the case sensitive collation enforcement",
                        nullptr, rocksdb_set_collation_exception_list, "");

static MYSQL_SYSVAR_BOOL(collect_sst_properties, rocksdb_collect_sst_properties,
                         PLUGIN_VAR_RQCMDARG | PLUGIN_VAR_READONLY,
                         "Enables collecting SST file properties on each flush",
                         nullptr, nullptr, rocksdb_collect_sst_properties);

static MYSQL_SYSVAR_BOOL(
    force_flush_memtable_now, rocksdb_force_flush_memtable_now_var,
    PLUGIN_VAR_RQCMDARG,
    "Forces memstore flush which may block all write requests so be careful",
    rocksdb_force_flush_memtable_now, rocksdb_force_flush_memtable_now_stub,
    FALSE);

static MYSQL_SYSVAR_BOOL(
    force_flush_memtable_and_lzero_now,
    rocksdb_force_flush_memtable_and_lzero_now_var, PLUGIN_VAR_RQCMDARG,
    "Acts similar to force_flush_memtable_now, but also compacts all L0 files.",
    rocksdb_force_flush_memtable_and_lzero_now,
    rocksdb_force_flush_memtable_and_lzero_now_stub, FALSE);

static MYSQL_SYSVAR_UINT(
    seconds_between_stat_computes, rocksdb_seconds_between_stat_computes,
    PLUGIN_VAR_RQCMDARG,
    "Sets a number of seconds to wait between optimizer stats recomputation. "
    "Only changed indexes will be refreshed.",
    nullptr, nullptr, rocksdb_seconds_between_stat_computes,
    /* min */ 0L, /* max */ UINT_MAX, 0);

static MYSQL_SYSVAR_LONGLONG(compaction_sequential_deletes,
                             rocksdb_compaction_sequential_deletes,
                             PLUGIN_VAR_RQCMDARG,
                             "RocksDB will trigger compaction for the file if "
                             "it has more than this number sequential deletes "
                             "per window",
                             nullptr, rocksdb_set_compaction_options,
                             DEFAULT_COMPACTION_SEQUENTIAL_DELETES,
                             /* min */ 0L,
                             /* max */ MAX_COMPACTION_SEQUENTIAL_DELETES, 0);

static MYSQL_SYSVAR_LONGLONG(
    compaction_sequential_deletes_window,
    rocksdb_compaction_sequential_deletes_window, PLUGIN_VAR_RQCMDARG,
    "Size of the window for counting rocksdb_compaction_sequential_deletes",
    nullptr, rocksdb_set_compaction_options,
    DEFAULT_COMPACTION_SEQUENTIAL_DELETES_WINDOW,
    /* min */ 0L, /* max */ MAX_COMPACTION_SEQUENTIAL_DELETES_WINDOW, 0);

static MYSQL_SYSVAR_LONGLONG(
    compaction_sequential_deletes_file_size,
    rocksdb_compaction_sequential_deletes_file_size, PLUGIN_VAR_RQCMDARG,
    "Minimum file size required for compaction_sequential_deletes", nullptr,
    rocksdb_set_compaction_options, 0L,
    /* min */ -1L, /* max */ LONGLONG_MAX, 0);

static MYSQL_SYSVAR_BOOL(
    compaction_sequential_deletes_count_sd,
    rocksdb_compaction_sequential_deletes_count_sd, PLUGIN_VAR_RQCMDARG,
    "Counting SingleDelete as rocksdb_compaction_sequential_deletes", nullptr,
    nullptr, rocksdb_compaction_sequential_deletes_count_sd);

static MYSQL_SYSVAR_BOOL(
    print_snapshot_conflict_queries, rocksdb_print_snapshot_conflict_queries,
    PLUGIN_VAR_RQCMDARG,
    "Logging queries that got snapshot conflict errors into *.err log", nullptr,
    nullptr, rocksdb_print_snapshot_conflict_queries);

static MYSQL_THDVAR_INT(checksums_pct, PLUGIN_VAR_RQCMDARG,
                        "How many percentages of rows to be checksummed",
                        nullptr, nullptr, RDB_MAX_CHECKSUMS_PCT,
                        /* min */ 0, /* max */ RDB_MAX_CHECKSUMS_PCT, 0);

static MYSQL_THDVAR_BOOL(store_row_debug_checksums, PLUGIN_VAR_RQCMDARG,
                         "Include checksums when writing index/table records",
                         nullptr, nullptr, false /* default value */);

static MYSQL_THDVAR_BOOL(verify_row_debug_checksums, PLUGIN_VAR_RQCMDARG,
                         "Verify checksums when reading index/table records",
                         nullptr, nullptr, false /* default value */);

static MYSQL_THDVAR_BOOL(master_skip_tx_api, PLUGIN_VAR_RQCMDARG,
                         "Skipping holding any lock on row access. "
                         "Not effective on slave.",
                         nullptr, nullptr, false);

static MYSQL_SYSVAR_UINT(
    validate_tables, rocksdb_validate_tables,
    PLUGIN_VAR_RQCMDARG | PLUGIN_VAR_READONLY,
    "Verify all .frm files match all RocksDB tables (0 means no verification, "
    "1 means verify and fail on error, and 2 means verify but continue",
    nullptr, nullptr, 1 /* default value */, 0 /* min value */,
    2 /* max value */, 0);

static MYSQL_SYSVAR_STR(datadir, rocksdb_datadir,
                        PLUGIN_VAR_OPCMDARG | PLUGIN_VAR_READONLY,
                        "RocksDB data directory", nullptr, nullptr,
                        "./#rocksdb");

static MYSQL_SYSVAR_STR(supported_compression_types,
  compression_types_val,
  PLUGIN_VAR_NOCMDOPT | PLUGIN_VAR_READONLY,
  "Compression algorithms supported by RocksDB",
  nullptr, nullptr,
  compression_types_val);

static MYSQL_SYSVAR_UINT(
    table_stats_sampling_pct, rocksdb_table_stats_sampling_pct,
    PLUGIN_VAR_RQCMDARG,
    "Percentage of entries to sample when collecting statistics about table "
    "properties. Specify either 0 to sample everything or percentage "
    "[" STRINGIFY_ARG(RDB_TBL_STATS_SAMPLE_PCT_MIN) ".." STRINGIFY_ARG(
        RDB_TBL_STATS_SAMPLE_PCT_MAX) "]. "
                                      "By default " STRINGIFY_ARG(
                                          RDB_DEFAULT_TBL_STATS_SAMPLE_PCT) "% "
                                                                            "of"
                                                                            " e"
                                                                            "nt"
                                                                            "ri"
                                                                            "es"
                                                                            " a"
                                                                            "re"
                                                                            " "
                                                                            "sa"
                                                                            "mp"
                                                                            "le"
                                                                            "d"
                                                                            ".",
    nullptr, rocksdb_set_table_stats_sampling_pct, /* default */
    RDB_DEFAULT_TBL_STATS_SAMPLE_PCT, /* everything */ 0,
    /* max */ RDB_TBL_STATS_SAMPLE_PCT_MAX, 0);

static MYSQL_SYSVAR_UINT(
    stats_recalc_rate, rocksdb_stats_recalc_rate, PLUGIN_VAR_RQCMDARG,
    "The number of indexes per second to recalculate statistics for. 0 to "
    "disable background recalculation.",
    nullptr, nullptr, 0 /* default value */, 0 /* min value */,
    UINT_MAX /* max value */, 0);

static MYSQL_SYSVAR_BOOL(
    large_prefix, rocksdb_large_prefix, PLUGIN_VAR_RQCMDARG,
    "Support large index prefix length of 3072 bytes. If off, the maximum "
    "index prefix length is 767.",
    nullptr, nullptr, FALSE);

static MYSQL_SYSVAR_BOOL(
    allow_to_start_after_corruption, rocksdb_allow_to_start_after_corruption,
    PLUGIN_VAR_OPCMDARG | PLUGIN_VAR_READONLY,
    "Allow server still to start successfully even if RocksDB corruption is "
    "detected.",
    nullptr, nullptr, FALSE);

static MYSQL_SYSVAR_BOOL(error_on_suboptimal_collation,
                         rocksdb_error_on_suboptimal_collation,
                         PLUGIN_VAR_OPCMDARG | PLUGIN_VAR_READONLY,
                         "Raise an error instead of warning if a sub-optimal "
                         "collation is used",
                         nullptr, nullptr, TRUE);

static const int ROCKSDB_ASSUMED_KEY_VALUE_DISK_SIZE = 100;

static struct st_mysql_sys_var *rocksdb_system_variables[] = {
    MYSQL_SYSVAR(lock_wait_timeout),
    MYSQL_SYSVAR(deadlock_detect),
    MYSQL_SYSVAR(deadlock_detect_depth),
    MYSQL_SYSVAR(commit_time_batch_for_recovery),
    MYSQL_SYSVAR(max_row_locks),
    MYSQL_SYSVAR(write_batch_max_bytes),
    MYSQL_SYSVAR(lock_scanned_rows),
    MYSQL_SYSVAR(bulk_load),
    MYSQL_SYSVAR(bulk_load_allow_sk),
    MYSQL_SYSVAR(bulk_load_allow_unsorted),
    MYSQL_SYSVAR(skip_unique_check_tables),
    MYSQL_SYSVAR(trace_sst_api),
    MYSQL_SYSVAR(commit_in_the_middle),
    MYSQL_SYSVAR(blind_delete_primary_key),
    MYSQL_SYSVAR(read_free_rpl_tables),
    MYSQL_SYSVAR(bulk_load_size),
    MYSQL_SYSVAR(merge_buf_size),
    MYSQL_SYSVAR(enable_bulk_load_api),
    MYSQL_SYSVAR(tmpdir),
    MYSQL_SYSVAR(merge_combine_read_size),
    MYSQL_SYSVAR(merge_tmp_file_removal_delay_ms),
    MYSQL_SYSVAR(skip_bloom_filter_on_read),

    MYSQL_SYSVAR(create_if_missing),
    MYSQL_SYSVAR(two_write_queues),
    MYSQL_SYSVAR(manual_wal_flush),
    MYSQL_SYSVAR(write_policy),
    MYSQL_SYSVAR(create_missing_column_families),
    MYSQL_SYSVAR(error_if_exists),
    MYSQL_SYSVAR(paranoid_checks),
    MYSQL_SYSVAR(rate_limiter_bytes_per_sec),
    MYSQL_SYSVAR(sst_mgr_rate_bytes_per_sec),
    MYSQL_SYSVAR(delayed_write_rate),
    MYSQL_SYSVAR(max_latest_deadlocks),
    MYSQL_SYSVAR(info_log_level),
    MYSQL_SYSVAR(max_open_files),
    MYSQL_SYSVAR(max_total_wal_size),
    MYSQL_SYSVAR(use_fsync),
    MYSQL_SYSVAR(wal_dir),
    MYSQL_SYSVAR(persistent_cache_path),
    MYSQL_SYSVAR(persistent_cache_size_mb),
    MYSQL_SYSVAR(delete_obsolete_files_period_micros),
    MYSQL_SYSVAR(max_background_jobs),
    MYSQL_SYSVAR(max_log_file_size),
    MYSQL_SYSVAR(max_subcompactions),
    MYSQL_SYSVAR(log_file_time_to_roll),
    MYSQL_SYSVAR(keep_log_file_num),
    MYSQL_SYSVAR(max_manifest_file_size),
    MYSQL_SYSVAR(table_cache_numshardbits),
    MYSQL_SYSVAR(wal_ttl_seconds),
    MYSQL_SYSVAR(wal_size_limit_mb),
    MYSQL_SYSVAR(manifest_preallocation_size),
    MYSQL_SYSVAR(use_direct_reads),
    MYSQL_SYSVAR(use_direct_io_for_flush_and_compaction),
    MYSQL_SYSVAR(allow_mmap_reads),
    MYSQL_SYSVAR(allow_mmap_writes),
    MYSQL_SYSVAR(is_fd_close_on_exec),
    MYSQL_SYSVAR(stats_dump_period_sec),
    MYSQL_SYSVAR(advise_random_on_open),
    MYSQL_SYSVAR(db_write_buffer_size),
    MYSQL_SYSVAR(use_adaptive_mutex),
    MYSQL_SYSVAR(bytes_per_sync),
    MYSQL_SYSVAR(wal_bytes_per_sync),
    MYSQL_SYSVAR(enable_thread_tracking),
    MYSQL_SYSVAR(perf_context_level),
    MYSQL_SYSVAR(wal_recovery_mode),
    MYSQL_SYSVAR(access_hint_on_compaction_start),
    MYSQL_SYSVAR(new_table_reader_for_compaction_inputs),
    MYSQL_SYSVAR(compaction_readahead_size),
    MYSQL_SYSVAR(allow_concurrent_memtable_write),
    MYSQL_SYSVAR(enable_write_thread_adaptive_yield),

    MYSQL_SYSVAR(block_cache_size),
    MYSQL_SYSVAR(sim_cache_size),
    MYSQL_SYSVAR(use_clock_cache),
    MYSQL_SYSVAR(cache_index_and_filter_blocks),
    MYSQL_SYSVAR(pin_l0_filter_and_index_blocks_in_cache),
    MYSQL_SYSVAR(index_type),
    MYSQL_SYSVAR(hash_index_allow_collision),
    MYSQL_SYSVAR(no_block_cache),
    MYSQL_SYSVAR(block_size),
    MYSQL_SYSVAR(block_size_deviation),
    MYSQL_SYSVAR(block_restart_interval),
    MYSQL_SYSVAR(whole_key_filtering),

    MYSQL_SYSVAR(default_cf_options),
    MYSQL_SYSVAR(override_cf_options),
    MYSQL_SYSVAR(update_cf_options),

    MYSQL_SYSVAR(flush_log_at_trx_commit),
    MYSQL_SYSVAR(write_disable_wal),
    MYSQL_SYSVAR(write_ignore_missing_column_families),

    MYSQL_SYSVAR(skip_fill_cache),
    MYSQL_SYSVAR(unsafe_for_binlog),

    MYSQL_SYSVAR(records_in_range),
    MYSQL_SYSVAR(force_index_records_in_range),
    MYSQL_SYSVAR(debug_optimizer_n_rows),
    MYSQL_SYSVAR(force_compute_memtable_stats),
    MYSQL_SYSVAR(force_compute_memtable_stats_cachetime),
    MYSQL_SYSVAR(debug_optimizer_no_zero_cardinality),

    MYSQL_SYSVAR(compact_cf),
    MYSQL_SYSVAR(signal_drop_index_thread),
    MYSQL_SYSVAR(pause_background_work),
    MYSQL_SYSVAR(enable_2pc),
    MYSQL_SYSVAR(ignore_unknown_options),
    MYSQL_SYSVAR(strict_collation_check),
    MYSQL_SYSVAR(strict_collation_exceptions),
    MYSQL_SYSVAR(collect_sst_properties),
    MYSQL_SYSVAR(force_flush_memtable_now),
    MYSQL_SYSVAR(force_flush_memtable_and_lzero_now),
    MYSQL_SYSVAR(enable_ttl),
    MYSQL_SYSVAR(enable_ttl_read_filtering),
    MYSQL_SYSVAR(debug_ttl_rec_ts),
    MYSQL_SYSVAR(debug_ttl_snapshot_ts),
    MYSQL_SYSVAR(debug_ttl_read_filter_ts),
    MYSQL_SYSVAR(debug_ttl_ignore_pk),
    MYSQL_SYSVAR(reset_stats),
    MYSQL_SYSVAR(io_write_timeout),
    MYSQL_SYSVAR(seconds_between_stat_computes),

    MYSQL_SYSVAR(compaction_sequential_deletes),
    MYSQL_SYSVAR(compaction_sequential_deletes_window),
    MYSQL_SYSVAR(compaction_sequential_deletes_file_size),
    MYSQL_SYSVAR(compaction_sequential_deletes_count_sd),
    MYSQL_SYSVAR(print_snapshot_conflict_queries),

    MYSQL_SYSVAR(datadir),
  MYSQL_SYSVAR(supported_compression_types),
    MYSQL_SYSVAR(create_checkpoint),
    MYSQL_SYSVAR(remove_mariabackup_checkpoint),
    MYSQL_SYSVAR(checksums_pct),
    MYSQL_SYSVAR(store_row_debug_checksums),
    MYSQL_SYSVAR(verify_row_debug_checksums),
    MYSQL_SYSVAR(master_skip_tx_api),

    MYSQL_SYSVAR(validate_tables),
    MYSQL_SYSVAR(table_stats_sampling_pct),

    MYSQL_SYSVAR(large_prefix),
    MYSQL_SYSVAR(allow_to_start_after_corruption),
    MYSQL_SYSVAR(git_hash),
    MYSQL_SYSVAR(error_on_suboptimal_collation),
    MYSQL_SYSVAR(stats_recalc_rate),
    MYSQL_SYSVAR(debug_manual_compaction_delay),
    MYSQL_SYSVAR(max_manual_compactions),
    MYSQL_SYSVAR(manual_compaction_threads),
    nullptr};

static rocksdb::WriteOptions
rdb_get_rocksdb_write_options(my_core::THD *const thd) {
  rocksdb::WriteOptions opt;

  opt.sync = (rocksdb_flush_log_at_trx_commit == FLUSH_LOG_SYNC);
  opt.disableWAL = THDVAR(thd, write_disable_wal);
  opt.ignore_missing_column_families =
      THDVAR(thd, write_ignore_missing_column_families);

  return opt;
}

static int rocksdb_compact_column_family(THD *const thd,
                                         struct st_mysql_sys_var *const var,
                                         void *const var_ptr,
                                         struct st_mysql_value *const value) {
  char buff[STRING_BUFFER_USUAL_SIZE];
  int len = sizeof(buff);

  DBUG_ASSERT(value != nullptr);

  if (const char *const cf = value->val_str(value, buff, &len)) {
    auto cfh = cf_manager.get_cf(cf);
    if (cfh != nullptr && rdb != nullptr) {
      int mc_id = rdb_mc_thread.request_manual_compaction(
          cfh, nullptr, nullptr, THDVAR(thd, manual_compaction_threads));
      if (mc_id == -1) {
        my_error(ER_INTERNAL_ERROR, MYF(0),
                 "Can't schedule more manual compactions. "
                 "Increase rocksdb_max_manual_compactions or stop issuing "
                 "more manual compactions.");
        return HA_EXIT_FAILURE;
      } else if (mc_id < 0) {
        return HA_EXIT_FAILURE;
      }
      // NO_LINT_DEBUG
      sql_print_information("RocksDB: Manual compaction of column family: %s\n",
                            cf);
      // Checking thd state every short cycle (100ms). This is for allowing to
      // exiting this function without waiting for CompactRange to finish.
      do {
        my_sleep(100000);
      } while (!thd->killed &&
               !rdb_mc_thread.is_manual_compaction_finished(mc_id));

      if (thd->killed) {
        // This cancels if requested compaction state is INITED.
        // TODO(yoshinorim): Cancel running compaction as well once
        // it is supported in RocksDB.
        rdb_mc_thread.clear_manual_compaction_request(mc_id, true);
      }
    }
  }
  return HA_EXIT_SUCCESS;
}

///////////////////////////////////////////////////////////////////////////////////////////

/**
  @brief
  Function we use in the creation of our hash to get key.
*/

uchar *
Rdb_open_tables_map::get_hash_key(const Rdb_table_handler *const table_handler,
                                  size_t *const length,
                                  my_bool not_used MY_ATTRIBUTE((__unused__))) {
  *length = table_handler->m_table_name_length;
  return reinterpret_cast<uchar *>(table_handler->m_table_name);
}

/*
  Drop index thread's control
*/

static Rdb_drop_index_thread rdb_drop_idx_thread;

static void rocksdb_drop_index_wakeup_thread(
    my_core::THD *const thd MY_ATTRIBUTE((__unused__)),
    struct st_mysql_sys_var *const var MY_ATTRIBUTE((__unused__)),
    void *const var_ptr MY_ATTRIBUTE((__unused__)), const void *const save) {
  if (*static_cast<const bool *>(save)) {
    rdb_drop_idx_thread.signal();
  }
}

static inline uint32_t rocksdb_perf_context_level(THD *const thd) {
  DBUG_ASSERT(thd != nullptr);

  const int session_perf_context_level = THDVAR(thd, perf_context_level);
  if (session_perf_context_level > rocksdb::PerfLevel::kUninitialized) {
    return session_perf_context_level;
  }

  /*
    Fallback to global thdvar, if session specific one was not set to a valid
    value.
  */

  const int global_perf_context_level = THDVAR(nullptr, perf_context_level);
  if (global_perf_context_level > rocksdb::PerfLevel::kUninitialized) {
    return global_perf_context_level;
  }

  return rocksdb::PerfLevel::kDisable;
}

/*
  Very short (functor-like) interface to be passed to
  Rdb_transaction::walk_tx_list()
*/

interface Rdb_tx_list_walker {
  virtual ~Rdb_tx_list_walker() {}
  virtual void process_tran(const Rdb_transaction *const) = 0;
};

/*
  This is a helper class that is passed to RocksDB to get notifications when
  a snapshot gets created.
*/

class Rdb_snapshot_notifier : public rocksdb::TransactionNotifier {
  Rdb_transaction *m_owning_tx;

  void SnapshotCreated(const rocksdb::Snapshot *snapshot) override;

public:
  Rdb_snapshot_notifier(const Rdb_snapshot_notifier &) = delete;
  Rdb_snapshot_notifier &operator=(const Rdb_snapshot_notifier &) = delete;

  explicit Rdb_snapshot_notifier(Rdb_transaction *const owning_tx)
      : m_owning_tx(owning_tx) {}

  // If the owning Rdb_transaction gets destructed we need to not reference
  // it anymore.
  void detach() { m_owning_tx = nullptr; }
};


#ifdef MARIAROCKS_NOT_YET
// ER_LOCK_WAIT_TIMEOUT error also has a reason in facebook/mysql-5.6
#endif
String timeout_message(const char *command, const char *name1,
                       const char *name2)
{
    String msg;
    msg.append("Timeout on ");
    msg.append(command);
    msg.append(": ");
    msg.append(name1);
    if (name2 && name2[0])
    {
      msg.append(".");
      msg.append(name2);
    }
    return msg;
}


/* This is the base class for transactions when interacting with rocksdb.
*/
class Rdb_transaction {
protected:
  ulonglong m_write_count = 0;
  ulonglong m_insert_count = 0;
  ulonglong m_update_count = 0;
  ulonglong m_delete_count = 0;
  ulonglong m_lock_count = 0;
  std::unordered_map<GL_INDEX_ID, ulonglong> m_auto_incr_map;

  bool m_is_delayed_snapshot = false;
  bool m_is_two_phase = false;

private:
  /*
    Number of write operations this transaction had when we took the last
    savepoint (the idea is not to take another savepoint if we haven't made
    any changes)
  */
  ulonglong m_writes_at_last_savepoint;

protected:

protected:
  THD *m_thd = nullptr;

  static std::multiset<Rdb_transaction *> s_tx_list;
  static mysql_mutex_t s_tx_list_mutex;

  Rdb_io_perf *m_tbl_io_perf;

  bool m_tx_read_only = false;

  int m_timeout_sec; /* Cached value of @@rocksdb_lock_wait_timeout */

  /* Maximum number of locks the transaction can have */
  ulonglong m_max_row_locks;

  bool m_is_tx_failed = false;
  bool m_rollback_only = false;

  std::shared_ptr<Rdb_snapshot_notifier> m_notifier;

  // This should be used only when updating binlog information.
  virtual rocksdb::WriteBatchBase *get_write_batch() = 0;
  virtual bool commit_no_binlog() = 0;
  virtual rocksdb::Iterator *
  get_iterator(const rocksdb::ReadOptions &options,
               rocksdb::ColumnFamilyHandle *column_family) = 0;
 
protected:
  /*
    The following two are helper functions to be overloaded by child classes.
    They should provide RocksDB's savepoint semantics.
  */
  virtual void do_set_savepoint() = 0;
  virtual void do_rollback_to_savepoint() = 0;

  /*
    @detail
      This function takes in the WriteBatch of the transaction to add
      all the AUTO_INCREMENT merges. It does so by iterating through
      m_auto_incr_map and then constructing key/value pairs to call merge upon.

    @param wb
   */
  rocksdb::Status merge_auto_incr_map(rocksdb::WriteBatchBase *const wb) {
    DBUG_EXECUTE_IF("myrocks_autoinc_upgrade", return rocksdb::Status::OK(););

    // Iterate through the merge map merging all keys into data dictionary.
    rocksdb::Status s;
    for (auto &it : m_auto_incr_map) {
      s = dict_manager.put_auto_incr_val(wb, it.first, it.second);
      if (!s.ok()) {
        return s;
      }
    }
    m_auto_incr_map.clear();
    return s;
  }

 public:
  rocksdb::ReadOptions m_read_opts;
  const char *m_mysql_log_file_name;
  my_off_t m_mysql_log_offset;
#ifdef MARIAROCKS_NOT_YET
  // TODO: MariaDB probably doesn't need these at all:
  const char *m_mysql_gtid;
  const char *m_mysql_max_gtid;
#endif
  String m_detailed_error;
  int64_t m_snapshot_timestamp = 0;
  bool m_ddl_transaction;
  std::shared_ptr<Rdb_explicit_snapshot> m_explicit_snapshot;

  /*
    Tracks the number of tables in use through external_lock.
    This should not be reset during start_tx().
  */
  int64_t m_n_mysql_tables_in_use = 0;

  /*
    MariaDB's group commit:
  */
  bool commit_ordered_done;
  bool commit_ordered_res;

  /*
    for distinction between rdb_transaction_impl and rdb_writebatch_impl
    when using walk tx list
  */
  virtual bool is_writebatch_trx() const = 0;

  static void init_mutex() {
    mysql_mutex_init(key_mutex_tx_list, &s_tx_list_mutex, MY_MUTEX_INIT_FAST);
  }

  static void term_mutex() {
    DBUG_ASSERT(s_tx_list.size() == 0);
    mysql_mutex_destroy(&s_tx_list_mutex);
  }

  static void walk_tx_list(Rdb_tx_list_walker *walker) {
    DBUG_ASSERT(walker != nullptr);

    RDB_MUTEX_LOCK_CHECK(s_tx_list_mutex);

    for (auto it : s_tx_list)
      walker->process_tran(it);

    RDB_MUTEX_UNLOCK_CHECK(s_tx_list_mutex);
  }

  int set_status_error(THD *const thd, const rocksdb::Status &s,
                       const Rdb_key_def &kd, Rdb_tbl_def *const tbl_def,
                       Rdb_table_handler *const table_handler) {
    DBUG_ASSERT(!s.ok());
    DBUG_ASSERT(tbl_def != nullptr);

    if (s.IsTimedOut()) {
      /*
        SQL layer has weird expectations. If we return an error when
        doing a read in DELETE IGNORE, it will ignore the error ("because it's
        an IGNORE command!) but then will fail an assert, because "error code
        was returned, but no error happened".  Do what InnoDB's
        convert_error_code_to_mysql() does: force a statement
        rollback before returning HA_ERR_LOCK_WAIT_TIMEOUT:
        */
      my_core::thd_mark_transaction_to_rollback(thd, false /*just statement*/);
      m_detailed_error.copy(timeout_message(
          "index", tbl_def->full_tablename().c_str(), kd.get_name().c_str()));
      table_handler->m_lock_wait_timeout_counter.inc();
      rocksdb_row_lock_wait_timeouts++;

      return HA_ERR_LOCK_WAIT_TIMEOUT;
    }

    if (s.IsDeadlock()) {
      my_core::thd_mark_transaction_to_rollback(thd,
                                                true /* whole transaction */);
      m_detailed_error = String();
      table_handler->m_deadlock_counter.inc();
      rocksdb_row_lock_deadlocks++;
      return HA_ERR_LOCK_DEADLOCK;
    } else if (s.IsBusy()) {
      rocksdb_snapshot_conflict_errors++;
      if (rocksdb_print_snapshot_conflict_queries) {
        char user_host_buff[MAX_USER_HOST_SIZE + 1];
        make_user_name(thd, user_host_buff);
        // NO_LINT_DEBUG
        sql_print_warning("Got snapshot conflict errors: User: %s "
                          "Query: %s",
                          user_host_buff, thd->query());
      }
      m_detailed_error = String(" (snapshot conflict)", system_charset_info);
      table_handler->m_deadlock_counter.inc();
      return HA_ERR_ROCKSDB_STATUS_BUSY;
    }

    if (s.IsIOError() || s.IsCorruption()) {
      rdb_handle_io_error(s, RDB_IO_ERROR_GENERAL);
    }

    return ha_rocksdb::rdb_error_to_mysql(s);
  }

  THD *get_thd() const { return m_thd; }

  /* Used for tracking io_perf counters */
  void io_perf_start(Rdb_io_perf *const io_perf) {
    /*
      Since perf_context is tracked per thread, it is difficult and expensive
      to maintain perf_context on a per table basis. Therefore, roll all
      perf_context data into the first table used in a query. This works well
      for single table queries and is probably good enough for queries that hit
      multiple tables.

      perf_context stats gathering is started when the table lock is acquired
      or when ha_rocksdb::start_stmt is called in case of LOCK TABLES. They
      are recorded when the table lock is released, or when commit/rollback
      is called on the transaction, whichever comes first. Table lock release
      and commit/rollback can happen in different orders. In the case where
      the lock is released before commit/rollback is called, an extra step to
      gather stats during commit/rollback is needed.
    */
    if (m_tbl_io_perf == nullptr &&
        io_perf->start(rocksdb_perf_context_level(m_thd))) {
      m_tbl_io_perf = io_perf;
    }
  }

  void io_perf_end_and_record(void) {
    if (m_tbl_io_perf != nullptr) {
      m_tbl_io_perf->end_and_record(rocksdb_perf_context_level(m_thd));
      m_tbl_io_perf = nullptr;
    }
  }

  void io_perf_end_and_record(Rdb_io_perf *const io_perf) {
    if (m_tbl_io_perf == io_perf) {
      io_perf_end_and_record();
    }
  }

  void update_bytes_written(ulonglong bytes_written) {
    if (m_tbl_io_perf != nullptr) {
      m_tbl_io_perf->update_bytes_written(rocksdb_perf_context_level(m_thd),
                                          bytes_written);
    }
  }

  void set_params(int timeout_sec_arg, int max_row_locks_arg) {
    m_timeout_sec = timeout_sec_arg;
    m_max_row_locks = max_row_locks_arg;
    set_lock_timeout(timeout_sec_arg);
  }

  virtual void set_lock_timeout(int timeout_sec_arg) = 0;

  ulonglong get_write_count() const { return m_write_count; }

  ulonglong get_insert_count() const { return m_insert_count; }

  ulonglong get_update_count() const { return m_update_count; }

  ulonglong get_delete_count() const { return m_delete_count; }

  void incr_insert_count() { ++m_insert_count; }

  void incr_update_count() { ++m_update_count; }

  void incr_delete_count() { ++m_delete_count; }

  int get_timeout_sec() const { return m_timeout_sec; }

  ulonglong get_lock_count() const { return m_lock_count; }

  virtual void set_sync(bool sync) = 0;

  virtual void release_lock(rocksdb::ColumnFamilyHandle *const column_family,
                            const std::string &rowkey) = 0;

  virtual bool prepare(const rocksdb::TransactionName &name) = 0;

  bool commit_or_rollback() {
    bool res;
    if (m_is_tx_failed) {
      rollback();
      res = false;
    } else
      res = commit();
    return res;
  }

  bool commit() {
    if (get_write_count() == 0) {
      rollback();
      return false;
    } else if (m_rollback_only) {
      /*
        Transactions marked as rollback_only are expected to be rolled back at
        prepare(). But there are some exceptions like below that prepare() is
        never called and commit() is called instead.
         1. Binlog is disabled
         2. No modification exists in binlog cache for the transaction (#195)
        In both cases, rolling back transaction is safe. Nothing is written to
        binlog.
       */
      my_error(ER_ROLLBACK_ONLY, MYF(0));
      rollback();
      return true;
    } else {
#ifdef MARIAROCKS_NOT_YET
      /*
        Storing binlog position inside MyRocks is needed only for restoring
        MyRocks from backups. This feature is not supported yet.
      */
      mysql_bin_log_commit_pos(m_thd, &m_mysql_log_offset,
                               &m_mysql_log_file_name);
      binlog_manager.update(m_mysql_log_file_name, m_mysql_log_offset,
                            get_write_batch());
#endif
      return commit_no_binlog();
    }
  }

  virtual void rollback() = 0;

  void snapshot_created(const rocksdb::Snapshot *const snapshot) {
    DBUG_ASSERT(snapshot != nullptr);

    m_read_opts.snapshot = snapshot;
    rdb->GetEnv()->GetCurrentTime(&m_snapshot_timestamp);
    m_is_delayed_snapshot = false;
  }

  virtual void acquire_snapshot(bool acquire_now) = 0;
  virtual void release_snapshot() = 0;

  bool has_snapshot() const { return m_read_opts.snapshot != nullptr; }

private:
  // The Rdb_sst_info structures we are currently loading.  In a partitioned
  // table this can have more than one entry
  std::vector<std::shared_ptr<Rdb_sst_info>> m_curr_bulk_load;
  std::string m_curr_bulk_load_tablename;

  /* External merge sorts for bulk load: key ID -> merge sort instance */
  std::unordered_map<GL_INDEX_ID, Rdb_index_merge> m_key_merge;

public:
  int get_key_merge(GL_INDEX_ID kd_gl_id, rocksdb::ColumnFamilyHandle *cf,
                    Rdb_index_merge **key_merge) {
    int res;
    auto it = m_key_merge.find(kd_gl_id);
    if (it == m_key_merge.end()) {
      m_key_merge.emplace(
          std::piecewise_construct, std::make_tuple(kd_gl_id),
          std::make_tuple(
              get_rocksdb_tmpdir(), THDVAR(get_thd(), merge_buf_size),
              THDVAR(get_thd(), merge_combine_read_size),
              THDVAR(get_thd(), merge_tmp_file_removal_delay_ms), cf));
      it = m_key_merge.find(kd_gl_id);
      if ((res = it->second.init()) != 0) {
        return res;
      }
    }
    *key_merge = &it->second;
    return HA_EXIT_SUCCESS;
  }

  int finish_bulk_load(int print_client_error = true) {
    int rc = 0, rc2;

    std::vector<std::shared_ptr<Rdb_sst_info>>::iterator it;
    for (it = m_curr_bulk_load.begin(); it != m_curr_bulk_load.end(); it++) {
      rc2 = (*it)->commit(print_client_error);
      if (rc2 != 0 && rc == 0) {
        rc = rc2;
      }
    }
    m_curr_bulk_load.clear();
    m_curr_bulk_load_tablename.clear();
    DBUG_ASSERT(m_curr_bulk_load.size() == 0);

    // Flush the index_merge sort buffers
    if (!m_key_merge.empty()) {
      rocksdb::Slice merge_key;
      rocksdb::Slice merge_val;
      for (auto it = m_key_merge.begin(); it != m_key_merge.end(); it++) {
        GL_INDEX_ID index_id = it->first;
        std::shared_ptr<const Rdb_key_def> keydef =
            ddl_manager.safe_find(index_id);
        std::string table_name = ddl_manager.safe_get_table_name(index_id);

        // Unable to find key definition or table name since the
        // table could have been dropped.
        // TODO(herman): there is a race here between dropping the table
        // and detecting a drop here. If the table is dropped while bulk
        // loading is finishing, these keys being added here may
        // be missed by the compaction filter and not be marked for
        // removal. It is unclear how to lock the sql table from the storage
        // engine to prevent modifications to it while bulk load is occurring.
        if (keydef == nullptr || table_name.empty()) {
          rc2 = HA_ERR_ROCKSDB_BULK_LOAD;
          break;
        }
        const std::string &index_name = keydef->get_name();
        Rdb_index_merge &rdb_merge = it->second;

        // Rdb_sst_info expects a denormalized table name in the form of
        // "./database/table"
        std::replace(table_name.begin(), table_name.end(), '.', '/');
        table_name = "./" + table_name;
        Rdb_sst_info sst_info(rdb, table_name, index_name, rdb_merge.get_cf(),
                              *rocksdb_db_options,
                              THDVAR(get_thd(), trace_sst_api));

        while ((rc2 = rdb_merge.next(&merge_key, &merge_val)) == 0) {
          if ((rc2 = sst_info.put(merge_key, merge_val)) != 0) {
            break;
          }
        }

        // rc2 == -1 => finished ok; rc2 > 0 => error
        if (rc2 > 0 || (rc2 = sst_info.commit(print_client_error)) != 0) {
          if (rc == 0) {
            rc = rc2;
          }
          break;
        }
      }
      m_key_merge.clear();

      /*
        Explicitly tell jemalloc to clean up any unused dirty pages at this
        point.
        See https://reviews.facebook.net/D63723 for more details.
      */
      purge_all_jemalloc_arenas();
    }
    return rc;
  }

  int start_bulk_load(ha_rocksdb *const bulk_load,
                       std::shared_ptr<Rdb_sst_info> sst_info) {
    /*
     If we already have an open bulk load of a table and the name doesn't
     match the current one, close out the currently running one.  This allows
     multiple bulk loads to occur on a partitioned table, but then closes
     them all out when we switch to another table.
    */
    DBUG_ASSERT(bulk_load != nullptr);

    if (!m_curr_bulk_load.empty() &&
        bulk_load->get_table_basename() != m_curr_bulk_load_tablename) {
      const auto res = finish_bulk_load();
      if (res != HA_EXIT_SUCCESS) {
        m_curr_bulk_load.clear();
        m_curr_bulk_load_tablename.clear();
        return res;
      }
    }

    /*
     This used to track ha_rocksdb handler objects, but those can be
     freed by the table cache while this was referencing them. Instead
     of tracking ha_rocksdb handler objects, this now tracks the
     Rdb_sst_info allocated, and both the ha_rocksdb handler and the
     Rdb_transaction both have shared pointers to them.

     On transaction complete, it will commit each Rdb_sst_info structure found.
     If the ha_rocksdb object is freed, etc., it will also commit
     the Rdb_sst_info. The Rdb_sst_info commit path needs to be idempotent.
    */
    m_curr_bulk_load.push_back(sst_info);
    m_curr_bulk_load_tablename = bulk_load->get_table_basename();
    return HA_EXIT_SUCCESS;
  }

  int num_ongoing_bulk_load() const { return m_curr_bulk_load.size(); }

  const char *get_rocksdb_tmpdir() const {
    const char *tmp_dir = THDVAR(get_thd(), tmpdir);

    /*
      We want to treat an empty string as nullptr, in these cases DDL operations
      will use the default --tmpdir passed to mysql instead.
    */
    if (tmp_dir != nullptr && *tmp_dir == '\0') {
      tmp_dir = nullptr;
    }
    return (tmp_dir);
  }

  /*
    Flush the data accumulated so far. This assumes we're doing a bulk insert.

    @detail
      This should work like transaction commit, except that we don't
      synchronize with the binlog (there is no API that would allow to have
      binlog flush the changes accumulated so far and return its current
      position)

    @todo
      Add test coverage for what happens when somebody attempts to do bulk
      inserts while inside a multi-statement transaction.
  */
  bool flush_batch() {
    if (get_write_count() == 0)
      return false;

    /* Commit the current transaction */
    if (commit_no_binlog())
      return true;

    /* Start another one */
    start_tx();
    return false;
  }

  void set_auto_incr(const GL_INDEX_ID &gl_index_id, ulonglong curr_id) {
    m_auto_incr_map[gl_index_id] =
        std::max(m_auto_incr_map[gl_index_id], curr_id);
  }

#ifndef NDEBUG
  ulonglong get_auto_incr(const GL_INDEX_ID &gl_index_id) {
    if (m_auto_incr_map.count(gl_index_id) > 0) {
      return m_auto_incr_map[gl_index_id];
    }
    return 0;
  }
#endif

  virtual rocksdb::Status put(rocksdb::ColumnFamilyHandle *const column_family,
                              const rocksdb::Slice &key,
                              const rocksdb::Slice &value) = 0;
  virtual rocksdb::Status
  delete_key(rocksdb::ColumnFamilyHandle *const column_family,
             const rocksdb::Slice &key) = 0;
  virtual rocksdb::Status
  single_delete(rocksdb::ColumnFamilyHandle *const column_family,
                const rocksdb::Slice &key) = 0;

  virtual bool has_modifications() const = 0;

  virtual rocksdb::WriteBatchBase *get_indexed_write_batch() = 0;
  /*
    Return a WriteBatch that one can write to. The writes will skip any
    transaction locking. The writes will NOT be visible to the transaction.
  */
  rocksdb::WriteBatchBase *get_blind_write_batch() {
    return get_indexed_write_batch()->GetWriteBatch();
  }

  virtual rocksdb::Status get(rocksdb::ColumnFamilyHandle *const column_family,
                              const rocksdb::Slice &key,
                              rocksdb::PinnableSlice *const value) const = 0;
  virtual rocksdb::Status
  get_for_update(rocksdb::ColumnFamilyHandle *const column_family,
                 const rocksdb::Slice &key, rocksdb::PinnableSlice *const value,
                 bool exclusive) = 0;

  rocksdb::Iterator *
  get_iterator(rocksdb::ColumnFamilyHandle *const column_family,
               bool skip_bloom_filter, bool fill_cache,
               const rocksdb::Slice &eq_cond_lower_bound,
               const rocksdb::Slice &eq_cond_upper_bound,
               bool read_current = false, bool create_snapshot = true) {
    // Make sure we are not doing both read_current (which implies we don't
    // want a snapshot) and create_snapshot which makes sure we create
    // a snapshot
    DBUG_ASSERT(column_family != nullptr);
    DBUG_ASSERT(!read_current || !create_snapshot);

    if (create_snapshot)
      acquire_snapshot(true);

    rocksdb::ReadOptions options = m_read_opts;

    if (skip_bloom_filter) {
      options.total_order_seek = true;
      options.iterate_lower_bound = &eq_cond_lower_bound;
      options.iterate_upper_bound = &eq_cond_upper_bound;
    } else {
      // With this option, Iterator::Valid() returns false if key
      // is outside of the prefix bloom filter range set at Seek().
      // Must not be set to true if not using bloom filter.
      options.prefix_same_as_start = true;
    }
    options.fill_cache = fill_cache;
    if (read_current) {
      options.snapshot = nullptr;
    }
    return get_iterator(options, column_family);
  }

  virtual bool is_tx_started() const = 0;
  virtual void start_tx() = 0;
  virtual void start_stmt() = 0;

  void set_initial_savepoint() {
    /*
      Set the initial savepoint. If the first statement in the transaction
      fails, we need something to roll back to, without rolling back the
      entire transaction.
    */
    do_set_savepoint();
    m_writes_at_last_savepoint= m_write_count;
  }

  /*
    Called when a "top-level" statement inside a transaction completes
    successfully and its changes become part of the transaction's changes.
  */
  void make_stmt_savepoint_permanent() {

    // Take another RocksDB savepoint only if we had changes since the last
    // one. This is very important for long transactions doing lots of
    // SELECTs.
    if (m_writes_at_last_savepoint != m_write_count)
    {
      do_set_savepoint();
      m_writes_at_last_savepoint= m_write_count;
    }
  }


  /*
    Rollback to the savepoint we've set before the last statement
  */
  void rollback_to_stmt_savepoint() {
    if (m_writes_at_last_savepoint != m_write_count) {
      do_rollback_to_savepoint();
      /*
        RollbackToSavePoint "removes the most recent SetSavePoint()", so
        we need to set it again so that next statement can roll back to this
        stage.
        It's ok to do it here at statement end (instead of doing it at next
        statement start) because setting a savepoint is cheap.
      */
      do_set_savepoint();
      m_writes_at_last_savepoint= m_write_count;
    }
  }

  virtual void rollback_stmt() = 0;

  void set_tx_failed(bool failed_arg) { m_is_tx_failed = failed_arg; }

  bool can_prepare() const {
    if (m_rollback_only) {
      my_error(ER_ROLLBACK_ONLY, MYF(0));
      return false;
    }
    return true;
  }

  int rollback_to_savepoint(void *const savepoint) {
    if (has_modifications()) {
      my_error(ER_ROLLBACK_TO_SAVEPOINT, MYF(0));
      m_rollback_only = true;
      return HA_EXIT_FAILURE;
    }
    return HA_EXIT_SUCCESS;
  }

  /*
    This is used by transactions started with "START TRANSACTION WITH "
    "CONSISTENT [ROCKSDB] SNAPSHOT". When tx_read_only is turned on,
    snapshot has to be created via DB::GetSnapshot(), not via Transaction
    API.
  */
  bool is_tx_read_only() const { return m_tx_read_only; }

  bool is_two_phase() const { return m_is_two_phase; }

  void set_tx_read_only(bool val) { m_tx_read_only = val; }

  explicit Rdb_transaction(THD *const thd)
      : m_thd(thd), m_tbl_io_perf(nullptr) {
    RDB_MUTEX_LOCK_CHECK(s_tx_list_mutex);
    s_tx_list.insert(this);
    RDB_MUTEX_UNLOCK_CHECK(s_tx_list_mutex);
  }

  virtual ~Rdb_transaction() {
    RDB_MUTEX_LOCK_CHECK(s_tx_list_mutex);
    s_tx_list.erase(this);
    RDB_MUTEX_UNLOCK_CHECK(s_tx_list_mutex);
  }
};

/*
  This is a rocksdb transaction. Its members represent the current transaction,
  which consists of:
  - the snapshot
  - the changes we've made but are not seeing yet.

  The changes are made to individual tables, which store them here and then
  this object commits them on commit.
*/
class Rdb_transaction_impl : public Rdb_transaction {
  rocksdb::Transaction *m_rocksdb_tx = nullptr;
  rocksdb::Transaction *m_rocksdb_reuse_tx = nullptr;

public:
  void set_lock_timeout(int timeout_sec_arg) override {
    if (m_rocksdb_tx)
      m_rocksdb_tx->SetLockTimeout(rdb_convert_sec_to_ms(m_timeout_sec));
  }

  void set_sync(bool sync) override {
    if (m_rocksdb_tx)
      m_rocksdb_tx->GetWriteOptions()->sync = sync;
  }

  void release_lock(rocksdb::ColumnFamilyHandle *const column_family,
                    const std::string &rowkey) override {
    if (!THDVAR(m_thd, lock_scanned_rows)) {
      m_rocksdb_tx->UndoGetForUpdate(column_family, rocksdb::Slice(rowkey));
    }
  }

  virtual bool is_writebatch_trx() const override { return false; }

private:
  void release_tx(void) {
    // We are done with the current active transaction object.  Preserve it
    // for later reuse.
    DBUG_ASSERT(m_rocksdb_reuse_tx == nullptr);
    m_rocksdb_reuse_tx = m_rocksdb_tx;
    m_rocksdb_tx = nullptr;
  }

  bool prepare(const rocksdb::TransactionName &name) override {
    rocksdb::Status s;
    s = m_rocksdb_tx->SetName(name);
    if (!s.ok()) {
      rdb_handle_io_error(s, RDB_IO_ERROR_TX_COMMIT);
      return false;
    }

    s = merge_auto_incr_map(m_rocksdb_tx->GetWriteBatch()->GetWriteBatch());
    if (!s.ok()) {
      rdb_handle_io_error(s, RDB_IO_ERROR_TX_COMMIT);
      return false;
    }

    s = m_rocksdb_tx->Prepare();
    if (!s.ok()) {
      rdb_handle_io_error(s, RDB_IO_ERROR_TX_COMMIT);
      return false;
    }
    return true;
  }

  bool commit_no_binlog() override {
    bool res = false;
    rocksdb::Status s;

    s = merge_auto_incr_map(m_rocksdb_tx->GetWriteBatch()->GetWriteBatch());
    if (!s.ok()) {
      rdb_handle_io_error(s, RDB_IO_ERROR_TX_COMMIT);
      res = true;
      goto error;
    }

    release_snapshot();
    s = m_rocksdb_tx->Commit();
    if (!s.ok()) {
      rdb_handle_io_error(s, RDB_IO_ERROR_TX_COMMIT);
      res = true;
      goto error;
    }

error:
    /* Save the transaction object to be reused */
    release_tx();

    m_write_count = 0;
    m_insert_count = 0;
    m_update_count = 0;
    m_delete_count = 0;
    m_lock_count = 0;
    set_tx_read_only(false);
    m_rollback_only = false;
    return res;
  }

public:
  void rollback() override {
    m_write_count = 0;
    m_insert_count = 0;
    m_update_count = 0;
    m_delete_count = 0;
    m_lock_count = 0;
    m_auto_incr_map.clear();
    m_ddl_transaction = false;
    if (m_rocksdb_tx) {
      release_snapshot();
      /* This will also release all of the locks: */
      m_rocksdb_tx->Rollback();

      /* Save the transaction object to be reused */
      release_tx();

      set_tx_read_only(false);
      m_rollback_only = false;
    }
  }

  void acquire_snapshot(bool acquire_now) override {
    if (m_read_opts.snapshot == nullptr) {
#ifdef MARIAROCKS_NOT_YET      
      const auto thd_ss = std::static_pointer_cast<Rdb_explicit_snapshot>(
          m_thd->get_explicit_snapshot());
      if (thd_ss) {
        m_explicit_snapshot = thd_ss;
      }
      if (m_explicit_snapshot) {
        auto snapshot = m_explicit_snapshot->get_snapshot()->snapshot();
        snapshot_created(snapshot);
      } else 
#endif      
      if (is_tx_read_only()) {
        snapshot_created(rdb->GetSnapshot());
      } else if (acquire_now) {
        m_rocksdb_tx->SetSnapshot();
        snapshot_created(m_rocksdb_tx->GetSnapshot());
      } else if (!m_is_delayed_snapshot) {
        m_rocksdb_tx->SetSnapshotOnNextOperation(m_notifier);
        m_is_delayed_snapshot = true;
      }
    }
  }

  void release_snapshot() override {
    bool need_clear = m_is_delayed_snapshot;

    if (m_read_opts.snapshot != nullptr) {
      m_snapshot_timestamp = 0;
#ifdef MARIAROCKS_NOT_YET      
      if (m_explicit_snapshot) {
        m_explicit_snapshot.reset();
        need_clear = false;
      } else 
#endif
      if (is_tx_read_only()) {
        rdb->ReleaseSnapshot(m_read_opts.snapshot);
        need_clear = false;
      } else {
        need_clear = true;
      }
      m_read_opts.snapshot = nullptr;
    }

    if (need_clear && m_rocksdb_tx != nullptr)
      m_rocksdb_tx->ClearSnapshot();
  }

  bool has_snapshot() { return m_read_opts.snapshot != nullptr; }

  rocksdb::Status put(rocksdb::ColumnFamilyHandle *const column_family,
                      const rocksdb::Slice &key,
                      const rocksdb::Slice &value) override {
    ++m_write_count;
    ++m_lock_count;
    if (m_write_count > m_max_row_locks || m_lock_count > m_max_row_locks)
      return rocksdb::Status::Aborted(rocksdb::Status::kLockLimit);
    return m_rocksdb_tx->Put(column_family, key, value);
  }

  rocksdb::Status delete_key(rocksdb::ColumnFamilyHandle *const column_family,
                             const rocksdb::Slice &key) override {
    ++m_write_count;
    ++m_lock_count;
    if (m_write_count > m_max_row_locks || m_lock_count > m_max_row_locks)
      return rocksdb::Status::Aborted(rocksdb::Status::kLockLimit);
    return m_rocksdb_tx->Delete(column_family, key);
  }

  rocksdb::Status
  single_delete(rocksdb::ColumnFamilyHandle *const column_family,
                const rocksdb::Slice &key) override {
    ++m_write_count;
    ++m_lock_count;
    if (m_write_count > m_max_row_locks || m_lock_count > m_max_row_locks)
      return rocksdb::Status::Aborted(rocksdb::Status::kLockLimit);
    return m_rocksdb_tx->SingleDelete(column_family, key);
  }

  bool has_modifications() const override {
    return m_rocksdb_tx->GetWriteBatch() &&
           m_rocksdb_tx->GetWriteBatch()->GetWriteBatch() &&
           m_rocksdb_tx->GetWriteBatch()->GetWriteBatch()->Count() > 0;
  }

  rocksdb::WriteBatchBase *get_write_batch() override {
    if (is_two_phase()) {
      return m_rocksdb_tx->GetCommitTimeWriteBatch();
    }
    return m_rocksdb_tx->GetWriteBatch()->GetWriteBatch();
  }

  /*
    Return a WriteBatch that one can write to. The writes will skip any
    transaction locking. The writes WILL be visible to the transaction.
  */
  rocksdb::WriteBatchBase *get_indexed_write_batch() override {
    ++m_write_count;
    return m_rocksdb_tx->GetWriteBatch();
  }

  rocksdb::Status get(rocksdb::ColumnFamilyHandle *const column_family,
                      const rocksdb::Slice &key,
                      rocksdb::PinnableSlice *const value) const override {
    // clean PinnableSlice right begfore Get() for multiple gets per statement
    // the resources after the last Get in a statement are cleared in
    // handler::reset call
    value->Reset();
    global_stats.queries[QUERIES_POINT].inc();
    return m_rocksdb_tx->Get(m_read_opts, column_family, key, value);
  }

  rocksdb::Status
  get_for_update(rocksdb::ColumnFamilyHandle *const column_family,
                 const rocksdb::Slice &key, rocksdb::PinnableSlice *const value,
                 bool exclusive) override {
    if (++m_lock_count > m_max_row_locks)
      return rocksdb::Status::Aborted(rocksdb::Status::kLockLimit);

    if (value != nullptr) {
      value->Reset();
    }
    return m_rocksdb_tx->GetForUpdate(m_read_opts, column_family, key, value,
                                      exclusive);
  }

  rocksdb::Iterator *
  get_iterator(const rocksdb::ReadOptions &options,
               rocksdb::ColumnFamilyHandle *const column_family) override {
    global_stats.queries[QUERIES_RANGE].inc();
    return m_rocksdb_tx->GetIterator(options, column_family);
  }

  const rocksdb::Transaction *get_rdb_trx() const { return m_rocksdb_tx; }

  bool is_tx_started() const override { return (m_rocksdb_tx != nullptr); }

  void start_tx() override {
    rocksdb::TransactionOptions tx_opts;
    rocksdb::WriteOptions write_opts;
    tx_opts.set_snapshot = false;
    tx_opts.lock_timeout = rdb_convert_sec_to_ms(m_timeout_sec);
    tx_opts.deadlock_detect = THDVAR(m_thd, deadlock_detect);
    tx_opts.deadlock_detect_depth = THDVAR(m_thd, deadlock_detect_depth);
    // If this variable is set, this will write commit time write batch
    // information on recovery or memtable flush.
    tx_opts.use_only_the_last_commit_time_batch_for_recovery =
        THDVAR(m_thd, commit_time_batch_for_recovery);
    tx_opts.max_write_batch_size = THDVAR(m_thd, write_batch_max_bytes);

    write_opts.sync = (rocksdb_flush_log_at_trx_commit == FLUSH_LOG_SYNC);
    write_opts.disableWAL = THDVAR(m_thd, write_disable_wal);
    write_opts.ignore_missing_column_families =
        THDVAR(m_thd, write_ignore_missing_column_families);
    m_is_two_phase = rocksdb_enable_2pc;

    commit_ordered_done= false;

    /*
      If m_rocksdb_reuse_tx is null this will create a new transaction object.
      Otherwise it will reuse the existing one.
    */
    m_rocksdb_tx =
        rdb->BeginTransaction(write_opts, tx_opts, m_rocksdb_reuse_tx);
    m_rocksdb_reuse_tx = nullptr;

    m_read_opts = rocksdb::ReadOptions();

    set_initial_savepoint();

    m_ddl_transaction = false;
  }

  /* Implementations of do_*savepoint based on rocksdB::Transaction savepoints */
  void do_set_savepoint() override {
    m_rocksdb_tx->SetSavePoint();
  }

  void do_rollback_to_savepoint() override {
    m_rocksdb_tx->RollbackToSavePoint();
  }

  /*
    Start a statement inside a multi-statement transaction.

    @todo: are we sure this is called once (and not several times) per
    statement start?

    For hooking to start of statement that is its own transaction, see
    ha_rocksdb::external_lock().
  */
  void start_stmt() override {
    // Set the snapshot to delayed acquisition (SetSnapshotOnNextOperation)
    acquire_snapshot(false);
  }

  /*
    This must be called when last statement is rolled back, but the transaction
    continues
  */
  void rollback_stmt() override {
    /* TODO: here we must release the locks taken since the start_stmt() call */
    if (m_rocksdb_tx) {
      const rocksdb::Snapshot *const org_snapshot = m_rocksdb_tx->GetSnapshot();
      rollback_to_stmt_savepoint();

      const rocksdb::Snapshot *const cur_snapshot = m_rocksdb_tx->GetSnapshot();
      if (org_snapshot != cur_snapshot) {
        if (org_snapshot != nullptr)
          m_snapshot_timestamp = 0;

        m_read_opts.snapshot = cur_snapshot;
        if (cur_snapshot != nullptr)
          rdb->GetEnv()->GetCurrentTime(&m_snapshot_timestamp);
        else
          m_is_delayed_snapshot = true;
      }
    }
  }

  explicit Rdb_transaction_impl(THD *const thd)
      : Rdb_transaction(thd), m_rocksdb_tx(nullptr) {
    // Create a notifier that can be called when a snapshot gets generated.
    m_notifier = std::make_shared<Rdb_snapshot_notifier>(this);
  }

  virtual ~Rdb_transaction_impl() {
    rollback();

    // Theoretically the notifier could outlive the Rdb_transaction_impl
    // (because of the shared_ptr), so let it know it can't reference
    // the transaction anymore.
    m_notifier->detach();

    // Free any transaction memory that is still hanging around.
    delete m_rocksdb_reuse_tx;
    DBUG_ASSERT(m_rocksdb_tx == nullptr);
  }
};

/* This is a rocksdb write batch. This class doesn't hold or wait on any
   transaction locks (skips rocksdb transaction API) thus giving better
   performance.

   Currently this is only used for replication threads which are guaranteed
   to be non-conflicting. Any further usage of this class should completely
   be thought thoroughly.
*/
class Rdb_writebatch_impl : public Rdb_transaction {
  rocksdb::WriteBatchWithIndex *m_batch;
  rocksdb::WriteOptions write_opts;
  // Called after commit/rollback.
  void reset() {
    m_batch->Clear();
    m_read_opts = rocksdb::ReadOptions();
    m_ddl_transaction = false;
  }

private:
  bool prepare(const rocksdb::TransactionName &name) override { return true; }

  bool commit_no_binlog() override {
    bool res = false;
    rocksdb::Status s;
    rocksdb::TransactionDBWriteOptimizations optimize;
    optimize.skip_concurrency_control = true;

    s = merge_auto_incr_map(m_batch->GetWriteBatch());
    if (!s.ok()) {
      rdb_handle_io_error(s, RDB_IO_ERROR_TX_COMMIT);
      res = true;
      goto error;
    }

    release_snapshot();

    s = rdb->Write(write_opts, optimize, m_batch->GetWriteBatch());
    if (!s.ok()) {
      rdb_handle_io_error(s, RDB_IO_ERROR_TX_COMMIT);
      res = true;
      goto error;
    }
error:
    reset();

    m_write_count = 0;
    m_insert_count = 0;
    m_update_count = 0;
    m_delete_count = 0;
    set_tx_read_only(false);
    m_rollback_only = false;
    return res;
  }

  /* Implementations of do_*savepoint based on rocksdB::WriteBatch savepoints */
  void do_set_savepoint() override {
    m_batch->SetSavePoint();
  }

  void do_rollback_to_savepoint() override {
    m_batch->RollbackToSavePoint();
  }


public:
  bool is_writebatch_trx() const override { return true; }

  void set_lock_timeout(int timeout_sec_arg) override {
    // Nothing to do here.
  }

  void set_sync(bool sync) override { write_opts.sync = sync; }

  void release_lock(rocksdb::ColumnFamilyHandle *const column_family,
                    const std::string &rowkey) override {
    // Nothing to do here since we don't hold any row locks.
  }

  void rollback() override {
    m_write_count = 0;
    m_insert_count = 0;
    m_update_count = 0;
    m_delete_count = 0;
    m_lock_count = 0;
    release_snapshot();

    reset();
    set_tx_read_only(false);
    m_rollback_only = false;
  }

  void acquire_snapshot(bool acquire_now) override {
    if (m_read_opts.snapshot == nullptr)
      snapshot_created(rdb->GetSnapshot());
  }

  void release_snapshot() override {
    if (m_read_opts.snapshot != nullptr) {
      rdb->ReleaseSnapshot(m_read_opts.snapshot);
      m_read_opts.snapshot = nullptr;
    }
  }

  rocksdb::Status put(rocksdb::ColumnFamilyHandle *const column_family,
                      const rocksdb::Slice &key,
                      const rocksdb::Slice &value) override {
    ++m_write_count;
    m_batch->Put(column_family, key, value);
    // Note Put/Delete in write batch doesn't return any error code. We simply
    // return OK here.
    return rocksdb::Status::OK();
  }

  rocksdb::Status delete_key(rocksdb::ColumnFamilyHandle *const column_family,
                             const rocksdb::Slice &key) override {
    ++m_write_count;
    m_batch->Delete(column_family, key);
    return rocksdb::Status::OK();
  }

  rocksdb::Status
  single_delete(rocksdb::ColumnFamilyHandle *const column_family,
                const rocksdb::Slice &key) override {
    ++m_write_count;
    m_batch->SingleDelete(column_family, key);
    return rocksdb::Status::OK();
  }

  bool has_modifications() const override {
    return m_batch->GetWriteBatch()->Count() > 0;
  }

  rocksdb::WriteBatchBase *get_write_batch() override { return m_batch; }

  rocksdb::WriteBatchBase *get_indexed_write_batch() override {
    ++m_write_count;
    return m_batch;
  }

  rocksdb::Status get(rocksdb::ColumnFamilyHandle *const column_family,
                      const rocksdb::Slice &key,
                      rocksdb::PinnableSlice *const value) const override {
    value->Reset();
    return m_batch->GetFromBatchAndDB(rdb, m_read_opts, column_family, key,
                                      value);
  }

  rocksdb::Status
  get_for_update(rocksdb::ColumnFamilyHandle *const column_family,
                 const rocksdb::Slice &key, rocksdb::PinnableSlice *const value,
                 bool exclusive) override {
    if (value == nullptr) {
      rocksdb::PinnableSlice pin_val;
      rocksdb::Status s = get(column_family, key, &pin_val);
      pin_val.Reset();
      return s;
    }

    return get(column_family, key, value);
  }

  rocksdb::Iterator *
  get_iterator(const rocksdb::ReadOptions &options,
               rocksdb::ColumnFamilyHandle *const column_family) override {
    const auto it = rdb->NewIterator(options);
    return m_batch->NewIteratorWithBase(it);
  }

  bool is_tx_started() const override { return (m_batch != nullptr); }

  void start_tx() override {
    commit_ordered_done= false; // Do we need this here?
    reset();
    write_opts.sync = (rocksdb_flush_log_at_trx_commit == FLUSH_LOG_SYNC);
    write_opts.disableWAL = THDVAR(m_thd, write_disable_wal);
    write_opts.ignore_missing_column_families =
        THDVAR(m_thd, write_ignore_missing_column_families);

    set_initial_savepoint();
  }

  void start_stmt() override {}

  void rollback_stmt() override {
    if (m_batch)
      rollback_to_stmt_savepoint();
  }

  explicit Rdb_writebatch_impl(THD *const thd)
      : Rdb_transaction(thd), m_batch(nullptr) {
    m_batch = new rocksdb::WriteBatchWithIndex(rocksdb::BytewiseComparator(), 0,
                                               true);
  }

  virtual ~Rdb_writebatch_impl() {
    rollback();
    delete m_batch;
  }
};

void Rdb_snapshot_notifier::SnapshotCreated(
    const rocksdb::Snapshot *const snapshot) {
  if (m_owning_tx != nullptr) {
    m_owning_tx->snapshot_created(snapshot);
  }
}

std::multiset<Rdb_transaction *> Rdb_transaction::s_tx_list;
mysql_mutex_t Rdb_transaction::s_tx_list_mutex;

static Rdb_transaction *&get_tx_from_thd(THD *const thd) {
  return *reinterpret_cast<Rdb_transaction **>(
      my_core::thd_ha_data(thd, rocksdb_hton));
}

namespace {

class Rdb_perf_context_guard {
  Rdb_io_perf m_io_perf;
  Rdb_io_perf *m_io_perf_ptr;
  Rdb_transaction *m_tx;
  uint m_level;

 public:
  Rdb_perf_context_guard(const Rdb_perf_context_guard &) = delete;
  Rdb_perf_context_guard &operator=(const Rdb_perf_context_guard &) = delete;

  explicit Rdb_perf_context_guard(Rdb_io_perf *io_perf, uint level)
      : m_io_perf_ptr(io_perf), m_tx(nullptr), m_level(level) {
    m_io_perf_ptr->start(m_level);
  }

  explicit Rdb_perf_context_guard(Rdb_transaction *tx, uint level)
      : m_io_perf_ptr(nullptr), m_tx(tx), m_level(level) {
    /*
      if perf_context information is already being recorded, this becomes a
      no-op
    */
    if (tx != nullptr) {
      tx->io_perf_start(&m_io_perf);
    }
  }

  ~Rdb_perf_context_guard() {
    if (m_tx != nullptr) {
      m_tx->io_perf_end_and_record();
    } else if (m_io_perf_ptr != nullptr) {
      m_io_perf_ptr->end_and_record(m_level);
    }
  }
};

} // anonymous namespace

/*
  TODO: maybe, call this in external_lock() and store in ha_rocksdb..
*/

static Rdb_transaction *get_or_create_tx(THD *const thd) {
  Rdb_transaction *&tx = get_tx_from_thd(thd);
  // TODO: this is called too many times.. O(#rows)
  if (tx == nullptr) {
    bool rpl_skip_tx_api= false; // MARIAROCKS_NOT_YET.
    if ((rpl_skip_tx_api && thd->rgi_slave) ||
        false /* MARIAROCKS_NOT_YET: THDVAR(thd, master_skip_tx_api) && !thd->rgi_slave)*/)
    {
      tx = new Rdb_writebatch_impl(thd);
    }
    else
    {
      tx = new Rdb_transaction_impl(thd);
    }
    tx->set_params(THDVAR(thd, lock_wait_timeout), THDVAR(thd, max_row_locks));
    tx->start_tx();
  } else {
    tx->set_params(THDVAR(thd, lock_wait_timeout), THDVAR(thd, max_row_locks));
    if (!tx->is_tx_started()) {
      tx->start_tx();
    }
  }

  return tx;
}

static int rocksdb_close_connection(handlerton *const hton, THD *const thd) {
  Rdb_transaction *&tx = get_tx_from_thd(thd);
  if (tx != nullptr) {
    int rc = tx->finish_bulk_load(false);
    if (rc != 0) {
      // NO_LINT_DEBUG
      sql_print_error("RocksDB: Error %d finalizing last SST file while "
                      "disconnecting",
                      rc);
    }

    delete tx;
    tx = nullptr;
  }
  return HA_EXIT_SUCCESS;
}

/*
 * Serializes an xid to a string so that it can
 * be used as a rocksdb transaction name
 */
static std::string rdb_xid_to_string(const XID &src) {
  DBUG_ASSERT(src.gtrid_length >= 0 && src.gtrid_length <= MAXGTRIDSIZE);
  DBUG_ASSERT(src.bqual_length >= 0 && src.bqual_length <= MAXBQUALSIZE);

  std::string buf;
  buf.reserve(RDB_XIDHDR_LEN + src.gtrid_length + src.bqual_length);

  /*
   * expand formatID to fill 8 bytes if it doesn't already
   * then reinterpret bit pattern as unsigned and store in network order
   */
  uchar fidbuf[RDB_FORMATID_SZ];
  int64 signed_fid8 = src.formatID;
  const uint64 raw_fid8 = *reinterpret_cast<uint64 *>(&signed_fid8);
  rdb_netbuf_store_uint64(fidbuf, raw_fid8);
  buf.append(reinterpret_cast<const char *>(fidbuf), RDB_FORMATID_SZ);

  buf.push_back(src.gtrid_length);
  buf.push_back(src.bqual_length);
  buf.append(src.data, (src.gtrid_length) + (src.bqual_length));
  return buf;
}

#if 0
// MARIAROCKS: MariaDB doesn't have flush_wal method
/**
  Called by hton->flush_logs after MySQL group commit prepares a set of
  transactions.
*/
static bool rocksdb_flush_wal(handlerton* hton __attribute__((__unused__)))
  DBUG_ASSERT(rdb != nullptr);

  rocksdb::Status s;
  /*
    target_lsn is set to 0 when MySQL wants to sync the wal files
  */
  if ((target_lsn == 0 && !rocksdb_db_options->allow_mmap_writes) ||
      rocksdb_flush_log_at_trx_commit != FLUSH_LOG_NEVER) {
    rocksdb_wal_group_syncs++;
    s = rdb->FlushWAL(target_lsn == 0 ||
                      rocksdb_flush_log_at_trx_commit == FLUSH_LOG_SYNC);
  }

  if (!s.ok()) {
    rdb_log_status_error(s);
    return HA_EXIT_FAILURE;
  }
  return HA_EXIT_SUCCESS;
}
#endif

/**
  For a slave, prepare() updates the slave_gtid_info table which tracks the
  replication progress.
*/
static int rocksdb_prepare(handlerton* hton, THD* thd, bool prepare_tx)
{
  bool async=false; // This is "ASYNC_COMMIT" feature which is only present in webscalesql

  Rdb_transaction *&tx = get_tx_from_thd(thd);
  if (!tx->can_prepare()) {
    return HA_EXIT_FAILURE;
  }
  if (prepare_tx ||
      (!my_core::thd_test_options(thd, OPTION_NOT_AUTOCOMMIT | OPTION_BEGIN))) {
    /* We were instructed to prepare the whole transaction, or
    this is an SQL statement end and autocommit is on */

#ifdef MARIAROCKS_NOT_YET
    /*
      Storing binlog position inside MyRocks is needed only for restoring
      MyRocks from backups. This feature is not supported yet.
    */
    std::vector<st_slave_gtid_info> slave_gtid_info;
    my_core::thd_slave_gtid_info(thd, &slave_gtid_info);
    for (const auto &it : slave_gtid_info) {
      rocksdb::WriteBatchBase *const write_batch = tx->get_blind_write_batch();
      binlog_manager.update_slave_gtid_info(it.id, it.db, it.gtid, write_batch);
    }
#endif

    if (tx->is_two_phase()) {

      /*
        MariaDB: the following branch is never taken.
        We always flush at Prepare and rely on RocksDB's internal Group Commit
        to do some grouping.
      */
      if (thd->durability_property == HA_IGNORE_DURABILITY || async) {
        tx->set_sync(false);
      }

      /*
        MariaDB: do not flush logs if we are running in a non-crash-safe mode.
      */
      if (!rocksdb_flush_log_at_trx_commit)
        tx->set_sync(false);

      XID xid;
      thd_get_xid(thd, reinterpret_cast<MYSQL_XID *>(&xid));
      if (!tx->prepare(rdb_xid_to_string(xid))) {
        return HA_EXIT_FAILURE;
      }

      /*
        MariaDB: our Group Commit implementation does not use the
        hton->flush_logs call (at least currently) so the following is not
        needed (TODO: will we need this for binlog rotation?)
      */
#ifdef MARIAROCKS_NOT_YET      
      if (thd->durability_property == HA_IGNORE_DURABILITY )
          (rocksdb_flush_log_at_trx_commit != FLUSH_LOG_NEVER))
          &&
          THDVAR(thd, flush_log_at_trx_commit)) 
#endif          
#ifdef MARIAROCKS_NOT_YET
      {
        // MariaRocks: disable the
        //   "write/sync redo log before flushing binlog cache to file"
        //  feature. See a869c56d361bb44f46c0efeb11a8f03561676247
        /**
          we set the log sequence as '1' just to trigger hton->flush_logs
        */
        thd_store_lsn(thd, 1, DB_TYPE_ROCKSDB);
      }
#endif
    }

    DEBUG_SYNC(thd, "rocksdb.prepared");
  }
  else
    tx->make_stmt_savepoint_permanent();
  return HA_EXIT_SUCCESS;
}

/**
 do nothing for prepare/commit by xid
 this is needed to avoid crashes in XA scenarios
*/
static int rocksdb_commit_by_xid(handlerton *const hton, XID *const xid) {
  DBUG_ENTER_FUNC();

  DBUG_ASSERT(hton != nullptr);
  DBUG_ASSERT(xid != nullptr);
  DBUG_ASSERT(commit_latency_stats != nullptr);

  rocksdb::StopWatchNano timer(rocksdb::Env::Default(), true);

  const auto name = rdb_xid_to_string(*xid);
  DBUG_ASSERT(!name.empty());

  rocksdb::Transaction *const trx = rdb->GetTransactionByName(name);

  if (trx == nullptr) {
    DBUG_RETURN(HA_EXIT_FAILURE);
  }

  const rocksdb::Status s = trx->Commit();

  if (!s.ok()) {
    rdb_log_status_error(s);
    DBUG_RETURN(HA_EXIT_FAILURE);
  }

  delete trx;

  // `Add()` is implemented in a thread-safe manner.
  commit_latency_stats->Add(timer.ElapsedNanos() / 1000);

  DBUG_RETURN(HA_EXIT_SUCCESS);
}

static int
rocksdb_rollback_by_xid(handlerton *const hton MY_ATTRIBUTE((__unused__)),
                        XID *const xid) {
  DBUG_ENTER_FUNC();

  DBUG_ASSERT(hton != nullptr);
  DBUG_ASSERT(xid != nullptr);
  DBUG_ASSERT(rdb != nullptr);

  const auto name = rdb_xid_to_string(*xid);

  rocksdb::Transaction *const trx = rdb->GetTransactionByName(name);

  if (trx == nullptr) {
    DBUG_RETURN(HA_EXIT_FAILURE);
  }

  const rocksdb::Status s = trx->Rollback();

  if (!s.ok()) {
    rdb_log_status_error(s);
    DBUG_RETURN(HA_EXIT_FAILURE);
  }

  delete trx;

  DBUG_RETURN(HA_EXIT_SUCCESS);
}

/**
  Rebuilds an XID from a serialized version stored in a string.
*/
static void rdb_xid_from_string(const std::string &src, XID *const dst) {
  DBUG_ASSERT(dst != nullptr);
  uint offset = 0;
  uint64 raw_fid8 =
      rdb_netbuf_to_uint64(reinterpret_cast<const uchar *>(src.data()));
  const int64 signed_fid8 = *reinterpret_cast<int64 *>(&raw_fid8);
  dst->formatID = signed_fid8;
  offset += RDB_FORMATID_SZ;
  dst->gtrid_length = src.at(offset);
  offset += RDB_GTRID_SZ;
  dst->bqual_length = src.at(offset);
  offset += RDB_BQUAL_SZ;

  DBUG_ASSERT(dst->gtrid_length >= 0 && dst->gtrid_length <= MAXGTRIDSIZE);
  DBUG_ASSERT(dst->bqual_length >= 0 && dst->bqual_length <= MAXBQUALSIZE);

  src.copy(dst->data, (dst->gtrid_length) + (dst->bqual_length),
           RDB_XIDHDR_LEN);
}

/**
  Reading last committed binary log info from RocksDB system row.
  The info is needed for crash safe slave/master to work.
*/
static int rocksdb_recover(handlerton* hton, XID* xid_list, uint len)
#ifdef MARIAROCKS_NOT_YET
                           char* const binlog_file,
                           my_off_t *const binlog_pos,
                           Gtid *const binlog_max_gtid) {
#endif
{
#ifdef MARIAROCKS_NOT_YET
  if (binlog_file && binlog_pos) {
    char file_buf[FN_REFLEN + 1] = {0};
    my_off_t pos;
    char gtid_buf[FN_REFLEN + 1] = {0};
    if (binlog_manager.read(file_buf, &pos, gtid_buf)) {
      if (is_binlog_advanced(binlog_file, *binlog_pos, file_buf, pos)) {
        memcpy(binlog_file, file_buf, FN_REFLEN + 1);
        *binlog_pos = pos;
        fprintf(stderr, "RocksDB: Last binlog file position %llu,"
                        " file name %s\n",
                pos, file_buf);
        if (*gtid_buf) {
          global_sid_lock->rdlock();
          binlog_max_gtid->parse(global_sid_map, gtid_buf);
          global_sid_lock->unlock();
          fprintf(stderr, "RocksDB: Last MySQL Gtid %s\n", gtid_buf);
        }
      }
    }
  }
#endif

  if (len == 0 || xid_list == nullptr) {
    return HA_EXIT_SUCCESS;
  }

  std::vector<rocksdb::Transaction *> trans_list;
  rdb->GetAllPreparedTransactions(&trans_list);

  uint count = 0;
  for (auto &trans : trans_list) {
    if (count >= len) {
      break;
    }
    auto name = trans->GetName();
    rdb_xid_from_string(name, &xid_list[count]);
    count++;
  }
  return count;
}


/*
  Handle a commit checkpoint request from server layer.

  InnoDB does this:
    We put the request in a queue, so that we can notify upper layer about
    checkpoint complete when we have flushed the redo log.
    If we have already flushed all relevant redo log, we notify immediately.

  MariaRocks just flushes everything right away ATM
*/

static void rocksdb_checkpoint_request(handlerton *hton,
                                       void *cookie)
{
  const rocksdb::Status s= rdb->SyncWAL();
  //TODO: what to do on error?
  if (s.ok())
  {
    rocksdb_wal_group_syncs++;
    commit_checkpoint_notify_ha(hton, cookie);
  }
}

/*
  @param all:   TRUE - commit the transaction
                FALSE - SQL statement ended
*/
static void rocksdb_commit_ordered(handlerton *hton, THD* thd, bool all)
{
  // Same assert as InnoDB has
  DBUG_ASSERT(all || (!thd_test_options(thd, OPTION_NOT_AUTOCOMMIT |
                                             OPTION_BEGIN)));
  Rdb_transaction *&tx = get_tx_from_thd(thd);
  if (!tx->is_two_phase()) {
    /*
      ordered_commit is supposedly slower as it is done sequentially
      in order to preserve commit order.

      if we are not required do 2-phase commit with the binlog, do not do
      anything here.
    */
    return;
  }

  tx->set_sync(false);

  /* This will note the master position also */
  tx->commit_ordered_res= tx->commit();
  tx->commit_ordered_done= true;

}


static int rocksdb_commit(handlerton* hton, THD* thd, bool commit_tx)
{
  DBUG_ENTER_FUNC();

  DBUG_ASSERT(hton != nullptr);
  DBUG_ASSERT(thd != nullptr);
  DBUG_ASSERT(commit_latency_stats != nullptr);

  rocksdb::StopWatchNano timer(rocksdb::Env::Default(), true);

  /* note: h->external_lock(F_UNLCK) is called after this function is called) */
  Rdb_transaction *&tx = get_tx_from_thd(thd);

  /* this will trigger saving of perf_context information */
  Rdb_perf_context_guard guard(tx, rocksdb_perf_context_level(thd));

  if (tx != nullptr) {
    if (commit_tx || (!my_core::thd_test_options(thd, OPTION_NOT_AUTOCOMMIT |
                                                          OPTION_BEGIN))) {
      /*
        This will not add anything to commit_latency_stats, and this is correct
        right?
      */
      if (tx->commit_ordered_done)
      {
        thd_wakeup_subsequent_commits(thd, 0);
        DBUG_RETURN((tx->commit_ordered_res? HA_ERR_INTERNAL_ERROR: 0));
      }

      /*
        We get here
         - For a COMMIT statement that finishes a multi-statement transaction
         - For a statement that has its own transaction
      */

      //  First, commit without syncing. This establishes the commit order
      tx->set_sync(false);
      bool tx_had_writes = tx->get_write_count()? true : false ;
      if (tx->commit()) {
        DBUG_RETURN(HA_ERR_ROCKSDB_COMMIT_FAILED);
      }
      thd_wakeup_subsequent_commits(thd, 0);

      if (tx_had_writes && rocksdb_flush_log_at_trx_commit == FLUSH_LOG_SYNC)
      {
        rocksdb::Status s= rdb->FlushWAL(true);
        if (!s.ok())
          DBUG_RETURN(HA_ERR_INTERNAL_ERROR);
      }
    } else {
      /*
        We get here when committing a statement within a transaction.
      */
      tx->make_stmt_savepoint_permanent();
    }

    if (my_core::thd_tx_isolation(thd) <= ISO_READ_COMMITTED) {
      // For READ_COMMITTED, we release any existing snapshot so that we will
      // see any changes that occurred since the last statement.
      tx->release_snapshot();
    }
  }

  // `Add()` is implemented in a thread-safe manner.
  commit_latency_stats->Add(timer.ElapsedNanos() / 1000);

  DBUG_RETURN(HA_EXIT_SUCCESS);
}


static int rocksdb_rollback(handlerton *const hton, THD *const thd,
                            bool rollback_tx) {
  Rdb_transaction *&tx = get_tx_from_thd(thd);
  Rdb_perf_context_guard guard(tx, rocksdb_perf_context_level(thd));

  if (tx != nullptr) {
    if (rollback_tx) {
      /*
        We get here, when
        - ROLLBACK statement is issued.

        Discard the changes made by the transaction
      */
      tx->rollback();
    } else {
      /*
        We get here when
        - a statement with AUTOCOMMIT=1 is being rolled back (because of some
          error)
        - a statement inside a transaction is rolled back
      */

      tx->rollback_stmt();
      tx->set_tx_failed(true);
    }

    if (my_core::thd_tx_isolation(thd) <= ISO_READ_COMMITTED) {
      // For READ_COMMITTED, we release any existing snapshot so that we will
      // see any changes that occurred since the last statement.
      tx->release_snapshot();
    }
  }
  return HA_EXIT_SUCCESS;
}

static bool print_stats(THD *const thd, std::string const &type,
                        std::string const &name, std::string const &status,
                        stat_print_fn *stat_print) {
  return stat_print(thd, type.c_str(), type.size(), name.c_str(), name.size(),
                    status.c_str(), status.size());
}

static std::string format_string(const char *const format, ...) {
  std::string res;
  va_list args;
  va_list args_copy;
  char static_buff[256];

  DBUG_ASSERT(format != nullptr);

  va_start(args, format);
  va_copy(args_copy, args);

  // Calculate how much space we will need
  int len = vsnprintf(nullptr, 0, format, args);
  va_end(args);

  if (len < 0) {
    res = std::string("<format error>");
  } else if (len == 0) {
    // Shortcut for an empty string
    res = std::string("");
  } else {
    // For short enough output use a static buffer
    char *buff = static_buff;
    std::unique_ptr<char[]> dynamic_buff = nullptr;

    len++; // Add one for null terminator

    // for longer output use an allocated buffer
    if (static_cast<uint>(len) > sizeof(static_buff)) {
      dynamic_buff.reset(new char[len]);
      buff = dynamic_buff.get();
    }

    // Now re-do the vsnprintf with the buffer which is now large enough
    (void)vsnprintf(buff, len, format, args_copy);

    // Convert to a std::string.  Note we could have created a std::string
    // large enough and then converted the buffer to a 'char*' and created
    // the output in place.  This would probably work but feels like a hack.
    // Since this isn't code that needs to be super-performant we are going
    // with this 'safer' method.
    res = std::string(buff);
  }

  va_end(args_copy);

  return res;
}

class Rdb_snapshot_status : public Rdb_tx_list_walker {
private:
  std::string m_data;

  static std::string current_timestamp(void) {
    static const char *const format = "%d-%02d-%02d %02d:%02d:%02d";
    time_t currtime;
    struct tm currtm;

    time(&currtime);

    localtime_r(&currtime, &currtm);

    return format_string(format, currtm.tm_year + 1900, currtm.tm_mon + 1,
                         currtm.tm_mday, currtm.tm_hour, currtm.tm_min,
                         currtm.tm_sec);
  }

  static std::string get_header(void) {
    return "\n============================================================\n" +
           current_timestamp() +
           " ROCKSDB TRANSACTION MONITOR OUTPUT\n"
           "============================================================\n"
           "---------\n"
           "SNAPSHOTS\n"
           "---------\n"
           "LIST OF SNAPSHOTS FOR EACH SESSION:\n";
  }

  static std::string get_footer(void) {
    return "-----------------------------------------\n"
           "END OF ROCKSDB TRANSACTION MONITOR OUTPUT\n"
           "=========================================\n";
  }

  static Rdb_deadlock_info::Rdb_dl_trx_info
  get_dl_txn_info(const rocksdb::DeadlockInfo &txn,
                  const GL_INDEX_ID &gl_index_id) {
    Rdb_deadlock_info::Rdb_dl_trx_info txn_data;

    txn_data.trx_id = txn.m_txn_id;

    txn_data.table_name = ddl_manager.safe_get_table_name(gl_index_id);
    if (txn_data.table_name.empty()) {
      txn_data.table_name =
          "NOT FOUND; INDEX_ID: " + std::to_string(gl_index_id.index_id);
    }

    auto kd = ddl_manager.safe_find(gl_index_id);
    txn_data.index_name =
        (kd) ? kd->get_name()
             : "NOT FOUND; INDEX_ID: " + std::to_string(gl_index_id.index_id);

    rocksdb::ColumnFamilyHandle *cfh = cf_manager.get_cf(txn.m_cf_id);
    txn_data.cf_name = cfh->GetName();

    txn_data.waiting_key =
        rdb_hexdump(txn.m_waiting_key.c_str(), txn.m_waiting_key.length());

    txn_data.exclusive_lock = txn.m_exclusive;

    return txn_data;
  }

  static Rdb_deadlock_info
  get_dl_path_trx_info(const rocksdb::DeadlockPath &path_entry) {
    Rdb_deadlock_info deadlock_info;

    for (auto it = path_entry.path.begin(); it != path_entry.path.end();
           it++) {
      auto txn = *it;
      const GL_INDEX_ID gl_index_id = {
          txn.m_cf_id, rdb_netbuf_to_uint32(reinterpret_cast<const uchar *>(
                           txn.m_waiting_key.c_str()))};
      deadlock_info.path.push_back(get_dl_txn_info(txn, gl_index_id));
    }
    DBUG_ASSERT_IFF(path_entry.limit_exceeded, path_entry.path.empty());
    /* print the first txn in the path to display the full deadlock cycle */
    if (!path_entry.path.empty() && !path_entry.limit_exceeded) {
      auto deadlocking_txn = *(path_entry.path.end() - 1);
      deadlock_info.victim_trx_id = deadlocking_txn.m_txn_id;
      deadlock_info.deadlock_time = path_entry.deadlock_time;
    }
    return deadlock_info;
  }

 public:
  Rdb_snapshot_status() : m_data(get_header()) {}

  std::string getResult() { return m_data + get_footer(); }

  /* Implement Rdb_transaction interface */
  /* Create one row in the snapshot status table */
  void process_tran(const Rdb_transaction *const tx) override {
    DBUG_ASSERT(tx != nullptr);

    /* Calculate the duration the snapshot has existed */
    int64_t snapshot_timestamp = tx->m_snapshot_timestamp;
    if (snapshot_timestamp != 0) {
      int64_t curr_time;
      rdb->GetEnv()->GetCurrentTime(&curr_time);

      char buffer[1024];
#ifdef MARIAROCKS_NOT_YET
      thd_security_context(tx->get_thd(), buffer, sizeof buffer, 0);
#endif
      m_data += format_string(
          "---SNAPSHOT, ACTIVE %lld sec\n"
                              "%s\n"
          "lock count %llu, write count %llu\n"
          "insert count %llu, update count %llu, delete count %llu\n",
          (longlong)(curr_time - snapshot_timestamp), buffer, tx->get_lock_count(),
          tx->get_write_count(), tx->get_insert_count(), tx->get_update_count(),
          tx->get_delete_count());
    }
  }

  void populate_deadlock_buffer() {
    auto dlock_buffer = rdb->GetDeadlockInfoBuffer();
    m_data += "----------LATEST DETECTED DEADLOCKS----------\n";

    for (auto path_entry : dlock_buffer) {
      std::string path_data;
      if (path_entry.limit_exceeded) {
        path_data += "\n-------DEADLOCK EXCEEDED MAX DEPTH-------\n";
      } else {
        path_data += "\n*** DEADLOCK PATH\n"
                     "=========================================\n";
        const auto dl_info = get_dl_path_trx_info(path_entry);
        const auto deadlock_time = dl_info.deadlock_time;
        for (auto it = dl_info.path.begin(); it != dl_info.path.end(); it++) {
          const auto trx_info = *it;
          path_data += format_string(
              "TIMESTAMP: %" PRId64 "\n"
              "TRANSACTION ID: %u\n"
              "COLUMN FAMILY NAME: %s\n"
              "WAITING KEY: %s\n"
              "LOCK TYPE: %s\n"
              "INDEX NAME: %s\n"
              "TABLE NAME: %s\n",
              deadlock_time, trx_info.trx_id, trx_info.cf_name.c_str(),
              trx_info.waiting_key.c_str(),
              trx_info.exclusive_lock ? "EXCLUSIVE" : "SHARED",
              trx_info.index_name.c_str(), trx_info.table_name.c_str());
          if (it != dl_info.path.end() - 1) {
            path_data += "---------------WAITING FOR---------------\n";
          }
        }
        path_data +=
            format_string("\n--------TRANSACTION ID: %u GOT DEADLOCK---------\n",
                          dl_info.victim_trx_id);
      }
      m_data += path_data;
    }
  }

  std::vector<Rdb_deadlock_info> get_deadlock_info() {
    std::vector<Rdb_deadlock_info> deadlock_info;
    auto dlock_buffer = rdb->GetDeadlockInfoBuffer();
    for (auto path_entry : dlock_buffer) {
      if (!path_entry.limit_exceeded) {
        deadlock_info.push_back(get_dl_path_trx_info(path_entry));
      }
    }
    return deadlock_info;
  }
};

/**
 * @brief
 * walks through all non-replication transactions and copies
 * out relevant information for information_schema.rocksdb_trx
 */
class Rdb_trx_info_aggregator : public Rdb_tx_list_walker {
private:
  std::vector<Rdb_trx_info> *m_trx_info;

public:
  explicit Rdb_trx_info_aggregator(std::vector<Rdb_trx_info> *const trx_info)
      : m_trx_info(trx_info) {}

  void process_tran(const Rdb_transaction *const tx) override {
    static const std::map<int, std::string> state_map = {
        {rocksdb::Transaction::STARTED, "STARTED"},
        {rocksdb::Transaction::AWAITING_PREPARE, "AWAITING_PREPARE"},
        {rocksdb::Transaction::PREPARED, "PREPARED"},
        {rocksdb::Transaction::AWAITING_COMMIT, "AWAITING_COMMIT"},
        {rocksdb::Transaction::COMMITED, "COMMITED"},
        {rocksdb::Transaction::AWAITING_ROLLBACK, "AWAITING_ROLLBACK"},
        {rocksdb::Transaction::ROLLEDBACK, "ROLLEDBACK"},
    };

    DBUG_ASSERT(tx != nullptr);

    THD *const thd = tx->get_thd();
    ulong thread_id = thd_get_thread_id(thd);

    if (tx->is_writebatch_trx()) {
      const auto wb_impl = static_cast<const Rdb_writebatch_impl *>(tx);
      DBUG_ASSERT(wb_impl);
      m_trx_info->push_back(
          {"",                            /* name */
           0,                             /* trx_id */
           wb_impl->get_write_count(), 0, /* lock_count */
           0,                             /* timeout_sec */
           "",                            /* state */
           "",                            /* waiting_key */
           0,                             /* waiting_cf_id */
           1,                             /*is_replication */
           1,                             /* skip_trx_api */
           wb_impl->is_tx_read_only(), 0, /* deadlock detection */
           wb_impl->num_ongoing_bulk_load(), thread_id, "" /* query string */});
    } else {
      const auto tx_impl = static_cast<const Rdb_transaction_impl *>(tx);
      DBUG_ASSERT(tx_impl);
      const rocksdb::Transaction *rdb_trx = tx_impl->get_rdb_trx();

      if (rdb_trx == nullptr) {
        return;
      }

      char query_buf[NAME_LEN+1];
      thd_query_safe(thd, query_buf, sizeof(query_buf));
      std::string query_str(query_buf);

      const auto state_it = state_map.find(rdb_trx->GetState());
      DBUG_ASSERT(state_it != state_map.end());
      const int is_replication = (thd->rgi_slave != nullptr);
      uint32_t waiting_cf_id;
      std::string waiting_key;
      rdb_trx->GetWaitingTxns(&waiting_cf_id, &waiting_key),

          m_trx_info->push_back(
              {rdb_trx->GetName(), rdb_trx->GetID(), tx_impl->get_write_count(),
               tx_impl->get_lock_count(), tx_impl->get_timeout_sec(),
               state_it->second, waiting_key, waiting_cf_id, is_replication,
               0, /* skip_trx_api */
               tx_impl->is_tx_read_only(), rdb_trx->IsDeadlockDetect(),
               tx_impl->num_ongoing_bulk_load(), thread_id, query_str});
    }
  }
};

/*
  returns a vector of info for all non-replication threads
  for use by information_schema.rocksdb_trx
*/
std::vector<Rdb_trx_info> rdb_get_all_trx_info() {
  std::vector<Rdb_trx_info> trx_info;
  Rdb_trx_info_aggregator trx_info_agg(&trx_info);
  Rdb_transaction::walk_tx_list(&trx_info_agg);
  return trx_info;
}


/*
  returns a vector of info of recent deadlocks
  for use by information_schema.rocksdb_deadlock
*/
std::vector<Rdb_deadlock_info> rdb_get_deadlock_info() {
  Rdb_snapshot_status showStatus;
  Rdb_transaction::walk_tx_list(&showStatus);
  return showStatus.get_deadlock_info();
}

#ifdef MARIAROCKS_NOT_YET
/* Generate the snapshot status table */
static bool rocksdb_show_snapshot_status(handlerton *const hton, THD *const thd,
                                         stat_print_fn *const stat_print) {
  Rdb_snapshot_status showStatus;

  Rdb_transaction::walk_tx_list(&showStatus);
  showStatus.populate_deadlock_buffer();

  /* Send the result data back to MySQL */
  return print_stats(thd, "rocksdb", "", showStatus.getResult(), stat_print);
}
#endif

/*
  This is called for SHOW ENGINE ROCKSDB STATUS | LOGS | etc.

  For now, produce info about live files (which gives an imprecise idea about
  what column families are there).
*/
static bool rocksdb_show_status(handlerton *const hton, THD *const thd,
                                stat_print_fn *const stat_print,
                                enum ha_stat_type stat_type) {
  DBUG_ASSERT(hton != nullptr);
  DBUG_ASSERT(thd != nullptr);
  DBUG_ASSERT(stat_print != nullptr);

  bool res = false;
  char buf[100] = {'\0'};

  if (stat_type == HA_ENGINE_STATUS) {
    DBUG_ASSERT(rdb != nullptr);

    std::string str;

    /* Global DB Statistics */
    if (rocksdb_stats) {
      str = rocksdb_stats->ToString();

      // Use the same format as internal RocksDB statistics entries to make
      // sure that output will look unified.
      DBUG_ASSERT(commit_latency_stats != nullptr);

      snprintf(buf, sizeof(buf), "rocksdb.commit_latency statistics "
                                 "Percentiles :=> 50 : %.2f 95 : %.2f "
                                 "99 : %.2f 100 : %.2f\n",
               commit_latency_stats->Percentile(50),
               commit_latency_stats->Percentile(95),
               commit_latency_stats->Percentile(99),
               commit_latency_stats->Percentile(100));
      str.append(buf);

      uint64_t v = 0;

      // Retrieve additional stalling related numbers from RocksDB and append
      // them to the buffer meant for displaying detailed statistics. The intent
      // here is to avoid adding another row to the query output because of
      // just two numbers.
      //
      // NB! We're replacing hyphens with underscores in output to better match
      // the existing naming convention.
      if (rdb->GetIntProperty("rocksdb.is-write-stopped", &v)) {
        snprintf(buf, sizeof(buf), "rocksdb.is_write_stopped COUNT : %llu\n", (ulonglong)v);
        str.append(buf);
      }

      if (rdb->GetIntProperty("rocksdb.actual-delayed-write-rate", &v)) {
        snprintf(buf, sizeof(buf), "rocksdb.actual_delayed_write_rate "
                                   "COUNT : %llu\n",
                 (ulonglong)v);
        str.append(buf);
      }

      res |= print_stats(thd, "STATISTICS", "rocksdb", str, stat_print);
    }

    /* Per DB stats */
    if (rdb->GetProperty("rocksdb.dbstats", &str)) {
      res |= print_stats(thd, "DBSTATS", "rocksdb", str, stat_print);
    }

    /* Per column family stats */
    for (const auto &cf_name : cf_manager.get_cf_names()) {
      rocksdb::ColumnFamilyHandle *cfh = cf_manager.get_cf(cf_name);
      if (cfh == nullptr) {
        continue;
      }

      if (!rdb->GetProperty(cfh, "rocksdb.cfstats", &str)) {
        continue;
      }

      res |= print_stats(thd, "CF_COMPACTION", cf_name, str, stat_print);
    }

    /* Memory Statistics */
    std::vector<rocksdb::DB *> dbs;
    std::unordered_set<const rocksdb::Cache *> cache_set;
    size_t internal_cache_count = 0;
    size_t kDefaultInternalCacheSize = 8 * 1024 * 1024;

    dbs.push_back(rdb);
    cache_set.insert(rocksdb_tbl_options->block_cache.get());

    for (const auto &cf_handle : cf_manager.get_all_cf()) {
      rocksdb::ColumnFamilyDescriptor cf_desc;
      cf_handle->GetDescriptor(&cf_desc);
      auto *const table_factory = cf_desc.options.table_factory.get();

      if (table_factory != nullptr) {
        std::string tf_name = table_factory->Name();

        if (tf_name.find("BlockBasedTable") != std::string::npos) {
          const rocksdb::BlockBasedTableOptions *const bbt_opt =
              reinterpret_cast<rocksdb::BlockBasedTableOptions *>(
                  table_factory->GetOptions());

          if (bbt_opt != nullptr) {
            if (bbt_opt->block_cache.get() != nullptr) {
              cache_set.insert(bbt_opt->block_cache.get());
            } else {
              internal_cache_count++;
            }
            cache_set.insert(bbt_opt->block_cache_compressed.get());
          }
        }
      }
    }

    std::map<rocksdb::MemoryUtil::UsageType, uint64_t> temp_usage_by_type;
    str.clear();
    rocksdb::MemoryUtil::GetApproximateMemoryUsageByType(dbs, cache_set,
                                                         &temp_usage_by_type);
    snprintf(buf, sizeof(buf), "\nMemTable Total: %llu",
             (ulonglong)temp_usage_by_type[rocksdb::MemoryUtil::kMemTableTotal]);
    str.append(buf);
    snprintf(buf, sizeof(buf), "\nMemTable Unflushed: %llu",
             (ulonglong)temp_usage_by_type[rocksdb::MemoryUtil::kMemTableUnFlushed]);
    str.append(buf);
    snprintf(buf, sizeof(buf), "\nTable Readers Total: %llu",
             (ulonglong)temp_usage_by_type[rocksdb::MemoryUtil::kTableReadersTotal]);
    str.append(buf);
    snprintf(buf, sizeof(buf), "\nCache Total: %llu",
             (ulonglong)temp_usage_by_type[rocksdb::MemoryUtil::kCacheTotal]);
    str.append(buf);
    snprintf(buf, sizeof(buf), "\nDefault Cache Capacity: %llu",
             (ulonglong)internal_cache_count * kDefaultInternalCacheSize);
    str.append(buf);
    res |= print_stats(thd, "MEMORY_STATS", "rocksdb", str, stat_print);

    /* Show the background thread status */
    std::vector<rocksdb::ThreadStatus> thread_list;
    rocksdb::Status s = rdb->GetEnv()->GetThreadList(&thread_list);

    if (!s.ok()) {
      sql_print_error("RocksDB: Returned error (%s) from GetThreadList.\n",
                      s.ToString().c_str());
      res |= true;
    } else {
      /* For each background thread retrieved, print out its information */
      for (auto &it : thread_list) {
        /* Only look at background threads. Ignore user threads, if any. */
        if (it.thread_type > rocksdb::ThreadStatus::LOW_PRIORITY) {
          continue;
        }

        str = "\nthread_type: " + it.GetThreadTypeName(it.thread_type) +
              "\ncf_name: " + it.cf_name +
              "\noperation_type: " + it.GetOperationName(it.operation_type) +
              "\noperation_stage: " +
              it.GetOperationStageName(it.operation_stage) +
              "\nelapsed_time_ms: " +
              it.MicrosToString(it.op_elapsed_micros);

        for (auto &it_props :
          it.InterpretOperationProperties(it.operation_type,
                                          it.op_properties)) {
          str += "\n" + it_props.first + ": " + std::to_string(it_props.second);
        }

        str += "\nstate_type: " + it.GetStateName(it.state_type);

        res |= print_stats(thd, "BG_THREADS", std::to_string(it.thread_id),
                           str, stat_print);
      }
    }

#ifdef MARIAROCKS_NOT_YET
    /* Explicit snapshot information */
    str.clear();
    {
      std::lock_guard<std::mutex> lock(explicit_snapshot_mutex);
      for (const auto &elem : explicit_snapshots) {
        const auto &ss = elem.second.lock();
        DBUG_ASSERT(ss != nullptr);
        const auto &info = ss->ss_info;
        str += "\nSnapshot ID: " + std::to_string(info.snapshot_id) +
               "\nBinlog File: " + info.binlog_file +
               "\nBinlog Pos: " + std::to_string(info.binlog_pos) +
               "\nGtid Executed: " + info.gtid_executed + "\n";
      }
    }
#endif

    if (!str.empty()) {
      res |= print_stats(thd, "EXPLICIT_SNAPSHOTS", "rocksdb", str, stat_print);
    }
#ifdef MARIAROCKS_NOT_YET
  } else if (stat_type == HA_ENGINE_TRX) {
    /* Handle the SHOW ENGINE ROCKSDB TRANSACTION STATUS command */
    res |= rocksdb_show_snapshot_status(hton, thd, stat_print);
#endif
  }
  return res;
}

static inline void rocksdb_register_tx(handlerton *const hton, THD *const thd,
                                       Rdb_transaction *const tx) {
  DBUG_ASSERT(tx != nullptr);

  trans_register_ha(thd, FALSE, rocksdb_hton);
  if (my_core::thd_test_options(thd, OPTION_NOT_AUTOCOMMIT | OPTION_BEGIN)) {
    tx->start_stmt();
    trans_register_ha(thd, TRUE, rocksdb_hton);
  }
}

static const char *ha_rocksdb_exts[] = {NullS};

#ifdef MARIAROCKS_NOT_YET
static bool rocksdb_explicit_snapshot(
    handlerton *const /* hton */, /*!< in: RocksDB handlerton */
    THD *const thd,               /*!< in: MySQL thread handle */
    snapshot_info_st *ss_info)    /*!< out: Snapshot information */
{
  switch (ss_info->op) {
  case snapshot_operation::SNAPSHOT_CREATE: {
    if (mysql_bin_log_is_open()) {
      mysql_bin_log_lock_commits(ss_info);
    }
    auto s = Rdb_explicit_snapshot::create(ss_info, rdb, rdb->GetSnapshot());
    if (mysql_bin_log_is_open()) {
      mysql_bin_log_unlock_commits(ss_info);
    }

    thd->set_explicit_snapshot(s);
    return s == nullptr;
  }
  case snapshot_operation::SNAPSHOT_ATTACH: {
    auto s = Rdb_explicit_snapshot::get(ss_info->snapshot_id);
    if (!s) {
      return true;
    }
    *ss_info = s->ss_info;
    thd->set_explicit_snapshot(s);
    return false;
  }
  case snapshot_operation::SNAPSHOT_RELEASE: {
    if (!thd->get_explicit_snapshot()) {
      return true;
    }
    *ss_info = thd->get_explicit_snapshot()->ss_info;
    thd->set_explicit_snapshot(nullptr);
    return false;
  }
  default:
    DBUG_ASSERT(false);
    return true;
  }
  return true;
}
#endif

/*
    Supporting START TRANSACTION WITH CONSISTENT [ROCKSDB] SNAPSHOT

    Features:
    1. Supporting START TRANSACTION WITH CONSISTENT SNAPSHOT
    2. Getting current binlog position in addition to #1.

    The second feature is done by START TRANSACTION WITH
    CONSISTENT ROCKSDB SNAPSHOT. This is Facebook's extension, and
    it works like existing START TRANSACTION WITH CONSISTENT INNODB SNAPSHOT.

    - When not setting engine, START TRANSACTION WITH CONSISTENT SNAPSHOT
    takes both InnoDB and RocksDB snapshots, and both InnoDB and RocksDB
    participate in transaction. When executing COMMIT, both InnoDB and
    RocksDB modifications are committed. Remember that XA is not supported yet,
    so mixing engines is not recommended anyway.

    - When setting engine, START TRANSACTION WITH CONSISTENT.. takes
    snapshot for the specified engine only. But it starts both
    InnoDB and RocksDB transactions.
*/
static int rocksdb_start_tx_and_assign_read_view(
    handlerton *const hton,    /*!< in: RocksDB handlerton */
    THD *const thd             /*!< in: MySQL thread handle of the
                               user for whom the transaction should
                               be committed */
)
#ifdef MARIAROCKS_NOT_YET
    snapshot_info_st *ss_info) /*!< in/out: Snapshot info like binlog file, pos,
                               gtid executed and snapshot ID */
#endif                               
{
  ulong const tx_isolation = my_core::thd_tx_isolation(thd);

  if (tx_isolation != ISO_REPEATABLE_READ) {
    my_error(ER_ISOLATION_LEVEL_WITH_CONSISTENT_SNAPSHOT, MYF(0));
    return HA_EXIT_FAILURE;
  }

#ifdef MARIADB_NOT_YET
  if (ss_info) {
    if (mysql_bin_log_is_open()) {
      mysql_bin_log_lock_commits(ss_info);
    } else {
      return HA_EXIT_FAILURE;
    }
#endif

  /*
    MariaDB: there is no need to call mysql_bin_log_lock_commits and then
    unlock back.
    SQL layer calls start_consistent_snapshot() for all engines, including the
    binlog under LOCK_commit_ordered mutex.
 
    The mutex prevents binlog commits from happening (right?) while the storage
    engine(s) allocate read snapshots. That way, each storage engine is
    synchronized with current binlog position.    
  */
  mysql_mutex_assert_owner(&LOCK_commit_ordered);

  Rdb_transaction *const tx = get_or_create_tx(thd);
  Rdb_perf_context_guard guard(tx, rocksdb_perf_context_level(thd));

  DBUG_ASSERT(!tx->has_snapshot());
  tx->set_tx_read_only(true);
  rocksdb_register_tx(hton, thd, tx);
  tx->acquire_snapshot(true);

#ifdef MARIADB_NOT_YET
  if (ss_info) {
    mysql_bin_log_unlock_commits(ss_info);
  }
#endif  
  return HA_EXIT_SUCCESS;
}

#ifdef MARIADB_NOT_YET
static int rocksdb_start_tx_with_shared_read_view(
    handlerton *const hton,    /*!< in: RocksDB handlerton */
    THD *const thd)            /*!< in: MySQL thread handle of the
                               user for whom the transaction should
                               be committed */
#ifdef MARIADB_NOT_YET                               
    snapshot_info_st *ss_info) /*!< out: Snapshot info like binlog file, pos,
                               gtid executed and snapshot ID */
#endif                               
{
  DBUG_ASSERT(thd != nullptr);

  int error = HA_EXIT_SUCCESS;

  ulong const tx_isolation = my_core::thd_tx_isolation(thd);
  if (tx_isolation != ISO_REPEATABLE_READ) {
    my_error(ER_ISOLATION_LEVEL_WITH_CONSISTENT_SNAPSHOT, MYF(0));
    return HA_EXIT_FAILURE;
  }

  Rdb_transaction *tx = nullptr;
#ifdef MARIADB_NOT_YET
  std::shared_ptr<Rdb_explicit_snapshot> explicit_snapshot;
  const auto op = ss_info->op;

  DBUG_ASSERT(op == snapshot_operation::SNAPSHOT_CREATE ||
              op == snapshot_operation::SNAPSHOT_ATTACH);

  // case: if binlogs are available get binlog file/pos and gtid info
  if (op == snapshot_operation::SNAPSHOT_CREATE && mysql_bin_log_is_open()) {
    mysql_bin_log_lock_commits(ss_info);
  }

  if (op == snapshot_operation::SNAPSHOT_ATTACH) {
    explicit_snapshot = Rdb_explicit_snapshot::get(ss_info->snapshot_id);
    if (!explicit_snapshot) {
      my_printf_error(ER_UNKNOWN_ERROR, "Snapshot %llu does not exist", MYF(0),
                      ss_info->snapshot_id);
      error = HA_EXIT_FAILURE;
    }
  }
#endif

  // case: all good till now
  if (error == HA_EXIT_SUCCESS) {
    tx = get_or_create_tx(thd);
    Rdb_perf_context_guard guard(tx, rocksdb_perf_context_level(thd));

#ifdef MARIADB_NOT_YET
    if (explicit_snapshot) {
      tx->m_explicit_snapshot = explicit_snapshot;
    }
#endif

    DBUG_ASSERT(!tx->has_snapshot());
    tx->set_tx_read_only(true);
    rocksdb_register_tx(hton, thd, tx);
    tx->acquire_snapshot(true);

#ifdef MARIADB_NOT_YET
    // case: an explicit snapshot was not assigned to this transaction
    if (!tx->m_explicit_snapshot) {
      tx->m_explicit_snapshot =
        Rdb_explicit_snapshot::create(ss_info, rdb, tx->m_read_opts.snapshot);
      if (!tx->m_explicit_snapshot) {
        my_printf_error(ER_UNKNOWN_ERROR, "Could not create snapshot", MYF(0));
        error = HA_EXIT_FAILURE;
      }
    }
#endif    
  }

#ifdef MARIADB_NOT_YET
  // case: unlock the binlog
  if (op == snapshot_operation::SNAPSHOT_CREATE && mysql_bin_log_is_open()) {
    mysql_bin_log_unlock_commits(ss_info);
  }

  DBUG_ASSERT(error == HA_EXIT_FAILURE || tx->m_explicit_snapshot);

  // copy over the snapshot details to pass to the upper layers
  if (tx->m_explicit_snapshot) {
    *ss_info = tx->m_explicit_snapshot->ss_info;
    ss_info->op = op;
  }
#endif    

  return error;
}
#endif

/* Dummy SAVEPOINT support. This is needed for long running transactions
 * like mysqldump (https://bugs.mysql.com/bug.php?id=71017).
 * Current SAVEPOINT does not correctly handle ROLLBACK and does not return
 * errors. This needs to be addressed in future versions (Issue#96).
 */
static int rocksdb_savepoint(handlerton *const hton, THD *const thd,
                             void *const savepoint) {
  return HA_EXIT_SUCCESS;
}

static int rocksdb_rollback_to_savepoint(handlerton *const hton, THD *const thd,
                                         void *const savepoint) {
  Rdb_transaction *&tx = get_tx_from_thd(thd);
  return tx->rollback_to_savepoint(savepoint);
}

static bool
rocksdb_rollback_to_savepoint_can_release_mdl(handlerton *const hton,
                                              THD *const thd) {
  return true;
}

#ifdef MARIAROCKS_NOT_YET
/*
  This is called for INFORMATION_SCHEMA
*/
static void rocksdb_update_table_stats(
    /* per-table stats callback */
    void (*cb)(const char *db, const char *tbl, bool is_partition,
               my_io_perf_t *r, my_io_perf_t *w, my_io_perf_t *r_blob,
               my_io_perf_t *r_primary, my_io_perf_t *r_secondary,
               page_stats_t *page_stats, comp_stats_t *comp_stats,
               int n_lock_wait, int n_lock_wait_timeout, int n_lock_deadlock,
               const char *engine)) {
  my_io_perf_t io_perf_read;
  my_io_perf_t io_perf_write;
  my_io_perf_t io_perf;
  page_stats_t page_stats;
  comp_stats_t comp_stats;
  uint lock_wait_timeout_stats;
  uint deadlock_stats;
  uint lock_wait_stats;
  std::vector<std::string> tablenames;

  /*
    Most of these are for innodb, so setting them to 0.
    TODO: possibly separate out primary vs. secondary index reads
   */
  memset(&io_perf, 0, sizeof(io_perf));
  memset(&page_stats, 0, sizeof(page_stats));
  memset(&comp_stats, 0, sizeof(comp_stats));
  memset(&io_perf_write, 0, sizeof(io_perf_write));

  tablenames = rdb_open_tables.get_table_names();

  for (const auto &it : tablenames) {
    Rdb_table_handler *table_handler;
    std::string str, dbname, tablename, partname;
    char dbname_sys[NAME_LEN + 1];
    char tablename_sys[NAME_LEN + 1];
    bool is_partition;

    if (rdb_normalize_tablename(it, &str) != HA_EXIT_SUCCESS) {
      /* Function needs to return void because of the interface and we've
       * detected an error which shouldn't happen. There's no way to let
       * caller know that something failed.
      */
      SHIP_ASSERT(false);
      return;
    }

    if (rdb_split_normalized_tablename(str, &dbname, &tablename, &partname)) {
      continue;
    }

    is_partition = (partname.size() != 0);

    table_handler = rdb_open_tables.get_table_handler(it.c_str());
    if (table_handler == nullptr) {
      continue;
    }

    io_perf_read.bytes = table_handler->m_io_perf_read.bytes.load();
    io_perf_read.requests = table_handler->m_io_perf_read.requests.load();
    io_perf_write.bytes = table_handler->m_io_perf_write.bytes.load();
    io_perf_write.requests = table_handler->m_io_perf_write.requests.load();
    lock_wait_timeout_stats = table_handler->m_lock_wait_timeout_counter.load();
    deadlock_stats = table_handler->m_deadlock_counter.load();
    lock_wait_stats =
        table_handler->m_table_perf_context.m_value[PC_KEY_LOCK_WAIT_COUNT]
            .load();

    /*
      Convert from rocksdb timer to mysql timer. RocksDB values are
      in nanoseconds, but table statistics expect the value to be
      in my_timer format.
     */
    io_perf_read.svc_time = my_core::microseconds_to_my_timer(
        table_handler->m_io_perf_read.svc_time.load() / 1000);
    io_perf_read.svc_time_max = my_core::microseconds_to_my_timer(
        table_handler->m_io_perf_read.svc_time_max.load() / 1000);
    io_perf_read.wait_time = my_core::microseconds_to_my_timer(
        table_handler->m_io_perf_read.wait_time.load() / 1000);
    io_perf_read.wait_time_max = my_core::microseconds_to_my_timer(
        table_handler->m_io_perf_read.wait_time_max.load() / 1000);
    io_perf_read.slow_ios = table_handler->m_io_perf_read.slow_ios.load();
    rdb_open_tables.release_table_handler(table_handler);

    /*
      Table stats expects our database and table name to be in system encoding,
      not filename format. Convert before calling callback.
     */
    my_core::filename_to_tablename(dbname.c_str(), dbname_sys,
                                   sizeof(dbname_sys));
    my_core::filename_to_tablename(tablename.c_str(), tablename_sys,
                                   sizeof(tablename_sys));
    (*cb)(dbname_sys, tablename_sys, is_partition, &io_perf_read,
          &io_perf_write, &io_perf, &io_perf, &io_perf, &page_stats,
          &comp_stats, lock_wait_stats, lock_wait_timeout_stats, deadlock_stats,
          rocksdb_hton_name);
  }
}
#endif
static rocksdb::Status check_rocksdb_options_compatibility(
    const char *const dbpath, const rocksdb::Options &main_opts,
    const std::vector<rocksdb::ColumnFamilyDescriptor> &cf_descr) {
  DBUG_ASSERT(rocksdb_datadir != nullptr);

  rocksdb::DBOptions loaded_db_opt;
  std::vector<rocksdb::ColumnFamilyDescriptor> loaded_cf_descs;
  rocksdb::Status status =
      LoadLatestOptions(dbpath, rocksdb::Env::Default(), &loaded_db_opt,
                        &loaded_cf_descs, rocksdb_ignore_unknown_options);

  // If we're starting from scratch and there are no options saved yet then this
  // is a valid case. Therefore we can't compare the current set of options to
  // anything.
  if (status.IsNotFound()) {
    return rocksdb::Status::OK();
  }

  if (!status.ok()) {
    return status;
  }

  if (loaded_cf_descs.size() != cf_descr.size()) {
    return rocksdb::Status::NotSupported("Mismatched size of column family "
                                         "descriptors.");
  }

  // Please see RocksDB documentation for more context about why we need to set
  // user-defined functions and pointer-typed options manually.
  for (size_t i = 0; i < loaded_cf_descs.size(); i++) {
    loaded_cf_descs[i].options.compaction_filter =
        cf_descr[i].options.compaction_filter;
    loaded_cf_descs[i].options.compaction_filter_factory =
        cf_descr[i].options.compaction_filter_factory;
    loaded_cf_descs[i].options.comparator = cf_descr[i].options.comparator;
    loaded_cf_descs[i].options.memtable_factory =
        cf_descr[i].options.memtable_factory;
    loaded_cf_descs[i].options.merge_operator =
        cf_descr[i].options.merge_operator;
    loaded_cf_descs[i].options.prefix_extractor =
        cf_descr[i].options.prefix_extractor;
    loaded_cf_descs[i].options.table_factory =
        cf_descr[i].options.table_factory;
  }

  // This is the essence of the function - determine if it's safe to open the
  // database or not.
  status = CheckOptionsCompatibility(dbpath, rocksdb::Env::Default(), main_opts,
                                     loaded_cf_descs,
                                     rocksdb_ignore_unknown_options);

  return status;
}

bool prevent_myrocks_loading= false;


/*
  Storage Engine initialization function, invoked when plugin is loaded.
*/

static int rocksdb_init_func(void *const p) {

  DBUG_ENTER_FUNC();

  if (prevent_myrocks_loading)
  {
    my_error(ER_INTERNAL_ERROR, MYF(0),
             "Loading MyRocks plugin after it has been unloaded is not "
             "supported. Please restart mysqld");
    DBUG_RETURN(1);
  }

  if (rdb_check_rocksdb_corruption()) {
    sql_print_error("RocksDB: There was a corruption detected in RockDB files. "
                    "Check error log emitted earlier for more details.");
    if (rocksdb_allow_to_start_after_corruption) {
      sql_print_information(
          "RocksDB: Remove rocksdb_allow_to_start_after_corruption to prevent "
          "server operating if RocksDB corruption is detected.");
    } else {
      sql_print_error("RocksDB: The server will exit normally and stop restart "
                      "attempts. Remove %s file from data directory and "
                      "start mysqld manually.",
                      rdb_corruption_marker_file_name().c_str());
      exit(0);
    }
  }

  // Validate the assumption about the size of ROCKSDB_SIZEOF_HIDDEN_PK_COLUMN.
  static_assert(sizeof(longlong) == 8, "Assuming that longlong is 8 bytes.");

  init_rocksdb_psi_keys();

  rocksdb_hton = (handlerton *)p;
  mysql_mutex_init(rdb_psi_open_tbls_mutex_key, &rdb_open_tables.m_mutex,
                   MY_MUTEX_INIT_FAST);
#ifdef HAVE_PSI_INTERFACE
  rdb_bg_thread.init(rdb_signal_bg_psi_mutex_key, rdb_signal_bg_psi_cond_key);
  rdb_drop_idx_thread.init(rdb_signal_drop_idx_psi_mutex_key,
                           rdb_signal_drop_idx_psi_cond_key);
  rdb_mc_thread.init(rdb_signal_mc_psi_mutex_key, rdb_signal_mc_psi_cond_key);
#else
  rdb_bg_thread.init();
  rdb_drop_idx_thread.init();
  rdb_mc_thread.init();
#endif
  mysql_mutex_init(rdb_collation_data_mutex_key, &rdb_collation_data_mutex,
                   MY_MUTEX_INIT_FAST);
  mysql_mutex_init(rdb_mem_cmp_space_mutex_key, &rdb_mem_cmp_space_mutex,
                   MY_MUTEX_INIT_FAST);

  const char* initial_rocksdb_datadir_for_ignore_dirs= rocksdb_datadir;
  if (!strncmp(rocksdb_datadir, "./", 2))
    initial_rocksdb_datadir_for_ignore_dirs += 2;
  ignore_db_dirs_append(initial_rocksdb_datadir_for_ignore_dirs);

#if defined(HAVE_PSI_INTERFACE)
  rdb_collation_exceptions =
      new Regex_list_handler(key_rwlock_collation_exception_list);
#else
  rdb_collation_exceptions = new Regex_list_handler();
#endif

  mysql_mutex_init(rdb_sysvars_psi_mutex_key, &rdb_sysvars_mutex,
                   MY_MUTEX_INIT_FAST);
  mysql_mutex_init(rdb_block_cache_resize_mutex_key,
                   &rdb_block_cache_resize_mutex, MY_MUTEX_INIT_FAST);
  Rdb_transaction::init_mutex();

  rocksdb_hton->state = SHOW_OPTION_YES;
  rocksdb_hton->create = rocksdb_create_handler;
  rocksdb_hton->close_connection = rocksdb_close_connection;

  rocksdb_hton->prepare = rocksdb_prepare;
  rocksdb_hton->prepare_ordered = NULL; // Do not need it

  rocksdb_hton->commit_by_xid = rocksdb_commit_by_xid;
  rocksdb_hton->rollback_by_xid = rocksdb_rollback_by_xid;
  rocksdb_hton->recover = rocksdb_recover;

  rocksdb_hton->commit_ordered= rocksdb_commit_ordered;
  rocksdb_hton->commit = rocksdb_commit;

  rocksdb_hton->commit_checkpoint_request= rocksdb_checkpoint_request;

  rocksdb_hton->rollback = rocksdb_rollback;
  rocksdb_hton->show_status = rocksdb_show_status;
#ifdef MARIADB_NOT_YET  
  rocksdb_hton->explicit_snapshot = rocksdb_explicit_snapshot;
#endif  
  rocksdb_hton->start_consistent_snapshot =
      rocksdb_start_tx_and_assign_read_view;
#ifdef MARIADB_NOT_YET  
  rocksdb_hton->start_shared_snapshot = rocksdb_start_tx_with_shared_read_view;
#endif  
  rocksdb_hton->savepoint_set = rocksdb_savepoint;
  rocksdb_hton->savepoint_rollback = rocksdb_rollback_to_savepoint;
  rocksdb_hton->savepoint_rollback_can_release_mdl =
      rocksdb_rollback_to_savepoint_can_release_mdl;
#ifdef MARIAROCKS_NOT_YET
  rocksdb_hton->update_table_stats = rocksdb_update_table_stats;
#endif // MARIAROCKS_NOT_YET
  
  /*
  Not needed in MariaDB:
  rocksdb_hton->flush_logs = rocksdb_flush_wal;
  */

  rocksdb_hton->flags = HTON_TEMPORARY_NOT_SUPPORTED |
                        HTON_SUPPORTS_EXTENDED_KEYS | HTON_CAN_RECREATE;

  rocksdb_hton->tablefile_extensions= ha_rocksdb_exts;
  DBUG_ASSERT(!mysqld_embedded);

  if (rocksdb_db_options->max_open_files > (long)open_files_limit) {
    sql_print_information("RocksDB: rocksdb_max_open_files should not be "
                          "greater than the open_files_limit, effective value "
                          "of rocksdb_max_open_files is being set to "
                          "open_files_limit / 2.");
    rocksdb_db_options->max_open_files = open_files_limit / 2;
  } else if (rocksdb_db_options->max_open_files == -2) {
    rocksdb_db_options->max_open_files = open_files_limit / 2;
  }

  rocksdb_stats = rocksdb::CreateDBStatistics();
  rocksdb_db_options->statistics = rocksdb_stats;

  if (rocksdb_rate_limiter_bytes_per_sec != 0) {
    rocksdb_rate_limiter.reset(
        rocksdb::NewGenericRateLimiter(rocksdb_rate_limiter_bytes_per_sec));
    rocksdb_db_options->rate_limiter = rocksdb_rate_limiter;
  }

  rocksdb_db_options->delayed_write_rate = rocksdb_delayed_write_rate;

  std::shared_ptr<Rdb_logger> myrocks_logger = std::make_shared<Rdb_logger>();
  rocksdb::Status s = rocksdb::CreateLoggerFromOptions(
      rocksdb_datadir, *rocksdb_db_options, &rocksdb_db_options->info_log);
  if (s.ok()) {
    myrocks_logger->SetRocksDBLogger(rocksdb_db_options->info_log);
  }

  rocksdb_db_options->info_log = myrocks_logger;
  myrocks_logger->SetInfoLogLevel(
      static_cast<rocksdb::InfoLogLevel>(rocksdb_info_log_level));
  rocksdb_db_options->wal_dir = rocksdb_wal_dir;

  rocksdb_db_options->wal_recovery_mode =
      static_cast<rocksdb::WALRecoveryMode>(rocksdb_wal_recovery_mode);

  rocksdb_db_options->access_hint_on_compaction_start =
      static_cast<rocksdb::Options::AccessHint>(
          rocksdb_access_hint_on_compaction_start);

  if (rocksdb_db_options->allow_mmap_reads &&
      rocksdb_db_options->use_direct_reads) {
    // allow_mmap_reads implies !use_direct_reads and RocksDB will not open if
    // mmap_reads and direct_reads are both on.   (NO_LINT_DEBUG)
    sql_print_error("RocksDB: Can't enable both use_direct_reads "
                    "and allow_mmap_reads\n");
    DBUG_RETURN(HA_EXIT_FAILURE);
  }

  // Check whether the filesystem backing rocksdb_datadir allows O_DIRECT
  if (rocksdb_db_options->use_direct_reads) {
    rocksdb::EnvOptions soptions;
    rocksdb::Status check_status;
    rocksdb::Env *const env = rocksdb_db_options->env;

    std::string fname = format_string("%s/DIRECT_CHECK", rocksdb_datadir);
    if (env->FileExists(fname).ok()) {
      std::unique_ptr<rocksdb::SequentialFile> file;
      soptions.use_direct_reads = true;
      check_status = env->NewSequentialFile(fname, &file, soptions);
    } else {
      std::unique_ptr<rocksdb::WritableFile> file;
      soptions.use_direct_writes = true;
      check_status = env->ReopenWritableFile(fname, &file, soptions);
      if (file != nullptr) {
        file->Close();
      }
      env->DeleteFile(fname);
    }

    if (!check_status.ok()) {
      sql_print_error("RocksDB: Unable to use direct io in rocksdb-datadir:"
                              "(%s)", check_status.getState());
      rdb_open_tables.free_hash();
      DBUG_RETURN(HA_EXIT_FAILURE);
    }
  }

  if (rocksdb_db_options->allow_mmap_writes &&
      rocksdb_db_options->use_direct_io_for_flush_and_compaction) {
    // See above comment for allow_mmap_reads. (NO_LINT_DEBUG)
    sql_print_error("RocksDB: Can't enable both "
                    "use_direct_io_for_flush_and_compaction and "
                    "allow_mmap_writes\n");
    DBUG_RETURN(HA_EXIT_FAILURE);
  }

  if (rocksdb_db_options->allow_mmap_writes &&
      rocksdb_flush_log_at_trx_commit != FLUSH_LOG_NEVER) {
    // NO_LINT_DEBUG
    sql_print_error("RocksDB: rocksdb_flush_log_at_trx_commit needs to be 0 "
                    "to use allow_mmap_writes");
    DBUG_RETURN(HA_EXIT_FAILURE);
  }

  // sst_file_manager will move deleted rocksdb sst files to trash_dir
  // to be deleted in a background thread.
  std::string trash_dir = std::string(rocksdb_datadir) + "/trash";
  rocksdb_db_options->sst_file_manager.reset(NewSstFileManager(
      rocksdb_db_options->env, myrocks_logger, trash_dir,
      rocksdb_sst_mgr_rate_bytes_per_sec, true /* delete_existing_trash */));

  std::vector<std::string> cf_names;
  rocksdb::Status status;
  status = rocksdb::DB::ListColumnFamilies(*rocksdb_db_options, rocksdb_datadir,
                                           &cf_names);
  if (!status.ok()) {
    /*
      When we start on an empty datadir, ListColumnFamilies returns IOError,
      and RocksDB doesn't provide any way to check what kind of error it was.
      Checking system errno happens to work right now.
    */
    if (status.IsIOError() 
#ifndef _WIN32
      && errno == ENOENT
#endif
      ) {
      sql_print_information("RocksDB: Got ENOENT when listing column families");
      sql_print_information(
          "RocksDB:   assuming that we're creating a new database");
    } else {
      rdb_log_status_error(status, "Error listing column families");
      DBUG_RETURN(HA_EXIT_FAILURE);
    }
  } else
    sql_print_information("RocksDB: %ld column families found",
                          cf_names.size());

  std::vector<rocksdb::ColumnFamilyDescriptor> cf_descr;
  std::vector<rocksdb::ColumnFamilyHandle *> cf_handles;

  rocksdb_tbl_options->index_type =
      (rocksdb::BlockBasedTableOptions::IndexType)rocksdb_index_type;

  if (!rocksdb_tbl_options->no_block_cache) {
    std::shared_ptr<rocksdb::Cache> block_cache = rocksdb_use_clock_cache
      ? rocksdb::NewClockCache(rocksdb_block_cache_size)
      : rocksdb::NewLRUCache(rocksdb_block_cache_size);
    if (rocksdb_sim_cache_size > 0) {
      // Simulated cache enabled
      // Wrap block cache inside a simulated cache and pass it to RocksDB
      rocksdb_tbl_options->block_cache =
          rocksdb::NewSimCache(block_cache, rocksdb_sim_cache_size, 6);
    } else {
      // Pass block cache to RocksDB
      rocksdb_tbl_options->block_cache = block_cache;
    }
  }
  // Using newer BlockBasedTable format version for better compression
  // and better memory allocation.
  // See:
  // https://github.com/facebook/rocksdb/commit/9ab5adfc59a621d12357580c94451d9f7320c2dd
  rocksdb_tbl_options->format_version = 2;

  if (rocksdb_collect_sst_properties) {
    properties_collector_factory =
        std::make_shared<Rdb_tbl_prop_coll_factory>(&ddl_manager);

    rocksdb_set_compaction_options(nullptr, nullptr, nullptr, nullptr);

    RDB_MUTEX_LOCK_CHECK(rdb_sysvars_mutex);

    DBUG_ASSERT(rocksdb_table_stats_sampling_pct <=
                RDB_TBL_STATS_SAMPLE_PCT_MAX);
    properties_collector_factory->SetTableStatsSamplingPct(
        rocksdb_table_stats_sampling_pct);

    RDB_MUTEX_UNLOCK_CHECK(rdb_sysvars_mutex);
  }

  if (rocksdb_persistent_cache_size_mb > 0) {
    std::shared_ptr<rocksdb::PersistentCache> pcache;
    uint64_t cache_size_bytes= rocksdb_persistent_cache_size_mb * 1024 * 1024;
    status = rocksdb::NewPersistentCache(
        rocksdb::Env::Default(), std::string(rocksdb_persistent_cache_path),
        cache_size_bytes, myrocks_logger, true, &pcache);
    if (!status.ok()) {
      // NO_LINT_DEBUG
      sql_print_error("RocksDB: Persistent cache returned error: (%s)",
                      status.getState());
      DBUG_RETURN(HA_EXIT_FAILURE);
    }
    rocksdb_tbl_options->persistent_cache = pcache;
  } else if (strlen(rocksdb_persistent_cache_path)) {
    sql_print_error("RocksDB: Must specify rocksdb_persistent_cache_size_mb");
    DBUG_RETURN(HA_EXIT_FAILURE);
  }

  std::unique_ptr<Rdb_cf_options> cf_options_map(new Rdb_cf_options());
  if (!cf_options_map->init(*rocksdb_tbl_options, properties_collector_factory,
                            rocksdb_default_cf_options,
                            rocksdb_override_cf_options)) {
    // NO_LINT_DEBUG
    sql_print_error("RocksDB: Failed to initialize CF options map.");
    DBUG_RETURN(HA_EXIT_FAILURE);
  }

  /*
    If there are no column families, we're creating the new database.
    Create one column family named "default".
  */
  if (cf_names.size() == 0)
    cf_names.push_back(DEFAULT_CF_NAME);

  std::vector<int> compaction_enabled_cf_indices;
  sql_print_information("RocksDB: Column Families at start:");
  for (size_t i = 0; i < cf_names.size(); ++i) {
    rocksdb::ColumnFamilyOptions opts;
    cf_options_map->get_cf_options(cf_names[i], &opts);

    sql_print_information("  cf=%s", cf_names[i].c_str());
    sql_print_information("    write_buffer_size=%ld", opts.write_buffer_size);
    sql_print_information("    target_file_size_base=%" PRIu64,
                          opts.target_file_size_base);

    /*
      Temporarily disable compactions to prevent a race condition where
      compaction starts before compaction filter is ready.
    */
    if (!opts.disable_auto_compactions) {
      compaction_enabled_cf_indices.push_back(i);
      opts.disable_auto_compactions = true;
    }
    cf_descr.push_back(rocksdb::ColumnFamilyDescriptor(cf_names[i], opts));
  }

  rocksdb::Options main_opts(*rocksdb_db_options,
                             cf_options_map->get_defaults());

  rocksdb::TransactionDBOptions tx_db_options;
  tx_db_options.transaction_lock_timeout = 2000;  // 2 seconds
  tx_db_options.custom_mutex_factory = std::make_shared<Rdb_mutex_factory>();
  tx_db_options.write_policy =
      static_cast<rocksdb::TxnDBWritePolicy>(rocksdb_write_policy);

  status =
      check_rocksdb_options_compatibility(rocksdb_datadir, main_opts, cf_descr);

  // We won't start if we'll determine that there's a chance of data corruption
  // because of incompatible options.
  if (!status.ok()) {
    rdb_log_status_error(
        status, "Compatibility check against existing database options failed");
    DBUG_RETURN(HA_EXIT_FAILURE);
  }

  status = rocksdb::TransactionDB::Open(
      main_opts, tx_db_options, rocksdb_datadir, cf_descr, &cf_handles, &rdb);

  if (!status.ok()) {
    rdb_log_status_error(status, "Error opening instance");
    DBUG_RETURN(HA_EXIT_FAILURE);
  }
  cf_manager.init(std::move(cf_options_map), &cf_handles);

  if (dict_manager.init(rdb, &cf_manager)) {
    // NO_LINT_DEBUG
    sql_print_error("RocksDB: Failed to initialize data dictionary.");
    DBUG_RETURN(HA_EXIT_FAILURE);
  }

  if (binlog_manager.init(&dict_manager)) {
    // NO_LINT_DEBUG
    sql_print_error("RocksDB: Failed to initialize binlog manager.");
    DBUG_RETURN(HA_EXIT_FAILURE);
  }

  if (ddl_manager.init(&dict_manager, &cf_manager, rocksdb_validate_tables)) {
    // NO_LINT_DEBUG
    sql_print_error("RocksDB: Failed to initialize DDL manager.");
    DBUG_RETURN(HA_EXIT_FAILURE);
  }

  Rdb_sst_info::init(rdb);

  /*
    Enable auto compaction, things needed for compaction filter are finished
    initializing
  */
  std::vector<rocksdb::ColumnFamilyHandle *> compaction_enabled_cf_handles;
  compaction_enabled_cf_handles.reserve(compaction_enabled_cf_indices.size());
  for (const auto &index : compaction_enabled_cf_indices) {
    compaction_enabled_cf_handles.push_back(cf_handles[index]);
  }

  status = rdb->EnableAutoCompaction(compaction_enabled_cf_handles);

  if (!status.ok()) {
    rdb_log_status_error(status, "Error enabling compaction");
    DBUG_RETURN(HA_EXIT_FAILURE);
  }

  auto err = rdb_bg_thread.create_thread(BG_THREAD_NAME
#ifdef HAVE_PSI_INTERFACE
                                         ,
                                         rdb_background_psi_thread_key
#endif
                                         );
  if (err != 0) {
    sql_print_error("RocksDB: Couldn't start the background thread: (errno=%d)",
                    err);
    DBUG_RETURN(HA_EXIT_FAILURE);
  }

  err = rdb_drop_idx_thread.create_thread(INDEX_THREAD_NAME
#ifdef HAVE_PSI_INTERFACE
                                          ,
                                          rdb_drop_idx_psi_thread_key
#endif
                                          );
  if (err != 0) {
    sql_print_error("RocksDB: Couldn't start the drop index thread: (errno=%d)",
                    err);
    DBUG_RETURN(HA_EXIT_FAILURE);
  }

  err = rdb_mc_thread.create_thread(MANUAL_COMPACTION_THREAD_NAME
#ifdef HAVE_PSI_INTERFACE
                                    ,
                                    rdb_mc_psi_thread_key
#endif
  );
  if (err != 0) {
    // NO_LINT_DEBUG
    sql_print_error(
        "RocksDB: Couldn't start the manual compaction thread: (errno=%d)",
        err);
    rdb_open_tables.free_hash();
    DBUG_RETURN(HA_EXIT_FAILURE);
  }

  rdb_set_collation_exception_list(rocksdb_strict_collation_exceptions);

  if (rocksdb_pause_background_work) {
    rdb->PauseBackgroundWork();
  }

  // NO_LINT_DEBUG
  sql_print_information("RocksDB: global statistics using %s indexer",
                        STRINGIFY_ARG(RDB_INDEXER));
#if defined(HAVE_SCHED_GETCPU)
  if (sched_getcpu() == -1) {
    // NO_LINT_DEBUG
    sql_print_information(
        "RocksDB: sched_getcpu() failed - "
        "global statistics will use thread_id_indexer_t instead");
  }
#endif

  /**
    Rocksdb does not always shutdown its threads, when
    plugin is shut down. Disable server's leak check
    at exit to avoid crash.
  */
  my_disable_leak_check = true;

  err = my_error_register(rdb_get_error_messages, HA_ERR_ROCKSDB_FIRST,
                          HA_ERR_ROCKSDB_LAST);
  if (err != 0) {
    // NO_LINT_DEBUG
    sql_print_error("RocksDB: Couldn't initialize error messages");
    rdb_open_tables.m_hash.~Rdb_table_set();
    DBUG_RETURN(HA_EXIT_FAILURE);
  }



  // Creating an instance of HistogramImpl should only happen after RocksDB
  // has been successfully initialized.
  commit_latency_stats = new rocksdb::HistogramImpl();

  // Construct a list of directories which will be monitored by I/O watchdog
  // to make sure that we won't lose write access to them.
  std::vector<std::string> directories;

  // 1. Data directory.
  directories.push_back(mysql_real_data_home);

  // 2. Transaction logs.
  if (myrocks::rocksdb_wal_dir && *myrocks::rocksdb_wal_dir) {
    directories.push_back(myrocks::rocksdb_wal_dir);
  }

#if !defined(_WIN32) && !defined(__APPLE__)
  io_watchdog = new Rdb_io_watchdog(directories);
  io_watchdog->reset_timeout(rocksdb_io_write_timeout_secs);
#endif

  // NO_LINT_DEBUG
  sql_print_information("MyRocks storage engine plugin has been successfully "
                        "initialized.");

  DBUG_RETURN(HA_EXIT_SUCCESS);
}

/*
  Storage Engine deinitialization function, invoked when plugin is unloaded.
*/

static int rocksdb_done_func(void *const p) {
  DBUG_ENTER_FUNC();

  int error = 0;

  // signal the drop index thread to stop
  rdb_drop_idx_thread.signal(true);

  // Flush all memtables for not losing data, even if WAL is disabled.
  rocksdb_flush_all_memtables();

  // Stop all rocksdb background work
  CancelAllBackgroundWork(rdb->GetBaseDB(), true);

  // Signal the background thread to stop and to persist all stats collected
  // from background flushes and compactions. This will add more keys to a new
  // memtable, but since the memtables were just flushed, it should not trigger
  // a flush that can stall due to background threads being stopped. As long
  // as these keys are stored in a WAL file, they can be retrieved on restart.
  rdb_bg_thread.signal(true);

  // Wait for the background thread to finish.
  auto err = rdb_bg_thread.join();
  if (err != 0) {
    // We'll log the message and continue because we're shutting down and
    // continuation is the optimal strategy.
    // NO_LINT_DEBUG
    sql_print_error("RocksDB: Couldn't stop the background thread: (errno=%d)",
                    err);
  }

  // Wait for the drop index thread to finish.
  err = rdb_drop_idx_thread.join();
  if (err != 0) {
    // NO_LINT_DEBUG
    sql_print_error("RocksDB: Couldn't stop the index thread: (errno=%d)", err);
  }

  // signal the manual compaction thread to stop
  rdb_mc_thread.signal(true);
  // Wait for the manual compaction thread to finish.
  err = rdb_mc_thread.join();
  if (err != 0) {
    // NO_LINT_DEBUG
    sql_print_error(
        "RocksDB: Couldn't stop the manual compaction thread: (errno=%d)", err);
  }

  if (rdb_open_tables.m_hash.size()) {
    // Looks like we are getting unloaded and yet we have some open tables
    // left behind.
    error = 1;
  }

  /*
    MariaDB: When the plugin is unloaded with UNINSTALL SONAME command, some
    connections may still have Rdb_transaction objects.

    These objects are not genuine transactions (as SQL layer makes sure that
    a plugin that is being unloaded has no open tables), they are empty
    Rdb_transaction objects that were left there to save on object
    creation/deletion.

    Go through the list and delete them.
  */
  {
    class Rdb_trx_deleter: public Rdb_tx_list_walker {
    public:
      std::set<Rdb_transaction*> rdb_trxs;

      void process_tran(const Rdb_transaction *const tx) override {
        /*
          Check if the transaction is really empty. We only check
          non-WriteBatch-based transactions, because there is no easy way to
          check WriteBatch-based transactions.
        */
        if (!tx->is_writebatch_trx()) {
          const auto tx_impl = static_cast<const Rdb_transaction_impl *>(tx);
          DBUG_ASSERT(tx_impl);
          if (tx_impl->get_rdb_trx())
            DBUG_ASSERT(0);
        }
        rdb_trxs.insert((Rdb_transaction*)tx);
      };
    } deleter;

    Rdb_transaction::walk_tx_list(&deleter);

    for (std::set<Rdb_transaction*>::iterator it= deleter.rdb_trxs.begin();
         it != deleter.rdb_trxs.end();
         ++it)
    {
      // When a transaction is deleted, it removes itself from s_tx_list.
      delete *it;
    }
  }

  /*
    destructors for static objects can be called at _exit(),
    but we want to free the memory at dlclose()
  */
  rdb_open_tables.m_hash.~Rdb_table_set();
  mysql_mutex_destroy(&rdb_open_tables.m_mutex);
  mysql_mutex_destroy(&rdb_sysvars_mutex);
  mysql_mutex_destroy(&rdb_block_cache_resize_mutex);


  delete rdb_collation_exceptions;

  mysql_mutex_destroy(&rdb_collation_data_mutex);
  mysql_mutex_destroy(&rdb_mem_cmp_space_mutex);

  Rdb_transaction::term_mutex();

  for (auto &it : rdb_collation_data) {
    delete it;
    it = nullptr;
  }

  ddl_manager.cleanup();
  binlog_manager.cleanup();
  dict_manager.cleanup();
  cf_manager.cleanup();

  delete rdb;
  rdb = nullptr;

  delete commit_latency_stats;
  commit_latency_stats = nullptr;

#if !defined(_WIN32) && !defined(__APPLE__)
  delete io_watchdog;
  io_watchdog = nullptr;
#endif

// Disown the cache data since we're shutting down.
// This results in memory leaks but it improved the shutdown time.
// Don't disown when running under valgrind
#ifndef HAVE_purify
  if (rocksdb_tbl_options->block_cache) {
    rocksdb_tbl_options->block_cache->DisownData();
  }
#endif /* HAVE_purify */

  /*
    MariaDB: don't clear rocksdb_db_options and rocksdb_tbl_options.
    MyRocks' plugin variables refer to them.

    The plugin cannot be loaded again (see prevent_myrocks_loading) but plugin
    variables are processed before myrocks::rocksdb_init_func is invoked, so
    they must point to valid memory.
  */
  //rocksdb_db_options = nullptr;
  rocksdb_db_options->statistics = nullptr;
  //rocksdb_tbl_options = nullptr;
  rocksdb_stats = nullptr;

  my_free(rocksdb_update_cf_options);
  rocksdb_update_cf_options = nullptr;

  my_error_unregister(HA_ERR_ROCKSDB_FIRST, HA_ERR_ROCKSDB_LAST);

  /*
    Prevent loading the plugin after it has been loaded and then unloaded. This
    doesn't work currently.
  */
  prevent_myrocks_loading= true;

  DBUG_RETURN(error);
}

static inline void rocksdb_smart_seek(bool seek_backward,
                                      rocksdb::Iterator *const iter,
                                      const rocksdb::Slice &key_slice) {
  if (seek_backward) {
    iter->SeekForPrev(key_slice);
  } else {
    iter->Seek(key_slice);
  }
}

static inline void rocksdb_smart_next(bool seek_backward,
                                      rocksdb::Iterator *const iter) {
  if (seek_backward) {
    iter->Prev();
  } else {
    iter->Next();
  }
}

#ifndef NDEBUG
// simulate that RocksDB has reported corrupted data
static void dbug_change_status_to_corrupted(rocksdb::Status *status) {
  *status = rocksdb::Status::Corruption();
}
#endif

// If the iterator is not valid it might be because of EOF but might be due
// to IOError or corruption. The good practice is always check it.
// https://github.com/facebook/rocksdb/wiki/Iterator#error-handling
static inline bool is_valid(rocksdb::Iterator *scan_it) {
  if (scan_it->Valid()) {
    return true;
  } else {
    rocksdb::Status s = scan_it->status();
    DBUG_EXECUTE_IF("rocksdb_return_status_corrupted",
                    dbug_change_status_to_corrupted(&s););
    if (s.IsIOError() || s.IsCorruption()) {
      if (s.IsCorruption()) {
        rdb_persist_corruption_marker();
      }
      rdb_handle_io_error(s, RDB_IO_ERROR_GENERAL);
    }
    return false;
  }
}

/**
  @brief
  Example of simple lock controls. The "table_handler" it creates is a
  structure we will pass to each ha_rocksdb handler. Do you have to have
  one of these? Well, you have pieces that are used for locking, and
  they are needed to function.
*/

Rdb_table_handler *
Rdb_open_tables_map::get_table_handler(const char *const table_name) {
  Rdb_table_handler *table_handler;
  uint length;
  char *tmp_name;

  DBUG_ASSERT(table_name != nullptr);
  length = (uint)strlen(table_name);

  // First, look up the table in the hash map.
  RDB_MUTEX_LOCK_CHECK(m_mutex);
  if (!m_hash.size() || !(table_handler = m_hash.find(table_name, length))) {
    // Since we did not find it in the hash map, attempt to create and add it
    // to the hash map.
    if (!(table_handler = reinterpret_cast<Rdb_table_handler *>(my_multi_malloc(
              MYF(MY_WME | MY_ZEROFILL), &table_handler, sizeof(*table_handler),
              &tmp_name, length + 1, NullS)))) {
      // Allocating a new Rdb_table_handler and a new table name failed.
      RDB_MUTEX_UNLOCK_CHECK(m_mutex);
      return nullptr;
    }

    table_handler->m_ref_count = 0;
    table_handler->m_table_name_length = length;
    table_handler->m_table_name = tmp_name;
    strmov(table_handler->m_table_name, table_name);

    if (m_hash.insert(table_handler)) {
      // Inserting into the hash map failed.
      RDB_MUTEX_UNLOCK_CHECK(m_mutex);
      my_free(table_handler);
      return nullptr;
    }

    thr_lock_init(&table_handler->m_thr_lock);
#ifdef MARIAROCKS_NOT_YET
    table_handler->m_io_perf_read.init();
    table_handler->m_io_perf_write.init();
#endif
  }
  DBUG_ASSERT(table_handler->m_ref_count >= 0);
  table_handler->m_ref_count++;

  RDB_MUTEX_UNLOCK_CHECK(m_mutex);

  return table_handler;
}

std::vector<std::string> rdb_get_open_table_names(void) {
  return rdb_open_tables.get_table_names();
}

std::vector<std::string> Rdb_open_tables_map::get_table_names(void) const {
  size_t i;
  const Rdb_table_handler *table_handler;
  std::vector<std::string> names;

  RDB_MUTEX_LOCK_CHECK(m_mutex);
  for (i = 0; (table_handler = m_hash.at(i)); i++) {
    DBUG_ASSERT(table_handler != nullptr);
    names.push_back(table_handler->m_table_name);
  }
  DBUG_ASSERT(i == m_hash.size());
  RDB_MUTEX_UNLOCK_CHECK(m_mutex);

  return names;
}

/*
  Inspired by innobase_get_int_col_max_value from InnoDB. This returns the
  maximum value a type can take on.
*/
static ulonglong rdb_get_int_col_max_value(const Field *field) {
  ulonglong max_value = 0;
  switch (field->key_type()) {
  case HA_KEYTYPE_BINARY:
    max_value = 0xFFULL;
    break;
  case HA_KEYTYPE_INT8:
    max_value = 0x7FULL;
    break;
  case HA_KEYTYPE_USHORT_INT:
    max_value = 0xFFFFULL;
    break;
  case HA_KEYTYPE_SHORT_INT:
    max_value = 0x7FFFULL;
    break;
  case HA_KEYTYPE_UINT24:
    max_value = 0xFFFFFFULL;
    break;
  case HA_KEYTYPE_INT24:
    max_value = 0x7FFFFFULL;
    break;
  case HA_KEYTYPE_ULONG_INT:
    max_value = 0xFFFFFFFFULL;
    break;
  case HA_KEYTYPE_LONG_INT:
    max_value = 0x7FFFFFFFULL;
    break;
  case HA_KEYTYPE_ULONGLONG:
    max_value = 0xFFFFFFFFFFFFFFFFULL;
    break;
  case HA_KEYTYPE_LONGLONG:
    max_value = 0x7FFFFFFFFFFFFFFFULL;
    break;
  case HA_KEYTYPE_FLOAT:
    max_value = 0x1000000ULL;
    break;
  case HA_KEYTYPE_DOUBLE:
    max_value = 0x20000000000000ULL;
    break;
  default:
    abort();
  }

  return max_value;
}

void ha_rocksdb::load_auto_incr_value() {
  ulonglong auto_incr = 0;
  bool validate_last = false, use_datadic = true;
#ifndef NDEBUG
  DBUG_EXECUTE_IF("myrocks_autoinc_upgrade", use_datadic = false;);
  validate_last = true;
#endif

  if (use_datadic && dict_manager.get_auto_incr_val(
                         m_tbl_def->get_autoincr_gl_index_id(), &auto_incr)) {
    update_auto_incr_val(auto_incr);
  }

  // If we find nothing in the data dictionary, or if we are in debug mode,
  // then call index_last to get the last value.
  //
  // This is needed when upgrading from a server that did not support
  // persistent auto_increment, of if the table is empty.
  //
  // For debug mode, we are just verifying that the data dictionary value is
  // greater than or equal to the maximum value in the table.
  if (auto_incr == 0 || validate_last) {
    auto_incr = load_auto_incr_value_from_index();
    update_auto_incr_val(auto_incr);
  }

  // If we failed to find anything from the data dictionary and index, then
  // initialize auto_increment to 1.
  if (m_tbl_def->m_auto_incr_val == 0) {
    update_auto_incr_val(1);
  }
}

ulonglong ha_rocksdb::load_auto_incr_value_from_index() {
  const int save_active_index = active_index;
  active_index = table->s->next_number_index;
  const uint8 save_table_status = table->status;
  ulonglong last_val = 0;

  Rdb_transaction *const tx = get_or_create_tx(table->in_use);
  const bool is_new_snapshot = !tx->has_snapshot();
  if (is_new_snapshot) {
    tx->acquire_snapshot(true);
  }

  // Do a lookup. We only need index column, so it should be index-only.
  // (another reason to make it index-only is that table->read_set is not set
  // appropriately and non-index-only lookup will not read the value)
  const bool save_keyread_only = m_keyread_only;
  m_keyread_only = true;
  m_key_requested = true;

  if (!index_last(table->record[0])) {
    Field *field =
        table->key_info[table->s->next_number_index].key_part[0].field;
    ulonglong max_val = rdb_get_int_col_max_value(field);
    my_bitmap_map *const old_map =
        dbug_tmp_use_all_columns(table, table->read_set);
    last_val = field->val_int();
    if (last_val != max_val) {
      last_val++;
    }
#ifndef NDEBUG
    ulonglong dd_val;
    if (last_val <= max_val) {
      const auto &gl_index_id = m_tbl_def->get_autoincr_gl_index_id();
      if (dict_manager.get_auto_incr_val(gl_index_id, &dd_val) &&
          tx->get_auto_incr(gl_index_id) == 0) {
        DBUG_ASSERT(dd_val >= last_val);
      }
    }
#endif
    dbug_tmp_restore_column_map(table->read_set, old_map);
  }

  m_keyread_only = save_keyread_only;
  if (is_new_snapshot) {
    tx->release_snapshot();
  }

  table->status = save_table_status;
  active_index = save_active_index;

  /*
    Do what ha_rocksdb::index_end() does.
    (Why don't we use index_init/index_end? class handler defines index_init
    as private, for some reason).
    */
  release_scan_iterator();

  return last_val;
}

void ha_rocksdb::update_auto_incr_val(ulonglong val) {
  ulonglong auto_incr_val = m_tbl_def->m_auto_incr_val;
  while (
      auto_incr_val < val &&
      !m_tbl_def->m_auto_incr_val.compare_exchange_weak(auto_incr_val, val)) {
    // Do nothing - just loop until auto_incr_val is >= val or we successfully
    // set it
  }
}

void ha_rocksdb::update_auto_incr_val_from_field() {
  Field *field;
  ulonglong new_val, max_val;
  field = table->key_info[table->s->next_number_index].key_part[0].field;
  max_val = rdb_get_int_col_max_value(field);

  my_bitmap_map *const old_map =
      dbug_tmp_use_all_columns(table, table->read_set);
  new_val = field->val_int();
  // don't increment if we would wrap around
  if (new_val != max_val) {
    new_val++;
  }

  dbug_tmp_restore_column_map(table->read_set, old_map);

  // Only update if positive value was set for auto_incr column.
  if (new_val <= max_val) {
    Rdb_transaction *const tx = get_or_create_tx(table->in_use);
    tx->set_auto_incr(m_tbl_def->get_autoincr_gl_index_id(), new_val);

    // Update the in memory auto_incr value in m_tbl_def.
    update_auto_incr_val(new_val);
  }
}

int ha_rocksdb::load_hidden_pk_value() {
  const int save_active_index = active_index;
  active_index = m_tbl_def->m_key_count - 1;
  const uint8 save_table_status = table->status;

  Rdb_transaction *const tx = get_or_create_tx(table->in_use);
  const bool is_new_snapshot = !tx->has_snapshot();

  longlong hidden_pk_id = 1;
  // Do a lookup.
  if (!index_last(table->record[0])) {
    /*
      Decode PK field from the key
    */
    auto err = read_hidden_pk_id_from_rowkey(&hidden_pk_id);
    if (err) {
      if (is_new_snapshot) {
        tx->release_snapshot();
      }
      return err;
    }

    hidden_pk_id++;
  }

  longlong old = m_tbl_def->m_hidden_pk_val;
  while (old < hidden_pk_id &&
         !m_tbl_def->m_hidden_pk_val.compare_exchange_weak(old, hidden_pk_id)) {
  }

  if (is_new_snapshot) {
    tx->release_snapshot();
  }

  table->status = save_table_status;
  active_index = save_active_index;

  release_scan_iterator();

  return HA_EXIT_SUCCESS;
}

/* Get PK value from m_tbl_def->m_hidden_pk_info. */
longlong ha_rocksdb::update_hidden_pk_val() {
  DBUG_ASSERT(has_hidden_pk(table));
  const longlong new_val = m_tbl_def->m_hidden_pk_val++;
  return new_val;
}

/* Get the id of the hidden pk id from m_last_rowkey */
int ha_rocksdb::read_hidden_pk_id_from_rowkey(longlong *const hidden_pk_id) {
  DBUG_ASSERT(table != nullptr);
  DBUG_ASSERT(has_hidden_pk(table));

  rocksdb::Slice rowkey_slice(m_last_rowkey.ptr(), m_last_rowkey.length());

  // Get hidden primary key from old key slice
  Rdb_string_reader reader(&rowkey_slice);
  if ((!reader.read(Rdb_key_def::INDEX_NUMBER_SIZE)))
    return HA_ERR_ROCKSDB_CORRUPT_DATA;

  const int length= 8; /* was Field_longlong::PACK_LENGTH in FB MySQL tree */
  const uchar *from = reinterpret_cast<const uchar *>(reader.read(length));
  if (from == nullptr) {
    /* Mem-comparable image doesn't have enough bytes */
    return HA_ERR_ROCKSDB_CORRUPT_DATA;
  }

  *hidden_pk_id = rdb_netbuf_read_uint64(&from);
  return HA_EXIT_SUCCESS;
}

/**
  @brief
  Free lock controls. We call this whenever we close a table. If the table had
  the last reference to the table_handler, then we free the memory associated
  with it.
*/

void Rdb_open_tables_map::release_table_handler(
    Rdb_table_handler *const table_handler) {
  RDB_MUTEX_LOCK_CHECK(m_mutex);

  DBUG_ASSERT(table_handler != nullptr);
  DBUG_ASSERT(table_handler->m_ref_count > 0);
  if (!--table_handler->m_ref_count) {
    // Last reference was released. Tear down the hash entry.
    const auto ret MY_ATTRIBUTE((__unused__)) = m_hash.remove(table_handler);
    DBUG_ASSERT(!ret); // the hash entry must actually be found and deleted
    my_core::thr_lock_delete(&table_handler->m_thr_lock);
    my_free(table_handler);
  }

  RDB_MUTEX_UNLOCK_CHECK(m_mutex);
}

static handler *rocksdb_create_handler(my_core::handlerton *const hton,
                                       my_core::TABLE_SHARE *const table_arg,
                                       my_core::MEM_ROOT *const mem_root) {
  return new (mem_root) ha_rocksdb(hton, table_arg);
}

ha_rocksdb::ha_rocksdb(my_core::handlerton *const hton,
                       my_core::TABLE_SHARE *const table_arg)
    : handler(hton, table_arg), m_table_handler(nullptr), m_scan_it(nullptr),
      m_scan_it_skips_bloom(false), m_scan_it_snapshot(nullptr),
      m_scan_it_lower_bound(nullptr), m_scan_it_upper_bound(nullptr),
      m_tbl_def(nullptr), m_pk_descr(nullptr), m_key_descr_arr(nullptr),
      m_pk_can_be_decoded(false), m_maybe_unpack_info(false),
      m_pk_tuple(nullptr), m_pk_packed_tuple(nullptr),
      m_sk_packed_tuple(nullptr), m_end_key_packed_tuple(nullptr),
      m_sk_match_prefix(nullptr), m_sk_match_prefix_buf(nullptr),
      m_sk_packed_tuple_old(nullptr), m_dup_sk_packed_tuple(nullptr),
      m_dup_sk_packed_tuple_old(nullptr), m_pack_buffer(nullptr),
      m_lock_rows(RDB_LOCK_NONE), m_keyread_only(FALSE), m_encoder_arr(nullptr),
      m_row_checksums_checked(0), m_in_rpl_delete_rows(false),
      m_in_rpl_update_rows(false), m_force_skip_unique_check(false) {}


const std::string &ha_rocksdb::get_table_basename() const {
  return m_tbl_def->base_tablename();
}

/**
  @return
    false  OK
    other  Error inpacking the data
*/
bool ha_rocksdb::init_with_fields() {
  DBUG_ENTER_FUNC();

  const uint pk = table_share->primary_key;
  if (pk != MAX_KEY) {
    const uint key_parts = table_share->key_info[pk].user_defined_key_parts;
    check_keyread_allowed(pk /*PK*/, key_parts - 1, true);
  } else
    m_pk_can_be_decoded = false;

  cached_table_flags = table_flags();

  DBUG_RETURN(false); /* Ok */
}

/*
  If the key is a TTL key, we may need to filter it out.

  The purpose of read filtering for tables with TTL is to ensure that
  during a transaction a key which has expired already but not removed by
  compaction yet is not returned to the user.

  Without this the user might be hit with problems such as disappearing
  rows within a transaction, etc, because the compaction filter ignores
  snapshots when filtering keys.
*/
bool ha_rocksdb::should_hide_ttl_rec(const Rdb_key_def &kd,
                                     const rocksdb::Slice &ttl_rec_val,
                                     const int64_t curr_ts) {
  DBUG_ASSERT(kd.has_ttl());
  DBUG_ASSERT(kd.m_ttl_rec_offset != UINT_MAX);

  /*
    Curr_ts can only be 0 if there are no snapshots open.
    should_hide_ttl_rec can only be called when there is >=1 snapshots, unless
    we are filtering on the write path (single INSERT/UPDATE) in which case
    we are passed in the current time as curr_ts.

    In the event curr_ts is 0, we always decide not to filter the record. We
    also log a warning and increment a diagnostic counter.
  */
  if (curr_ts == 0) {
    update_row_stats(ROWS_HIDDEN_NO_SNAPSHOT);
    return false;
  }

  if (!rdb_is_ttl_read_filtering_enabled() || !rdb_is_ttl_enabled()) {
    return false;
  }

  Rdb_string_reader reader(&ttl_rec_val);

  /*
    Find where the 8-byte ttl is for each record in this index.
  */
  uint64 ts;
  if (!reader.read(kd.m_ttl_rec_offset) || reader.read_uint64(&ts)) {
    /*
      This condition should never be reached since all TTL records have an
      8 byte ttl field in front. Don't filter the record out, and log an error.
    */
    std::string buf;
    buf = rdb_hexdump(ttl_rec_val.data(), ttl_rec_val.size(),
                      RDB_MAX_HEXDUMP_LEN);
    const GL_INDEX_ID gl_index_id = kd.get_gl_index_id();
    // NO_LINT_DEBUG
    sql_print_error("Decoding ttl from PK value failed, "
                    "for index (%u,%u), val: %s",
                    gl_index_id.cf_id, gl_index_id.index_id, buf.c_str());
    DBUG_ASSERT(0);
    return false;
  }

  /* Hide record if it has expired before the current snapshot time. */
  uint64 read_filter_ts = 0;
#ifndef NDEBUG
  read_filter_ts += rdb_dbug_set_ttl_read_filter_ts();
#endif
  bool is_hide_ttl =
      ts + kd.m_ttl_duration + read_filter_ts <= static_cast<uint64>(curr_ts);
  if (is_hide_ttl) {
    update_row_stats(ROWS_FILTERED);
  }
  return is_hide_ttl;
}

void ha_rocksdb::rocksdb_skip_expired_records(const Rdb_key_def &kd,
                                              rocksdb::Iterator *const iter,
                                              bool seek_backward) {
  if (kd.has_ttl()) {
    while (iter->Valid() &&
           should_hide_ttl_rec(
               kd, iter->value(),
               get_or_create_tx(table->in_use)->m_snapshot_timestamp)) {
      rocksdb_smart_next(seek_backward, iter);
    }
  }
}

/**
  Convert record from table->record[0] form into a form that can be written
  into rocksdb.

  @param pk_packed_slice      Packed PK tuple. We need it in order to compute
                              and store its CRC.
  @param packed_rec      OUT  Data slice with record data.
*/

int ha_rocksdb::convert_record_to_storage_format(
    const struct update_row_info &row_info, rocksdb::Slice *const packed_rec) {
  DBUG_ASSERT_IMP(m_maybe_unpack_info, row_info.new_pk_unpack_info);
  DBUG_ASSERT(m_pk_descr != nullptr);

  const rocksdb::Slice &pk_packed_slice = row_info.new_pk_slice;
  Rdb_string_writer *const pk_unpack_info = row_info.new_pk_unpack_info;
  bool has_ttl = m_pk_descr->has_ttl();
  bool has_ttl_column = !m_pk_descr->m_ttl_column.empty();
  bool ttl_in_pk = has_ttl_column && (row_info.ttl_pk_offset != UINT_MAX);

  m_storage_record.length(0);

  if (has_ttl) {
    /* If it's a TTL record, reserve space for 8 byte TTL value in front. */
    m_storage_record.fill(ROCKSDB_SIZEOF_TTL_RECORD + m_null_bytes_in_rec, 0);
    m_ttl_bytes_updated = false;

    /*
      If the TTL is contained within the key, we use the offset to find the
      TTL value and place it in the beginning of the value record.
    */
    if (ttl_in_pk) {
      Rdb_string_reader reader(&pk_packed_slice);
      const char *ts;
      if (!reader.read(row_info.ttl_pk_offset) ||
          !(ts = reader.read(ROCKSDB_SIZEOF_TTL_RECORD))) {
        std::string buf;
        buf = rdb_hexdump(pk_packed_slice.data(), pk_packed_slice.size(),
                          RDB_MAX_HEXDUMP_LEN);
        const GL_INDEX_ID gl_index_id = m_pk_descr->get_gl_index_id();
        // NO_LINT_DEBUG
        sql_print_error("Decoding ttl from PK failed during insert, "
                        "for index (%u,%u), key: %s",
                        gl_index_id.cf_id, gl_index_id.index_id, buf.c_str());
        return HA_EXIT_FAILURE;
      }

      char *const data = const_cast<char *>(m_storage_record.ptr());
      memcpy(data, ts, ROCKSDB_SIZEOF_TTL_RECORD);
#ifndef NDEBUG
      // Adjust for test case if needed
      rdb_netbuf_store_uint64(
          reinterpret_cast<uchar *>(data),
          rdb_netbuf_to_uint64(reinterpret_cast<const uchar *>(data)) +
              rdb_dbug_set_ttl_rec_ts());
#endif
      // Also store in m_ttl_bytes to propagate to update_sk
      memcpy(m_ttl_bytes, data, ROCKSDB_SIZEOF_TTL_RECORD);
    } else if (!has_ttl_column) {
      /*
        For implicitly generated TTL records we need to copy over the old
        TTL value from the old record in the event of an update. It was stored
        in m_ttl_bytes.

        Otherwise, generate a timestamp using the current time.
      */
      if (!row_info.old_pk_slice.empty()) {
        char *const data = const_cast<char *>(m_storage_record.ptr());
        memcpy(data, m_ttl_bytes, sizeof(uint64));
      } else {
        uint64 ts = static_cast<uint64>(std::time(nullptr));
#ifndef NDEBUG
        ts += rdb_dbug_set_ttl_rec_ts();
#endif
        char *const data = const_cast<char *>(m_storage_record.ptr());
        rdb_netbuf_store_uint64(reinterpret_cast<uchar *>(data), ts);
        // Also store in m_ttl_bytes to propagate to update_sk
        memcpy(m_ttl_bytes, data, ROCKSDB_SIZEOF_TTL_RECORD);
      }
    }
  } else {
    /* All NULL bits are initially 0 */
    m_storage_record.fill(m_null_bytes_in_rec, 0);
  }

  // If a primary key may have non-empty unpack_info for certain values,
  // (m_maybe_unpack_info=TRUE), we write the unpack_info block. The block
  // itself was prepared in Rdb_key_def::pack_record.
  if (m_maybe_unpack_info) {
    m_storage_record.append(reinterpret_cast<char *>(pk_unpack_info->ptr()),
                            pk_unpack_info->get_current_pos());
  }

  for (uint i = 0; i < table->s->fields; i++) {
    /* Don't pack decodable PK key parts */
    if (m_encoder_arr[i].m_storage_type != Rdb_field_encoder::STORE_ALL) {
      continue;
    }

    Field *const field = table->field[i];
    if (m_encoder_arr[i].maybe_null()) {
      char *data = const_cast<char *>(m_storage_record.ptr());
      if (has_ttl) {
        data += ROCKSDB_SIZEOF_TTL_RECORD;
      }

      if (field->is_null()) {
        data[m_encoder_arr[i].m_null_offset] |= m_encoder_arr[i].m_null_mask;
        /* Don't write anything for NULL values */
        continue;
      }
    }

    if (m_encoder_arr[i].m_field_type == MYSQL_TYPE_BLOB) {
      my_core::Field_blob *blob = (my_core::Field_blob *)field;
      /* Get the number of bytes needed to store length*/
      const uint length_bytes = blob->pack_length() - portable_sizeof_char_ptr;

      /* Store the length of the value */
      m_storage_record.append(reinterpret_cast<char *>(blob->ptr),
                              length_bytes);

      /* Store the blob value itself */
      char *data_ptr;
      memcpy(&data_ptr, blob->ptr + length_bytes, sizeof(uchar **));
      m_storage_record.append(data_ptr, blob->get_length());
    } else if (m_encoder_arr[i].m_field_type == MYSQL_TYPE_VARCHAR) {
      Field_varstring *const field_var = (Field_varstring *)field;
      uint data_len;
      /* field_var->length_bytes is 1 or 2 */
      if (field_var->length_bytes == 1) {
        data_len = field_var->ptr[0];
      } else {
        DBUG_ASSERT(field_var->length_bytes == 2);
        data_len = uint2korr(field_var->ptr);
      }
      m_storage_record.append(reinterpret_cast<char *>(field_var->ptr),
                              field_var->length_bytes + data_len);
    } else {
      /* Copy the field data */
      const uint len = field->pack_length_in_rec();
      m_storage_record.append(reinterpret_cast<char *>(field->ptr), len);

      /*
        Check if this is the TTL field within the table, if so store the TTL
        in the front of the record as well here.
      */
      if (has_ttl && has_ttl_column &&
          i == m_pk_descr->get_ttl_field_offset()) {
        DBUG_ASSERT(len == ROCKSDB_SIZEOF_TTL_RECORD);
        DBUG_ASSERT(field->real_type() == MYSQL_TYPE_LONGLONG);
        DBUG_ASSERT(m_pk_descr->get_ttl_field_offset() != UINT_MAX);

        char *const data = const_cast<char *>(m_storage_record.ptr());
        uint64 ts = uint8korr(field->ptr);
#ifndef NDEBUG
        ts += rdb_dbug_set_ttl_rec_ts();
#endif
        rdb_netbuf_store_uint64(reinterpret_cast<uchar *>(data), ts);

        // If this is an update and the timestamp has been updated, take note
        // so we can avoid updating SKs unnecessarily.
        if (!row_info.old_pk_slice.empty()) {
          m_ttl_bytes_updated =
              memcmp(m_ttl_bytes, data, ROCKSDB_SIZEOF_TTL_RECORD);
        }
        // Store timestamp in m_ttl_bytes to propagate to update_sk
        memcpy(m_ttl_bytes, data, ROCKSDB_SIZEOF_TTL_RECORD);
      }
    }
  }

  if (should_store_row_debug_checksums()) {
    const uint32_t key_crc32 = my_core::crc32(
        0, rdb_slice_to_uchar_ptr(&pk_packed_slice), pk_packed_slice.size());
    const uint32_t val_crc32 =
        my_core::crc32(0, rdb_mysql_str_to_uchar_str(&m_storage_record),
                       m_storage_record.length());
    uchar key_crc_buf[RDB_CHECKSUM_SIZE];
    uchar val_crc_buf[RDB_CHECKSUM_SIZE];
    rdb_netbuf_store_uint32(key_crc_buf, key_crc32);
    rdb_netbuf_store_uint32(val_crc_buf, val_crc32);
    m_storage_record.append((const char *)&RDB_CHECKSUM_DATA_TAG, 1);
    m_storage_record.append((const char *)key_crc_buf, RDB_CHECKSUM_SIZE);
    m_storage_record.append((const char *)val_crc_buf, RDB_CHECKSUM_SIZE);
  }

  *packed_rec =
      rocksdb::Slice(m_storage_record.ptr(), m_storage_record.length());

  return HA_EXIT_SUCCESS;
}

/*
  @brief
    Setup which fields will be unpacked when reading rows

  @detail
    Three special cases when we still unpack all fields:
    - When this table is being updated (m_lock_rows==RDB_LOCK_WRITE).
    - When @@rocksdb_verify_row_debug_checksums is ON (In this mode, we need to
  read all fields to find whether there is a row checksum at the end. We could
  skip the fields instead of decoding them, but currently we do decoding.)
    - On index merge as bitmap is cleared during that operation

  @seealso
    ha_rocksdb::setup_field_converters()
    ha_rocksdb::convert_record_from_storage_format()
*/
void ha_rocksdb::setup_read_decoders() {
  m_decoders_vect.clear();
  m_key_requested = false;

  int last_useful = 0;
  int skip_size = 0;

  for (uint i = 0; i < table->s->fields; i++) {
    // bitmap is cleared on index merge, but it still needs to decode columns
    const bool field_requested =
        m_lock_rows == RDB_LOCK_WRITE || m_verify_row_debug_checksums ||
        bitmap_is_clear_all(table->read_set) ||
        bitmap_is_set(table->read_set, table->field[i]->field_index);

    // We only need the decoder if the whole record is stored.
    if (m_encoder_arr[i].m_storage_type != Rdb_field_encoder::STORE_ALL) {
      // the field potentially needs unpacking
      if (field_requested) {
        // the field is in the read set
        m_key_requested = true;
      }
      continue;
    }

    if (field_requested) {
      // We will need to decode this field
      m_decoders_vect.push_back({&m_encoder_arr[i], true, skip_size});
      last_useful = m_decoders_vect.size();
      skip_size = 0;
    } else {
      if (m_encoder_arr[i].uses_variable_len_encoding() ||
          m_encoder_arr[i].maybe_null()) {
        // For variable-length field, we need to read the data and skip it
        m_decoders_vect.push_back({&m_encoder_arr[i], false, skip_size});
        skip_size = 0;
      } else {
        // Fixed-width field can be skipped without looking at it.
        // Add appropriate skip_size to the next field.
        skip_size += m_encoder_arr[i].m_pack_length_in_rec;
      }
    }
  }

  // It could be that the last few elements are varchars that just do
  // skipping. Remove them.
  m_decoders_vect.erase(m_decoders_vect.begin() + last_useful,
                        m_decoders_vect.end());
}

#ifndef NDEBUG
void dbug_append_garbage_at_end(rocksdb::PinnableSlice *on_disk_rec) {
  std::string str(on_disk_rec->data(), on_disk_rec->size());
  on_disk_rec->Reset();
  str.append("abc");
  on_disk_rec->PinSelf(rocksdb::Slice(str));
}

void dbug_truncate_record(rocksdb::PinnableSlice *on_disk_rec) {
  on_disk_rec->remove_suffix(on_disk_rec->size());
}

void dbug_modify_rec_varchar12(rocksdb::PinnableSlice *on_disk_rec) {
  std::string res;
  // The record is NULL-byte followed by VARCHAR(10).
  // Put the NULL-byte
  res.append("\0", 1);
  // Then, add a valid VARCHAR(12) value.
  res.append("\xC", 1);
  res.append("123456789ab", 12);

  on_disk_rec->Reset();
  on_disk_rec->PinSelf(rocksdb::Slice(res));
}

void dbug_modify_key_varchar8(String &on_disk_rec) {
  std::string res;
  // The key starts with index number
  res.append(on_disk_rec.ptr(), Rdb_key_def::INDEX_NUMBER_SIZE);

  // Then, a mem-comparable form of a varchar(8) value.
  res.append("ABCDE\0\0\0\xFC", 9);
  on_disk_rec.length(0);
  on_disk_rec.append(res.data(), res.size());
}

void dbug_create_err_inplace_alter() {
  my_printf_error(ER_UNKNOWN_ERROR,
                  "Intentional failure in inplace alter occurred.", MYF(0));
}
#endif

int ha_rocksdb::convert_record_from_storage_format(
    const rocksdb::Slice *const key, uchar *const buf) {

  DBUG_EXECUTE_IF("myrocks_simulate_bad_row_read1",
                  dbug_append_garbage_at_end(&m_retrieved_record););
  DBUG_EXECUTE_IF("myrocks_simulate_bad_row_read2",
                  dbug_truncate_record(&m_retrieved_record););
  DBUG_EXECUTE_IF("myrocks_simulate_bad_row_read3",
                  dbug_modify_rec_varchar12(&m_retrieved_record););

  return convert_record_from_storage_format(key, &m_retrieved_record, buf);
}

int ha_rocksdb::convert_blob_from_storage_format(
  my_core::Field_blob *const blob,
  Rdb_string_reader *const   reader,
  bool                       decode)
{
  /* Get the number of bytes needed to store length*/
  const uint length_bytes = blob->pack_length() - portable_sizeof_char_ptr;

  const char *data_len_str;
  if (!(data_len_str = reader->read(length_bytes))) {
    return HA_ERR_ROCKSDB_CORRUPT_DATA;
  }

  memcpy(blob->ptr, data_len_str, length_bytes);

  const uint32 data_len = blob->get_length(
      reinterpret_cast<const uchar*>(data_len_str), length_bytes);
  const char *blob_ptr;
  if (!(blob_ptr = reader->read(data_len))) {
    return HA_ERR_ROCKSDB_CORRUPT_DATA;
  }

  if (decode) {
    // set 8-byte pointer to 0, like innodb does (relevant for 32-bit
    // platforms)
    memset(blob->ptr + length_bytes, 0, 8);
    memcpy(blob->ptr + length_bytes, &blob_ptr, sizeof(uchar **));
  }

  return HA_EXIT_SUCCESS;
}

int ha_rocksdb::convert_varchar_from_storage_format(
  my_core::Field_varstring *const field_var,
  Rdb_string_reader *const        reader,
  bool                            decode)
{
  const char *data_len_str;
  if (!(data_len_str = reader->read(field_var->length_bytes)))
    return HA_ERR_ROCKSDB_CORRUPT_DATA;

  uint data_len;
  /* field_var->length_bytes is 1 or 2 */
  if (field_var->length_bytes == 1) {
    data_len = (uchar)data_len_str[0];
  } else {
    DBUG_ASSERT(field_var->length_bytes == 2);
    data_len = uint2korr(data_len_str);
  }

  if (data_len > field_var->field_length) {
    /* The data on disk is longer than table DDL allows? */
    return HA_ERR_ROCKSDB_CORRUPT_DATA;
  }

  if (!reader->read(data_len)) {
    return HA_ERR_ROCKSDB_CORRUPT_DATA;
  }

  if (decode) {
    memcpy(field_var->ptr, data_len_str, field_var->length_bytes + data_len);
  }

  return HA_EXIT_SUCCESS;
}

int ha_rocksdb::convert_field_from_storage_format(
  my_core::Field *const    field,
  Rdb_string_reader *const reader,
  bool                     decode,
  uint                     len)
{
  const char *data_bytes;
  if (len > 0) {
    if ((data_bytes = reader->read(len)) == nullptr) {
      return HA_ERR_ROCKSDB_CORRUPT_DATA;
    }

    if (decode)
      memcpy(field->ptr, data_bytes, len);
  }

  return HA_EXIT_SUCCESS;
}

/*
  @brief
  Unpack the record in this->m_retrieved_record and this->m_last_rowkey from
  storage format into buf (which can be table->record[0] or table->record[1]).

  @param  key   Table record's key in mem-comparable form.
  @param  buf   Store record in table->record[0] format here

  @detail
    If the table has blobs, the unpacked data in buf may keep pointers to the
    data in this->m_retrieved_record.

    The key is only needed to check its checksum value (the checksum is in
    m_retrieved_record).

  @seealso
    ha_rocksdb::setup_read_decoders()  Sets up data structures which tell which
    columns to decode.

  @return
    0      OK
    other  Error inpacking the data
*/

int ha_rocksdb::convert_record_from_storage_format(
    const rocksdb::Slice *const key, const rocksdb::Slice *const value,
    uchar *const buf) {
  Rdb_string_reader reader(value);

  /*
    Decode PK fields from the key
  */
  DBUG_EXECUTE_IF("myrocks_simulate_bad_pk_read1",
                  dbug_modify_key_varchar8(m_last_rowkey););

  const rocksdb::Slice rowkey_slice(m_last_rowkey.ptr(),
                                    m_last_rowkey.length());
  const char *unpack_info = nullptr;
  uint16 unpack_info_len = 0;
  rocksdb::Slice unpack_slice;

  /* If it's a TTL record, skip the 8 byte TTL value */
  const char *ttl_bytes;
  if (m_pk_descr->has_ttl()) {
    if ((ttl_bytes = reader.read(ROCKSDB_SIZEOF_TTL_RECORD))) {
      memcpy(m_ttl_bytes, ttl_bytes, ROCKSDB_SIZEOF_TTL_RECORD);
    } else {
      return HA_ERR_ROCKSDB_CORRUPT_DATA;
    }
  }

  /* Other fields are decoded from the value */
  const char *null_bytes = nullptr;
  if (m_null_bytes_in_rec && !(null_bytes = reader.read(m_null_bytes_in_rec))) {
    return HA_ERR_ROCKSDB_CORRUPT_DATA;
  }

  if (m_maybe_unpack_info) {
    unpack_info = reader.get_current_ptr();
    if (!unpack_info || !Rdb_key_def::is_unpack_data_tag(unpack_info[0]) ||
        !reader.read(Rdb_key_def::get_unpack_header_size(unpack_info[0]))) {
      return HA_ERR_ROCKSDB_CORRUPT_DATA;
    }

    unpack_info_len =
        rdb_netbuf_to_uint16(reinterpret_cast<const uchar *>(unpack_info + 1));
    unpack_slice = rocksdb::Slice(unpack_info, unpack_info_len);

    reader.read(unpack_info_len -
                Rdb_key_def::get_unpack_header_size(unpack_info[0]));
  }

  int err = HA_EXIT_SUCCESS;
  if (m_key_requested) {
    err = m_pk_descr->unpack_record(table, buf, &rowkey_slice,
                                    unpack_info ? &unpack_slice : nullptr,
                                    false /* verify_checksum */);
  }

  if (err != HA_EXIT_SUCCESS) {
    return err;
  }

  for (auto it = m_decoders_vect.begin(); it != m_decoders_vect.end(); it++) {
    const Rdb_field_encoder *const field_dec = it->m_field_enc;
    const bool decode = it->m_decode;
    const bool isNull =
        field_dec->maybe_null() &&
        ((null_bytes[field_dec->m_null_offset] & field_dec->m_null_mask) != 0);

    Field *const field = table->field[field_dec->m_field_index];

    /* Skip the bytes we need to skip */
    if (it->m_skip && !reader.read(it->m_skip)) {
      return HA_ERR_ROCKSDB_CORRUPT_DATA;
    }

    uint field_offset = field->ptr - table->record[0];
    uint null_offset = field->null_offset();
    bool maybe_null = field->real_maybe_null();
    field->move_field(buf + field_offset,
                      maybe_null ? buf + null_offset : nullptr,
                      field->null_bit);
    // WARNING! - Don't return before restoring field->ptr and field->null_ptr!

    if (isNull) {
      if (decode) {
        /* This sets the NULL-bit of this record */
        field->set_null();
        /*
          Besides that, set the field value to default value. CHECKSUM TABLE
          depends on this.
        */
        memcpy(field->ptr, table->s->default_values + field_offset,
               field->pack_length());
      }
    } else {
      if (decode) {
        field->set_notnull();
      }

      if (field_dec->m_field_type == MYSQL_TYPE_BLOB) {
        err = convert_blob_from_storage_format(
            (my_core::Field_blob *) field, &reader, decode);
      } else if (field_dec->m_field_type == MYSQL_TYPE_VARCHAR) {
        err = convert_varchar_from_storage_format(
            (my_core::Field_varstring *) field, &reader, decode);
      } else {
        err = convert_field_from_storage_format(
            field, &reader, decode, field_dec->m_pack_length_in_rec);
      }
    }

    // Restore field->ptr and field->null_ptr
    field->move_field(table->record[0] + field_offset,
                      maybe_null ? table->record[0] + null_offset : nullptr,
                      field->null_bit);

    if (err != HA_EXIT_SUCCESS) {
      return err;
    }
  }

  if (m_verify_row_debug_checksums) {
    if (reader.remaining_bytes() == RDB_CHECKSUM_CHUNK_SIZE &&
        reader.read(1)[0] == RDB_CHECKSUM_DATA_TAG) {
      uint32_t stored_key_chksum =
          rdb_netbuf_to_uint32((const uchar *)reader.read(RDB_CHECKSUM_SIZE));
      uint32_t stored_val_chksum =
          rdb_netbuf_to_uint32((const uchar *)reader.read(RDB_CHECKSUM_SIZE));

      const uint32_t computed_key_chksum =
          my_core::crc32(0, rdb_slice_to_uchar_ptr(key), key->size());
      const uint32_t computed_val_chksum =
          my_core::crc32(0, rdb_slice_to_uchar_ptr(value),
                         value->size() - RDB_CHECKSUM_CHUNK_SIZE);

      DBUG_EXECUTE_IF("myrocks_simulate_bad_pk_checksum1",
                      stored_key_chksum++;);

      if (stored_key_chksum != computed_key_chksum) {
        m_pk_descr->report_checksum_mismatch(true, key->data(), key->size());
        return HA_ERR_ROCKSDB_CHECKSUM_MISMATCH;
      }

      DBUG_EXECUTE_IF("myrocks_simulate_bad_pk_checksum2",
                      stored_val_chksum++;);
      if (stored_val_chksum != computed_val_chksum) {
        m_pk_descr->report_checksum_mismatch(false, value->data(),
                                             value->size());
        return HA_ERR_ROCKSDB_CHECKSUM_MISMATCH;
      }

      m_row_checksums_checked++;
    }
    if (reader.remaining_bytes())
      return HA_ERR_ROCKSDB_CORRUPT_DATA;
  }

  return HA_EXIT_SUCCESS;
}

void ha_rocksdb::get_storage_type(Rdb_field_encoder *const encoder,
                                  const uint &kp) {
  // STORE_SOME uses unpack_info.
  if (m_pk_descr->has_unpack_info(kp)) {
    DBUG_ASSERT(m_pk_descr->can_unpack(kp));
    encoder->m_storage_type = Rdb_field_encoder::STORE_SOME;
    m_maybe_unpack_info = true;
  } else if (m_pk_descr->can_unpack(kp)) {
    encoder->m_storage_type = Rdb_field_encoder::STORE_NONE;
  }
}

/*
  Setup data needed to convert table->record[] to and from record storage
  format.

  @seealso
     ha_rocksdb::convert_record_to_storage_format,
     ha_rocksdb::convert_record_from_storage_format
*/

void ha_rocksdb::setup_field_converters() {
  uint i;
  uint null_bytes = 0;
  uchar cur_null_mask = 0x1;

  DBUG_ASSERT(m_encoder_arr == nullptr);
  m_encoder_arr = static_cast<Rdb_field_encoder *>(
      my_malloc(table->s->fields * sizeof(Rdb_field_encoder), MYF(0)));
  if (m_encoder_arr == nullptr) {
    return;
  }

  for (i = 0; i < table->s->fields; i++) {
    Field *const field = table->field[i];
    m_encoder_arr[i].m_storage_type = Rdb_field_encoder::STORE_ALL;

    /*
      Check if this field is
      - a part of primary key, and
      - it can be decoded back from its key image.
      If both hold, we don't need to store this field in the value part of
      RocksDB's key-value pair.

      If hidden pk exists, we skip this check since the field will never be
      part of the hidden pk.
    */
    if (!has_hidden_pk(table)) {
      KEY *const pk_info = &table->key_info[table->s->primary_key];
      for (uint kp = 0; kp < pk_info->user_defined_key_parts; kp++) {
        /* key_part->fieldnr is counted from 1 */
        if (field->field_index + 1 == pk_info->key_part[kp].fieldnr) {
          get_storage_type(&m_encoder_arr[i], kp);
          break;
        }
      }
    }

    m_encoder_arr[i].m_field_type = field->real_type();
    m_encoder_arr[i].m_field_index = i;
    m_encoder_arr[i].m_pack_length_in_rec = field->pack_length_in_rec();

    if (field->real_maybe_null()) {
      m_encoder_arr[i].m_null_mask = cur_null_mask;
      m_encoder_arr[i].m_null_offset = null_bytes;
      if (cur_null_mask == 0x80) {
        cur_null_mask = 0x1;
        null_bytes++;
      } else
        cur_null_mask = cur_null_mask << 1;
    } else {
      m_encoder_arr[i].m_null_mask = 0;
    }
  }

  /* Count the last, unfinished NULL-bits byte */
  if (cur_null_mask != 0x1)
    null_bytes++;

  m_null_bytes_in_rec = null_bytes;
}

int ha_rocksdb::alloc_key_buffers(const TABLE *const table_arg,
                                  const Rdb_tbl_def *const tbl_def_arg,
                                  bool alloc_alter_buffers) {
  DBUG_ENTER_FUNC();

  DBUG_ASSERT(m_pk_tuple == nullptr);

  std::shared_ptr<Rdb_key_def> *const kd_arr = tbl_def_arg->m_key_descr_arr;

  uint key_len = 0;
  uint max_packed_sk_len = 0;
  uint pack_key_len = 0;

  m_pk_descr = kd_arr[pk_index(table_arg, tbl_def_arg)];
  if (has_hidden_pk(table_arg)) {
    m_pk_key_parts = 1;
  } else {
    m_pk_key_parts =
        table->key_info[table->s->primary_key].user_defined_key_parts;
    key_len = table->key_info[table->s->primary_key].key_length;
  }

  // move this into get_table_handler() ??
  m_pk_descr->setup(table_arg, tbl_def_arg);

  m_pk_tuple = reinterpret_cast<uchar *>(my_malloc(key_len, MYF(0)));

  pack_key_len = m_pk_descr->max_storage_fmt_length();
  m_pk_packed_tuple =
      reinterpret_cast<uchar *>(my_malloc(pack_key_len, MYF(0)));

  /* Sometimes, we may use m_sk_packed_tuple for storing packed PK */
  max_packed_sk_len = pack_key_len;
  for (uint i = 0; i < table_arg->s->keys; i++) {
    if (i == table_arg->s->primary_key) /* Primary key was processed above */
      continue;

    // TODO: move this into get_table_handler() ??
    kd_arr[i]->setup(table_arg, tbl_def_arg);

    const uint packed_len = kd_arr[i]->max_storage_fmt_length();
    if (packed_len > max_packed_sk_len) {
      max_packed_sk_len = packed_len;
    }
  }

  m_sk_packed_tuple =
      reinterpret_cast<uchar *>(my_malloc(max_packed_sk_len, MYF(0)));
  m_sk_match_prefix_buf =
      reinterpret_cast<uchar *>(my_malloc(max_packed_sk_len, MYF(0)));
  m_sk_packed_tuple_old =
      reinterpret_cast<uchar *>(my_malloc(max_packed_sk_len, MYF(0)));
  m_end_key_packed_tuple =
      reinterpret_cast<uchar *>(my_malloc(max_packed_sk_len, MYF(0)));
  m_pack_buffer =
      reinterpret_cast<uchar *>(my_malloc(max_packed_sk_len, MYF(0)));

  m_scan_it_lower_bound =
      reinterpret_cast<uchar *>(my_malloc(max_packed_sk_len, MYF(0)));
  m_scan_it_upper_bound =
      reinterpret_cast<uchar *>(my_malloc(max_packed_sk_len, MYF(0)));

  /*
    If inplace alter is happening, allocate special buffers for unique
    secondary index duplicate checking.
  */
  if (alloc_alter_buffers) {
    m_dup_sk_packed_tuple =
        reinterpret_cast<uchar *>(my_malloc(max_packed_sk_len, MYF(0)));
    m_dup_sk_packed_tuple_old =
        reinterpret_cast<uchar *>(my_malloc(max_packed_sk_len, MYF(0)));
  }

  if (m_pk_tuple == nullptr || m_pk_packed_tuple == nullptr ||
      m_sk_packed_tuple == nullptr || m_sk_packed_tuple_old == nullptr ||
      m_end_key_packed_tuple == nullptr || m_pack_buffer == nullptr ||
      m_scan_it_upper_bound == nullptr || m_scan_it_lower_bound == nullptr ||
      (alloc_alter_buffers && (m_dup_sk_packed_tuple == nullptr ||
                               m_dup_sk_packed_tuple_old == nullptr))) {
    // One or more of the above allocations failed.  Clean up and exit
    free_key_buffers();

    DBUG_RETURN(HA_ERR_OUT_OF_MEM);
  }

  DBUG_RETURN(HA_EXIT_SUCCESS);
}

void ha_rocksdb::free_key_buffers() {
  my_free(m_pk_tuple);
  m_pk_tuple = nullptr;

  my_free(m_pk_packed_tuple);
  m_pk_packed_tuple = nullptr;

  my_free(m_sk_packed_tuple);
  m_sk_packed_tuple = nullptr;

  my_free(m_sk_match_prefix_buf);
  m_sk_match_prefix_buf = nullptr;

  my_free(m_sk_packed_tuple_old);
  m_sk_packed_tuple_old = nullptr;

  my_free(m_end_key_packed_tuple);
  m_end_key_packed_tuple = nullptr;

  my_free(m_pack_buffer);
  m_pack_buffer = nullptr;

  my_free(m_dup_sk_packed_tuple);
  m_dup_sk_packed_tuple = nullptr;

  my_free(m_dup_sk_packed_tuple_old);
  m_dup_sk_packed_tuple_old = nullptr;

  my_free(m_scan_it_lower_bound);
  m_scan_it_lower_bound = nullptr;

  my_free(m_scan_it_upper_bound);
  m_scan_it_upper_bound = nullptr;
}

#ifdef MARIAROCKS_NOT_YET
void ha_rocksdb::set_use_read_free_rpl(const char *const whitelist) {
  DBUG_ASSERT(whitelist != nullptr);

#if defined(HAVE_PSI_INTERFACE)
  Regex_list_handler regex_handler(key_rwlock_read_free_rpl_tables);
#else
  Regex_list_handler regex_handler;
#endif

  if (!regex_handler.set_patterns(whitelist)) {
    warn_about_bad_patterns(&regex_handler, "read_free_rpl_tables");
  }

  m_use_read_free_rpl = regex_handler.matches(m_tbl_def->base_tablename());
}
#endif

void ha_rocksdb::set_skip_unique_check_tables(const char *const whitelist) {
  DBUG_ASSERT(whitelist != nullptr);

#if defined(HAVE_PSI_INTERFACE)
  Regex_list_handler regex_handler(key_rwlock_skip_unique_check_tables);
#else
  Regex_list_handler regex_handler;
#endif

  if (!regex_handler.set_patterns(whitelist)) {
    warn_about_bad_patterns(&regex_handler, "skip_unique_check_tables");
  }

  m_skip_unique_check = regex_handler.matches(m_tbl_def->base_tablename());
}

/**
  @return
    HA_EXIT_SUCCESS  OK
    other            HA_ERR error code (can be SE-specific)
*/
int ha_rocksdb::open(const char *const name, int mode, uint test_if_locked) {
  DBUG_ENTER_FUNC();

  int err = close();
  if (err) {
    DBUG_RETURN(err);
  }

  m_table_handler = rdb_open_tables.get_table_handler(name);

  if (m_table_handler == nullptr) {
    DBUG_RETURN(HA_ERR_OUT_OF_MEM);
  }

  my_core::thr_lock_data_init(&m_table_handler->m_thr_lock, &m_db_lock,
                              nullptr);
  m_io_perf.init(&m_table_handler->m_table_perf_context,
                 &m_table_handler->m_io_perf_read,
                 &m_table_handler->m_io_perf_write, &stats);
  Rdb_perf_context_guard guard(&m_io_perf,
                               rocksdb_perf_context_level(ha_thd()));

  std::string fullname;
  err = rdb_normalize_tablename(name, &fullname);
  if (err != HA_EXIT_SUCCESS) {
    DBUG_RETURN(err);
  }

  m_tbl_def = ddl_manager.find(fullname);
  if (m_tbl_def == nullptr) {
    my_error(ER_INTERNAL_ERROR, MYF(0),
             "Attempt to open a table that is not present in RocksDB-SE data "
             "dictionary");
    DBUG_RETURN(HA_ERR_ROCKSDB_INVALID_TABLE);
  }
  m_lock_rows = RDB_LOCK_NONE;

  m_key_descr_arr = m_tbl_def->m_key_descr_arr;

  /*
    Full table scan actually uses primary key
    (UPDATE needs to know this, otherwise it will go into infinite loop on
    queries like "UPDATE tbl SET pk=pk+100")
  */
  key_used_on_scan = table->s->primary_key;

  // close() above has already called free_key_buffers(). No need to do it here.
  err = alloc_key_buffers(table, m_tbl_def);

  if (err) {
    DBUG_RETURN(err);
  }

  /*
    init_with_fields() is used to initialize table flags based on the field
    definitions in table->field[].
    It is called by open_binary_frm(), but that function calls the method for
    a temporary ha_rocksdb object which is later destroyed.

    If we are here in ::open(), then init_with_fields() has not been called
    for this object. Call it ourselves, we want all member variables to be
    properly initialized.
  */
  init_with_fields();

  setup_field_converters();

  /*
    MariaDB: adjust field->part_of_key for PK columns. We can only do it here
    because SE API is just relying on the HA_PRIMARY_KEY_IN_READ_INDEX which
    does not allow to distinguish between unpack'able and non-unpack'able
    columns. 
    Upstream uses handler->init_with_fields() but we don't have that call.
  */
  {
    if (!has_hidden_pk(table)) {
      KEY *const pk_info = &table->key_info[table->s->primary_key];
      for (uint kp = 0; kp < pk_info->user_defined_key_parts; kp++) {
        if (!m_pk_descr->can_unpack(kp)) {
          //
          uint field_index= pk_info->key_part[kp].field->field_index;
          table->field[field_index]->part_of_key.clear_all();
          table->field[field_index]->part_of_key.set_bit(table->s->primary_key);
        }
      }
    }

    for (uint key= 0; key < table->s->keys; key++) {
      KEY *const key_info = &table->key_info[key];
      if (key ==  table->s->primary_key)
        continue;
      for (uint kp = 0; kp < key_info->usable_key_parts; kp++) {
        uint field_index= key_info->key_part[kp].field->field_index;
        if (m_key_descr_arr[key]->can_unpack(kp)) {
          table->field[field_index]->part_of_key.set_bit(key);
        } else {
          table->field[field_index]->part_of_key.clear_bit(key);
        }
      }
    }
  }

  info(HA_STATUS_NO_LOCK | HA_STATUS_VARIABLE | HA_STATUS_CONST);

  /*
    The following load_XXX code calls row decode functions, and they do
    that without having done ::external_lock() or index_init()/rnd_init().
    (Note: this also means we're doing a read when there was no
    setup_field_converters() call)

    Initialize the necessary variables for them:
  */
  m_verify_row_debug_checksums = false;

  /* Load auto_increment value only once on first use. */
  if (table->found_next_number_field && m_tbl_def->m_auto_incr_val == 0) {
    load_auto_incr_value();
  }

  /* Load hidden pk only once on first use. */
  if (has_hidden_pk(table) && m_tbl_def->m_hidden_pk_val == 0 &&
      (err = load_hidden_pk_value()) != HA_EXIT_SUCCESS) {
    free_key_buffers();
    DBUG_RETURN(err);
  }

  /* Index block size in MyRocks: used by MySQL in query optimization */
  stats.block_size = rocksdb_tbl_options->block_size;

#ifdef MARIAROCKS_NOT_YET // MDEV-10976
  /* Determine at open whether we can use Read Free Replication or not */
  set_use_read_free_rpl(THDVAR(ha_thd(), read_free_rpl_tables));
#endif

  /* Determine at open whether we should skip unique checks for this table */
  set_skip_unique_check_tables(THDVAR(ha_thd(), skip_unique_check_tables));

  DBUG_RETURN(HA_EXIT_SUCCESS);
}

int ha_rocksdb::close(void) {
  DBUG_ENTER_FUNC();

  m_pk_descr = nullptr;
  m_key_descr_arr = nullptr;

  free_key_buffers();

  my_free(m_encoder_arr);
  m_encoder_arr = nullptr;

  if (m_table_handler != nullptr) {
    rdb_open_tables.release_table_handler(m_table_handler);
    m_table_handler = nullptr;
  }

  // These are needed to suppress valgrind errors in rocksdb.partition
  m_storage_record.free();
  m_last_rowkey.free();
  m_sk_tails.free();
  m_sk_tails_old.free();
  m_pk_unpack_info.free();

  DBUG_RETURN(HA_EXIT_SUCCESS);
}

static const char *rdb_error_messages[] = {
    "Table must have a PRIMARY KEY.",
    "Specifying DATA DIRECTORY for an individual table is not supported.",
    "Specifying INDEX DIRECTORY for an individual table is not supported.",
    "RocksDB commit failed.",
    "Failure during bulk load operation.",
    "Found data corruption.",
    "CRC checksum mismatch.",
    "Invalid table.",
    "Could not access RocksDB properties.",
    "File I/O error during merge/sort operation.",
    "RocksDB status: not found.",
    "RocksDB status: corruption.",
    "RocksDB status: invalid argument.",
    "RocksDB status: io error.",
    "RocksDB status: no space.",
    "RocksDB status: merge in progress.",
    "RocksDB status: incomplete.",
    "RocksDB status: shutdown in progress.",
    "RocksDB status: timed out.",
    "RocksDB status: aborted.",
    "RocksDB status: lock limit reached.",
    "RocksDB status: busy.",
    "RocksDB status: deadlock.",
    "RocksDB status: expired.",
    "RocksDB status: try again.",
};

static_assert((sizeof(rdb_error_messages) / sizeof(rdb_error_messages[0])) ==
                  ((HA_ERR_ROCKSDB_LAST - HA_ERR_ROCKSDB_FIRST) + 1),
              "Number of error messages doesn't match number of error codes");

//psergey-merge: do we need this in MariaDB: we have get_error_messages
//below...
#if 0
static const char *rdb_get_error_message(int nr) {
  return rdb_error_messages[nr - HA_ERR_ROCKSDB_FIRST];
}
#endif

static const char **rdb_get_error_messages(int nr) { return rdb_error_messages; }

bool ha_rocksdb::get_error_message(const int error, String *const buf) {
  DBUG_ENTER_FUNC();

  static_assert(HA_ERR_ROCKSDB_LAST > HA_ERR_FIRST,
                "HA_ERR_ROCKSDB_LAST > HA_ERR_FIRST");
  static_assert(HA_ERR_ROCKSDB_LAST > HA_ERR_LAST,
                "HA_ERR_ROCKSDB_LAST > HA_ERR_LAST");

  if (error == HA_ERR_LOCK_WAIT_TIMEOUT || error == HA_ERR_LOCK_DEADLOCK ||
      error == HA_ERR_ROCKSDB_STATUS_BUSY) {
    Rdb_transaction *const tx = get_tx_from_thd(ha_thd());
    DBUG_ASSERT(tx != nullptr);
    buf->append(tx->m_detailed_error);
    DBUG_RETURN(true);
  }

  if (error >= HA_ERR_ROCKSDB_FIRST && error <= HA_ERR_ROCKSDB_LAST) {
    buf->append(rdb_error_messages[error - HA_ERR_ROCKSDB_FIRST]);
  }

  // We can be called with the values which are < HA_ERR_FIRST because most
  // MySQL internal functions will just return HA_EXIT_FAILURE in case of
  // an error.

  DBUG_RETURN(false);
}

/*
  Generalized way to convert RocksDB status errors into MySQL error code, and
  print error message.

  Each error code below maps to a RocksDB status code found in:
  rocksdb/include/rocksdb/status.h
*/
int ha_rocksdb::rdb_error_to_mysql(const rocksdb::Status &s,
                                   const char *opt_msg) {
  DBUG_ASSERT(!s.ok());

  int err;
  switch (s.code()) {
  case rocksdb::Status::Code::kOk:
    err = HA_EXIT_SUCCESS;
    break;
  case rocksdb::Status::Code::kNotFound:
    err = HA_ERR_ROCKSDB_STATUS_NOT_FOUND;
    break;
  case rocksdb::Status::Code::kCorruption:
    err = HA_ERR_ROCKSDB_STATUS_CORRUPTION;
    break;
  case rocksdb::Status::Code::kNotSupported:
    err = HA_ERR_ROCKSDB_STATUS_NOT_SUPPORTED;
    break;
  case rocksdb::Status::Code::kInvalidArgument:
    err = HA_ERR_ROCKSDB_STATUS_INVALID_ARGUMENT;
    break;
  case rocksdb::Status::Code::kIOError:
    err = (s.IsNoSpace()) ? HA_ERR_ROCKSDB_STATUS_NO_SPACE
                          : HA_ERR_ROCKSDB_STATUS_IO_ERROR;
    break;
  case rocksdb::Status::Code::kMergeInProgress:
    err = HA_ERR_ROCKSDB_STATUS_MERGE_IN_PROGRESS;
    break;
  case rocksdb::Status::Code::kIncomplete:
    err = HA_ERR_ROCKSDB_STATUS_INCOMPLETE;
    break;
  case rocksdb::Status::Code::kShutdownInProgress:
    err = HA_ERR_ROCKSDB_STATUS_SHUTDOWN_IN_PROGRESS;
    break;
  case rocksdb::Status::Code::kTimedOut:
    err = HA_ERR_ROCKSDB_STATUS_TIMED_OUT;
    break;
  case rocksdb::Status::Code::kAborted:
    err = (s.IsLockLimit()) ? HA_ERR_ROCKSDB_STATUS_LOCK_LIMIT
                            : HA_ERR_ROCKSDB_STATUS_ABORTED;
    break;
  case rocksdb::Status::Code::kBusy:
    err = (s.IsDeadlock()) ? HA_ERR_ROCKSDB_STATUS_DEADLOCK
                           : HA_ERR_ROCKSDB_STATUS_BUSY;
    break;
  case rocksdb::Status::Code::kExpired:
    err = HA_ERR_ROCKSDB_STATUS_EXPIRED;
    break;
  case rocksdb::Status::Code::kTryAgain:
    err = HA_ERR_ROCKSDB_STATUS_TRY_AGAIN;
    break;
  default:
    DBUG_ASSERT(0);
    return -1;
  }

  if (opt_msg) {
    std::string concatenated_error = s.ToString() + " (" + std::string(opt_msg) + ")";
    my_error(ER_GET_ERRMSG, MYF(0), s.code(), concatenated_error.c_str(), rocksdb_hton_name);
  } else {
    my_error(ER_GET_ERRMSG, MYF(0), s.code(), s.ToString().c_str(), rocksdb_hton_name);
  }

  return err;
}

/* MyRocks supports only the following collations for indexed columns */
static const std::set<uint> RDB_INDEX_COLLATIONS = {
    COLLATION_BINARY, COLLATION_UTF8_BIN, COLLATION_LATIN1_BIN};

static bool
rdb_is_index_collation_supported(const my_core::Field *const field) {
  const my_core::enum_field_types type = field->real_type();
  /* Handle [VAR](CHAR|BINARY) or TEXT|BLOB */
  if (type == MYSQL_TYPE_VARCHAR || type == MYSQL_TYPE_STRING ||
      type == MYSQL_TYPE_BLOB)  {

    return (RDB_INDEX_COLLATIONS.find(field->charset()->number) !=
            RDB_INDEX_COLLATIONS.end()) ||
            rdb_is_collation_supported(field->charset());
  }
  return true;
}


static bool
rdb_field_uses_nopad_collation(const my_core::Field *const field) {
  const my_core::enum_field_types type = field->real_type();
  /* Handle [VAR](CHAR|BINARY) or TEXT|BLOB */
  if (type == MYSQL_TYPE_VARCHAR || type == MYSQL_TYPE_STRING ||
      type == MYSQL_TYPE_BLOB) {

    /*
      This is technically a NOPAD collation but it's a binary collation
      that we can handle.
    */
    if (RDB_INDEX_COLLATIONS.find(field->charset()->number) !=
           RDB_INDEX_COLLATIONS.end())
      return false;

    return (field->charset()->state & MY_CS_NOPAD);
  }
  return false;
}


/*
  Create structures needed for storing data in rocksdb. This is called when the
  table is created. The structures will be shared by all TABLE* objects.

  @param
    table_arg        Table with definition
    db_table         "dbname.tablename"
    len              strlen of the above
    tbl_def_arg      tbl_def whose key_descr is being created/populated
    old_tbl_def_arg  tbl_def from which keys are being copied over from
                     (for use during inplace alter)

  @return
    0      - Ok
    other  - error, either given table ddl is not supported by rocksdb or OOM.
*/
int ha_rocksdb::create_key_defs(
    const TABLE *const table_arg, Rdb_tbl_def *const tbl_def_arg,
    const TABLE *const old_table_arg /* = nullptr */,
    const Rdb_tbl_def *const old_tbl_def_arg
    /* = nullptr */) const {
  DBUG_ENTER_FUNC();

  DBUG_ASSERT(table_arg->s != nullptr);

  uint i;

  /*
    These need to be one greater than MAX_INDEXES since the user can create
    MAX_INDEXES secondary keys and no primary key which would cause us
    to generate a hidden one.
  */
  std::array<key_def_cf_info, MAX_INDEXES + 1> cfs;

  /*
    NOTE: All new column families must be created before new index numbers are
    allocated to each key definition. See below for more details.
    http://github.com/MySQLOnRocksDB/mysql-5.6/issues/86#issuecomment-138515501
  */
  if (create_cfs(table_arg, tbl_def_arg, &cfs)) {
    DBUG_RETURN(HA_EXIT_FAILURE);
  }

  if (!old_tbl_def_arg) {
    /*
      old_tbl_def doesn't exist. this means we are in the process of creating
      a new table.

      Get the index numbers (this will update the next_index_number)
      and create Rdb_key_def structures.
    */
    for (i = 0; i < tbl_def_arg->m_key_count; i++) {
      if (create_key_def(table_arg, i, tbl_def_arg, &m_key_descr_arr[i],
                         cfs[i])) {
        DBUG_RETURN(HA_EXIT_FAILURE);
      }
    }
  } else {
    /*
      old_tbl_def exists.  This means we are creating a new tbl_def as part of
      in-place alter table.  Copy over existing keys from the old_tbl_def and
      generate the necessary new key definitions if any.
    */
    if (create_inplace_key_defs(table_arg, tbl_def_arg, old_table_arg,
                                old_tbl_def_arg, cfs)) {
      DBUG_RETURN(HA_EXIT_FAILURE);
    }
  }

  DBUG_RETURN(HA_EXIT_SUCCESS);
}

/*
  Checks index parameters and creates column families needed for storing data
  in rocksdb if necessary.

  @param in
    table_arg     Table with definition
    db_table      Table name
    tbl_def_arg   Table def structure being populated

  @param out
    cfs           CF info for each key definition in 'key_info' order

  @return
    0      - Ok
    other  - error
*/
int ha_rocksdb::create_cfs(
    const TABLE *const table_arg, Rdb_tbl_def *const tbl_def_arg,
    std::array<struct key_def_cf_info, MAX_INDEXES + 1> *const cfs) const {
  DBUG_ENTER_FUNC();

  DBUG_ASSERT(table_arg->s != nullptr);

  char tablename_sys[NAME_LEN + 1];
  bool tsys_set= false;

  /*
    The first loop checks the index parameters and creates
    column families if necessary.
  */
  for (uint i = 0; i < tbl_def_arg->m_key_count; i++) {
    rocksdb::ColumnFamilyHandle *cf_handle;

    if (!is_hidden_pk(i, table_arg, tbl_def_arg) &&
        tbl_def_arg->base_tablename().find(tmp_file_prefix) != 0) {
      if (!tsys_set)
      {
        tsys_set= true;
        my_core::filename_to_tablename(tbl_def_arg->base_tablename().c_str(),
                                   tablename_sys, sizeof(tablename_sys));
      }

      for (uint part = 0; part < table_arg->key_info[i].ext_key_parts; 
           part++)
      {
        /* MariaDB: disallow NOPAD collations */
        if (rdb_field_uses_nopad_collation(
              table_arg->key_info[i].key_part[part].field))
        {
          my_error(ER_MYROCKS_CANT_NOPAD_COLLATION, MYF(0));
          DBUG_RETURN(HA_EXIT_FAILURE);
        }

        if (rocksdb_strict_collation_check &&
            !rdb_is_index_collation_supported(
                table_arg->key_info[i].key_part[part].field) &&
            !rdb_collation_exceptions->matches(tablename_sys)) {

          char buf[1024];
          my_snprintf(buf, sizeof(buf),
                      "Indexed column %s.%s uses a collation that does not "
                      "allow index-only access in secondary key and has "
                      "reduced disk space efficiency in primary key.",
                       tbl_def_arg->full_tablename().c_str(),
                       table_arg->key_info[i].key_part[part].field->field_name.str);

          my_error(ER_INTERNAL_ERROR, MYF(ME_JUST_WARNING), buf);
        }
      }
    }

    // Internal consistency check to make sure that data in TABLE and
    // Rdb_tbl_def structures matches. Either both are missing or both are
    // specified. Yes, this is critical enough to make it into SHIP_ASSERT.
    SHIP_ASSERT(IF_PARTITIONING(!table_arg->part_info,true) == tbl_def_arg->base_partition().empty());

    // Generate the name for the column family to use.
    bool per_part_match_found = false;
    std::string cf_name = generate_cf_name(i, table_arg, tbl_def_arg,
      &per_part_match_found);

    // Prevent create from using the system column family.
    if (cf_name == DEFAULT_SYSTEM_CF_NAME) {
      my_error(ER_WRONG_ARGUMENTS, MYF(0),
               "column family not valid for storing index data.");
      DBUG_RETURN(HA_EXIT_FAILURE);
    }

    // Here's how `get_or_create_cf` will use the input parameters:
    //
    // `cf_name` - will be used as a CF name.
    cf_handle = cf_manager.get_or_create_cf(rdb, cf_name);

    if (!cf_handle) {
      DBUG_RETURN(HA_EXIT_FAILURE);
    }

    auto &cf = (*cfs)[i];

    cf.cf_handle = cf_handle;
    cf.is_reverse_cf = Rdb_cf_manager::is_cf_name_reverse(cf_name.c_str());
    cf.is_per_partition_cf = per_part_match_found;
  }

  DBUG_RETURN(HA_EXIT_SUCCESS);
}

/*
  Create key definition needed for storing data in rocksdb during ADD index
  inplace operations.

  @param in
    table_arg         Table with definition
    tbl_def_arg       New table def structure being populated
    old_tbl_def_arg   Old(current) table def structure
    cfs               Struct array which contains column family information

  @return
    0      - Ok
    other  - error, either given table ddl is not supported by rocksdb or OOM.
*/
int ha_rocksdb::create_inplace_key_defs(
    const TABLE *const table_arg, Rdb_tbl_def *const tbl_def_arg,
    const TABLE *const old_table_arg, const Rdb_tbl_def *const old_tbl_def_arg,
    const std::array<key_def_cf_info, MAX_INDEXES + 1> &cfs) const {
  DBUG_ENTER_FUNC();

  std::shared_ptr<Rdb_key_def> *const old_key_descr =
      old_tbl_def_arg->m_key_descr_arr;
  std::shared_ptr<Rdb_key_def> *const new_key_descr =
      tbl_def_arg->m_key_descr_arr;
  const std::unordered_map<std::string, uint> old_key_pos =
      get_old_key_positions(table_arg, tbl_def_arg, old_table_arg,
                            old_tbl_def_arg);

  uint i;
  for (i = 0; i < tbl_def_arg->m_key_count; i++) {
    const auto &it = old_key_pos.find(get_key_name(i, table_arg, tbl_def_arg));

    if (it != old_key_pos.end()) {
      /*
        Found matching index in old table definition, so copy it over to the
        new one created.
      */
      const Rdb_key_def &okd = *old_key_descr[it->second];

      const GL_INDEX_ID gl_index_id = okd.get_gl_index_id();
      struct Rdb_index_info index_info;
      if (!dict_manager.get_index_info(gl_index_id, &index_info)) {
        // NO_LINT_DEBUG
        sql_print_error("RocksDB: Could not get index information "
                        "for Index Number (%u,%u), table %s",
                        gl_index_id.cf_id, gl_index_id.index_id,
                        old_tbl_def_arg->full_tablename().c_str());
        DBUG_RETURN(HA_EXIT_FAILURE);
      }

      uint32 ttl_rec_offset =
          Rdb_key_def::has_index_flag(index_info.m_index_flags,
                                      Rdb_key_def::TTL_FLAG)
              ? Rdb_key_def::calculate_index_flag_offset(
                    index_info.m_index_flags, Rdb_key_def::TTL_FLAG)
              : UINT_MAX;

      /*
        We can't use the copy constructor because we need to update the
        keynr within the pack_info for each field and the keyno of the keydef
        itself.
      */
      new_key_descr[i] = std::make_shared<Rdb_key_def>(
          okd.get_index_number(), i, okd.get_cf(),
          index_info.m_index_dict_version, index_info.m_index_type,
          index_info.m_kv_version, okd.m_is_reverse_cf,
          okd.m_is_per_partition_cf, okd.m_name.c_str(),
          dict_manager.get_stats(gl_index_id), index_info.m_index_flags,
          ttl_rec_offset, index_info.m_ttl_duration);
    } else if (create_key_def(table_arg, i, tbl_def_arg, &new_key_descr[i],
                              cfs[i])) {
      DBUG_RETURN(HA_EXIT_FAILURE);
    }

    DBUG_ASSERT(new_key_descr[i] != nullptr);
    new_key_descr[i]->setup(table_arg, tbl_def_arg);
  }

  DBUG_RETURN(HA_EXIT_SUCCESS);
}

std::unordered_map<std::string, uint> ha_rocksdb::get_old_key_positions(
    const TABLE *const table_arg, const Rdb_tbl_def *const tbl_def_arg,
    const TABLE *const old_table_arg,
    const Rdb_tbl_def *const old_tbl_def_arg) const {
  DBUG_ENTER_FUNC();

  std::shared_ptr<Rdb_key_def> *const old_key_descr =
      old_tbl_def_arg->m_key_descr_arr;
  std::unordered_map<std::string, uint> old_key_pos;
  std::unordered_map<std::string, uint> new_key_pos;
  uint i;

  for (i = 0; i < tbl_def_arg->m_key_count; i++) {
    new_key_pos[get_key_name(i, table_arg, tbl_def_arg)] = i;
  }

  for (i = 0; i < old_tbl_def_arg->m_key_count; i++) {
    if (is_hidden_pk(i, old_table_arg, old_tbl_def_arg)) {
      old_key_pos[old_key_descr[i]->m_name] = i;
      continue;
    }

    /*
      In case of matching key name, need to check key parts of keys as well,
      in case a simultaneous drop + add is performed, where the key name is the
      same but the key parts are different.

      Example:
      CREATE TABLE t1 (a INT, b INT, KEY ka(a)) ENGINE=RocksDB;
      ALTER TABLE t1 DROP INDEX ka, ADD INDEX ka(b), ALGORITHM=INPLACE;
    */
    const KEY *const old_key = &old_table_arg->key_info[i];
    const auto &it = new_key_pos.find(old_key->name.str);
    if (it == new_key_pos.end()) {
      continue;
    }

    KEY *const new_key = &table_arg->key_info[it->second];

    /*
      Check that the key is identical between old and new tables.
      If not, we still need to create a new index.

      The exception is if there is an index changed from unique to non-unique,
      in these cases we don't need to rebuild as they are stored the same way in
      RocksDB.
    */
    bool unique_to_non_unique =
        ((old_key->flags ^ new_key->flags) == HA_NOSAME) &&
        (old_key->flags & HA_NOSAME);

    if (compare_keys(old_key, new_key) && !unique_to_non_unique) {
      continue;
    }

    /* Check to make sure key parts match. */
    if (compare_key_parts(old_key, new_key)) {
      continue;
    }

    old_key_pos[old_key->name.str] = i;
  }

  DBUG_RETURN(old_key_pos);
}

/* Check to see if two keys are identical. */
int ha_rocksdb::compare_keys(const KEY *const old_key,
                             const KEY *const new_key) const {
  DBUG_ENTER_FUNC();

  /* Check index name. */
  if (strcmp(old_key->name.str, new_key->name.str) != 0) {
    DBUG_RETURN(HA_EXIT_FAILURE);
  }

  /* If index algorithms are different then keys are different. */
  if (old_key->algorithm != new_key->algorithm) {
    DBUG_RETURN(HA_EXIT_FAILURE);
  }

  /* Check that the key is identical between old and new tables.  */
  if ((old_key->flags ^ new_key->flags) & HA_KEYFLAG_MASK) {
    DBUG_RETURN(HA_EXIT_FAILURE);
  }

  /* Check index comment. (for column family changes) */
  std::string old_comment(old_key->comment.str, old_key->comment.length);
  std::string new_comment(new_key->comment.str, new_key->comment.length);
  if (old_comment.compare(new_comment) != 0) {
    DBUG_RETURN(HA_EXIT_FAILURE);
  }

  DBUG_RETURN(HA_EXIT_SUCCESS);
}

/* Check two keys to ensure that key parts within keys match */
int ha_rocksdb::compare_key_parts(const KEY *const old_key,
                                  const KEY *const new_key) const {
  DBUG_ENTER_FUNC();

  /* Skip if key parts do not match, as it is a different key */
  if (new_key->user_defined_key_parts != old_key->user_defined_key_parts) {
    DBUG_RETURN(HA_EXIT_FAILURE);
  }

  /* Check to see that key parts themselves match */
  for (uint i = 0; i < old_key->user_defined_key_parts; i++) {
    if (strcmp(old_key->key_part[i].field->field_name.str,
               new_key->key_part[i].field->field_name.str) != 0) {
      DBUG_RETURN(HA_EXIT_FAILURE);
    }

    /* Check if prefix index key part length has changed */
    if (old_key->key_part[i].length != new_key->key_part[i].length) {
      DBUG_RETURN(HA_EXIT_FAILURE);
    }
  }

  DBUG_RETURN(HA_EXIT_SUCCESS);
}

/*
  Create key definition needed for storing data in rocksdb.
  This can be called either during CREATE table or doing ADD index operations.

  @param in
    table_arg     Table with definition
    i             Position of index being created inside table_arg->key_info
    tbl_def_arg   Table def structure being populated
    cf_info       Struct which contains column family information

  @param out
    new_key_def  Newly created index definition.

  @return
    0      - Ok
    other  - error, either given table ddl is not supported by rocksdb or OOM.
*/
int ha_rocksdb::create_key_def(const TABLE *const table_arg, const uint &i,
                               const Rdb_tbl_def *const tbl_def_arg,
                               std::shared_ptr<Rdb_key_def> *const new_key_def,
                               const struct key_def_cf_info &cf_info) const {
  DBUG_ENTER_FUNC();

  DBUG_ASSERT(*new_key_def == nullptr);

  uint64 ttl_duration = 0;
  std::string ttl_column;
  uint ttl_field_offset;

  uint err;
  if ((err = Rdb_key_def::extract_ttl_duration(table_arg, tbl_def_arg,
                                               &ttl_duration))) {
    DBUG_RETURN(err);
  }

  if ((err = Rdb_key_def::extract_ttl_col(table_arg, tbl_def_arg, &ttl_column,
                                          &ttl_field_offset))) {
    DBUG_RETURN(err);
  }

  /* We don't currently support TTL on tables with hidden primary keys. */
  if (ttl_duration > 0 && is_hidden_pk(i, table_arg, tbl_def_arg)) {
    my_error(ER_RDB_TTL_UNSUPPORTED, MYF(0));
    DBUG_RETURN(HA_EXIT_FAILURE);
  }

  /*
    If TTL duration is not specified but TTL column was specified, throw an
    error because TTL column requires duration.
  */
  if (ttl_duration == 0 && !ttl_column.empty()) {
    my_error(ER_RDB_TTL_COL_FORMAT, MYF(0), ttl_column.c_str());
    DBUG_RETURN(HA_EXIT_FAILURE);
  }

  const uint index_id = ddl_manager.get_and_update_next_number(&dict_manager);
  const uint16_t index_dict_version = Rdb_key_def::INDEX_INFO_VERSION_LATEST;
  uchar index_type;
  uint16_t kv_version;

  if (is_hidden_pk(i, table_arg, tbl_def_arg)) {
    index_type = Rdb_key_def::INDEX_TYPE_HIDDEN_PRIMARY;
    kv_version = Rdb_key_def::PRIMARY_FORMAT_VERSION_LATEST;
  } else if (i == table_arg->s->primary_key) {
    index_type = Rdb_key_def::INDEX_TYPE_PRIMARY;
    uint16 pk_latest_version = Rdb_key_def::PRIMARY_FORMAT_VERSION_LATEST;
    kv_version = pk_latest_version;
  } else {
    index_type = Rdb_key_def::INDEX_TYPE_SECONDARY;
    uint16 sk_latest_version = Rdb_key_def::SECONDARY_FORMAT_VERSION_LATEST;
    kv_version = sk_latest_version;
  }

  // Use PRIMARY_FORMAT_VERSION_UPDATE1 here since it is the same value as
  // SECONDARY_FORMAT_VERSION_UPDATE1 so it doesn't matter if this is a
  // primary key or secondary key.
  DBUG_EXECUTE_IF("MYROCKS_LEGACY_VARBINARY_FORMAT", {
    kv_version = Rdb_key_def::PRIMARY_FORMAT_VERSION_UPDATE1;
  });

  DBUG_EXECUTE_IF("MYROCKS_NO_COVERED_BITMAP_FORMAT", {
    if (index_type == Rdb_key_def::INDEX_TYPE_SECONDARY) {
      kv_version = Rdb_key_def::SECONDARY_FORMAT_VERSION_UPDATE2;
    }
  });

  uint32 index_flags = (ttl_duration > 0 ? Rdb_key_def::TTL_FLAG : 0);

  uint32 ttl_rec_offset =
      Rdb_key_def::has_index_flag(index_flags, Rdb_key_def::TTL_FLAG)
          ? Rdb_key_def::calculate_index_flag_offset(index_flags,
                                                     Rdb_key_def::TTL_FLAG)
          : UINT_MAX;

  const char *const key_name = get_key_name(i, table_arg, m_tbl_def);
  *new_key_def = std::make_shared<Rdb_key_def>(
      index_id, i, cf_info.cf_handle, index_dict_version, index_type,
      kv_version, cf_info.is_reverse_cf, cf_info.is_per_partition_cf, key_name,
      Rdb_index_stats(), index_flags, ttl_rec_offset, ttl_duration);

  if (!ttl_column.empty()) {
    (*new_key_def)->m_ttl_column = ttl_column;
  }

  DBUG_RETURN(HA_EXIT_SUCCESS);
}

int rdb_normalize_tablename(const std::string &tablename,
                            std::string *const strbuf) {
  if (tablename.size() < 2 || tablename[0] != '.' ||
      (tablename[1] != FN_LIBCHAR && tablename[1] != FN_LIBCHAR2)) {
    DBUG_ASSERT(0); // We were not passed table name?
    return HA_ERR_ROCKSDB_INVALID_TABLE;
  }

  size_t pos = tablename.find_first_of(FN_LIBCHAR, 2);
  if (pos == std::string::npos) {
    pos = tablename.find_first_of(FN_LIBCHAR2, 2);
  }

  if (pos == std::string::npos) {
    DBUG_ASSERT(0); // We were not passed table name?
    return HA_ERR_ROCKSDB_INVALID_TABLE;
  }

  *strbuf = tablename.substr(2, pos - 2) + "." + tablename.substr(pos + 1);

  return HA_EXIT_SUCCESS;
}

/*
  Check to see if the user's original statement includes foreign key
  references
*/
bool ha_rocksdb::contains_foreign_key(THD *const thd) {
  bool success;
  const char *str = thd_query_string(thd)->str;

  DBUG_ASSERT(str != nullptr);

  while (*str != '\0') {
    // Scan from our current pos looking for 'FOREIGN'
    str = rdb_find_in_string(str, "FOREIGN", &success);
    if (!success) {
      return false;
    }

    // Skip past the found "FOREIGN'
    str = rdb_check_next_token(&my_charset_bin, str, "FOREIGN", &success);
    DBUG_ASSERT(success);

    if (!my_isspace(&my_charset_bin, *str)) {
      return false;
    }

    // See if the next token is 'KEY'
    str = rdb_check_next_token(&my_charset_bin, str, "KEY", &success);
    if (!success) {
      continue;
    }

    // See if the next token is '('
    str = rdb_check_next_token(&my_charset_bin, str, "(", &success);
    if (!success) {
      // There is an optional index id after 'FOREIGN KEY', skip it
      str = rdb_skip_id(&my_charset_bin, str);

      // Now check for '(' again
      str = rdb_check_next_token(&my_charset_bin, str, "(", &success);
    }

    // If we have found 'FOREIGN KEY [<word>] (' we can be confident we have
    // a foreign key clause.
    return success;
  }

  // We never found a valid foreign key clause
  return false;
}

/**
  @brief
  splits the normalized table name of <dbname>.<tablename>#P#<part_no> into
  the <dbname>, <tablename> and <part_no> components.

  @param dbbuf returns database name/table_schema
  @param tablebuf returns tablename
  @param partitionbuf returns partition suffix if there is one
  @return HA_EXIT_SUCCESS on success, non-zero on failure to split
*/
int rdb_split_normalized_tablename(const std::string &fullname,
                                   std::string *const db,
                                   std::string *const table,
                                   std::string *const partition) {
  DBUG_ASSERT(!fullname.empty());

#define RDB_PARTITION_STR "#P#"

  /* Normalize returns dbname.tablename. */
  size_t dotpos = fullname.find('.');

  /* Invalid table name? */
  if (dotpos == std::string::npos) {
    return HA_ERR_ROCKSDB_INVALID_TABLE;
  }

  // Table must have a database name associated with it.
  DBUG_ASSERT(dotpos > 0);

  if (db != nullptr) {
    *db = fullname.substr(0, dotpos);
  }

  dotpos++;

  const size_t partpos =
      fullname.find(RDB_PARTITION_STR, dotpos, strlen(RDB_PARTITION_STR));

  if (partpos != std::string::npos) {
    DBUG_ASSERT(partpos >= dotpos);

    if (table != nullptr) {
      *table = fullname.substr(dotpos, partpos - dotpos);
    }

    if (partition != nullptr) {
      *partition = fullname.substr(partpos + strlen(RDB_PARTITION_STR));
    }
  } else if (table != nullptr) {
    *table = fullname.substr(dotpos);
  }

  return HA_EXIT_SUCCESS;
}

/**
  @brief
  create() is called to create a database. The variable name will have the name
  of the table.

  @details
  When create() is called you do not need to worry about
  opening the table. Also, the .frm file will have already been
  created so adjusting create_info is not necessary. You can overwrite
  the .frm file at this point if you wish to change the table
  definition, but there are no methods currently provided for doing
  so.

  Called from handle.cc by ha_create_table().

  @return
    HA_EXIT_SUCCESS  OK
    other            HA_ERR error code (can be SE-specific)

  @see
  ha_create_table() in handle.cc
*/

int ha_rocksdb::create(const char *const name, TABLE *const table_arg,
                       HA_CREATE_INFO *const create_info) {
  DBUG_ENTER_FUNC();

  DBUG_ASSERT(table_arg != nullptr);
  DBUG_ASSERT(create_info != nullptr);

  if (create_info->data_file_name) {
    // DATA DIRECTORY is used to create tables under a specific location
    // outside the MySQL data directory. We don't support this for MyRocks.
    // The `rocksdb_datadir` setting should be used to configure RocksDB data
    // directory.
    print_error(HA_ERR_ROCKSDB_TABLE_DATA_DIRECTORY_NOT_SUPPORTED,
                MYF(ME_JUST_WARNING));
    DBUG_RETURN(HA_WRONG_CREATE_OPTION);
  }

  if (create_info->index_file_name) {
    // Similar check for INDEX DIRECTORY as well.
    print_error(HA_ERR_ROCKSDB_TABLE_INDEX_DIRECTORY_NOT_SUPPORTED,
                MYF(ME_JUST_WARNING));
    DBUG_RETURN(HA_WRONG_CREATE_OPTION);
  }

  std::string str;
  int err;

  THD *const thd = my_core::thd_get_current_thd();

  if (get_table_if_exists(name)) {
    if (thd->lex->sql_command == SQLCOM_TRUNCATE) {
      err = delete_table(name);
      if (err != HA_EXIT_SUCCESS) {
        DBUG_RETURN(err);
      }
    } else {
      err = rdb_normalize_tablename(name, &str);
      if (err != HA_EXIT_SUCCESS) {
        DBUG_RETURN(err);
      }
      my_error(ER_METADATA_INCONSISTENCY, MYF(0), str.c_str(), name);
      DBUG_RETURN(HA_ERR_ROCKSDB_CORRUPT_DATA);
    }
  }

  /*
    Construct dbname.tablename ourselves, because parititioning
    passes strings like "./test/t14#P#p0" for individual partitions,
    while table_arg->s->table_name has none of that.
  */
  err = rdb_normalize_tablename(name, &str);
  if (err != HA_EXIT_SUCCESS) {
    DBUG_RETURN(err);
  }

  if (contains_foreign_key(thd)) {
    my_error(ER_NOT_SUPPORTED_YET, MYF(0),
             "FOREIGN KEY for the RocksDB storage engine");
    DBUG_RETURN(HA_ERR_UNSUPPORTED);
  }

  const std::unique_ptr<rocksdb::WriteBatch> wb = dict_manager.begin();
  rocksdb::WriteBatch *const batch = wb.get();

  /* Create table/key descriptions and put them into the data dictionary */
  m_tbl_def = new Rdb_tbl_def(str);

  uint n_keys = table_arg->s->keys;

  /*
    If no primary key found, create a hidden PK and place it inside table
    definition
  */
  if (has_hidden_pk(table_arg)) {
    n_keys += 1;
  }

  m_key_descr_arr = new std::shared_ptr<Rdb_key_def>[n_keys];
  m_tbl_def->m_key_count = n_keys;
  m_tbl_def->m_key_descr_arr = m_key_descr_arr;

  err = create_key_defs(table_arg, m_tbl_def);
  if (err != HA_EXIT_SUCCESS) {
    goto error;
  }

  m_pk_descr = m_key_descr_arr[pk_index(table_arg, m_tbl_def)];

  if (create_info->auto_increment_value) {
    bool autoinc_upgrade_test = false;
    m_tbl_def->m_auto_incr_val = create_info->auto_increment_value;
    DBUG_EXECUTE_IF("myrocks_autoinc_upgrade", autoinc_upgrade_test = true;);
    if (!autoinc_upgrade_test) {
      auto s = dict_manager.put_auto_incr_val(
          batch, m_tbl_def->get_autoincr_gl_index_id(),
          m_tbl_def->m_auto_incr_val);
      if (!s.ok()) {
        goto error;
      }
    }
  }

  dict_manager.lock();
  err = ddl_manager.put_and_write(m_tbl_def, batch);
  if (err != HA_EXIT_SUCCESS) {
    dict_manager.unlock();
    goto error;
  }

  err = dict_manager.commit(batch);
  if (err != HA_EXIT_SUCCESS) {
    dict_manager.unlock();
    goto error;
  }

  dict_manager.unlock();

  DBUG_RETURN(HA_EXIT_SUCCESS);

error:
  /* Delete what we have allocated so far */
  delete m_tbl_def;
  m_tbl_def = nullptr;
  m_key_descr_arr = nullptr;

  DBUG_RETURN(err);
}

/**
  @note
  This function is used only when the table has not yet been opened, and
  keyread_allowed bitmap doesn't have the correct values yet.

  See comment in ha_rocksdb::index_flags() for details.
*/

bool ha_rocksdb::check_keyread_allowed(uint inx, uint part,
                                       bool all_parts) const {
  bool res = true;
  KEY *const key_info = &table_share->key_info[inx];

  Rdb_field_packing dummy1;
  res = dummy1.setup(nullptr, key_info->key_part[part].field, inx, part,
                     key_info->key_part[part].length);

  if (res && all_parts) {
    for (uint i = 0; i < part; i++) {
      Field *field;
      if ((field = key_info->key_part[i].field)) {
        Rdb_field_packing dummy;
        if (!dummy.setup(nullptr, field, inx, i,
                         key_info->key_part[i].length)) {
          /* Cannot do index-only reads for this column */
          res = false;
          break;
        }
      }
    }
  }

  const uint pk = table_share->primary_key;
  if (inx == pk && all_parts &&
      part + 1 == table_share->key_info[pk].user_defined_key_parts) {
    m_pk_can_be_decoded = res;
  }

  return res;
}

int ha_rocksdb::read_key_exact(const Rdb_key_def &kd,
                               rocksdb::Iterator *const iter,
                               const bool &full_key_match,
                               const rocksdb::Slice &key_slice,
                               const int64_t ttl_filter_ts) {
  /*
    We are looking for the first record such that
      index_tuple= lookup_tuple.
    lookup_tuple may be a prefix of the index.
  */
  rocksdb_smart_seek(kd.m_is_reverse_cf, iter, key_slice);

  while (iter->Valid() && kd.value_matches_prefix(iter->key(), key_slice)) {
    /*
      If TTL is enabled we need to check if the given key has already expired
      from the POV of the current transaction.  If it has, try going to the next
      key.
    */
    if (kd.has_ttl() && should_hide_ttl_rec(kd, iter->value(), ttl_filter_ts)) {
      rocksdb_smart_next(kd.m_is_reverse_cf, iter);
      continue;
    }

    return HA_EXIT_SUCCESS;
  }

  /*
    Got a record that is not equal to the lookup value, or even a record
    from another table.index.
  */
  return HA_ERR_KEY_NOT_FOUND;
}

int ha_rocksdb::read_before_key(const Rdb_key_def &kd,
                                const bool &full_key_match,
                                const rocksdb::Slice &key_slice,
                                const int64_t ttl_filter_ts) {
  /*
    We are looking for record with the biggest t.key such that
    t.key < lookup_tuple.
  */
  rocksdb_smart_seek(!kd.m_is_reverse_cf, m_scan_it, key_slice);

  while (is_valid(m_scan_it)) {
    /*
      We are using full key and we've hit an exact match, or...

      If TTL is enabled we need to check if the given key has already expired
      from the POV of the current transaction.  If it has, try going to the next
      key.
    */
    if ((full_key_match &&
         kd.value_matches_prefix(m_scan_it->key(), key_slice)) ||
        (kd.has_ttl() &&
         should_hide_ttl_rec(kd, m_scan_it->value(), ttl_filter_ts))) {
      rocksdb_smart_next(!kd.m_is_reverse_cf, m_scan_it);
      continue;
    }

    return HA_EXIT_SUCCESS;
  }

  return HA_ERR_KEY_NOT_FOUND;
}

int ha_rocksdb::read_after_key(const Rdb_key_def &kd,
                               const rocksdb::Slice &key_slice,
                               const int64_t ttl_filter_ts) {
  /*
    We are looking for the first record such that

      index_tuple $GT lookup_tuple

    with HA_READ_AFTER_KEY, $GT = '>',
    with HA_READ_KEY_OR_NEXT, $GT = '>='
  */
  rocksdb_smart_seek(kd.m_is_reverse_cf, m_scan_it, key_slice);

  /*
    If TTL is enabled we need to check if the given key has already expired
    from the POV of the current transaction.  If it has, try going to the next
    key.
  */
  while (is_valid(m_scan_it) && kd.has_ttl() &&
         should_hide_ttl_rec(kd, m_scan_it->value(), ttl_filter_ts)) {
    rocksdb_smart_next(kd.m_is_reverse_cf, m_scan_it);
  }

  return is_valid(m_scan_it) ? HA_EXIT_SUCCESS : HA_ERR_KEY_NOT_FOUND;
}

int ha_rocksdb::position_to_correct_key(
    const Rdb_key_def &kd, const enum ha_rkey_function &find_flag,
    const bool &full_key_match, const uchar *const key,
    const key_part_map &keypart_map, const rocksdb::Slice &key_slice,
    bool *const move_forward, const int64_t ttl_filter_ts) {
  int rc = 0;

  *move_forward = true;

  switch (find_flag) {
  case HA_READ_KEY_EXACT:
    rc =
        read_key_exact(kd, m_scan_it, full_key_match, key_slice, ttl_filter_ts);
    break;
  case HA_READ_BEFORE_KEY:
    *move_forward = false;
    rc = read_before_key(kd, full_key_match, key_slice, ttl_filter_ts);
    if (rc == 0 && !kd.covers_key(m_scan_it->key())) {
      /* The record we've got is not from this index */
      rc = HA_ERR_KEY_NOT_FOUND;
    }
    break;
  case HA_READ_AFTER_KEY:
  case HA_READ_KEY_OR_NEXT:
    rc = read_after_key(kd, key_slice, ttl_filter_ts);
    if (rc == 0 && !kd.covers_key(m_scan_it->key())) {
      /* The record we've got is not from this index */
      rc = HA_ERR_KEY_NOT_FOUND;
    }
    break;
  case HA_READ_KEY_OR_PREV:
  case HA_READ_PREFIX:
    /* This flag is not used by the SQL layer, so we don't support it yet. */
    rc = HA_ERR_UNSUPPORTED;
    break;
  case HA_READ_PREFIX_LAST:
  case HA_READ_PREFIX_LAST_OR_PREV:
    *move_forward = false;
    /*
      Find the last record with the specified index prefix lookup.
      - HA_READ_PREFIX_LAST requires that the record has the
        prefix=lookup (if there are no such records,
        HA_ERR_KEY_NOT_FOUND should be returned).
      - HA_READ_PREFIX_LAST_OR_PREV has no such requirement. If there are no
        records with prefix=lookup, we should return the last record
        before that.
    */
    rc = read_before_key(kd, full_key_match, key_slice, ttl_filter_ts);
    if (rc == 0) {
      const rocksdb::Slice &rkey = m_scan_it->key();
      if (!kd.covers_key(rkey)) {
        /* The record we've got is not from this index */
        rc = HA_ERR_KEY_NOT_FOUND;
      } else if (find_flag == HA_READ_PREFIX_LAST) {
        uint size = kd.pack_index_tuple(table, m_pack_buffer, m_sk_packed_tuple,
                                        key, keypart_map);
        rocksdb::Slice lookup_tuple(reinterpret_cast<char *>(m_sk_packed_tuple),
                                    size);

        // We need to compare the key we've got with the original search prefix.
        if (!kd.value_matches_prefix(rkey, lookup_tuple)) {
          rc = HA_ERR_KEY_NOT_FOUND;
        }
      }
    }
    break;
  default:
    DBUG_ASSERT(0);
    break;
  }

  return rc;
}

int ha_rocksdb::calc_eq_cond_len(const Rdb_key_def &kd,
                                 const enum ha_rkey_function &find_flag,
                                 const rocksdb::Slice &slice,
                                 const int &bytes_changed_by_succ,
                                 const key_range *const end_key,
                                 uint *const end_key_packed_size) {
  if (find_flag == HA_READ_KEY_EXACT)
    return slice.size();

  if (find_flag == HA_READ_PREFIX_LAST) {
    /*
      We have made the kd.successor(m_sk_packed_tuple) call above.

      The slice is at least Rdb_key_def::INDEX_NUMBER_SIZE bytes long.
    */
    return slice.size() - bytes_changed_by_succ;
  }

  if (end_key) {
    *end_key_packed_size =
        kd.pack_index_tuple(table, m_pack_buffer, m_end_key_packed_tuple,
                            end_key->key, end_key->keypart_map);

    /*
      Calculating length of the equal conditions here. 4 byte index id is
      included.
      Example1: id1 BIGINT, id2 INT, id3 BIGINT, PRIMARY KEY (id1, id2, id3)
       WHERE id1=1 AND id2=1 AND id3>=2 => eq_cond_len= 4+8+4= 16
       WHERE id1=1 AND id2>=1 AND id3>=2 => eq_cond_len= 4+8= 12
      Example2: id1 VARCHAR(30), id2 INT, PRIMARY KEY (id1, id2)
       WHERE id1 = 'AAA' and id2 < 3; => eq_cond_len=13 (varchar used 9 bytes)
    */
    rocksdb::Slice end_slice(reinterpret_cast<char *>(m_end_key_packed_tuple),
                             *end_key_packed_size);
    return slice.difference_offset(end_slice);
  }

  /*
    On range scan without any end key condition, there is no
    eq cond, and eq cond length is the same as index_id size (4 bytes).
    Example1: id1 BIGINT, id2 INT, id3 BIGINT, PRIMARY KEY (id1, id2, id3)
     WHERE id1>=1 AND id2 >= 2 and id2 <= 5 => eq_cond_len= 4
  */
  return Rdb_key_def::INDEX_NUMBER_SIZE;
}

int ha_rocksdb::read_row_from_primary_key(uchar *const buf) {
  int rc;
  const rocksdb::Slice &rkey = m_scan_it->key();
  const uint pk_size = rkey.size();
  const char *pk_data = rkey.data();

  memcpy(m_pk_packed_tuple, pk_data, pk_size);
  m_last_rowkey.copy(pk_data, pk_size, &my_charset_bin);

  if (m_lock_rows != RDB_LOCK_NONE) {
    /* We need to put a lock and re-read */
    rc = get_row_by_rowid(buf, m_pk_packed_tuple, pk_size);
  } else {
    /* Unpack from the row we've read */
    const rocksdb::Slice &value = m_scan_it->value();
    rc = convert_record_from_storage_format(&rkey, &value, buf);
  }

  return rc;
}

int ha_rocksdb::read_row_from_secondary_key(uchar *const buf,
                                            const Rdb_key_def &kd,
                                            bool move_forward) {
  int rc = 0;
  uint pk_size;

  /* Get the key columns and primary key value */
  const rocksdb::Slice &rkey = m_scan_it->key();
  const rocksdb::Slice &value = m_scan_it->value();

  bool covered_lookup =
      m_keyread_only || kd.covers_lookup(table, &value, &m_lookup_bitmap);
  if (covered_lookup && m_lock_rows == RDB_LOCK_NONE) {
    pk_size =
        kd.get_primary_key_tuple(table, *m_pk_descr, &rkey, m_pk_packed_tuple);
    if (pk_size == RDB_INVALID_KEY_LEN) {
      rc = HA_ERR_ROCKSDB_CORRUPT_DATA;
    } else {
      rc = kd.unpack_record(table, buf, &rkey, &value,
                            m_verify_row_debug_checksums);
      global_stats.covered_secondary_key_lookups.inc();
    }
  } else {
    if (kd.m_is_reverse_cf)
      move_forward = !move_forward;

    rc = find_icp_matching_index_rec(move_forward, buf);
    if (!rc) {
      const rocksdb::Slice &rkey = m_scan_it->key();
      pk_size = kd.get_primary_key_tuple(table, *m_pk_descr, &rkey,
                                         m_pk_packed_tuple);
      if (pk_size == RDB_INVALID_KEY_LEN) {
        rc = HA_ERR_ROCKSDB_CORRUPT_DATA;
      } else {
        rc = get_row_by_rowid(buf, m_pk_packed_tuple, pk_size);
      }
    }
  }

  if (!rc) {
    m_last_rowkey.copy((const char *)m_pk_packed_tuple, pk_size,
                       &my_charset_bin);
  }

  return rc;
}

/**
  @note
    The problem with this function is that SQL layer calls it, when
     - the table has not been yet opened (no ::open() call done)
     - this->table_share already exists, but it is in the process of being
       filled, so some of fields are still NULL.
     - In particular, table_share->key_info[inx].key_part[] is filled only up
       to part #part. Subsequent key parts are not yet filled.

    To complicate things further, SQL layer will call index_flags() with
    all_parts=TRUE. Essentially, we're asked to provide flags for reading
    keyparts whose datatype is not yet known.

    We walk around this problem by using check_keyread_allowed(), which uses
    table_share object and is careful not to step on unitialized data.

    When we get a call with all_parts=TRUE, we try to analyze all parts but
    ignore those that have key_part->field==nullptr (these are not initialized
    yet).
*/

ulong ha_rocksdb::index_flags(uint inx, uint part, bool all_parts) const {
  DBUG_ENTER_FUNC();

  ulong base_flags = HA_READ_NEXT | // doesn't seem to be used
                     HA_READ_ORDER | HA_READ_RANGE | HA_READ_PREV;

  if (check_keyread_allowed(inx, part, all_parts))
    base_flags |= HA_KEYREAD_ONLY;

  if (inx == table_share->primary_key) {
    /*
      Index-only reads on primary key are the same as table scan for us. Still,
      we need to explicitly "allow" them, otherwise SQL layer will miss some
      plans.
    */
    base_flags |= HA_KEYREAD_ONLY | HA_CLUSTERED_INDEX;
  } else {
    /*
      We can Index Condition Pushdown any key except the primary. With primary
      key, we get (pk, record) pair immediately, there is no place to put the
      ICP check.
    */
    base_flags |= HA_DO_INDEX_COND_PUSHDOWN;
  }

  DBUG_RETURN(base_flags);
}

/**
  @brief
  Read next index tuple through the secondary index.

  @details
  m_scan_it points at the index key-value pair that we should read the (pk,row)
  pair for.
*/
int ha_rocksdb::secondary_index_read(const int keyno, uchar *const buf) {
  DBUG_ASSERT(table != nullptr);
#ifdef MARIAROCKS_NOT_YET
  stats.rows_requested++;
#endif
  /* Use STATUS_NOT_FOUND when record not found or some error occurred */
  table->status = STATUS_NOT_FOUND;

  if (is_valid(m_scan_it)) {
    rocksdb::Slice key = m_scan_it->key();

    /* Check if we've ran out of records of this index */
    if (m_key_descr_arr[keyno]->covers_key(key)) {
      int rc = 0;

      // TODO: We could here check if we have ran out of range we're scanning
      const uint size = m_key_descr_arr[keyno]->get_primary_key_tuple(
          table, *m_pk_descr, &key, m_pk_packed_tuple);
      if (size == RDB_INVALID_KEY_LEN) {
        return HA_ERR_ROCKSDB_CORRUPT_DATA;
      }

      m_last_rowkey.copy((const char *)m_pk_packed_tuple, size,
                         &my_charset_bin);

      rocksdb::Slice value = m_scan_it->value();
      bool covered_lookup =
          m_keyread_only || m_key_descr_arr[keyno]->covers_lookup(
                                table, &value, &m_lookup_bitmap);
      if (covered_lookup && m_lock_rows == RDB_LOCK_NONE) {
        rc = m_key_descr_arr[keyno]->unpack_record(
            table, buf, &key, &value, m_verify_row_debug_checksums);
        global_stats.covered_secondary_key_lookups.inc();
      } else {
        rc = get_row_by_rowid(buf, m_pk_packed_tuple, size);
      }

      if (!rc) {
        table->status = 0;
#ifdef MARIAROCKS_NOT_YET
        stats.rows_read++;
        stats.rows_index_next++;
#endif
        update_row_stats(ROWS_READ);
      }
      return rc;
    }
  }
  return HA_ERR_END_OF_FILE;
}

bool ha_rocksdb::is_using_full_key(key_part_map keypart_map,
                                   uint actual_key_parts)
{
  return (keypart_map == HA_WHOLE_KEY) ||
         (keypart_map == ((key_part_map(1) << actual_key_parts)
                        - 1));
}

/*
  ha_rocksdb::read_range_first overrides handler::read_range_first.
  The only difference from handler::read_range_first is that
  ha_rocksdb::read_range_first passes end_key to
  ha_rocksdb::index_read_map_impl function.

  @return
    HA_EXIT_SUCCESS  OK
    other            HA_ERR error code (can be SE-specific)
*/
int ha_rocksdb::read_range_first(const key_range *const start_key,
                                 const key_range *const end_key,
                                 bool eq_range_arg, bool sorted) {
  DBUG_ENTER_FUNC();

  int result;

  eq_range = eq_range_arg;

  /* MariaDB: Pass RANGE_SCAN_ASC when we support ICP on backwards scans */
  set_end_range(end_key);

  range_key_part = table->key_info[active_index].key_part;

  if (!start_key) // Read first record
    result = ha_index_first(table->record[0]);
  else {
#ifdef MARIAROCKS_NOT_YET
    if (is_using_prohibited_gap_locks(
            is_using_full_unique_key(active_index, start_key->keypart_map,
                                     start_key->flag))) {
      DBUG_RETURN(HA_ERR_LOCK_DEADLOCK);
    }
#endif
    increment_statistics(&SSV::ha_read_key_count);

    MYSQL_TABLE_IO_WAIT(m_psi, PSI_TABLE_FETCH_ROW, active_index, 0, {
      result =
          index_read_map_impl(table->record[0], start_key->key,
                              start_key->keypart_map, start_key->flag, end_key);
    })
  }
  if (result)
    DBUG_RETURN((result == HA_ERR_KEY_NOT_FOUND) ? HA_ERR_END_OF_FILE : result);

  if (compare_key(end_range) <= 0) {
    DBUG_RETURN(HA_EXIT_SUCCESS);
  } else {
    /*
      The last read row does not fall in the range. So request
      storage engine to release row lock if possible.
    */
    unlock_row();
    DBUG_RETURN(HA_ERR_END_OF_FILE);
  }
}

int ha_rocksdb::prepare_index_scan()
{
  range_key_part= table->key_info[active_index].key_part;
  set_end_range(NULL);
  return 0;
}


int ha_rocksdb::prepare_range_scan(const key_range *start_key,
                                    const key_range *end_key)
{
  range_key_part= table->key_info[active_index].key_part;

  if (start_key)
  {
    m_save_start_range= *start_key;
    m_start_range= &m_save_start_range;
  }
  else
    m_start_range= NULL;

  set_end_range(end_key);
  return 0;
}


/**
   @return
    HA_EXIT_SUCCESS  OK
    other            HA_ERR error code (can be SE-specific)
*/

int ha_rocksdb::index_read_map(uchar *const buf, const uchar *const key,
                               key_part_map keypart_map,
                               enum ha_rkey_function find_flag) {
  DBUG_ENTER_FUNC();

  DBUG_RETURN(index_read_map_impl(buf, key, keypart_map, find_flag, nullptr));
}

/*
   See storage/rocksdb/rocksdb-range-access.txt for description of how MySQL
   index navigation commands are converted into RocksDB lookup commands.

   This function takes end_key as an argument, and it is set on range scan.
   MyRocks needs to decide whether prefix bloom filter can be used or not.
   To decide to use prefix bloom filter or not, calculating equal condition
   length
   is needed. On equal lookups (find_flag == HA_READ_KEY_EXACT), equal
   condition length is the same as rocksdb::Slice.size() of the start key.
   On range scan, equal condition length is MIN(start_key, end_key) of the
   rocksdb::Slice expression.

   @return
    HA_EXIT_SUCCESS  OK
    other            HA_ERR error code (can be SE-specific)
*/
int ha_rocksdb::index_read_map_impl(uchar *const buf, const uchar *const key,
                                    key_part_map keypart_map,
                                    enum ha_rkey_function find_flag,
                                    const key_range *end_key) {
  DBUG_ENTER_FUNC();

  int rc = 0;

  const Rdb_key_def &kd = *m_key_descr_arr[active_index];
  const uint actual_key_parts = kd.get_key_parts();
  bool using_full_key = is_using_full_key(keypart_map, actual_key_parts);

  if (!end_key)
    end_key = end_range;

  /* By default, we don't need the retrieved records to match the prefix */
  m_sk_match_prefix = nullptr;
#ifdef MARIAROCKS_NOT_YET
  stats.rows_requested++;
#endif
  if (active_index == table->s->primary_key && find_flag == HA_READ_KEY_EXACT &&
      using_full_key) {
    /*
      Equality lookup over primary key, using full tuple.
      This is a special case, use DB::Get.
    */
    const uint size = kd.pack_index_tuple(table, m_pack_buffer,
                                          m_pk_packed_tuple, key, keypart_map);
    bool skip_lookup = is_blind_delete_enabled();

    rc = get_row_by_rowid(buf, m_pk_packed_tuple, size,
                          skip_lookup, false);

    if (!rc && !skip_lookup) {
#ifdef MARIAROCKS_NOT_YET    
      stats.rows_read++;
      stats.rows_index_first++;
#endif
      update_row_stats(ROWS_READ);
    }
    DBUG_RETURN(rc);
  }

  /*
    Unique secondary index performs lookups without the extended key fields
  */
  uint packed_size;
  if (active_index != table->s->primary_key &&
      table->key_info[active_index].flags & HA_NOSAME &&
      find_flag == HA_READ_KEY_EXACT && using_full_key) {
    key_part_map tmp_map = (key_part_map(1) << table->key_info[active_index]
                                                   .user_defined_key_parts) -
                           1;
    packed_size = kd.pack_index_tuple(table, m_pack_buffer, m_sk_packed_tuple,
                                      key, tmp_map);
    if (table->key_info[active_index].user_defined_key_parts !=
        kd.get_key_parts())
      using_full_key = false;
  } else {
    packed_size = kd.pack_index_tuple(table, m_pack_buffer, m_sk_packed_tuple,
                                      key, keypart_map);
  }

  if ((pushed_idx_cond && pushed_idx_cond_keyno == active_index) &&
      (find_flag == HA_READ_KEY_EXACT || find_flag == HA_READ_PREFIX_LAST)) {
    /*
      We are doing a point index lookup, and ICP is enabled. It is possible
      that this call will be followed by ha_rocksdb->index_next_same() call.

      Do what InnoDB does: save the lookup tuple now. We will need it in
      index_next_same/find_icp_matching_index_rec in order to stop scanning
      as soon as index record doesn't match the lookup tuple.

      When not using ICP, handler::index_next_same() will make sure that rows
      that don't match the lookup prefix are not returned.
      row matches the lookup prefix.
    */
    m_sk_match_prefix = m_sk_match_prefix_buf;
    m_sk_match_length = packed_size;
    memcpy(m_sk_match_prefix, m_sk_packed_tuple, packed_size);
  }

  int bytes_changed_by_succ = 0;
  if (find_flag == HA_READ_PREFIX_LAST_OR_PREV ||
      find_flag == HA_READ_PREFIX_LAST || find_flag == HA_READ_AFTER_KEY) {
    /* See below */
    bytes_changed_by_succ = kd.successor(m_sk_packed_tuple, packed_size);
  }

  rocksdb::Slice slice(reinterpret_cast<const char *>(m_sk_packed_tuple),
                       packed_size);

  uint end_key_packed_size = 0;
  /*
    In MariaDB, the end_key is always the bigger end of the range.
    If we are doing a reverse-ordered scan (that is, walking from the bigger
    key values to smaller), we should use the smaller end of range as end_key.
  */
  const key_range *cur_end_key= end_key;
  if (find_flag == HA_READ_PREFIX_LAST_OR_PREV ||
      find_flag == HA_READ_BEFORE_KEY)
  {
    cur_end_key= m_start_range;
  }

  const uint eq_cond_len =
      calc_eq_cond_len(kd, find_flag, slice, bytes_changed_by_succ, cur_end_key,
                       &end_key_packed_size);

  bool use_all_keys = false;
  if (find_flag == HA_READ_KEY_EXACT &&
      my_count_bits(keypart_map) == kd.get_key_parts())
    use_all_keys = true;

  Rdb_transaction *const tx = get_or_create_tx(table->in_use);
  const bool is_new_snapshot = !tx->has_snapshot();
  // Loop as long as we get a deadlock error AND we end up creating the
  // snapshot here (i.e. it did not exist prior to this)
  for (;;) {
    /*
      This will open the iterator and position it at a record that's equal or
      greater than the lookup tuple.
    */
    setup_scan_iterator(kd, &slice, use_all_keys, eq_cond_len);

    /*
      Once we are positioned on from above, move to the position we really
      want: See storage/rocksdb/rocksdb-range-access.txt
    */
    bool move_forward;
    rc =
        position_to_correct_key(kd, find_flag, using_full_key, key, keypart_map,
                                slice, &move_forward, tx->m_snapshot_timestamp);

    if (rc) {
      /* This status is returned on any error */
      table->status = STATUS_NOT_FOUND;
      DBUG_RETURN(rc);
    }

    m_skip_scan_it_next_call = false;

    /*
      Now get the data for the row into 'buf'.  If we were using a primary key
      then we have all the rows we need.  For a secondary key we now need to
      lookup the primary key.
    */
    if (active_index == table->s->primary_key)
      rc = read_row_from_primary_key(buf);
    else
      rc = read_row_from_secondary_key(buf, kd, move_forward);

    if (rc != HA_ERR_ROCKSDB_STATUS_BUSY || !is_new_snapshot)
      break; /* Exit the loop */

    // release the snapshot and iterator so they will be regenerated
    tx->release_snapshot();
    release_scan_iterator();
  }

  if (rc) {
    /* the only possible error condition is record-not-found */
    table->status = STATUS_NOT_FOUND;
  } else {
    table->status = 0;
#ifdef MARIAROCKS_NOT_YET
    stats.rows_read++;
    stats.rows_index_first++;
#endif
    update_row_stats(ROWS_READ);
  }

  DBUG_RETURN(rc);
}

/*
  @brief
  Scan the secondary index until we find an index record that satisfies ICP

  @param move_forward   TRUE  <=> move m_scan_it forward
                        FALSE <=> move m_scan_it backward
  @param buf            Record buffer (must be the same buffer that
                        pushed index condition points to, in practice
                        it is table->record[0])

  @detail
  Move the current iterator m_scan_it until we get an index tuple that
  satisfies the pushed Index Condition.
  (if there is no pushed index condition, return right away)

  @return
    0     - Index tuple satisfies ICP, can do index read.
    other - error code
*/

int ha_rocksdb::find_icp_matching_index_rec(const bool &move_forward,
                                            uchar *const buf) {
  if (pushed_idx_cond && pushed_idx_cond_keyno == active_index) {
    const Rdb_key_def &kd = *m_key_descr_arr[active_index];

    while (1) {
      rocksdb_skip_expired_records(kd, m_scan_it, !move_forward);

      if (!is_valid(m_scan_it)) {
        table->status = STATUS_NOT_FOUND;
        return HA_ERR_END_OF_FILE;
      }
      const rocksdb::Slice rkey = m_scan_it->key();

      if (!kd.covers_key(rkey)) {
        table->status = STATUS_NOT_FOUND;
        return HA_ERR_END_OF_FILE;
      }

      if (m_sk_match_prefix) {
        const rocksdb::Slice prefix((const char *)m_sk_match_prefix,
                                    m_sk_match_length);
        if (!kd.value_matches_prefix(rkey, prefix)) {
          table->status = STATUS_NOT_FOUND;
          return HA_ERR_END_OF_FILE;
        }
      }

      const rocksdb::Slice value = m_scan_it->value();
      int err = kd.unpack_record(table, buf, &rkey, &value,
                                 m_verify_row_debug_checksums);
      if (err != HA_EXIT_SUCCESS) {
        return err;
      }

      const enum icp_result icp_status= handler_index_cond_check(this);
      if (icp_status == ICP_NO_MATCH) {
        rocksdb_smart_next(!move_forward, m_scan_it);
        continue; /* Get the next (or prev) index tuple */
      }
      else if (icp_status == ICP_OUT_OF_RANGE || icp_status == ICP_ABORTED_BY_USER) {
        /* We have walked out of range we are scanning */
        table->status = STATUS_NOT_FOUND;
        return HA_ERR_END_OF_FILE;
      } 
      else /* icp_status == ICP_MATCH */
      {
        /* Index Condition is satisfied. We have rc==0, proceed to fetch the
         * row. */
        break;
      }
      /*
        TODO: should we have this here, or RockDB handles this internally?
        if (my_core::thd_killed(current_thd))
        {
          rc= HA_ERR_INTERNAL_ERROR; // doesn't matter
          break;
        }
      */
    }
  }
  return HA_EXIT_SUCCESS;
}

/**
   @return
    HA_EXIT_SUCCESS  OK
    other            HA_ERR error code (can be SE-specific)
*/

/**
   @return
    HA_ADMIN_OK      OK
    other            HA_ADMIN error code
*/
int ha_rocksdb::check(THD *const thd, HA_CHECK_OPT *const check_opt) {
  DBUG_ENTER_FUNC();

  DBUG_ASSERT(thd != nullptr);
  DBUG_ASSERT(check_opt != nullptr);

  const uint pk = pk_index(table, m_tbl_def);
  String rowkey_copy;
  String sec_key_copy;
  const char *const table_name = table->s->table_name.str;

  // Only when debugging: don't use snapshot when reading
  // Rdb_transaction *tx= get_or_create_tx(table->in_use);
  // tx->snapshot= nullptr;

  const bool save_verify_row_debug_checksums = m_verify_row_debug_checksums;
  m_verify_row_debug_checksums = true;

  /* For each secondary index, check that we can get a PK value from it */
  // NO_LINT_DEBUG
  sql_print_verbose_info("CHECKTABLE %s: Checking table %s", table_name,
                         table_name);
  ha_rows UNINIT_VAR(row_checksums_at_start); // set/used iff first_index==true
  ha_rows row_checksums = ha_rows(-1);
  bool first_index = true;

  for (uint keyno = 0; keyno < table->s->keys; keyno++) {
    if (keyno != pk) {
      extra(HA_EXTRA_KEYREAD);
      ha_index_init(keyno, true);
      ha_rows rows = 0;
      ha_rows checksums = 0;
      if (first_index)
        row_checksums_at_start = m_row_checksums_checked;
      int res;
      // NO_LINT_DEBUG
      sql_print_verbose_info("CHECKTABLE %s:   Checking index %s", table_name,
                             table->key_info[keyno].name);
      while (1) {
        if (!rows)
          res = index_first(table->record[0]);
        else
          res = index_next(table->record[0]);

        if (res == HA_ERR_END_OF_FILE)
          break;
        if (res) {
          // error
          // NO_LINT_DEBUG
          sql_print_error("CHECKTABLE %s:   .. row %lld: index scan error %d",
                          table_name, rows, res);
          goto error;
        }
        rocksdb::Slice key = m_scan_it->key();
        sec_key_copy.copy(key.data(), key.size(), &my_charset_bin);
        rowkey_copy.copy(m_last_rowkey.ptr(), m_last_rowkey.length(),
                         &my_charset_bin);

        if (m_key_descr_arr[keyno]->unpack_info_has_checksum(
                m_scan_it->value())) {
          checksums++;
        }

        if ((res = get_row_by_rowid(table->record[0], rowkey_copy.ptr(),
                                    rowkey_copy.length()))) {
          // NO_LINT_DEBUG
          sql_print_error("CHECKTABLE %s:   .. row %lld: "
                          "failed to fetch row by rowid",
                          table_name, rows);
          goto error;
        }

        longlong hidden_pk_id = 0;
        if (has_hidden_pk(table) &&
            read_hidden_pk_id_from_rowkey(&hidden_pk_id))
          goto error;

        /* Check if we get the same PK value */
        uint packed_size = m_pk_descr->pack_record(
            table, m_pack_buffer, table->record[0], m_pk_packed_tuple, nullptr,
            false, hidden_pk_id);
        if (packed_size != rowkey_copy.length() ||
            memcmp(m_pk_packed_tuple, rowkey_copy.ptr(), packed_size)) {
          // NO_LINT_DEBUG
          sql_print_error("CHECKTABLE %s:   .. row %lld: PK value mismatch",
                          table_name, rows);
          goto print_and_error;
        }

        /* Check if we get the same secondary key value */
        packed_size = m_key_descr_arr[keyno]->pack_record(
            table, m_pack_buffer, table->record[0], m_sk_packed_tuple,
            &m_sk_tails, false, hidden_pk_id);
        if (packed_size != sec_key_copy.length() ||
            memcmp(m_sk_packed_tuple, sec_key_copy.ptr(), packed_size)) {
          // NO_LINT_DEBUG
          sql_print_error("CHECKTABLE %s:   .. row %lld: "
                          "secondary index value mismatch",
                          table_name, rows);
          goto print_and_error;
        }
        rows++;
        continue;

      print_and_error : {
        std::string buf;
        buf = rdb_hexdump(rowkey_copy.ptr(), rowkey_copy.length(),
                          RDB_MAX_HEXDUMP_LEN);
        // NO_LINT_DEBUG
        sql_print_error("CHECKTABLE %s:   rowkey: %s", table_name, buf.c_str());

        buf = rdb_hexdump(m_retrieved_record.data(), m_retrieved_record.size(),
                          RDB_MAX_HEXDUMP_LEN);
        // NO_LINT_DEBUG
        sql_print_error("CHECKTABLE %s:   record: %s", table_name, buf.c_str());

        buf = rdb_hexdump(sec_key_copy.ptr(), sec_key_copy.length(),
                          RDB_MAX_HEXDUMP_LEN);
        // NO_LINT_DEBUG
        sql_print_error("CHECKTABLE %s:   index: %s", table_name, buf.c_str());

        goto error;
      }
      }
      // NO_LINT_DEBUG
      sql_print_verbose_info("CHECKTABLE %s:   ... %lld index entries checked "
                             "(%lld had checksums)",
                             table_name, rows, checksums);

      if (first_index) {
        row_checksums = m_row_checksums_checked - row_checksums_at_start;
        first_index = false;
      }
      ha_index_end();
    }
  }
  if (row_checksums != ha_rows(-1)) {
    // NO_LINT_DEBUG
    sql_print_verbose_info("CHECKTABLE %s:   %lld table records had checksums",
                           table_name, row_checksums);
  }
  extra(HA_EXTRA_NO_KEYREAD);

  m_verify_row_debug_checksums = save_verify_row_debug_checksums;
  /*
    TODO: we should check also for PK records that are missing in the secondary
    indexes.
    For that, need to walk through the PK and check that every PK record has a
    proper counterpart in each secondary index.
  */
  DBUG_RETURN(HA_ADMIN_OK);
error:
  m_verify_row_debug_checksums = save_verify_row_debug_checksums;
  ha_index_or_rnd_end();
  extra(HA_EXTRA_NO_KEYREAD);

  DBUG_RETURN(HA_ADMIN_CORRUPT);
}

static void dbug_dump_str(FILE *const out, const char *const str, int len) {
  fprintf(out, "\"");
  for (int i = 0; i < len; i++) {
    if (str[i] > 32)
      fprintf(out, "%c", str[i]);
    else
      fprintf(out, "\\%d", str[i]);
  }
  fprintf(out, "\"");
}

/*
  Debugging help: dump the whole database into a human-readable file.
  Usage:
    dbug_dump_database(rdb);
*/

void dbug_dump_database(rocksdb::DB *const db) {
  FILE *const out = fopen("/tmp/rocksdb.dump", "wt");
  if (!out)
    return;

  rocksdb::Iterator *it = db->NewIterator(rocksdb::ReadOptions());
  for (it->SeekToFirst(); it->Valid(); it->Next()) {
    rocksdb::Slice key = it->key();
    rocksdb::Slice val = it->value();
    dbug_dump_str(out, key.data(), key.size());
    fprintf(out, " -> ");
    dbug_dump_str(out, val.data(), val.size());
    fprintf(out, "\n");
  }

  delete it;
  fclose(out);
}

rocksdb::Status ha_rocksdb::get_for_update(
    Rdb_transaction *const tx, rocksdb::ColumnFamilyHandle *const column_family,
    const rocksdb::Slice &key, rocksdb::PinnableSlice *const value) const {
  DBUG_ASSERT(m_lock_rows != RDB_LOCK_NONE);
  const bool exclusive = m_lock_rows != RDB_LOCK_READ;

  rocksdb::Status s = tx->get_for_update(column_family, key, value, exclusive);

  // If we have a lock conflict and we are running in READ COMMITTTED mode
  // release and reacquire the snapshot and then retry the get_for_update().
  if (s.IsBusy() && !s.IsDeadlock() &&
      my_core::thd_tx_isolation(ha_thd()) == ISO_READ_COMMITTED) {
    tx->release_snapshot();
    tx->acquire_snapshot(false);

    s = tx->get_for_update(column_family, key, value, exclusive);
  }

  return s;
}

bool ha_rocksdb::is_blind_delete_enabled()
{
  THD *thd = ha_thd();
  return (THDVAR(thd, blind_delete_primary_key) &&
          thd->lex->sql_command == SQLCOM_DELETE &&
          thd->lex->table_count == 1 &&
          table->s->keys == 1 &&
          !has_hidden_pk(table) &&
          !thd->rgi_slave);
}

/*
  Given a rowid (i.e. packed PK) as a parameter, get the record.

  @return
    HA_EXIT_SUCCESS  OK
    other            HA_ERR error code (can be SE-specific)
*/

int ha_rocksdb::get_row_by_rowid(uchar *const buf, const char *const rowid,
                                 const uint rowid_size, const bool skip_lookup,
                                 const bool skip_ttl_check) {
  DBUG_ENTER_FUNC();

  DBUG_ASSERT(table != nullptr);

  int rc;

  rocksdb::Slice key_slice(rowid, rowid_size);

  Rdb_transaction *const tx = get_or_create_tx(table->in_use);
  DBUG_ASSERT(tx != nullptr);

  DEBUG_SYNC(ha_thd(), "rocksdb.get_row_by_rowid");
  DBUG_EXECUTE_IF("dbug.rocksdb.get_row_by_rowid", {
    THD *thd = ha_thd();
    const char act[] = "now signal Reached "
                       "wait_for signal.rocksdb.get_row_by_rowid_let_running";
    DBUG_ASSERT(opt_debug_sync_timeout > 0);
    DBUG_ASSERT(!debug_sync_set_action(thd, STRING_WITH_LEN(act)));
  };);

  bool found;
  rocksdb::Status s;

  /* Pretend row found without looking up */
  if (skip_lookup)
  {
#ifdef MARIAROCKS_NOT_YET
    stats.rows_deleted_blind++;
#endif
    update_row_stats(ROWS_DELETED_BLIND);
    m_last_rowkey.copy((const char *)rowid, rowid_size, &my_charset_bin);
    table->status = 0;
    DBUG_RETURN(0);
  }

  if (m_lock_rows == RDB_LOCK_NONE) {
    tx->acquire_snapshot(true);
    s = tx->get(m_pk_descr->get_cf(), key_slice, &m_retrieved_record);
  } else {
    s = get_for_update(tx, m_pk_descr->get_cf(), key_slice,
                       &m_retrieved_record);
  }

  DBUG_EXECUTE_IF("rocksdb_return_status_corrupted",
                  dbug_change_status_to_corrupted(&s););

  if (!s.IsNotFound() && !s.ok()) {
    DBUG_RETURN(tx->set_status_error(table->in_use, s, *m_pk_descr, m_tbl_def,
                                     m_table_handler));
  }
  found = !s.IsNotFound();

  table->status = STATUS_NOT_FOUND;
  if (found) {
    /* If we found the record, but it's expired, pretend we didn't find it.  */
    if (!skip_ttl_check && m_pk_descr->has_ttl() &&
        should_hide_ttl_rec(*m_pk_descr, m_retrieved_record,
                            tx->m_snapshot_timestamp)) {
      DBUG_RETURN(HA_ERR_KEY_NOT_FOUND);
    }

    m_last_rowkey.copy((const char *)rowid, rowid_size, &my_charset_bin);
    rc = convert_record_from_storage_format(&key_slice, buf);

    if (!rc) {
      table->status = 0;
    }
  } else {
    /*
      Note: we don't need to unlock the row. It is intentional that we keep
      locks on rows that don't exist.
    */
    rc = HA_ERR_KEY_NOT_FOUND;
  }

  DBUG_RETURN(rc);
}

/**
  @return
    HA_EXIT_SUCCESS  OK
    other            HA_ERR error code (can be SE-specific)
*/
int ha_rocksdb::index_next(uchar *const buf) {
  DBUG_ENTER_FUNC();

  bool moves_forward = true;
  if (m_key_descr_arr[active_index]->m_is_reverse_cf) {
    moves_forward = false;
  }

  int rc = index_next_with_direction(buf, moves_forward);
  if (rc == HA_ERR_KEY_NOT_FOUND)
    rc = HA_ERR_END_OF_FILE;

  DBUG_RETURN(rc);
}

/**
  @return
    HA_EXIT_SUCCESS  OK
    other            HA_ERR error code (can be SE-specific)
*/
int ha_rocksdb::index_prev(uchar *const buf) {
  DBUG_ENTER_FUNC();

  bool moves_forward = false;
  if (m_key_descr_arr[active_index]->m_is_reverse_cf) {
    moves_forward = true;
  }

  int rc = index_next_with_direction(buf, moves_forward);
  if (rc == HA_ERR_KEY_NOT_FOUND)
    rc = HA_ERR_END_OF_FILE;

  DBUG_RETURN(rc);
}

int ha_rocksdb::index_next_with_direction(uchar *const buf, bool move_forward) {
  DBUG_ENTER_FUNC();

  int rc;

  if (active_index == pk_index(table, m_tbl_def)) {
    rc = rnd_next_with_direction(buf, move_forward);
  } else {
    if (m_skip_scan_it_next_call) {
      m_skip_scan_it_next_call = false;
    } else {
      if (move_forward)
        m_scan_it->Next(); /* this call cannot fail */
      else
        m_scan_it->Prev();
    }
    rocksdb_skip_expired_records(*m_key_descr_arr[active_index], m_scan_it,
                                 !move_forward);
    rc = find_icp_matching_index_rec(move_forward, buf);
    if (!rc)
      rc = secondary_index_read(active_index, buf);
  }

  DBUG_RETURN(rc);
}

/**
  @return
    HA_EXIT_SUCCESS  OK
    other            HA_ERR error code (can be SE-specific)
*/
int ha_rocksdb::index_first(uchar *const buf) {
  DBUG_ENTER_FUNC();

  m_sk_match_prefix = nullptr;
  int rc = m_key_descr_arr[active_index]->m_is_reverse_cf
               ? index_last_intern(buf)
               : index_first_intern(buf);
  if (rc == HA_ERR_KEY_NOT_FOUND)
    rc = HA_ERR_END_OF_FILE;

  DBUG_RETURN(rc);
}

/**
  @return
    HA_EXIT_SUCCESS  OK
    other            HA_ERR error code (can be SE-specific)
*/
int ha_rocksdb::index_last(uchar *const buf) {
  DBUG_ENTER_FUNC();

  m_sk_match_prefix = nullptr;
  int rc = m_key_descr_arr[active_index]->m_is_reverse_cf
               ? index_first_intern(buf)
               : index_last_intern(buf);
  if (rc == HA_ERR_KEY_NOT_FOUND)
    rc = HA_ERR_END_OF_FILE;

  DBUG_RETURN(rc);
}

/*
  Start scanning from the "first" value.

  The 'first' here means "the first from start of the key space".
  For reverse-ordered key spaces, the first value will be the biggest, 'zzzz'.

  An picture of a forward-ordered keyspace (remember, the keys have form
  'indexnr-keyval'. Suppose the index we are at has number n)

      (n-1) - ...
      ( n )          <--- 1. (n) doesn't exist in the db but it would be here.
      ( n ) - aaa       <--- 2. Seek("n") will put us here on the first index
      ( n ) - bbb               record.
      ( n ) - cc

  So, need to do: Seek(n);

  A backward-ordered keyspace:

      (n+1) - bbb
      (n+1) - aaa
      (n+1)        <--- (n+1) doesn't exist in the db but would be here.
      ( n ) - ccc       <--- 1. We need to be here.
      ( n ) - bbb
      ( n ) - aaa
      ( n )

  So, need to: Seek(n+1);

*/

int ha_rocksdb::index_first_intern(uchar *const buf) {
  DBUG_ENTER_FUNC();

  uchar *key;
  uint key_size;
  int rc;

  if (is_pk(active_index, table, m_tbl_def)) {
    key = m_pk_packed_tuple;
  } else {
    key = m_sk_packed_tuple;
  }

  DBUG_ASSERT(key != nullptr);

  const Rdb_key_def &kd = *m_key_descr_arr[active_index];
  int key_start_matching_bytes = kd.get_first_key(key, &key_size);

  rocksdb::Slice index_key((const char *)key, key_size);

  Rdb_transaction *const tx = get_or_create_tx(table->in_use);
  DBUG_ASSERT(tx != nullptr);

  const bool is_new_snapshot = !tx->has_snapshot();
  // Loop as long as we get a deadlock error AND we end up creating the
  // snapshot here (i.e. it did not exist prior to this)
  for (;;) {
    setup_scan_iterator(kd, &index_key, false, key_start_matching_bytes);
    m_scan_it->Seek(index_key);
    m_skip_scan_it_next_call = true;

    rc = index_next_with_direction(buf, true);
    if (rc != HA_ERR_ROCKSDB_STATUS_BUSY || !is_new_snapshot)
      break; // exit the loop

    // release the snapshot and iterator so they will be regenerated
    tx->release_snapshot();
    release_scan_iterator();
  }

  if (!rc) {
    /*
      index_next is always incremented on success, so decrement if it is
      index_first instead
     */
#ifdef MARIAROCKS_NOT_YET
    stats.rows_index_first++;
    stats.rows_index_next--;
#endif
  }

  DBUG_RETURN(rc);
}

/**
  @details
  Start scanning from the "last" value

  The 'last' here means "the last from start of the key space".
  For reverse-ordered key spaces, we will actually read the smallest value.

  An picture of a forward-ordered keyspace (remember, the keys have form
  'indexnr-keyval'. Suppose the we are at a key that has number n)

     (n-1)-something
     ( n )-aaa
     ( n )-bbb
     ( n )-ccc            <----------- Need to seek to here.
     (n+1)      <---- Doesn't exist, but would be here.
     (n+1)-smth, or no value at all

   RocksDB's Iterator::SeekForPrev($val) seeks to "at $val or last value that's
   smaller". We can't seek to "(n)-ccc" directly, because we don't know what
   is the value of 'ccc' (the biggest record with prefix (n)). Instead, we seek
   to "(n+1)", which is the least possible value that's greater than any value
   in index #n.

   So, need to:  it->SeekForPrev(n+1)

   A backward-ordered keyspace:

      (n+1)-something
      ( n ) - ccc
      ( n ) - bbb
      ( n ) - aaa       <---------------- (*) Need to seek here.
      ( n ) <--- Doesn't exist, but would be here.
      (n-1)-smth, or no value at all

   So, need to:  it->SeekForPrev(n)
*/

int ha_rocksdb::index_last_intern(uchar *const buf) {
  DBUG_ENTER_FUNC();

  uchar *key;
  uint key_size;
  int rc;

  if (is_pk(active_index, table, m_tbl_def)) {
    key = m_pk_packed_tuple;
  } else {
    key = m_sk_packed_tuple;
  }

  DBUG_ASSERT(key != nullptr);

  const Rdb_key_def &kd = *m_key_descr_arr[active_index];
  if (kd.m_is_reverse_cf) {
    kd.get_infimum_key(key, &key_size);
  } else {
    kd.get_supremum_key(key, &key_size);
  }

  rocksdb::Slice index_key((const char *)key, key_size);

  Rdb_transaction *const tx = get_or_create_tx(table->in_use);
  DBUG_ASSERT(tx != nullptr);

  bool is_new_snapshot = !tx->has_snapshot();
  // Loop as long as we get a deadlock error AND we end up creating the
  // snapshot here (i.e. it did not exist prior to this)
  for (;;) {
    setup_scan_iterator(kd, &index_key, false, Rdb_key_def::INDEX_NUMBER_SIZE);
    m_scan_it->SeekForPrev(index_key);
    m_skip_scan_it_next_call = false;

    if (is_pk(active_index, table, m_tbl_def)) {
      m_skip_scan_it_next_call = true;
      rc = rnd_next_with_direction(buf, false);
    } else {
      rc = find_icp_matching_index_rec(false /*move_forward*/, buf);
      if (!rc)
        rc = secondary_index_read(active_index, buf);
    }

    if (rc != HA_ERR_ROCKSDB_STATUS_BUSY || !is_new_snapshot)
      break; /* exit the loop */

    // release the snapshot and iterator so they will be regenerated
    tx->release_snapshot();
    release_scan_iterator();
  }

  if (!rc) {
    /*
      index_next is always incremented on success, so decrement if it is
      index_first instead
     */
#ifdef MARIAROCKS_NOT_YET
    stats.rows_index_first++;
    stats.rows_index_next--;
#endif
  }

  DBUG_RETURN(rc);
}

void ha_rocksdb::unlock_row() {
  DBUG_ENTER_FUNC();

  if (m_lock_rows != RDB_LOCK_NONE) {
    Rdb_transaction *const tx = get_or_create_tx(table->in_use);
    tx->release_lock(m_pk_descr->get_cf(),
                     std::string(m_last_rowkey.ptr(), m_last_rowkey.length()));
  }

  DBUG_VOID_RETURN;
}

/*
  Returning true if SingleDelete can be used.
  - Secondary Indexes can always use SingleDelete.
  - If the index is PRIMARY KEY, and if all of the columns of the table
    are covered by the PRIMARY KEY, SingleDelete can be used.
*/
bool ha_rocksdb::can_use_single_delete(const uint &index) const {
  return (index != pk_index(table, m_tbl_def) ||
          (!has_hidden_pk(table) &&
           table->key_info[index].ext_key_parts == table->s->fields));
}

bool ha_rocksdb::skip_unique_check() const {
  /*
    We want to skip unique checks if:
      1) bulk_load is on
      2) this table is in the whitelist of tables to skip and the replication
         lag has reached a large enough value (see unique_check_lag_threshold
         and unique_check_lage_reset_threshold)
      3) the user set unique_checks option to 0, and the table does not have
         any indexes. If the table has secondary keys, then those might becomes
         inconsisted/corrupted
  */
  return THDVAR(table->in_use, bulk_load) ||
         (m_force_skip_unique_check && m_skip_unique_check) ||
         (my_core::thd_test_options(table->in_use,
                                    OPTION_RELAXED_UNIQUE_CHECKS) &&
          m_tbl_def->m_key_count == 1);
}

#ifdef MARIAROCKS_NOT_YET // MDEV-10975
void ha_rocksdb::set_force_skip_unique_check(bool skip) {
  DBUG_ENTER_FUNC();

  m_force_skip_unique_check = skip;

  DBUG_VOID_RETURN;
}
#endif

bool ha_rocksdb::commit_in_the_middle() {
  return THDVAR(table->in_use, bulk_load) ||
         THDVAR(table->in_use, commit_in_the_middle);
}

/*
  Executing bulk commit if it should.
  @retval true if bulk commit failed
  @retval false if bulk commit was skipped or succeeded
*/
bool ha_rocksdb::do_bulk_commit(Rdb_transaction *const tx) {
  return commit_in_the_middle() &&
         tx->get_write_count() >= THDVAR(table->in_use, bulk_load_size) &&
         tx->flush_batch();
}

/*
  If table was created without primary key, SQL layer represents the primary
  key number as MAX_INDEXES.  Hence, this function returns true if the table
  does not contain a primary key. (In which case we generate a hidden
  'auto-incremented' pk.)
*/
bool ha_rocksdb::has_hidden_pk(const TABLE *const table) const {
  return Rdb_key_def::table_has_hidden_pk(table);
}

/*
  Returns true if given index number is a hidden_pk.
  - This is used when a table is created with no primary key.
*/
bool ha_rocksdb::is_hidden_pk(const uint index, const TABLE *const table_arg,
                              const Rdb_tbl_def *const tbl_def_arg) {
  DBUG_ASSERT(table_arg->s != nullptr);

  return (table_arg->s->primary_key == MAX_INDEXES &&
          index == tbl_def_arg->m_key_count - 1);
}

/* Returns index of primary key */
uint ha_rocksdb::pk_index(const TABLE *const table_arg,
                          const Rdb_tbl_def *const tbl_def_arg) {
  DBUG_ASSERT(table_arg->s != nullptr);

  return table_arg->s->primary_key == MAX_INDEXES ? tbl_def_arg->m_key_count - 1
                                                  : table_arg->s->primary_key;
}

/* Returns true if given index number is a primary key */
bool ha_rocksdb::is_pk(const uint index, const TABLE *const table_arg,
                       const Rdb_tbl_def *const tbl_def_arg) {
  DBUG_ASSERT(table_arg->s != nullptr);

  return index == table_arg->s->primary_key ||
         is_hidden_pk(index, table_arg, tbl_def_arg);
}

uint ha_rocksdb::max_supported_key_part_length() const {
  DBUG_ENTER_FUNC();
  DBUG_RETURN(rocksdb_large_prefix ? MAX_INDEX_COL_LEN_LARGE
                                   : MAX_INDEX_COL_LEN_SMALL);
}

const char *ha_rocksdb::get_key_name(const uint index,
                                     const TABLE *const table_arg,
                                     const Rdb_tbl_def *const tbl_def_arg) {
  if (is_hidden_pk(index, table_arg, tbl_def_arg)) {
    return HIDDEN_PK_NAME;
  }

  DBUG_ASSERT(table_arg->key_info != nullptr);
  DBUG_ASSERT(table_arg->key_info[index].name.str != nullptr);

  return table_arg->key_info[index].name.str;
}

const char *ha_rocksdb::get_key_comment(const uint index,
                                        const TABLE *const table_arg,
                                        const Rdb_tbl_def *const tbl_def_arg) {
  if (is_hidden_pk(index, table_arg, tbl_def_arg)) {
    return nullptr;
  }

  DBUG_ASSERT(table_arg->key_info != nullptr);

  return table_arg->key_info[index].comment.str;
}

const std::string ha_rocksdb::generate_cf_name(const uint index,
                                        const TABLE *const table_arg,
                                        const Rdb_tbl_def *const tbl_def_arg,
                                        bool  *per_part_match_found) {
  DBUG_ASSERT(table_arg != nullptr);
  DBUG_ASSERT(tbl_def_arg != nullptr);
  DBUG_ASSERT(per_part_match_found != nullptr);

  // When creating CF-s the caller needs to know if there was a custom CF name
  // specified for a given paritition.
  *per_part_match_found = false;

  // Index comment is used to define the column family name specification(s).
  // If there was no comment, we get an emptry string, and it means "use the
  // default column family".
  const char *const comment = get_key_comment(index, table_arg, tbl_def_arg);

  // `get_key_comment` can return `nullptr`, that's why this.
  std::string key_comment = comment ? comment : "";

  std::string cf_name = Rdb_key_def::parse_comment_for_qualifier(
      key_comment, table_arg, tbl_def_arg, per_part_match_found,
      RDB_CF_NAME_QUALIFIER);

  if (IF_PARTITIONING(table_arg->part_info,nullptr) != nullptr && !*per_part_match_found) {
    // At this point we tried to search for a custom CF name for a partition,
    // but none was specified. Therefore default one will be used.
    return "";
  }

  // If we didn't find any partitioned/non-partitioned qualifiers, return the
  // comment itself.  NOTE: this currently handles returning the cf name
  // specified in the index comment in the case of no partitions, which doesn't
  // use any qualifiers at the moment. (aka its a special case)
  if (cf_name.empty() && !key_comment.empty()) {
    return key_comment;
  }

  return cf_name;
}

const std::string ha_rocksdb::get_table_comment(const TABLE *const table_arg) {
  DBUG_ASSERT(table_arg->s != nullptr);

  return table_arg->s->comment.str;
}

/**
  @return
    HA_EXIT_SUCCESS  OK
    other            HA_ERR error code (can be SE-specific)
*/
int ha_rocksdb::write_row(uchar *const buf) {
  DBUG_ENTER_FUNC();

  DBUG_ASSERT(buf != nullptr);
  DBUG_ASSERT(buf == table->record[0]);
  DBUG_ASSERT(m_lock_rows == RDB_LOCK_WRITE);

  /*
    Note: "buf == table->record[0]" is copied from innodb. I am not aware of
    any use cases where this condition is not true.
  */
  if (table->next_number_field && buf == table->record[0]) {
    int err;
    if ((err = update_auto_increment())) {
      DBUG_RETURN(err);
    }
  }

  const int rv = update_write_row(nullptr, buf, skip_unique_check());

  if (rv == 0) {
#ifdef MARIAROCKS_NOT_YET
    stats.rows_inserted++;
#endif
    update_row_stats(ROWS_INSERTED);
  }

  DBUG_RETURN(rv);
}

/**
  Constructing m_last_rowkey (MyRocks key expression) from
  before_update|delete image (MySQL row expression).
  m_last_rowkey is normally set during lookup phase, such as
  rnd_next_with_direction() and rnd_pos(). With Read Free Replication,
  these read functions are skipped and update_rows(), delete_rows() are
  called without setting m_last_rowkey. This function sets m_last_rowkey
  for Read Free Replication.
*/
void ha_rocksdb::set_last_rowkey(const uchar *const old_data) {
#ifdef MARIAROCKS_NOT_YET
  if (old_data && use_read_free_rpl()) {
    const int old_pk_size = m_pk_descr->pack_record(
        table, m_pack_buffer, old_data, m_pk_packed_tuple, nullptr, false);
    m_last_rowkey.copy((const char *)m_pk_packed_tuple, old_pk_size,
                       &my_charset_bin);
  }
#endif
}

int ha_rocksdb::get_pk_for_update(struct update_row_info *const row_info) {
  int size;

  /*
    Get new row key for any insert, and any update where the pk is not hidden.
    Row key for updates with hidden pk is handled below.
  */
  if (!has_hidden_pk(table)) {
    row_info->hidden_pk_id = 0;

    row_info->new_pk_unpack_info = &m_pk_unpack_info;

    size =
        m_pk_descr->pack_record(table, m_pack_buffer, row_info->new_data,
                                m_pk_packed_tuple, row_info->new_pk_unpack_info,
                                false, 0, 0, nullptr, &row_info->ttl_pk_offset);
  } else if (row_info->old_data == nullptr) {
    row_info->hidden_pk_id = update_hidden_pk_val();
    size =
        m_pk_descr->pack_hidden_pk(row_info->hidden_pk_id, m_pk_packed_tuple);
  } else {
    /*
      If hidden primary key, rowkey for new record will always be the same as
      before
    */
    size = row_info->old_pk_slice.size();
    memcpy(m_pk_packed_tuple, row_info->old_pk_slice.data(), size);
    int err = read_hidden_pk_id_from_rowkey(&row_info->hidden_pk_id);
    if (err) {
      return err;
    }
  }

  row_info->new_pk_slice =
      rocksdb::Slice((const char *)m_pk_packed_tuple, size);

  return HA_EXIT_SUCCESS;
}

int ha_rocksdb::check_and_lock_unique_pk(const uint &key_id,
                                         const struct update_row_info &row_info,
                                         bool *const found,
                                         bool *const pk_changed) {
  DBUG_ASSERT(found != nullptr);
  DBUG_ASSERT(pk_changed != nullptr);

  *pk_changed = false;

  /*
    For UPDATEs, if the key has changed, we need to obtain a lock. INSERTs
    always require locking.
  */
  if (row_info.old_pk_slice.size() > 0) {
    /*
      If the keys are the same, then no lock is needed
    */
    if (!row_info.new_pk_slice.compare(row_info.old_pk_slice)) {
      *found = false;
      return HA_EXIT_SUCCESS;
    }

    *pk_changed = true;
  }

  /*
    Perform a read to determine if a duplicate entry exists. For primary
    keys, a point lookup will be sufficient.

    note: we intentionally don't set options.snapshot here. We want to read
    the latest committed data.
  */

  /*
    To prevent race conditions like below, it is necessary to
    take a lock for a target row. get_for_update() holds a gap lock if
    target key does not exist, so below conditions should never
    happen.

    1) T1 Get(empty) -> T2 Get(empty) -> T1 Put(insert) -> T1 commit
       -> T2 Put(overwrite) -> T2 commit
    2) T1 Get(empty) -> T1 Put(insert, not committed yet) -> T2 Get(empty)
       -> T2 Put(insert, blocked) -> T1 commit -> T2 commit(overwrite)
  */
  const rocksdb::Status s =
      get_for_update(row_info.tx, m_pk_descr->get_cf(), row_info.new_pk_slice,
                     &m_retrieved_record);
  if (!s.ok() && !s.IsNotFound()) {
    return row_info.tx->set_status_error(
        table->in_use, s, *m_key_descr_arr[key_id], m_tbl_def, m_table_handler);
  }

  *found = !s.IsNotFound();
  return HA_EXIT_SUCCESS;
}

int ha_rocksdb::check_and_lock_sk(const uint &key_id,
                                  const struct update_row_info &row_info,
                                  bool *const found) {
  DBUG_ASSERT(found != nullptr);
  *found = false;

  /*
    Can skip checking this key if none of the key fields have changed.
  */
  if (row_info.old_data != nullptr && !m_update_scope.is_set(key_id)) {
    return HA_EXIT_SUCCESS;
  }

  KEY *key_info = nullptr;
  uint n_null_fields = 0;
  uint user_defined_key_parts = 1;

  key_info = &table->key_info[key_id];
  user_defined_key_parts = key_info->user_defined_key_parts;
  /*
    If there are no uniqueness requirements, there's no need to obtain a
    lock for this key.
  */
  if (!(key_info->flags & HA_NOSAME)) {
    return HA_EXIT_SUCCESS;
  }

  const Rdb_key_def &kd = *m_key_descr_arr[key_id];

  /*
    Calculate the new key for obtaining the lock

    For unique secondary indexes, the key used for locking does not
    include the extended fields.
  */
  int size =
      kd.pack_record(table, m_pack_buffer, row_info.new_data, m_sk_packed_tuple,
                     nullptr, false, 0, user_defined_key_parts, &n_null_fields);
  if (n_null_fields > 0) {
    /*
      If any fields are marked as NULL this will never match another row as
      to NULL never matches anything else including another NULL.
     */
    return HA_EXIT_SUCCESS;
  }

  const rocksdb::Slice new_slice =
      rocksdb::Slice((const char *)m_sk_packed_tuple, size);

  /*
     Acquire lock on the old key in case of UPDATE
  */
  if (row_info.old_data != nullptr) {
    size = kd.pack_record(table, m_pack_buffer, row_info.old_data,
                          m_sk_packed_tuple_old, nullptr, false, 0,
                          user_defined_key_parts);
    const rocksdb::Slice old_slice =
        rocksdb::Slice((const char *)m_sk_packed_tuple_old, size);

    const rocksdb::Status s =
        get_for_update(row_info.tx, kd.get_cf(), old_slice, nullptr);
    if (!s.ok()) {
      return row_info.tx->set_status_error(table->in_use, s, kd, m_tbl_def,
                                           m_table_handler);
    }

    /*
      If the old and new keys are the same we're done since we've already taken
      the lock on the old key
    */
    if (!new_slice.compare(old_slice)) {
      return HA_EXIT_SUCCESS;
    }
  }

  /*
    Perform a read to determine if a duplicate entry exists - since this is
    a secondary indexes a range scan is needed.

    note: we intentionally don't set options.snapshot here. We want to read
    the latest committed data.
  */

  const bool all_parts_used = (user_defined_key_parts == kd.get_key_parts());

  /*
    This iterator seems expensive since we need to allocate and free
    memory for each unique index.

    If this needs to be optimized, for keys without NULL fields, the
    extended primary key fields can be migrated to the value portion of the
    key. This enables using Get() instead of Seek() as in the primary key
    case.

    The bloom filter may need to be disabled for this lookup.
  */
  uchar lower_bound_buf[Rdb_key_def::INDEX_NUMBER_SIZE];
  uchar upper_bound_buf[Rdb_key_def::INDEX_NUMBER_SIZE];
  rocksdb::Slice lower_bound_slice;
  rocksdb::Slice upper_bound_slice;

  const bool total_order_seek = !check_bloom_and_set_bounds(
      ha_thd(), kd, new_slice, all_parts_used, Rdb_key_def::INDEX_NUMBER_SIZE,
      lower_bound_buf, upper_bound_buf, &lower_bound_slice, &upper_bound_slice);
  const bool fill_cache = !THDVAR(ha_thd(), skip_fill_cache);

  const rocksdb::Status s =
      get_for_update(row_info.tx, kd.get_cf(), new_slice, nullptr);
  if (!s.ok() && !s.IsNotFound()) {
    return row_info.tx->set_status_error(table->in_use, s, kd, m_tbl_def,
                                         m_table_handler);
  }

  rocksdb::Iterator *const iter = row_info.tx->get_iterator(
      kd.get_cf(), total_order_seek, fill_cache, lower_bound_slice,
      upper_bound_slice, true /* read current data */,
      false /* acquire snapshot */);
  /*
    Need to scan the transaction to see if there is a duplicate key.
    Also need to scan RocksDB and verify the key has not been deleted
    in the transaction.
  */
  iter->Seek(new_slice);
  *found = !read_key_exact(kd, iter, all_parts_used, new_slice,
                           row_info.tx->m_snapshot_timestamp);
  delete iter;

  return HA_EXIT_SUCCESS;
}

int ha_rocksdb::check_uniqueness_and_lock(
    const struct update_row_info &row_info, bool *const pk_changed) {
  /*
    Go through each index and determine if the index has uniqueness
    requirements. If it does, then try to obtain a row lock on the new values.
    Once all locks have been obtained, then perform the changes needed to
    update/insert the row.
  */
  for (uint key_id = 0; key_id < m_tbl_def->m_key_count; key_id++) {
    bool found;
    int rc;

    if (is_pk(key_id, table, m_tbl_def)) {
      rc = check_and_lock_unique_pk(key_id, row_info, &found, pk_changed);
    } else {
      rc = check_and_lock_sk(key_id, row_info, &found);
    }

    if (rc != HA_EXIT_SUCCESS) {
      return rc;
    }

    /*
      If the pk key has ttl, we may need to pretend the row wasn't
      found if it is already expired. The pk record is read into
      m_retrieved_record by check_and_lock_unique_pk().
    */
    if (is_pk(key_id, table, m_tbl_def) && found && m_pk_descr->has_ttl() &&
        should_hide_ttl_rec(*m_pk_descr, m_retrieved_record,
                            (row_info.tx->m_snapshot_timestamp
                                 ? row_info.tx->m_snapshot_timestamp
                                 : static_cast<int64_t>(std::time(nullptr))))) {
      found = false;
    }

    if (found) {
      /* There is a row with this key already, so error out. */
      errkey = key_id;
      m_dupp_errkey = errkey;
      return HA_ERR_FOUND_DUPP_KEY;
    }
  }

  return HA_EXIT_SUCCESS;
}

int ha_rocksdb::check_duplicate_sk(const TABLE *table_arg,
                                   const Rdb_key_def &index,
                                   const rocksdb::Slice *key,
                                   struct unique_sk_buf_info *sk_info) {
  uint n_null_fields = 0;
  const rocksdb::Comparator *index_comp = index.get_cf()->GetComparator();

  /* Get proper SK buffer. */
  uchar *sk_buf = sk_info->swap_and_get_sk_buf();

  /* Get memcmp form of sk without extended pk tail */
  uint sk_memcmp_size =
      index.get_memcmp_sk_parts(table_arg, *key, sk_buf, &n_null_fields);

  sk_info->sk_memcmp_key =
      rocksdb::Slice(reinterpret_cast<char *>(sk_buf), sk_memcmp_size);

  if (sk_info->sk_memcmp_key_old.size() > 0 && n_null_fields == 0 &&
      index_comp->Compare(sk_info->sk_memcmp_key, sk_info->sk_memcmp_key_old) ==
          0) {
    return 1;
  }

  sk_info->sk_memcmp_key_old = sk_info->sk_memcmp_key;
  return 0;
}

int ha_rocksdb::bulk_load_key(Rdb_transaction *const tx, const Rdb_key_def &kd,
                              const rocksdb::Slice &key,
                              const rocksdb::Slice &value, bool sort) {
  DBUG_ENTER_FUNC();
  int res;
  rocksdb::ColumnFamilyHandle *cf = kd.get_cf();

  // In the case of unsorted inserts, m_sst_info allocated here is not
  // used to store the keys. It is still used to indicate when tables
  // are switched.
  if (m_sst_info == nullptr || m_sst_info->is_committed()) {
    m_sst_info.reset(new Rdb_sst_info(rdb, m_table_handler->m_table_name,
                                      kd.get_name(), cf, *rocksdb_db_options,
                                      THDVAR(ha_thd(), trace_sst_api)));
    res = tx->start_bulk_load(this, m_sst_info);
    if (res != HA_EXIT_SUCCESS) {
      DBUG_RETURN(res);
    }
  }
  DBUG_ASSERT(m_sst_info);

  if (sort) {
    Rdb_index_merge *key_merge;
    DBUG_ASSERT(cf != nullptr);

    res = tx->get_key_merge(kd.get_gl_index_id(), cf, &key_merge);
    if (res == HA_EXIT_SUCCESS) {
      res = key_merge->add(key, value);
    }
  } else {
    res = m_sst_info->put(key, value);
  }

  DBUG_RETURN(res);
}

int ha_rocksdb::finalize_bulk_load(bool print_client_error) {
  DBUG_ENTER_FUNC();

  int res = HA_EXIT_SUCCESS;

  /* Skip if there are no possible ongoing bulk loads */
  if (m_sst_info) {
    res = m_sst_info->commit(print_client_error);
    m_sst_info.reset();
  }
  DBUG_RETURN(res);
}

int ha_rocksdb::update_pk(const Rdb_key_def &kd,
                          const struct update_row_info &row_info,
                          const bool &pk_changed) {
  const uint key_id = kd.get_keyno();
  const bool hidden_pk = is_hidden_pk(key_id, table, m_tbl_def);
  ulonglong bytes_written = 0;

  /*
    If the PK has changed, or if this PK uses single deletes and this is an
    update, the old key needs to be deleted. In the single delete case, it
    might be possible to have this sequence of keys: PUT(X), PUT(X), SD(X),
    resulting in the first PUT(X) showing up.
  */
  if (!hidden_pk && (pk_changed || ((row_info.old_pk_slice.size() > 0) &&
                                    can_use_single_delete(key_id)))) {
    const rocksdb::Status s = delete_or_singledelete(
        key_id, row_info.tx, kd.get_cf(), row_info.old_pk_slice);
    if (!s.ok()) {
      return row_info.tx->set_status_error(table->in_use, s, kd, m_tbl_def,
                                           m_table_handler);
    } else {
      bytes_written = row_info.old_pk_slice.size();
    }
  }

  if (table->found_next_number_field) {
    update_auto_incr_val_from_field();
  }

  int rc = HA_EXIT_SUCCESS;
  rocksdb::Slice value_slice;
  /* Prepare the new record to be written into RocksDB */
  if ((rc = convert_record_to_storage_format(row_info, &value_slice))) {
    return rc;
  }

  const auto cf = m_pk_descr->get_cf();
  if (rocksdb_enable_bulk_load_api && THDVAR(table->in_use, bulk_load) &&
      !hidden_pk) {
    /*
      Write the primary key directly to an SST file using an SstFileWriter
     */
    rc = bulk_load_key(row_info.tx, kd, row_info.new_pk_slice, value_slice,
                       THDVAR(table->in_use, bulk_load_allow_unsorted));
  } else if (row_info.skip_unique_check || row_info.tx->m_ddl_transaction) {
    /*
      It is responsibility of the user to make sure that the data being
      inserted doesn't violate any unique keys.
    */
    row_info.tx->get_indexed_write_batch()->Put(cf, row_info.new_pk_slice,
                                                value_slice);
  } else {
    const auto s = row_info.tx->put(cf, row_info.new_pk_slice, value_slice);
    if (!s.ok()) {
      if (s.IsBusy()) {
        errkey = table->s->primary_key;
        m_dupp_errkey = errkey;
        rc = HA_ERR_FOUND_DUPP_KEY;
      } else {
        rc = row_info.tx->set_status_error(table->in_use, s, *m_pk_descr,
                                           m_tbl_def, m_table_handler);
      }
    }
  }

  if (rc == HA_EXIT_SUCCESS) {
    row_info.tx->update_bytes_written(
        bytes_written + row_info.new_pk_slice.size() + value_slice.size());
  }
  return rc;
}

int ha_rocksdb::update_sk(const TABLE *const table_arg, const Rdb_key_def &kd,
                          const struct update_row_info &row_info,
                          const bool bulk_load_sk) {
  int new_packed_size;
  int old_packed_size;
  int rc = HA_EXIT_SUCCESS;

  rocksdb::Slice new_key_slice;
  rocksdb::Slice new_value_slice;
  rocksdb::Slice old_key_slice;

  const uint key_id = kd.get_keyno();

  ulonglong bytes_written = 0;

  /*
    Can skip updating this key if none of the key fields have changed and, if
    this table has TTL, the TTL timestamp has not changed.
  */
  if (row_info.old_data != nullptr && !m_update_scope.is_set(key_id) &&
      (!kd.has_ttl() || !m_ttl_bytes_updated)) {
    return HA_EXIT_SUCCESS;
  }

  const bool store_row_debug_checksums = should_store_row_debug_checksums();

  new_packed_size =
      kd.pack_record(table_arg, m_pack_buffer, row_info.new_data,
                     m_sk_packed_tuple, &m_sk_tails, store_row_debug_checksums,
                     row_info.hidden_pk_id, 0, nullptr, nullptr, m_ttl_bytes);

  if (row_info.old_data != nullptr) {
    // The old value
    old_packed_size = kd.pack_record(
        table_arg, m_pack_buffer, row_info.old_data, m_sk_packed_tuple_old,
        &m_sk_tails_old, store_row_debug_checksums, row_info.hidden_pk_id, 0,
        nullptr, nullptr, m_ttl_bytes);

    /*
      Check if we are going to write the same value. This can happen when
      one does
        UPDATE tbl SET col='foo'
      and we are looking at the row that already has col='foo'.

      We also need to compare the unpack info. Suppose, the collation is
      case-insensitive, and unpack info contains information about whether
      the letters were uppercase and lowercase.  Then, both 'foo' and 'FOO'
      will have the same key value, but different data in unpack_info.

      (note: anyone changing bytewise_compare should take this code into
      account)
    */
    if (old_packed_size == new_packed_size &&
        m_sk_tails_old.get_current_pos() == m_sk_tails.get_current_pos() &&
        !(kd.has_ttl() && m_ttl_bytes_updated) &&
        memcmp(m_sk_packed_tuple_old, m_sk_packed_tuple, old_packed_size) ==
            0 &&
        memcmp(m_sk_tails_old.ptr(), m_sk_tails.ptr(),
               m_sk_tails.get_current_pos()) == 0) {
      return HA_EXIT_SUCCESS;
    }

    /*
      Deleting entries from secondary index should skip locking, but
      be visible to the transaction.
      (also note that DDL statements do not delete rows, so this is not a DDL
       statement)
    */
    old_key_slice = rocksdb::Slice(
        reinterpret_cast<const char *>(m_sk_packed_tuple_old), old_packed_size);

    row_info.tx->get_indexed_write_batch()->SingleDelete(kd.get_cf(),
                                                         old_key_slice);

    bytes_written = old_key_slice.size();
  }

  new_key_slice = rocksdb::Slice(
      reinterpret_cast<const char *>(m_sk_packed_tuple), new_packed_size);
  new_value_slice =
      rocksdb::Slice(reinterpret_cast<const char *>(m_sk_tails.ptr()),
                     m_sk_tails.get_current_pos());

  if (bulk_load_sk && row_info.old_data == nullptr) {
    rc = bulk_load_key(row_info.tx, kd, new_key_slice, new_value_slice, true);
  } else {
    row_info.tx->get_indexed_write_batch()->Put(kd.get_cf(), new_key_slice,
                                                new_value_slice);
  }

  row_info.tx->update_bytes_written(bytes_written + new_key_slice.size() +
                                    new_value_slice.size());

  return rc;
}

int ha_rocksdb::update_indexes(const struct update_row_info &row_info,
                               const bool &pk_changed) {
  int rc;
  bool bulk_load_sk;

  // The PK must be updated first to pull out the TTL value.
  rc = update_pk(*m_pk_descr, row_info, pk_changed);
  if (rc != HA_EXIT_SUCCESS) {
    return rc;
  }

  // Update the remaining indexes. Allow bulk loading only if
  // allow_sk is enabled
  bulk_load_sk = rocksdb_enable_bulk_load_api &&
                 THDVAR(table->in_use, bulk_load) &&
                 THDVAR(table->in_use, bulk_load_allow_sk);
  for (uint key_id = 0; key_id < m_tbl_def->m_key_count; key_id++) {
    if (is_pk(key_id, table, m_tbl_def)) {
      continue;
    }

    rc = update_sk(table, *m_key_descr_arr[key_id], row_info, bulk_load_sk);
    if (rc != HA_EXIT_SUCCESS) {
      return rc;
    }
  }

  return HA_EXIT_SUCCESS;
}

int ha_rocksdb::update_write_row(const uchar *const old_data,
                                 const uchar *const new_data,
                                 const bool skip_unique_check) {
  DBUG_ENTER_FUNC();

  bool pk_changed = false;
  struct update_row_info row_info;

  row_info.old_data = old_data;
  row_info.new_data = new_data;
  row_info.skip_unique_check = skip_unique_check;
  row_info.new_pk_unpack_info = nullptr;

  set_last_rowkey(old_data);

  row_info.tx = get_or_create_tx(table->in_use);

  if (old_data != nullptr) {
    row_info.old_pk_slice =
        rocksdb::Slice(m_last_rowkey.ptr(), m_last_rowkey.length());

    /* Determine which indexes need updating. */
    calc_updated_indexes();
  }

  /*
    Get the new row key into row_info.new_pk_slice
   */
  int rc = get_pk_for_update(&row_info);
  if (rc != HA_EXIT_SUCCESS) {
    DBUG_RETURN(rc);
  }

  if (!skip_unique_check) {
    /*
      Check to see if we are going to have failures because of unique
      keys.  Also lock the appropriate key values.
    */
    rc = check_uniqueness_and_lock(row_info, &pk_changed);
    if (rc != HA_EXIT_SUCCESS) {
      DBUG_RETURN(rc);
    }
  }

  DEBUG_SYNC(ha_thd(), "rocksdb.update_write_row_after_unique_check");

  /*
    At this point, all locks have been obtained, and all checks for duplicate
    keys have been performed. No further errors can be allowed to occur from
    here because updates to the transaction will be made and those updates
    cannot be easily removed without rolling back the entire transaction.
  */
  rc = update_indexes(row_info, pk_changed);
  if (rc != HA_EXIT_SUCCESS) {
    DBUG_RETURN(rc);
  }

  if (old_data != nullptr) {
    row_info.tx->incr_update_count();
  } else {
    row_info.tx->incr_insert_count();
  }

  if (do_bulk_commit(row_info.tx)) {
    DBUG_RETURN(HA_ERR_ROCKSDB_BULK_LOAD);
  }

  DBUG_RETURN(HA_EXIT_SUCCESS);
}

/*
 Setting iterator upper/lower bounds for Seek/SeekForPrev.
 This makes RocksDB to avoid scanning tombstones outside of
 the given key ranges, when prefix_same_as_start=true was not passed
 (when prefix bloom filter can not be used).
 Inversing upper/lower bound is necessary on reverse order CF.
 This covers HA_READ_PREFIX_LAST* case as well. For example,
 if given query eq condition was 12 bytes and condition was
 0x0000b3eb003f65c5e78858b8, and if doing HA_READ_PREFIX_LAST,
 eq_cond_len was 11 (see calc_eq_cond_len() for details).
 If the index was reverse order, upper bound would be
 0x0000b3eb003f65c5e78857, and lower bound would be
 0x0000b3eb003f65c5e78859. These cover given eq condition range.

  @param lower_bound_buf  IN Buffer for lower bound
  @param upper_bound_buf  IN Buffer for upper bound

  @param outer_u
*/
void ha_rocksdb::setup_iterator_bounds(
    const Rdb_key_def &kd, const rocksdb::Slice &eq_cond, size_t bound_len,
    uchar *const lower_bound, uchar *const upper_bound,
    rocksdb::Slice *lower_bound_slice, rocksdb::Slice *upper_bound_slice) {
  uint min_len = std::min(eq_cond.size(), bound_len);
  memcpy(upper_bound, eq_cond.data(), min_len);
  kd.successor(upper_bound, min_len);
  memcpy(lower_bound, eq_cond.data(), min_len);
  kd.predecessor(lower_bound, min_len);

  if (kd.m_is_reverse_cf) {
    *upper_bound_slice = rocksdb::Slice((const char *)lower_bound, min_len);
    *lower_bound_slice = rocksdb::Slice((const char *)upper_bound, min_len);
  } else {
    *upper_bound_slice = rocksdb::Slice((const char *)upper_bound, min_len);
    *lower_bound_slice = rocksdb::Slice((const char *)lower_bound, min_len);
  }
}

/*
  Open a cursor
*/

void ha_rocksdb::setup_scan_iterator(const Rdb_key_def &kd,
                                     rocksdb::Slice *const slice,
                                     const bool use_all_keys,
                                     const uint eq_cond_len) {
  DBUG_ASSERT(slice->size() >= eq_cond_len);

  Rdb_transaction *const tx = get_or_create_tx(table->in_use);

  bool skip_bloom = true;

  const rocksdb::Slice eq_cond(slice->data(), eq_cond_len);
  if (check_bloom_and_set_bounds(
          ha_thd(), kd, eq_cond, use_all_keys, eq_cond_len,
          m_scan_it_lower_bound, m_scan_it_upper_bound,
          &m_scan_it_lower_bound_slice, &m_scan_it_upper_bound_slice)) {
    skip_bloom = false;
  }

  /*
    In some cases, setup_scan_iterator() is called multiple times from
    the same query but bloom filter can not always be used.
    Suppose the following query example. id2 is VARCHAR(30) and PRIMARY KEY
    (id1, id2).
     select count(*) from t2 WHERE id1=100 and id2 IN ('00000000000000000000',
    '100');
    In this case, setup_scan_iterator() is called twice, the first time is for
    (id1, id2)=(100, '00000000000000000000') and the second time is for (100,
    '100').
    If prefix bloom filter length is 24 bytes, prefix bloom filter can be used
    for the
    first condition but not for the second condition.
    If bloom filter condition is changed, currently it is necessary to destroy
    and
    re-create Iterator.
  */
  if (m_scan_it_skips_bloom != skip_bloom) {
    release_scan_iterator();
  }

  /*
    SQL layer can call rnd_init() multiple times in a row.
    In that case, re-use the iterator, but re-position it at the table start.
  */
  if (!m_scan_it) {
    const bool fill_cache = !THDVAR(ha_thd(), skip_fill_cache);
    if (commit_in_the_middle()) {
      DBUG_ASSERT(m_scan_it_snapshot == nullptr);
      m_scan_it_snapshot = rdb->GetSnapshot();

      auto read_opts = rocksdb::ReadOptions();
      read_opts.total_order_seek = true; // TODO: set based on WHERE conditions
      read_opts.snapshot = m_scan_it_snapshot;
      m_scan_it = rdb->NewIterator(read_opts, kd.get_cf());
    } else {
      m_scan_it = tx->get_iterator(kd.get_cf(), skip_bloom, fill_cache,
                                   m_scan_it_lower_bound_slice,
                                   m_scan_it_upper_bound_slice);
    }
    m_scan_it_skips_bloom = skip_bloom;
  }
}

void ha_rocksdb::release_scan_iterator() {
  delete m_scan_it;
  m_scan_it = nullptr;

  if (m_scan_it_snapshot) {
    rdb->ReleaseSnapshot(m_scan_it_snapshot);
    m_scan_it_snapshot = nullptr;
  }
}

void ha_rocksdb::setup_iterator_for_rnd_scan() {
  uint key_size;

  int key_start_matching_bytes = m_pk_descr->get_first_key(m_pk_packed_tuple, &key_size);

  rocksdb::Slice table_key((const char *)m_pk_packed_tuple, key_size);

  setup_scan_iterator(*m_pk_descr, &table_key, false,
                      key_start_matching_bytes);
  m_scan_it->Seek(table_key);
  m_skip_scan_it_next_call = true;
}

/**
  @return
    HA_EXIT_SUCCESS  OK
    other            HA_ERR error code (can be SE-specific)
*/
int ha_rocksdb::rnd_init(bool scan) {
  DBUG_ENTER_FUNC();

  Rdb_transaction *const tx = get_or_create_tx(table->in_use);
  setup_read_decoders();

  if (scan) {
    m_rnd_scan_is_new_snapshot = !tx->has_snapshot();
    setup_iterator_for_rnd_scan();
  } else {
    /* We don't need any preparations for rnd_pos() calls. */
  }

  // If m_lock_rows is on then we will be doing a get_for_update when accessing
  // the index, so don't acquire the snapshot right away.  Otherwise acquire
  // the snapshot immediately.
  tx->acquire_snapshot(m_lock_rows == RDB_LOCK_NONE);

  DBUG_RETURN(HA_EXIT_SUCCESS);
}

/**
  @return
    HA_EXIT_SUCCESS  OK
    other            HA_ERR error code (can be SE-specific)
*/
int ha_rocksdb::rnd_next(uchar *const buf) {
  DBUG_ENTER_FUNC();

  int rc;
  for (;;) {
    rc = rnd_next_with_direction(buf, true);
    if (rc != HA_ERR_ROCKSDB_STATUS_BUSY || !m_rnd_scan_is_new_snapshot)
      break; /* exit the loop */

    // release the snapshot and iterator and then regenerate them
    Rdb_transaction *tx = get_or_create_tx(table->in_use);
    tx->release_snapshot();
    release_scan_iterator();
    setup_iterator_for_rnd_scan();
  }

  m_rnd_scan_is_new_snapshot = false;

  if (rc == HA_ERR_KEY_NOT_FOUND)
    rc = HA_ERR_END_OF_FILE;

  DBUG_RETURN(rc);
}

/*
  See also secondary_index_read().
*/
int ha_rocksdb::rnd_next_with_direction(uchar *const buf, bool move_forward) {
  DBUG_ENTER_FUNC();

  int rc;

  table->status = STATUS_NOT_FOUND;
#ifdef MARIAROCKS_NOT_YET
  stats.rows_requested++;
#endif
  if (!m_scan_it || !is_valid(m_scan_it)) {
    /*
      We can get here when SQL layer has called

        h->index_init(PRIMARY);
        h->index_read_map(full index tuple, HA_READ_KEY_EXACT);

      In this case, we should return EOF.
    */
    DBUG_RETURN(HA_ERR_END_OF_FILE);
  }

  for (;;) {
    if (m_skip_scan_it_next_call) {
      m_skip_scan_it_next_call = false;
    } else {
      if (move_forward)
        m_scan_it->Next(); /* this call cannot fail */
      else
        m_scan_it->Prev(); /* this call cannot fail */
    }

    if (!is_valid(m_scan_it)) {
      rc = HA_ERR_END_OF_FILE;
      break;
    }

    /* check if we're out of this table */
    const rocksdb::Slice key = m_scan_it->key();
    if (!m_pk_descr->covers_key(key)) {
      rc = HA_ERR_END_OF_FILE;
      break;
    }

    if (m_lock_rows != RDB_LOCK_NONE) {
      /*
        Lock the row we've just read.

        Now we call get_for_update which will 1) Take a lock and 2) Will fail
        if the row was deleted since the snapshot was taken.
      */
      Rdb_transaction *const tx = get_or_create_tx(table->in_use);
      DEBUG_SYNC(ha_thd(), "rocksdb_concurrent_delete");

      if (m_pk_descr->has_ttl() &&
          should_hide_ttl_rec(*m_pk_descr, m_scan_it->value(),
                              tx->m_snapshot_timestamp)) {
        continue;
      }

      const rocksdb::Status s =
          get_for_update(tx, m_pk_descr->get_cf(), key, &m_retrieved_record);
      if (s.IsNotFound() &&
          my_core::thd_tx_isolation(ha_thd()) == ISO_READ_COMMITTED) {
        // This occurs if we accessed a row, tried to lock it, failed,
        // released and reacquired the snapshot (because of READ COMMITTED
        // mode) and the row was deleted by someone else in the meantime.
        // If so, we just want to move on to the next row.
        continue;
      }

      if (!s.ok()) {
        DBUG_RETURN(tx->set_status_error(table->in_use, s, *m_pk_descr,
                                         m_tbl_def, m_table_handler));
      }

      // If we called get_for_update() use the value from that call not from
      // the iterator as it may be stale since we don't have a snapshot
      // when m_lock_rows is not RDB_LOCK_NONE.
      m_last_rowkey.copy(key.data(), key.size(), &my_charset_bin);
      rc = convert_record_from_storage_format(&key, buf);
    } else {
      // Use the value from the iterator
      rocksdb::Slice value = m_scan_it->value();

      if (m_pk_descr->has_ttl() &&
          should_hide_ttl_rec(
              *m_pk_descr, value,
              get_or_create_tx(table->in_use)->m_snapshot_timestamp)) {
        continue;
      }

      m_last_rowkey.copy(key.data(), key.size(), &my_charset_bin);
      rc = convert_record_from_storage_format(&key, &value, buf);
    }

    table->status = 0;
    break;
  }

  if (!rc) {
#ifdef MARIAROCKS_NOT_YET
    stats.rows_read++;
    stats.rows_index_next++;
#endif
    update_row_stats(ROWS_READ);
  }

  DBUG_RETURN(rc);
}

int ha_rocksdb::rnd_end() {
  DBUG_ENTER_FUNC();

  release_scan_iterator();

  DBUG_RETURN(HA_EXIT_SUCCESS);
}

/**
  @return
    HA_EXIT_SUCCESS  OK
    other            HA_ERR error code (can be SE-specific)
*/
int ha_rocksdb::index_init(uint idx, bool sorted) {
  DBUG_ENTER_FUNC();

  Rdb_transaction *const tx = get_or_create_tx(table->in_use);
  DBUG_ASSERT(tx != nullptr);

  setup_read_decoders();
  m_start_range= NULL;

  if (!m_keyread_only) {
    m_key_descr_arr[idx]->get_lookup_bitmap(table, &m_lookup_bitmap);
  }

  // If m_lock_rows is not RDB_LOCK_NONE then we will be doing a get_for_update
  // when accessing the index, so don't acquire the snapshot right away.
  // Otherwise acquire the snapshot immediately.
  tx->acquire_snapshot(m_lock_rows == RDB_LOCK_NONE);

  active_index = idx;

  DBUG_RETURN(HA_EXIT_SUCCESS);
}

/**
  @return
    HA_EXIT_SUCCESS      OK
*/
int ha_rocksdb::index_end() {
  DBUG_ENTER_FUNC();

  release_scan_iterator();

  bitmap_free(&m_lookup_bitmap);

  active_index = MAX_KEY;
  in_range_check_pushed_down = FALSE;
  m_start_range= NULL;

  DBUG_RETURN(HA_EXIT_SUCCESS);
}

/**
  @return
    HA_EXIT_SUCCESS  OK
    other            HA_ERR error code (can be SE-specific)
*/
int ha_rocksdb::truncate() {
  DBUG_ENTER_FUNC();

  DBUG_ASSERT(m_tbl_def != nullptr);

  m_tbl_def->m_auto_incr_val = 1;
  m_tbl_def->m_hidden_pk_val = 1;

  DBUG_RETURN(remove_rows(m_tbl_def));
}

/*
  Delete the row we've last read. The row is also passed as parameter.

  @detail
    The caller guarantees table buf points to the row that was just read.
    The row is either table->record[0] or table->record[1].
    (Check out InnoDB: row_update_for_mysql() has "UT_NOT_USED(mysql_rec)"

  @return
    HA_EXIT_SUCCESS  OK
    other            HA_ERR error code (can be SE-specific)
*/
int ha_rocksdb::delete_row(const uchar *const buf) {
  DBUG_ENTER_FUNC();

  DBUG_ASSERT(buf != nullptr);

  set_last_rowkey(buf);

  rocksdb::Slice key_slice(m_last_rowkey.ptr(), m_last_rowkey.length());
  Rdb_transaction *const tx = get_or_create_tx(table->in_use);
  ulonglong bytes_written = 0;

  const uint index = pk_index(table, m_tbl_def);
  rocksdb::Status s =
      delete_or_singledelete(index, tx, m_pk_descr->get_cf(), key_slice);
  if (!s.ok()) {
    DBUG_RETURN(tx->set_status_error(table->in_use, s, *m_pk_descr, m_tbl_def,
                                     m_table_handler));
  } else {
    bytes_written = key_slice.size();
  }

  longlong hidden_pk_id = 0;
  if (m_tbl_def->m_key_count > 1 && has_hidden_pk(table)) {
    int err = read_hidden_pk_id_from_rowkey(&hidden_pk_id);
    if (err) {
      DBUG_RETURN(err);
    }
  }

  // Delete the record for every secondary index
  for (uint i = 0; i < m_tbl_def->m_key_count; i++) {
    if (!is_pk(i, table, m_tbl_def)) {
      int packed_size;
      const Rdb_key_def &kd = *m_key_descr_arr[i];
      packed_size = kd.pack_record(table, m_pack_buffer, buf, m_sk_packed_tuple,
                                   nullptr, false, hidden_pk_id);
      rocksdb::Slice secondary_key_slice(
          reinterpret_cast<const char *>(m_sk_packed_tuple), packed_size);
      /* Deleting on secondary key doesn't need any locks: */
      tx->get_indexed_write_batch()->SingleDelete(kd.get_cf(),
                                                  secondary_key_slice);
      bytes_written += secondary_key_slice.size();
    }
  }

  tx->incr_delete_count();

  if (do_bulk_commit(tx)) {
    DBUG_RETURN(HA_ERR_ROCKSDB_BULK_LOAD);
  }
#ifdef MARIAROCKS_NOT_YET
  stats.rows_deleted++;
#endif
  update_row_stats(ROWS_DELETED);
  tx->update_bytes_written(bytes_written);

  DBUG_RETURN(HA_EXIT_SUCCESS);
}

rocksdb::Status ha_rocksdb::delete_or_singledelete(
    uint index, Rdb_transaction *const tx,
    rocksdb::ColumnFamilyHandle *const column_family,
    const rocksdb::Slice &key) {
  if (can_use_single_delete(index))
    return tx->single_delete(column_family, key);
  return tx->delete_key(column_family, key);
}

void ha_rocksdb::update_stats(void) {
  DBUG_ENTER_FUNC();

  stats.records = 0;
  stats.index_file_length = 0ul;
  stats.data_file_length = 0ul;
  stats.mean_rec_length = 0;

  for (uint i = 0; i < m_tbl_def->m_key_count; i++) {
    if (is_pk(i, table, m_tbl_def)) {
      stats.data_file_length = m_pk_descr->m_stats.m_actual_disk_size;
      stats.records = m_pk_descr->m_stats.m_rows;
    } else {
      stats.index_file_length += m_key_descr_arr[i]->m_stats.m_actual_disk_size;
    }
  }

  DBUG_VOID_RETURN;
}

/**
  @return
    HA_EXIT_SUCCESS  OK
    HA_EXIT_FAILURE  Error
*/
int ha_rocksdb::info(uint flag) {
  DBUG_ENTER_FUNC();

  if (!table)
    DBUG_RETURN(HA_EXIT_FAILURE);

  if (flag & HA_STATUS_VARIABLE) {
    /*
      Test only to simulate corrupted stats
    */
    DBUG_EXECUTE_IF("myrocks_simulate_negative_stats",
                    m_pk_descr->m_stats.m_actual_disk_size =
                        -m_pk_descr->m_stats.m_actual_disk_size;);

    update_stats();

    /*
      If any stats are negative due to bad cached stats, re-run analyze table
      and re-retrieve the stats.
    */
    if (static_cast<longlong>(stats.data_file_length) < 0 ||
        static_cast<longlong>(stats.index_file_length) < 0 ||
        static_cast<longlong>(stats.records) < 0) {
      if (calculate_stats_for_table()) {
        DBUG_RETURN(HA_EXIT_FAILURE);
      }

      update_stats();
    }

    // if number of records is hardcoded, we do not want to force computation
    // of memtable cardinalities
    if (stats.records == 0 ||
        (rocksdb_force_compute_memtable_stats &&
         rocksdb_debug_optimizer_n_rows == 0))
    {
      // First, compute SST files stats
      uchar buf[Rdb_key_def::INDEX_NUMBER_SIZE * 2];
      auto r = get_range(pk_index(table, m_tbl_def), buf);
      uint64_t sz = 0;
      uint8_t include_flags = rocksdb::DB::INCLUDE_FILES;
      // recompute SST files stats only if records count is 0
      if (stats.records == 0) {
        rdb->GetApproximateSizes(m_pk_descr->get_cf(), &r, 1, &sz,
                                 include_flags);
        stats.records+= sz/ROCKSDB_ASSUMED_KEY_VALUE_DISK_SIZE;
        stats.data_file_length+= sz;
      }
      // Second, compute memtable stats. This call is expensive, so cache
      // values computed for some time.
      uint64_t cachetime = rocksdb_force_compute_memtable_stats_cachetime;
      uint64_t time = (cachetime == 0) ? 0 : my_interval_timer() / 1000;
      if (cachetime == 0 ||
          time > m_table_handler->m_mtcache_last_update + cachetime) {
        uint64_t memtableCount;
        uint64_t memtableSize;

        // the stats below are calculated from skiplist wich is a probablistic
        // data structure, so the results vary between test runs
        // it also can return 0 for quite a large tables which means that
        // cardinality for memtable only indxes will be reported as 0
        rdb->GetApproximateMemTableStats(m_pk_descr->get_cf(), r,
                                         &memtableCount, &memtableSize);

        // Atomically update all of these fields at the same time
        if (cachetime > 0) {
          if (m_table_handler->m_mtcache_lock.fetch_add(
                  1, std::memory_order_acquire) == 0) {
            m_table_handler->m_mtcache_count = memtableCount;
            m_table_handler->m_mtcache_size = memtableSize;
            m_table_handler->m_mtcache_last_update = time;
          }
          m_table_handler->m_mtcache_lock.fetch_sub(1,
                                                    std::memory_order_release);
        }

        stats.records += memtableCount;
        stats.data_file_length += memtableSize;
      } else {
        // Cached data is still valid, so use it instead
        stats.records += m_table_handler->m_mtcache_count;
        stats.data_file_length += m_table_handler->m_mtcache_size;
      }

      if (rocksdb_debug_optimizer_n_rows > 0)
        stats.records = rocksdb_debug_optimizer_n_rows;
    }

    if (stats.records != 0)
      stats.mean_rec_length = stats.data_file_length / stats.records;
  }
  if (flag & HA_STATUS_CONST) {
    ref_length = m_pk_descr->max_storage_fmt_length();

    for (uint i = 0; i < m_tbl_def->m_key_count; i++) {
      if (is_hidden_pk(i, table, m_tbl_def)) {
        continue;
      }
      KEY *const k = &table->key_info[i];
      for (uint j = 0; j < k->ext_key_parts; j++) {
        const Rdb_index_stats &k_stats = m_key_descr_arr[i]->m_stats;
        uint x;

        if (k_stats.m_distinct_keys_per_prefix.size() > j &&
            k_stats.m_distinct_keys_per_prefix[j] > 0) {
          x = k_stats.m_rows / k_stats.m_distinct_keys_per_prefix[j];
          /*
            If the number of rows is less than the number of prefixes (due to
            sampling), the average number of rows with the same prefix is 1.
           */
          if (x == 0) {
            x = 1;
          }
        } else {
          x = 0;
        }
        if (x > stats.records)
          x = stats.records;
        if ((x == 0 && rocksdb_debug_optimizer_no_zero_cardinality) ||
            rocksdb_debug_optimizer_n_rows > 0) {
          // Fake cardinality implementation. For example, (idx1, idx2, idx3)
          // index
          /*
            Make MariaRocks behave the same way as MyRocks does:
            1. SQL layer thinks that unique secondary indexes are not extended
               with PK columns (both in MySQL and MariaDB)
            2. MariaDB also thinks that indexes with partially-covered columns
               are not extended with PK columns. Use the same number of
               keyparts that MyRocks would use.
          */
          uint ext_key_parts2;
          if (k->flags & HA_NOSAME)
            ext_key_parts2= k->ext_key_parts;  // This is #1
          else
            ext_key_parts2= m_key_descr_arr[i]->get_key_parts(); // This is #2.

          // will have rec_per_key for (idx1)=4, (idx1,2)=2, and (idx1,2,3)=1.
          // rec_per_key for the whole index is 1, and multiplied by 2^n if
          // n suffix columns of the index are not used.
          x = 1 << (ext_key_parts2 - j - 1);
        }
        k->rec_per_key[j] = x;
      }
    }
  }

  if (flag & HA_STATUS_ERRKEY) {
    /*
      Currently we support only primary keys so we know which key had a
      uniqueness violation.
    */
    errkey = m_dupp_errkey;
    dup_ref = m_pk_tuple; // TODO(?): this should store packed PK.
  }

  if (flag & HA_STATUS_AUTO) {
    stats.auto_increment_value = m_tbl_def->m_auto_incr_val;
  }

  DBUG_RETURN(HA_EXIT_SUCCESS);
}

void ha_rocksdb::position(const uchar *const record) {
  DBUG_ENTER_FUNC();

  longlong hidden_pk_id = 0;
  if (has_hidden_pk(table) && read_hidden_pk_id_from_rowkey(&hidden_pk_id))
    DBUG_ASSERT(false); // should never reach here

  /*
    Get packed primary key value from the record.

    (Note: m_last_rowkey has the packed PK of last-read-row, which allows to
    handle most cases, but there is an exception to this: when slave applies
    RBR events, it fills the record and then calls position(); rnd_pos())

    Also note that we *can* rely on PK column values being available. This is
    because table_flags() includes HA_PRIMARY_KEY_REQUIRED_FOR_POSITION bit.
    When that is true, table->prepare_for_position() adds PK columns into the
    read set (this may potentially disable index-only access when PK column
    cannot be restored from its mem-comparable form in the secondary indexes).
  */
  const uint packed_size = m_pk_descr->pack_record(
      table, m_pack_buffer, record, ref, nullptr, false, hidden_pk_id);

  /*
    It could be that mem-comparable form of PK occupies less than ref_length
    bytes. Fill the remainder with zeros.
  */
  if (ref_length > packed_size)
    memset(ref + packed_size, 0, ref_length - packed_size);

  DBUG_VOID_RETURN;
}

/**
  @return
    HA_EXIT_SUCCESS  OK
    other            HA_ERR error code (can be SE-specific)
*/
int ha_rocksdb::rnd_pos(uchar *const buf, uchar *const pos) {
  DBUG_ENTER_FUNC();

  int rc;
  size_t len;

#ifdef MARIAROCKS_NOT_YET
  stats.rows_requested++;
#endif
  len = m_pk_descr->key_length(table,
                               rocksdb::Slice((const char *)pos, ref_length));
  if (len == size_t(-1)) {
    DBUG_RETURN(HA_ERR_ROCKSDB_CORRUPT_DATA); /* Data corruption? */
  }

  rc = get_row_by_rowid(buf, pos, len);

  if (!rc) {
#ifdef MARIAROCKS_NOT_YET
    stats.rows_read++;
#endif
    update_row_stats(ROWS_READ);
  }

  DBUG_RETURN(rc);
}

/*
  @brief
    Calculate (if needed) the bitmap of indexes that are modified by the
    current query

  @detail
    The calculation done by checking index definitions against the
  table->write_set
    column bitmap.
*/

void ha_rocksdb::calc_updated_indexes() {
  if (!m_update_scope_is_valid) {
    m_update_scope_is_valid = true;
    m_update_scope.clear_all();

    for (uint keynr = 0; keynr < table->s->keys; keynr++) {
      const Rdb_key_def &kd = *m_key_descr_arr[keynr];
      /* Walk over all key parts, including the "extended key" suffix */
      const uint key_parts = kd.get_key_parts();
      for (uint kp = 0; kp < key_parts; kp++) {
        if (has_hidden_pk(table) && kp + 1 == key_parts)
          break;

        Field *const field = kd.get_table_field_for_part_no(table, kp);
        if (bitmap_is_set(table->write_set, field->field_index)) {
          m_update_scope.set_bit(keynr);
          break;
        }
      }
    }
  }
}

/**
  @return
    HA_EXIT_SUCCESS  OK
    other            HA_ERR error code (can be SE-specific)
*/
int ha_rocksdb::update_row(const uchar *const old_data,
                           const uchar *const new_data) {
  DBUG_ENTER_FUNC();

  DBUG_ASSERT(old_data != nullptr);
  DBUG_ASSERT(new_data != nullptr);
  DBUG_ASSERT(m_lock_rows == RDB_LOCK_WRITE);
  /*
    old_data points to record we're updating. It is the same as the record
    we've just read (for multi-table UPDATE, too, because SQL layer will make
    an rnd_pos() call to re-read the record before calling update_row())
  */
  DBUG_ASSERT(new_data == table->record[0]);

  const int rv = update_write_row(old_data, new_data, false);

  if (rv == 0) {
#ifdef MARIAROCKS_NOT_YET
    stats.rows_updated++;
#endif
    update_row_stats(ROWS_UPDATED);
  }

  DBUG_RETURN(rv);
}

/*
  MariaDB's temporary: MyRocks has this function in sql/handler.cc:
*/

bool can_hold_read_locks_on_select(THD *thd, thr_lock_type lock_type)
{
  return (lock_type == TL_READ_WITH_SHARED_LOCKS
          || lock_type == TL_READ_NO_INSERT
          || (lock_type != TL_IGNORE
            && thd->lex->sql_command != SQLCOM_SELECT));
}


/* The following function was copied from ha_blackhole::store_lock: */
THR_LOCK_DATA **ha_rocksdb::store_lock(THD *const thd, THR_LOCK_DATA **to,
                                       enum thr_lock_type lock_type) {
  DBUG_ENTER_FUNC();

  DBUG_ASSERT(thd != nullptr);
  DBUG_ASSERT(to != nullptr);

  bool in_lock_tables = my_core::thd_in_lock_tables(thd);

  /* First, make a decision about MyRocks's internal locking */
  if (lock_type >= TL_WRITE_ALLOW_WRITE) {
    m_lock_rows = RDB_LOCK_WRITE;
  } else if (lock_type == TL_READ_WITH_SHARED_LOCKS) {
    m_lock_rows = RDB_LOCK_READ;
  } else if (lock_type != TL_IGNORE) {
    m_lock_rows = RDB_LOCK_NONE;
    if (THDVAR(thd, lock_scanned_rows)) {
      /*
        The following logic was copied directly from
        ha_innobase::store_lock_with_x_type() in
        storage/innobase/handler/ha_innodb.cc and causes MyRocks to leave
        locks in place on rows that are in a table that is not being updated.
      */
      const uint sql_command = my_core::thd_sql_command(thd);
      if ((lock_type == TL_READ && in_lock_tables) ||
          (lock_type == TL_READ_HIGH_PRIORITY && in_lock_tables) ||
          can_hold_read_locks_on_select(thd, lock_type)) {
        ulong tx_isolation = my_core::thd_tx_isolation(thd);
        if (sql_command != SQLCOM_CHECKSUM &&
            ((my_core::thd_test_options(thd, OPTION_BIN_LOG) &&
              tx_isolation > ISO_READ_COMMITTED) ||
             tx_isolation == ISO_SERIALIZABLE ||
             (lock_type != TL_READ && lock_type != TL_READ_NO_INSERT) ||
             (sql_command != SQLCOM_INSERT_SELECT &&
              sql_command != SQLCOM_REPLACE_SELECT &&
              sql_command != SQLCOM_UPDATE && sql_command != SQLCOM_DELETE &&
              sql_command != SQLCOM_CREATE_TABLE))) {
          m_lock_rows = RDB_LOCK_READ;
        }
      }
    }
  }

  /* Then, tell the SQL layer what kind of locking it should use: */
  if (lock_type != TL_IGNORE && m_db_lock.type == TL_UNLOCK) {
    /*
      Here is where we get into the guts of a row level lock.
      If TL_UNLOCK is set
      If we are not doing a LOCK TABLE or DISCARD/IMPORT
      TABLESPACE, then allow multiple writers
    */

    if ((lock_type >= TL_WRITE_CONCURRENT_INSERT && lock_type <= TL_WRITE) &&
        !in_lock_tables && !my_core::thd_tablespace_op(thd)) {
      lock_type = TL_WRITE_ALLOW_WRITE;
    }

    /*
      In queries of type INSERT INTO t1 SELECT ... FROM t2 ...
      MySQL would use the lock TL_READ_NO_INSERT on t2, and that
      would conflict with TL_WRITE_ALLOW_WRITE, blocking all inserts
      to t2. Convert the lock to a normal read lock to allow
      concurrent inserts to t2.
    */

    if (lock_type == TL_READ_NO_INSERT && !in_lock_tables) {
      lock_type = TL_READ;
    }

    m_db_lock.type = lock_type;
  }

  *to++ = &m_db_lock;

  DBUG_RETURN(to);
}

void ha_rocksdb::read_thd_vars(THD *const thd) {
  m_store_row_debug_checksums = THDVAR(thd, store_row_debug_checksums);
  m_verify_row_debug_checksums = THDVAR(thd, verify_row_debug_checksums);
  m_checksums_pct = THDVAR(thd, checksums_pct);
}


/**
  @return
    HA_EXIT_SUCCESS  OK
    other            HA_ERR error code (cannot be SE-specific)
*/
int ha_rocksdb::external_lock(THD *const thd, int lock_type) {
  DBUG_ENTER_FUNC();

  DBUG_ASSERT(thd != nullptr);

  int res = HA_EXIT_SUCCESS;
  int binlog_format = my_core::thd_binlog_format(thd);
  bool unsafe_for_binlog = THDVAR(ha_thd(), unsafe_for_binlog);

  /*
    A note about (*) below: In fb/mysql, LOCK TABLE myrocks_table WRITE
    - produces an error when @@binlog_format='ROW'.
    - does not produce an error with @@binlog_format='STATEMENT'

    We cannot easily provide this behavior in MariaDB, because LOCK ROWS
    changes @@binlog_format for the duration of the statement.

    Instead we will make the check in ha_rocksdb::start_stmt and will produce
    an error in the first DML statement done under LOCK TABLE

    (**) - The same happens for other "DDL-type" commands, so allow them here
    as well.
  */
  if (lock_type == F_WRLCK && !thd->rgi_slave && !unsafe_for_binlog &&
      binlog_format != BINLOG_FORMAT_ROW &&
      binlog_format != BINLOG_FORMAT_UNSPEC &&
      thd->lex->sql_command != SQLCOM_LOCK_TABLES &&  // (*)
      thd->lex->sql_command != SQLCOM_ANALYZE &&   // (**)
      thd->lex->sql_command != SQLCOM_OPTIMIZE &&  // (**)
      thd->lex->sql_command != SQLCOM_FLUSH &&  // (**)
      my_core::thd_binlog_filter_ok(thd)) {
    my_error(ER_REQUIRE_ROW_BINLOG_FORMAT, MYF(0));
    DBUG_RETURN(HA_ERR_UNSUPPORTED);
  }

  if (lock_type == F_UNLCK) {
    Rdb_transaction *const tx = get_tx_from_thd(thd);

    if (tx) {
      tx->io_perf_end_and_record(&m_io_perf);
      tx->m_n_mysql_tables_in_use--;
      if (tx->m_n_mysql_tables_in_use == 0 &&
          !my_core::thd_test_options(thd, OPTION_NOT_AUTOCOMMIT | OPTION_BEGIN)) {
        /*
          Do like InnoDB: when we get here, it's time to commit a
          single-statement transaction.

          If the statement involved multiple tables, this code will be executed
          for each of them, but that's ok because non-first tx->commit() calls
          will be no-ops.
        */
        if (tx->commit_or_rollback()) {
          res = HA_ERR_INTERNAL_ERROR;
        }
      }
    }
  } else {
    if (my_core::thd_tx_isolation(thd) < ISO_READ_COMMITTED ||
        my_core::thd_tx_isolation(thd) > ISO_REPEATABLE_READ) {
      my_error(ER_ISOLATION_MODE_NOT_SUPPORTED, MYF(0),
               tx_isolation_names[my_core::thd_tx_isolation(thd)]);
      DBUG_RETURN(HA_ERR_UNSUPPORTED);
    }
    /*
      It's nice to do the following on start of every statement. The problem
      is, handler->start_stmt() is not called for INSERTs.
      So, we put this code here.
    */
    Rdb_transaction *const tx = get_or_create_tx(thd);
    read_thd_vars(thd);

    m_update_scope_is_valid = false;

    if (skip_unique_check()) {
      if ((thd->lex->sql_command == SQLCOM_INSERT ||
           thd->lex->sql_command == SQLCOM_LOAD ||
           thd->lex->sql_command == SQLCOM_REPLACE) &&
          (thd->lex->duplicates == DUP_REPLACE ||
           thd->lex->duplicates == DUP_UPDATE)) {
        my_error(ER_ON_DUPLICATE_DISABLED, MYF(0), thd->query());
        DBUG_RETURN(HA_ERR_UNSUPPORTED);
      }
    }

    if (lock_type == F_WRLCK) {
      if (tx->is_tx_read_only()) {
        my_error(ER_UPDATES_WITH_CONSISTENT_SNAPSHOT, MYF(0));
        DBUG_RETURN(HA_ERR_UNSUPPORTED);
      }

#ifdef MARIADB_NOT_YET
      if (thd->get_explicit_snapshot()) {
        my_error(ER_UPDATES_WITH_EXPLICIT_SNAPSHOT, MYF(0));
        DBUG_RETURN(HA_ERR_UNSUPPORTED);
      }
#endif

      /*
        SQL layer signals us to take a write lock. It does so when starting DML
        statement. We should put locks on the rows we're reading.

        Note: sometimes, external_lock() can be called without a prior
        ::store_lock call.  That's why we need to set lock_* members here, too.
      */
      m_lock_rows = RDB_LOCK_WRITE;

      if (thd->lex->sql_command == SQLCOM_CREATE_INDEX ||
          thd->lex->sql_command == SQLCOM_DROP_INDEX ||
          thd->lex->sql_command == SQLCOM_ALTER_TABLE) {
        tx->m_ddl_transaction = true;
      }
    }
    tx->m_n_mysql_tables_in_use++;
    rocksdb_register_tx(rocksdb_hton, thd, tx);
    tx->io_perf_start(&m_io_perf);
  }

  DBUG_RETURN(res);
}

/**
  @note
  A quote from ha_innobase::start_stmt():
  <quote>
  MySQL calls this function at the start of each SQL statement inside LOCK
  TABLES. Inside LOCK TABLES the ::external_lock method does not work to
  mark SQL statement borders.
  </quote>

  @return
    HA_EXIT_SUCCESS  OK
*/

int ha_rocksdb::start_stmt(THD *const thd, thr_lock_type lock_type) {
  DBUG_ENTER_FUNC();

  /*
    MariaDB: the following is a copy of the check in ha_rocksdb::external_lock:
  */
  int binlog_format = my_core::thd_binlog_format(thd);
  bool unsafe_for_binlog = THDVAR(ha_thd(), unsafe_for_binlog);
  if (lock_type >= TL_WRITE_ALLOW_WRITE &&
      !thd->rgi_slave && !unsafe_for_binlog &&
      binlog_format != BINLOG_FORMAT_ROW &&
      binlog_format != BINLOG_FORMAT_UNSPEC &&
      my_core::thd_binlog_filter_ok(thd)) {
    my_error(ER_REQUIRE_ROW_BINLOG_FORMAT, MYF(0));
    DBUG_RETURN(HA_ERR_UNSUPPORTED);
  }

  DBUG_ASSERT(thd != nullptr);

  Rdb_transaction *const tx = get_or_create_tx(thd);
  read_thd_vars(thd);
  rocksdb_register_tx(ht, thd, tx);
  tx->io_perf_start(&m_io_perf);

  DBUG_RETURN(HA_EXIT_SUCCESS);
}

rocksdb::Range get_range(uint32_t i,
                         uchar buf[Rdb_key_def::INDEX_NUMBER_SIZE * 2],
                         int offset1, int offset2) {
  uchar *buf_begin = buf;
  uchar *buf_end = buf + Rdb_key_def::INDEX_NUMBER_SIZE;
  rdb_netbuf_store_index(buf_begin, i + offset1);
  rdb_netbuf_store_index(buf_end, i + offset2);

  return rocksdb::Range(
      rocksdb::Slice((const char *)buf_begin, Rdb_key_def::INDEX_NUMBER_SIZE),
      rocksdb::Slice((const char *)buf_end, Rdb_key_def::INDEX_NUMBER_SIZE));
}

static rocksdb::Range get_range(const Rdb_key_def &kd,
                                uchar buf[Rdb_key_def::INDEX_NUMBER_SIZE * 2],
                                int offset1, int offset2) {
  return get_range(kd.get_index_number(), buf, offset1, offset2);
}

rocksdb::Range get_range(const Rdb_key_def &kd,
                         uchar buf[Rdb_key_def::INDEX_NUMBER_SIZE * 2]) {
  if (kd.m_is_reverse_cf) {
    return myrocks::get_range(kd, buf, 1, 0);
  } else {
    return myrocks::get_range(kd, buf, 0, 1);
  }
}

rocksdb::Range
ha_rocksdb::get_range(const int &i,
                      uchar buf[Rdb_key_def::INDEX_NUMBER_SIZE * 2]) const {
  return myrocks::get_range(*m_key_descr_arr[i], buf);
}

/*
 This function is called with total_order_seek=true, but
 upper/lower bound setting is not necessary.
 Boundary set is useful when there is no matching key,
 but in drop_index_thread's case, it means index is marked as removed,
 so no further seek will happen for the index id.
*/
static bool is_myrocks_index_empty(
  rocksdb::ColumnFamilyHandle *cfh, const bool is_reverse_cf,
  const rocksdb::ReadOptions &read_opts,
  const uint index_id)
{
  bool index_removed = false;
  uchar key_buf[Rdb_key_def::INDEX_NUMBER_SIZE] = {0};
  rdb_netbuf_store_uint32(key_buf, index_id);
  const rocksdb::Slice key =
      rocksdb::Slice(reinterpret_cast<char *>(key_buf), sizeof(key_buf));
  std::unique_ptr<rocksdb::Iterator> it(rdb->NewIterator(read_opts, cfh));
  rocksdb_smart_seek(is_reverse_cf, it.get(), key);
  if (!it->Valid()) {
    index_removed = true;
  } else {
    if (memcmp(it->key().data(), key_buf,
        Rdb_key_def::INDEX_NUMBER_SIZE)) {
      // Key does not have same prefix
      index_removed = true;
    }
  }
  return index_removed;
}

/*
  Drop index thread's main logic
*/

void Rdb_drop_index_thread::run() {
  RDB_MUTEX_LOCK_CHECK(m_signal_mutex);

  for (;;) {
    // The stop flag might be set by shutdown command
    // after drop_index_thread releases signal_mutex
    // (i.e. while executing expensive Seek()). To prevent drop_index_thread
    // from entering long cond_timedwait, checking if stop flag
    // is true or not is needed, with drop_index_interrupt_mutex held.
    if (m_stop) {
      break;
    }

    timespec ts;
    int sec= dict_manager.is_drop_index_empty()
                     ? 24 * 60 * 60 // no filtering
                     : 60;          // filtering
    set_timespec(ts,sec);

    const auto ret MY_ATTRIBUTE((__unused__)) =
        mysql_cond_timedwait(&m_signal_cond, &m_signal_mutex, &ts);
    if (m_stop) {
      break;
    }
    // make sure, no program error is returned
    DBUG_ASSERT(ret == 0 || ret == ETIMEDOUT);
    RDB_MUTEX_UNLOCK_CHECK(m_signal_mutex);

    std::unordered_set<GL_INDEX_ID> indices;
    dict_manager.get_ongoing_drop_indexes(&indices);
    if (!indices.empty()) {
      std::unordered_set<GL_INDEX_ID> finished;
      rocksdb::ReadOptions read_opts;
      read_opts.total_order_seek = true; // disable bloom filter

      for (const auto d : indices) {
        uint32 cf_flags = 0;
        if (!dict_manager.get_cf_flags(d.cf_id, &cf_flags)) {
          sql_print_error("RocksDB: Failed to get column family flags "
                          "from cf id %u. MyRocks data dictionary may "
                          "get corrupted.",
                          d.cf_id);
          abort();
        }
        rocksdb::ColumnFamilyHandle *cfh = cf_manager.get_cf(d.cf_id);
        DBUG_ASSERT(cfh);
        const bool is_reverse_cf = cf_flags & Rdb_key_def::REVERSE_CF_FLAG;

        if (is_myrocks_index_empty(cfh, is_reverse_cf, read_opts, d.index_id))
        {
          finished.insert(d);
          continue;
        }
        uchar buf[Rdb_key_def::INDEX_NUMBER_SIZE * 2];
        rocksdb::Range range = get_range(d.index_id, buf, is_reverse_cf ? 1 : 0,
                                         is_reverse_cf ? 0 : 1);
        rocksdb::Status status = DeleteFilesInRange(rdb->GetBaseDB(), cfh,
                                                    &range.start, &range.limit);
        if (!status.ok()) {
          if (status.IsShutdownInProgress()) {
            break;
          }
          rdb_handle_io_error(status, RDB_IO_ERROR_BG_THREAD);
        }
        status = rdb->CompactRange(getCompactRangeOptions(), cfh, &range.start,
                                   &range.limit);
        if (!status.ok()) {
          if (status.IsShutdownInProgress()) {
            break;
          }
          rdb_handle_io_error(status, RDB_IO_ERROR_BG_THREAD);
        }
        if (is_myrocks_index_empty(cfh, is_reverse_cf, read_opts, d.index_id))
        {
          finished.insert(d);
        }
      }

      if (!finished.empty()) {
        dict_manager.finish_drop_indexes(finished);
      }
    }
    RDB_MUTEX_LOCK_CHECK(m_signal_mutex);
  }

  RDB_MUTEX_UNLOCK_CHECK(m_signal_mutex);
}

Rdb_tbl_def *ha_rocksdb::get_table_if_exists(const char *const tablename) {
  std::string str;
  if (rdb_normalize_tablename(tablename, &str) != HA_EXIT_SUCCESS) {
    // We were not passed table name?
    DBUG_ASSERT(0);
    return nullptr;
  }

  return ddl_manager.find(str);
}

/*
  Note: the following function is called when the table is not open. That is,
  this->table==nullptr, pk_key_descr==nullptr, etc.

  tablename points to line in form "./dbname/tablename".

  @return
    HA_EXIT_SUCCESS  OK
    other            HA_ERR error code (can be SE-specific)
*/

int ha_rocksdb::delete_table(const char *const tablename) {
  DBUG_ENTER_FUNC();

  DBUG_ASSERT(tablename != nullptr);

  const std::unique_ptr<rocksdb::WriteBatch> wb = dict_manager.begin();
  rocksdb::WriteBatch *const batch = wb.get();

  /* Find the table in the hash */
  Rdb_tbl_def *const tbl = get_table_if_exists(tablename);
  if (!tbl)
    DBUG_RETURN(HA_ERR_NO_SUCH_TABLE);
  dict_manager.add_drop_table(tbl->m_key_descr_arr, tbl->m_key_count, batch);

  /*
    Remove the table entry in data dictionary (this will also remove it from
    the persistent data dictionary).
  */
  ddl_manager.remove(tbl, batch, true);

  int err = dict_manager.commit(batch);
  if (err) {
    DBUG_RETURN(err);
  }

  rdb_drop_idx_thread.signal();

  DBUG_RETURN(HA_EXIT_SUCCESS);
}

int ha_rocksdb::remove_rows(Rdb_tbl_def *const tbl) {
  const rocksdb::WriteOptions wo =
      rdb_get_rocksdb_write_options(handler::ha_thd());

  rocksdb::ReadOptions opts;
  opts.total_order_seek = true;
  Rdb_transaction *const tx = get_or_create_tx(table->in_use);

  char key_buf[MAX_KEY_LENGTH];
  uint key_len;
  ulonglong bytes_written = 0;

  uchar lower_bound_buf[Rdb_key_def::INDEX_NUMBER_SIZE];
  uchar upper_bound_buf[Rdb_key_def::INDEX_NUMBER_SIZE];
  rocksdb::Slice lower_bound_slice;
  rocksdb::Slice upper_bound_slice;

  /*
    Remove all records in each index.
    (This is is not crash-safe, but it doesn't matter, because bulk row
    deletion will be handled on rocksdb side)
  */
  for (uint i = 0; i < tbl->m_key_count; i++) {
    const Rdb_key_def &kd = *tbl->m_key_descr_arr[i];
    kd.get_infimum_key(reinterpret_cast<uchar *>(key_buf), &key_len);
    rocksdb::ColumnFamilyHandle *cf = kd.get_cf();
    const rocksdb::Slice table_key(key_buf, key_len);
    setup_iterator_bounds(kd, table_key, Rdb_key_def::INDEX_NUMBER_SIZE,
                          lower_bound_buf, upper_bound_buf, &lower_bound_slice,
                          &upper_bound_slice);
    DBUG_ASSERT(key_len == Rdb_key_def::INDEX_NUMBER_SIZE);
    opts.iterate_lower_bound = &lower_bound_slice;
    opts.iterate_upper_bound = &upper_bound_slice;
    std::unique_ptr<rocksdb::Iterator> it(rdb->NewIterator(opts, cf));

    it->Seek(table_key);
    while (it->Valid()) {
      const rocksdb::Slice key = it->key();
      if (!kd.covers_key(key)) {
        break;
      }

      rocksdb::Status s;
      if (can_use_single_delete(i)) {
        s = rdb->SingleDelete(wo, cf, key);
      } else {
        s = rdb->Delete(wo, cf, key);
      }

      if (!s.ok()) {
        return tx->set_status_error(table->in_use, s, *m_pk_descr, m_tbl_def,
                                    m_table_handler);
      }
      bytes_written += key.size();
      it->Next();
    }
  }

  tx->update_bytes_written(bytes_written);

  return HA_EXIT_SUCCESS;
}

/**
  @return
    HA_EXIT_SUCCESS  OK
    other            HA_ERR error code (cannot be SE-specific)
*/
int ha_rocksdb::rename_table(const char *const from, const char *const to) {
  DBUG_ENTER_FUNC();

  std::string from_str;
  std::string to_str;
  std::string from_db;
  std::string to_db;

  int rc = rdb_normalize_tablename(from, &from_str);
  if (rc != HA_EXIT_SUCCESS) {
    DBUG_RETURN(rc);
  }

  rc = rdb_split_normalized_tablename(from_str, &from_db);
  if (rc != HA_EXIT_SUCCESS) {
    DBUG_RETURN(rc);
  }

  rc = rdb_normalize_tablename(to, &to_str);
  if (rc != HA_EXIT_SUCCESS) {
    DBUG_RETURN(rc);
  }

  rc = rdb_split_normalized_tablename(to_str, &to_db);
  if (rc != HA_EXIT_SUCCESS) {
    DBUG_RETURN(rc);
  }

  // If the user changed the database part of the name then validate that the
  // 'to' database exists.
  if (from_db != to_db && !rdb_database_exists(to_db)) {
    // If we return a RocksDB specific error code here we get
    // "error: 206 - Unknown error 206".  InnoDB gets
    // "error -1 - Unknown error -1" so let's match them.
    DBUG_RETURN(-1);
  }

  DBUG_EXECUTE_IF("gen_sql_table_name", to_str = to_str + "#sql-test";);

  const std::unique_ptr<rocksdb::WriteBatch> wb = dict_manager.begin();
  rocksdb::WriteBatch *const batch = wb.get();
  dict_manager.lock();

  if (ddl_manager.rename(from_str, to_str, batch)) {
    rc = HA_ERR_NO_SUCH_TABLE;
  } else {
    rc = dict_manager.commit(batch);
  }
  dict_manager.unlock();

  DBUG_RETURN(rc);
}

/**
  check_if_incompatible_data() called if ALTER TABLE can't detect otherwise
  if new and old definition are compatible

  @details If there are no other explicit signs like changed number of
  fields this function will be called by compare_tables()
  (sql/sql_tables.cc) to decide should we rewrite whole table or only .frm
  file.

*/

bool ha_rocksdb::check_if_incompatible_data(HA_CREATE_INFO *const info,
                                            uint table_changes) {
  DBUG_ENTER_FUNC();

  DBUG_ASSERT(info != nullptr);

  // this function is needed only for online alter-table
  DBUG_RETURN(COMPATIBLE_DATA_NO);
}

/**
  @return
    HA_EXIT_SUCCESS  OK
*/
int ha_rocksdb::extra(enum ha_extra_function operation) {
  DBUG_ENTER_FUNC();

  switch (operation) {
  case HA_EXTRA_KEYREAD:
    m_keyread_only = true;
    break;
  case HA_EXTRA_NO_KEYREAD:
    m_keyread_only = false;
    break;
  case HA_EXTRA_FLUSH:
    /*
      If the table has blobs, then they are part of m_retrieved_record.
      This call invalidates them.
    */
    m_retrieved_record.Reset();
    break;
  default:
    break;
  }

  DBUG_RETURN(HA_EXIT_SUCCESS);
}

/*
  Given a starting key and an ending key, estimate the number of rows that
  will exist between the two keys.
*/
ha_rows ha_rocksdb::records_in_range(uint inx, key_range *const min_key,
                                     key_range *const max_key) {
  DBUG_ENTER_FUNC();

  ha_rows ret = THDVAR(ha_thd(), records_in_range);
  if (ret) {
    DBUG_RETURN(ret);
  }
  if (table->force_index) {
    const ha_rows force_rows = THDVAR(ha_thd(), force_index_records_in_range);
    if (force_rows) {
      DBUG_RETURN(force_rows);
    }
  }

  const Rdb_key_def &kd = *m_key_descr_arr[inx];

  uint size1 = 0;
  if (min_key) {
    size1 = kd.pack_index_tuple(table, m_pack_buffer, m_sk_packed_tuple,
                                min_key->key, min_key->keypart_map);
    if (min_key->flag == HA_READ_PREFIX_LAST_OR_PREV ||
        min_key->flag == HA_READ_PREFIX_LAST ||
        min_key->flag == HA_READ_AFTER_KEY) {
      kd.successor(m_sk_packed_tuple, size1);
    }
  } else {
    kd.get_infimum_key(m_sk_packed_tuple, &size1);
  }

  uint size2 = 0;
  if (max_key) {
    size2 = kd.pack_index_tuple(table, m_pack_buffer, m_sk_packed_tuple_old,
                                max_key->key, max_key->keypart_map);
    if (max_key->flag == HA_READ_PREFIX_LAST_OR_PREV ||
        max_key->flag == HA_READ_PREFIX_LAST ||
        max_key->flag == HA_READ_AFTER_KEY) {
      kd.successor(m_sk_packed_tuple_old, size2);
    }
    // pad the upper key with FFFFs to make sure it is more than the lower
    if (size1 > size2) {
      memset(m_sk_packed_tuple_old + size2, 0xff, size1 - size2);
      size2 = size1;
    }
  } else {
    kd.get_supremum_key(m_sk_packed_tuple_old, &size2);
  }

  const rocksdb::Slice slice1((const char *)m_sk_packed_tuple, size1);
  const rocksdb::Slice slice2((const char *)m_sk_packed_tuple_old, size2);

  // slice1 >= slice2 means no row will match
  if (slice1.compare(slice2) >= 0) {
    DBUG_RETURN(HA_EXIT_SUCCESS);
  }

  rocksdb::Range r(kd.m_is_reverse_cf ? slice2 : slice1,
                   kd.m_is_reverse_cf ? slice1 : slice2);

  uint64_t sz = 0;
  auto disk_size = kd.m_stats.m_actual_disk_size;
  if (disk_size == 0)
    disk_size = kd.m_stats.m_data_size;
  auto rows = kd.m_stats.m_rows;
  if (rows == 0 || disk_size == 0) {
    rows = 1;
    disk_size = ROCKSDB_ASSUMED_KEY_VALUE_DISK_SIZE;
  }

  // Getting statistics, including from Memtables
  uint8_t include_flags = rocksdb::DB::INCLUDE_FILES;
  rdb->GetApproximateSizes(kd.get_cf(), &r, 1, &sz, include_flags);
  ret = rows * sz / disk_size;
  uint64_t memTableCount;
  rdb->GetApproximateMemTableStats(kd.get_cf(), r, &memTableCount, &sz);
  ret += memTableCount;

  /*
    GetApproximateSizes() gives estimates so ret might exceed stats.records.
    MySQL then decides to use full index scan rather than range scan, which
    is not efficient for most cases.
    To prevent this, changing estimated records slightly smaller than
    stats.records.
  */
  if (ret >= stats.records) {
    ret = stats.records * 0.99;
  }

  if (rocksdb_debug_optimizer_n_rows > 0) {
    ret = rocksdb_debug_optimizer_n_rows;
  } else if (ret == 0) {
    ret = 1;
  }

  DBUG_RETURN(ret);
}

void ha_rocksdb::update_create_info(HA_CREATE_INFO *const create_info) {
  DBUG_ENTER_FUNC();

  DBUG_ASSERT(create_info != nullptr);

  if (!(create_info->used_fields & HA_CREATE_USED_AUTO)) {
    create_info->auto_increment_value = m_tbl_def->m_auto_incr_val;
  }

  DBUG_VOID_RETURN;
}

/**
  @brief
  Doing manual compaction on OPTIMIZE TABLE in RocksDB.
  Compaction itself is executed by background thread in RocksDB, but
  CompactRange() waits until compaction completes so this function
  may take a long time.
  Since RocksDB dataset is allocated per index id, OPTIMIZE TABLE
  triggers manual compaction for all indexes of the table.
  @details
  Compaction range is from the beginning of the index id to
  the first row of the next index id. When using reverse order
  column family, the first row of the next index id should be
  the last row of the previous index id.

  @return
    HA_ADMIN_OK      OK
    other            HA_ADMIN error code
*/
int ha_rocksdb::optimize(THD *const thd, HA_CHECK_OPT *const check_opt) {
  DBUG_ENTER_FUNC();

  DBUG_ASSERT(thd != nullptr);
  DBUG_ASSERT(check_opt != nullptr);

  for (uint i = 0; i < table->s->keys; i++) {
    uchar buf[Rdb_key_def::INDEX_NUMBER_SIZE * 2];
    auto range = get_range(i, buf);
    const rocksdb::Status s = rdb->CompactRange(getCompactRangeOptions(),
                                                m_key_descr_arr[i]->get_cf(),
                                                &range.start, &range.limit);
    if (!s.ok()) {
      DBUG_RETURN(rdb_error_to_mysql(s));
    }
  }

  DBUG_RETURN(HA_EXIT_SUCCESS);
}

static int calculate_stats(
    const std::unordered_map<GL_INDEX_ID, std::shared_ptr<const Rdb_key_def>>
        &to_recalc,
    bool include_memtables) {
  DBUG_ENTER_FUNC();

  // find per column family key ranges which need to be queried
  std::unordered_map<rocksdb::ColumnFamilyHandle *, std::vector<rocksdb::Range>>
      ranges;
  std::unordered_map<GL_INDEX_ID, Rdb_index_stats> stats;
  std::vector<uchar> buf(to_recalc.size() * 2 * Rdb_key_def::INDEX_NUMBER_SIZE);

  uchar *bufp = buf.data();
  for (const auto &it : to_recalc) {
    const GL_INDEX_ID index_id = it.first;
    auto &kd = it.second;
    ranges[kd->get_cf()].push_back(myrocks::get_range(*kd, bufp));
    bufp += 2 * Rdb_key_def::INDEX_NUMBER_SIZE;

    stats[index_id] = Rdb_index_stats(index_id);
    DBUG_ASSERT(kd->get_key_parts() > 0);
    stats[index_id].m_distinct_keys_per_prefix.resize(kd->get_key_parts());
  }

  // get RocksDB table properties for these ranges
  rocksdb::TablePropertiesCollection props;
  for (auto it : ranges) {
    const auto old_size MY_ATTRIBUTE((__unused__)) = props.size();
    const auto status = rdb->GetPropertiesOfTablesInRange(
        it.first, &it.second[0], it.second.size(), &props);
    DBUG_ASSERT(props.size() >= old_size);
    if (!status.ok()) {
      DBUG_RETURN(ha_rocksdb::rdb_error_to_mysql(
          status, "Could not access RocksDB properties"));
    }
  }

  int num_sst = 0;
  for (const auto &it : props) {
    std::vector<Rdb_index_stats> sst_stats;
    Rdb_tbl_prop_coll::read_stats_from_tbl_props(it.second, &sst_stats);
    /*
      sst_stats is a list of index statistics for indexes that have entries
      in the current SST file.
    */
    for (const auto &it1 : sst_stats) {
      /*
        Only update statistics for indexes that belong to this SQL table.

        The reason is: We are walking through all SST files that have
        entries from this table (and so can compute good statistics). For
        other SQL tables, it can be that we're only seeing a small fraction
        of table's entries (and so we can't update statistics based on that).
      */
      if (stats.find(it1.m_gl_index_id) == stats.end()) {
        continue;
      }

      auto it_index = to_recalc.find(it1.m_gl_index_id);
      DBUG_ASSERT(it_index != to_recalc.end());
      if (it_index == to_recalc.end()) {
        continue;
      }
      stats[it1.m_gl_index_id].merge(
          it1, true, it_index->second->max_storage_fmt_length());
    }
    num_sst++;
  }

  if (include_memtables) {
    // calculate memtable cardinality
    Rdb_tbl_card_coll cardinality_collector(rocksdb_table_stats_sampling_pct);
    auto read_opts = rocksdb::ReadOptions();
    read_opts.read_tier = rocksdb::ReadTier::kMemtableTier;
    for (const auto &it_kd : to_recalc) {
      const std::shared_ptr<const Rdb_key_def> &kd = it_kd.second;
      Rdb_index_stats &stat = stats[kd->get_gl_index_id()];

      uchar r_buf[Rdb_key_def::INDEX_NUMBER_SIZE * 2];
      auto r = myrocks::get_range(*kd, r_buf);
      uint64_t memtableCount;
      uint64_t memtableSize;
      rdb->GetApproximateMemTableStats(kd->get_cf(), r, &memtableCount,
                                       &memtableSize);
      if (memtableCount < (uint64_t)stat.m_rows / 10) {
        // skip tables that already have enough stats from SST files to reduce
        // overhead and avoid degradation of big tables stats by sampling from
        // relatively tiny (less than 10% of full data set) memtable dataset
        continue;
      }

      std::unique_ptr<rocksdb::Iterator> it =
          std::unique_ptr<rocksdb::Iterator>(
              rdb->NewIterator(read_opts, kd->get_cf()));

      rocksdb::Slice first_index_key((const char *)r_buf,
                                     Rdb_key_def::INDEX_NUMBER_SIZE);

      cardinality_collector.Reset();
      for (it->Seek(first_index_key); is_valid(it.get()); it->Next()) {
        const rocksdb::Slice key = it->key();
        if (!kd->covers_key(key)) {
          break;  // end of this index
        }
        stat.m_rows++;

        cardinality_collector.ProcessKey(key, kd.get(), &stat);
      }
      cardinality_collector.AdjustStats(&stat);
    }
  }

  // set and persist new stats
  ddl_manager.set_stats(stats);
  ddl_manager.persist_stats(true);

  DBUG_RETURN(HA_EXIT_SUCCESS);
}

int ha_rocksdb::calculate_stats_for_table() {
  DBUG_ENTER_FUNC();

  std::unordered_map<GL_INDEX_ID, std::shared_ptr<const Rdb_key_def>>
      ids_to_check;
  for (uint i = 0; i < table->s->keys; i++) {
    ids_to_check.insert(std::make_pair(m_key_descr_arr[i]->get_gl_index_id(),
                                       m_key_descr_arr[i]));
  }

  DBUG_RETURN(calculate_stats(ids_to_check, true));
}

/*
  @return
    HA_ADMIN_OK      OK
    other            HA_ADMIN error code
*/
int ha_rocksdb::analyze(THD *const thd, HA_CHECK_OPT *const check_opt) {
  DBUG_ENTER_FUNC();

  if (table) {
    if (calculate_stats_for_table() != HA_EXIT_SUCCESS) {
      DBUG_RETURN(HA_ADMIN_FAILED);
    }
  }

  // A call to ::info is needed to repopulate some SQL level structs. This is
  // necessary for online analyze because we cannot rely on another ::open
  // call to call info for us.
  if (info(HA_STATUS_CONST | HA_STATUS_VARIABLE) != HA_EXIT_SUCCESS) {
    DBUG_RETURN(HA_ADMIN_FAILED);
  }

  DBUG_RETURN(HA_ADMIN_OK);
}

void ha_rocksdb::get_auto_increment(ulonglong off, ulonglong inc,
                                    ulonglong nb_desired_values,
                                    ulonglong *const first_value,
                                    ulonglong *const nb_reserved_values) {
  /*
    MySQL has a somewhat complicated way of handling the auto-increment value.
    The first time get_auto_increment is called for a statement,
    nb_desired_values is the estimate for how many values will be needed.  The
    engine can then reserve some values, and those will be automatically used
    by MySQL, until a hard-coded value shows up in the insert statement, after
    which MySQL again calls this function to reset its starting value.
   *
    For simplicity we will just ignore nb_desired_values - we aren't going to
    reserve any extra values for a multi-insert statement.  Each row will
    simply acquire the next value as needed and we will always tell MySQL that
    we only reserved 1 value.  Since we are using an atomic value for
    m_auto_incr_val this should be safe - if we had to grab a mutex, doing
    an actual reserve of some values might be a better solution.
   */
  DEBUG_SYNC(ha_thd(), "rocksdb.autoinc_vars");

  if (off > inc) {
    off = 1;
  }

  Field *field;
  ulonglong new_val, max_val;
  field = table->key_info[table->s->next_number_index].key_part[0].field;
  max_val = rdb_get_int_col_max_value(field);

  // Local variable reference to simplify code below
  auto &auto_incr = m_tbl_def->m_auto_incr_val;

  if (inc == 1) {
    DBUG_ASSERT(off == 1);
    // Optimization for the standard case where we are always simply
    // incrementing from the last position

    // Use CAS operation in a loop to make sure automically get the next auto
    // increment value while ensuring that we don't wrap around to a negative
    // number.
    //
    // We set auto_incr to the min of max_val and new_val + 1. This means that
    // if we're at the maximum, we should be returning the same value for
    // multiple rows, resulting in duplicate key errors (as expected).
    //
    // If we return values greater than the max, the SQL layer will "truncate"
    // the value anyway, but it means that we store invalid values into
    // auto_incr that will be visible in SHOW CREATE TABLE.
    new_val = auto_incr;
    while (new_val != std::numeric_limits<ulonglong>::max()) {
      if (auto_incr.compare_exchange_weak(new_val,
                                          std::min(new_val + 1, max_val))) {
        break;
      }
    }
  } else {
    // The next value can be more complicated if either 'inc' or 'off' is not 1
    ulonglong last_val = auto_incr;

    // Loop until we can correctly update the atomic value
    do {
      DBUG_ASSERT(last_val > 0);
      // Calculate the next value in the auto increment series: offset
      // + N * increment where N is 0, 1, 2, ...
      //
      // For further information please visit:
      // http://dev.mysql.com/doc/refman/5.7/en/replication-options-master.html
      //
      // The following is confusing so here is an explanation:
      // To get the next number in the sequence above you subtract out the
      // offset, calculate the next sequence (N * increment) and then add the
      // offset back in.
      //
      // The additions are rearranged to avoid overflow.  The following is
      // equivalent to (last_val - 1 + inc - off) / inc. This uses the fact
      // that (a+b)/c = a/c + b/c + (a%c + b%c)/c. To show why:
      //
      // (a+b)/c
      // = (a - a%c + a%c + b - b%c + b%c) / c
      // = (a - a%c) / c + (b - b%c) / c + (a%c + b%c) / c
      // = a/c + b/c + (a%c + b%c) / c
      //
      // Now, substitute a = last_val - 1, b = inc - off, c = inc to get the
      // following statement.
      ulonglong n =
          (last_val - 1) / inc + ((last_val - 1) % inc + inc - off) / inc;

      // Check if n * inc + off will overflow. This can only happen if we have
      // an UNSIGNED BIGINT field.
      if (n > (std::numeric_limits<ulonglong>::max() - off) / inc) {
        DBUG_ASSERT(max_val == std::numeric_limits<ulonglong>::max());
        // The 'last_val' value is already equal to or larger than the largest
        // value in the sequence.  Continuing would wrap around (technically
        // the behavior would be undefined).  What should we do?
        // We could:
        //   1) set the new value to the last possible number in our sequence
        //      as described above.  The problem with this is that this
        //      number could be smaller than a value in an existing row.
        //   2) set the new value to the largest possible number.  This number
        //      may not be in our sequence, but it is guaranteed to be equal
        //      to or larger than any other value already inserted.
        //
        //  For now I'm going to take option 2.
        //
        //  Returning ULLONG_MAX from get_auto_increment will cause the SQL
        //  layer to fail with ER_AUTOINC_READ_FAILED. This means that due to
        //  the SE API for get_auto_increment, inserts will fail with
        //  ER_AUTOINC_READ_FAILED if the column is UNSIGNED BIGINT, but
        //  inserts will fail with ER_DUP_ENTRY for other types (or no failure
        //  if the column is in a non-unique SK).
        new_val = std::numeric_limits<ulonglong>::max();
        auto_incr = new_val;  // Store the largest value into auto_incr
        break;
      }

      new_val = n * inc + off;

      // Attempt to store the new value (plus 1 since m_auto_incr_val contains
      // the next available value) into the atomic value.  If the current
      // value no longer matches what we have in 'last_val' this will fail and
      // we will repeat the loop (`last_val` will automatically get updated
      // with the current value).
      //
      // See above explanation for inc == 1 for why we use std::min.
    } while (!auto_incr.compare_exchange_weak(last_val,
                                              std::min(new_val + 1, max_val)));
  }

  *first_value = new_val;
  *nb_reserved_values = 1;
}

#ifndef DBUG_OFF

/* Debugger help function */
static char dbug_item_print_buf[512];

const char *dbug_print_item(Item *const item) {
  char *const buf = dbug_item_print_buf;
  String str(buf, sizeof(dbug_item_print_buf), &my_charset_bin);
  str.length(0);
  if (!item)
    return "(Item*)nullptr";
  item->print(&str, QT_ORDINARY);
  if (str.c_ptr() == buf)
    return buf;
  else
    return "Couldn't fit into buffer";
}

#endif /*DBUG_OFF*/

/**
  SQL layer calls this function to push an index condition.

  @details
    The condition is for index keyno (only one condition can be pushed at a
    time).
    The caller guarantees that condition refers only to index fields; besides
    that, fields must have

      $field->part_of_key.set_bit(keyno)

    which means that

       (handler->index_flags(keyno, $keypart, 0) & HA_KEYREAD_ONLY) == 1

    which means that field value can be restored from the index tuple.

  @return
    Part of condition we couldn't check (always nullptr).
*/

class Item *ha_rocksdb::idx_cond_push(uint keyno, class Item *const idx_cond) {
  DBUG_ENTER_FUNC();

  DBUG_ASSERT(keyno != MAX_KEY);
  DBUG_ASSERT(idx_cond != nullptr);

  pushed_idx_cond = idx_cond;
  pushed_idx_cond_keyno = keyno;
  in_range_check_pushed_down = TRUE;

  /* We will check the whole condition */
  DBUG_RETURN(nullptr);
}

/*
  Checks if inplace alter is supported for a given operation.
*/

my_core::enum_alter_inplace_result ha_rocksdb::check_if_supported_inplace_alter(
    TABLE *altered_table, my_core::Alter_inplace_info *const ha_alter_info) {
  DBUG_ENTER_FUNC();

  DBUG_ASSERT(ha_alter_info != nullptr);

  if (ha_alter_info->handler_flags &
      ~(ALTER_DROP_NON_UNIQUE_NON_PRIM_INDEX |
        ALTER_DROP_UNIQUE_INDEX |
        ALTER_ADD_NON_UNIQUE_NON_PRIM_INDEX |
        ALTER_PARTITIONED |
        ALTER_ADD_UNIQUE_INDEX |
        ALTER_CHANGE_CREATE_OPTION)) {
    DBUG_RETURN(my_core::HA_ALTER_INPLACE_NOT_SUPPORTED);
  }

  /* We don't support unique keys on table w/ no primary keys */
  if ((ha_alter_info->handler_flags &
       ALTER_ADD_UNIQUE_INDEX) &&
      has_hidden_pk(altered_table)) {
    DBUG_RETURN(my_core::HA_ALTER_INPLACE_NOT_SUPPORTED);
  }

  /* We only support changing auto_increment for table options. */
  if ((ha_alter_info->handler_flags & ALTER_CHANGE_CREATE_OPTION) &&
      !(ha_alter_info->create_info->used_fields & HA_CREATE_USED_AUTO)) {
    DBUG_RETURN(my_core::HA_ALTER_INPLACE_NOT_SUPPORTED);
  }

  /* FIXME: MDEV-16099 Use alter algorithm=nocopy or algorithm=instant
		for non-InnoDB engine */
  DBUG_RETURN(my_core::HA_ALTER_INPLACE_COPY_LOCK);
}

/**
  Allows the storage engine to update internal structures with concurrent
  writes blocked. If check_if_supported_inplace_alter() returns
  HA_ALTER_INPLACE_COPY_NO_LOCK or HA_ALTER_INPLACE_COPY_LOCK.
  this function is called with exclusive lock otherwise the same level of
  locking as for inplace_alter_table() will be used.

  @note Storage engines are responsible for reporting any errors by
  calling my_error()/print_error()

  @note If this function reports error, commit_inplace_alter_table()
  will be called with commit= false.

  @note For partitioning, failing to prepare one partition, means that
  commit_inplace_alter_table() will be called to roll back changes for
  all partitions. This means that commit_inplace_alter_table() might be
  called without prepare_inplace_alter_table() having been called first
  for a given partition.

  @param    altered_table     TABLE object for new version of table.
  @param    ha_alter_info     Structure describing changes to be done
                              by ALTER TABLE and holding data used
                              during in-place alter.

  @retval   true              Error
  @retval   false             Success
*/
bool ha_rocksdb::prepare_inplace_alter_table(
    TABLE *const altered_table,
    my_core::Alter_inplace_info *const ha_alter_info) {
  DBUG_ENTER_FUNC();

  DBUG_ASSERT(altered_table != nullptr);
  DBUG_ASSERT(ha_alter_info != nullptr);

  Rdb_tbl_def *new_tdef = nullptr;
  std::shared_ptr<Rdb_key_def> *old_key_descr = nullptr;
  std::shared_ptr<Rdb_key_def> *new_key_descr = nullptr;
  uint old_n_keys = m_tbl_def->m_key_count;
  uint new_n_keys = altered_table->s->keys;
  std::unordered_set<std::shared_ptr<Rdb_key_def>> added_indexes;
  std::unordered_set<GL_INDEX_ID> dropped_index_ids;
  uint n_dropped_keys = 0;
  uint n_added_keys = 0;
  ulonglong max_auto_incr = 0;

  if (ha_alter_info->handler_flags &
      (ALTER_DROP_NON_UNIQUE_NON_PRIM_INDEX |
       ALTER_DROP_UNIQUE_INDEX |
       ALTER_ADD_NON_UNIQUE_NON_PRIM_INDEX |
       ALTER_ADD_UNIQUE_INDEX)) {

    if (has_hidden_pk(altered_table)) {
      new_n_keys += 1;
    }

    const TABLE *const old_table = table;
    old_key_descr = m_tbl_def->m_key_descr_arr;
    new_key_descr = new std::shared_ptr<Rdb_key_def>[new_n_keys];

    new_tdef = new Rdb_tbl_def(m_tbl_def->full_tablename());
    new_tdef->m_key_descr_arr = new_key_descr;
    new_tdef->m_key_count = new_n_keys;
    new_tdef->m_auto_incr_val =
        m_tbl_def->m_auto_incr_val.load(std::memory_order_relaxed);
    new_tdef->m_hidden_pk_val =
        m_tbl_def->m_hidden_pk_val.load(std::memory_order_relaxed);

    if (create_key_defs(altered_table, new_tdef, table, m_tbl_def)) {
      /* Delete the new key descriptors */
      delete[] new_key_descr;

      /*
        Explicitly mark as nullptr so we don't accidentally remove entries
        from data dictionary on cleanup (or cause double delete[]).
        */
      new_tdef->m_key_descr_arr = nullptr;
      delete new_tdef;

      my_error(ER_KEY_CREATE_DURING_ALTER, MYF(0));
      DBUG_RETURN(HA_EXIT_FAILURE);
    }

    uint i;
    uint j;

    /* Determine which(if any) key definition(s) need to be dropped */
    for (i = 0; i < ha_alter_info->index_drop_count; i++) {
      const KEY *const dropped_key = ha_alter_info->index_drop_buffer[i];
      for (j = 0; j < old_n_keys; j++) {
        const KEY *const old_key =
            &old_table->key_info[old_key_descr[j]->get_keyno()];

        if (!compare_keys(old_key, dropped_key)) {
          dropped_index_ids.insert(old_key_descr[j]->get_gl_index_id());
          break;
        }
      }
    }

    /* Determine which(if any) key definitions(s) need to be added */
    int identical_indexes_found = 0;
    for (i = 0; i < ha_alter_info->index_add_count; i++) {
      const KEY *const added_key =
          &ha_alter_info->key_info_buffer[ha_alter_info->index_add_buffer[i]];
      for (j = 0; j < new_n_keys; j++) {
        const KEY *const new_key =
            &altered_table->key_info[new_key_descr[j]->get_keyno()];
        if (!compare_keys(new_key, added_key)) {
          /*
            Check for cases where an 'identical' index is being dropped and
            re-added in a single ALTER statement.  Turn this into a no-op as the
            index has not changed.

            E.G. Unique index -> non-unique index requires no change

            Note that cases where the index name remains the same but the
            key-parts are changed is already handled in create_inplace_key_defs.
            In these cases the index needs to be rebuilt.
            */
          if (dropped_index_ids.count(new_key_descr[j]->get_gl_index_id())) {
            dropped_index_ids.erase(new_key_descr[j]->get_gl_index_id());
            identical_indexes_found++;
          } else {
            added_indexes.insert(new_key_descr[j]);
          }

          break;
        }
      }
    }

    n_dropped_keys = ha_alter_info->index_drop_count - identical_indexes_found;
    n_added_keys = ha_alter_info->index_add_count - identical_indexes_found;
    DBUG_ASSERT(dropped_index_ids.size() == n_dropped_keys);
    DBUG_ASSERT(added_indexes.size() == n_added_keys);
    DBUG_ASSERT(new_n_keys == (old_n_keys - n_dropped_keys + n_added_keys));
  }
  if (ha_alter_info->handler_flags & ALTER_CHANGE_CREATE_OPTION) {
    if (!new_tdef) {
      new_tdef = m_tbl_def;
    }
    if (table->found_next_number_field) {
      max_auto_incr = load_auto_incr_value_from_index();
    }
  }

  ha_alter_info->handler_ctx = new Rdb_inplace_alter_ctx(
      new_tdef, old_key_descr, new_key_descr, old_n_keys, new_n_keys,
      added_indexes, dropped_index_ids, n_added_keys, n_dropped_keys,
      max_auto_incr);
  DBUG_RETURN(HA_EXIT_SUCCESS);
}

/**
  Alter the table structure in-place with operations specified using
  HA_ALTER_FLAGS and Alter_inplace_info. The level of concurrency allowed
  during this operation depends on the return value from
  check_if_supported_inplace_alter().

  @note Storage engines are responsible for reporting any errors by
  calling my_error()/print_error()

  @note If this function reports error, commit_inplace_alter_table()
  will be called with commit= false.

  @param    altered_table     TABLE object for new version of table.
  @param    ha_alter_info     Structure describing changes to be done
                              by ALTER TABLE and holding data used
                              during in-place alter.

  @retval   true              Error
  @retval   false             Success
*/
bool ha_rocksdb::inplace_alter_table(
    TABLE *const altered_table,
    my_core::Alter_inplace_info *const ha_alter_info) {
  DBUG_ENTER_FUNC();

  DBUG_ASSERT(altered_table != nullptr);
  DBUG_ASSERT(ha_alter_info != nullptr);
  DBUG_ASSERT(ha_alter_info->handler_ctx != nullptr);

  Rdb_inplace_alter_ctx *const ctx =
      static_cast<Rdb_inplace_alter_ctx *>(ha_alter_info->handler_ctx);

  if (ha_alter_info->handler_flags &
      (ALTER_ADD_NON_UNIQUE_NON_PRIM_INDEX |
       ALTER_ADD_UNIQUE_INDEX)) {
    /*
      Buffers need to be set up again to account for new, possibly longer
      secondary keys.
    */
    free_key_buffers();

    DBUG_ASSERT(ctx != nullptr);

    /*
      If adding unique index, allocate special buffers for duplicate checking.
    */
    int err;
    if ((err = alloc_key_buffers(
             altered_table, ctx->m_new_tdef,
             ha_alter_info->handler_flags &
                 ALTER_ADD_UNIQUE_INDEX))) {
      my_error(ER_OUT_OF_RESOURCES, MYF(0));
      DBUG_RETURN(err);
    }

    /* Populate all new secondary keys by scanning the primary key. */
    if ((err = inplace_populate_sk(altered_table, ctx->m_added_indexes))) {
      my_error(ER_SK_POPULATE_DURING_ALTER, MYF(0));
      DBUG_RETURN(HA_EXIT_FAILURE);
    }
  }

  DBUG_EXECUTE_IF("myrocks_simulate_index_create_rollback", {
    dbug_create_err_inplace_alter();
    DBUG_RETURN(HA_EXIT_FAILURE);
  };);

  DBUG_RETURN(HA_EXIT_SUCCESS);
}

/**
 Scan the Primary Key index entries and populate the new secondary keys.
*/
int ha_rocksdb::inplace_populate_sk(
    TABLE *const new_table_arg,
    const std::unordered_set<std::shared_ptr<Rdb_key_def>> &indexes) {
  DBUG_ENTER_FUNC();
  int res = HA_EXIT_SUCCESS;
  const std::unique_ptr<rocksdb::WriteBatch> wb = dict_manager.begin();
  rocksdb::WriteBatch *const batch = wb.get();

  /* Update the data dictionary */
  std::unordered_set<GL_INDEX_ID> create_index_ids;
  for (const auto &index : indexes) {
    create_index_ids.insert(index->get_gl_index_id());
  }
  dict_manager.add_create_index(create_index_ids, batch);
  res = dict_manager.commit(batch);
  if (res != HA_EXIT_SUCCESS) {
    return res;
  }

  /*
    Add uncommitted key definitons to ddl_manager.  We need to do this
    so that the property collector can find this keydef when it needs to
    update stats.  The property collector looks for the keydef in the
    data dictionary, but it won't be there yet since this key definition
    is still in the creation process.
  */
  ddl_manager.add_uncommitted_keydefs(indexes);

  const bool hidden_pk_exists = has_hidden_pk(table);

  Rdb_transaction *tx = get_or_create_tx(table->in_use);

  /*
    There is one specific scenario where m_sst_info may not be nullptr. This
    happens if the handler we're using happens to be the handler where the PK
    bulk load was done on. The sequence of events that lead to this is as
    follows (T1 is PK bulk load, T2 is SK alter table):

    T1: Execute last INSERT statement
    T1: Return TABLE and handler object back to Table_cache_manager
    T1: Close connection
    T2: Execute ALTER statement
    T2: Take same TABLE/handler from Table_cache_manager
    T2: Call closefrm which will call finalize_bulk_load on every other open
        table/handler *except* the one it's on.
    T2: Acquire stale snapshot of PK
    T1: Call finalize_bulk_load

    This is rare because usually, closefrm will call the destructor (and thus
    finalize_bulk_load) on the handler where PK bulk load is done. However, if
    the thread ids of the bulk load thread and the alter thread differ by a
    multiple of table_cache_instances (8 by default), then they hash to the
    same bucket in Table_cache_manager and the alter thread will not not call
    the destructor on the handler it is holding. Thus, its m_sst_info will not
    be nullptr.

    At this point, it is safe to refresh the snapshot because we know all other
    open handlers have been closed at this point, and the one we're on is the
    only one left.
  */
  if (m_sst_info) {
    if ((res = finalize_bulk_load())) {
      DBUG_RETURN(res);
    }
    tx->commit();
  }

  const ulonglong rdb_merge_buf_size = THDVAR(ha_thd(), merge_buf_size);
  const ulonglong rdb_merge_combine_read_size =
      THDVAR(ha_thd(), merge_combine_read_size);
  const ulonglong rdb_merge_tmp_file_removal_delay =
      THDVAR(ha_thd(), merge_tmp_file_removal_delay_ms);

  for (const auto &index : indexes) {
    bool is_unique_index =
        new_table_arg->key_info[index->get_keyno()].flags & HA_NOSAME;

    Rdb_index_merge rdb_merge(tx->get_rocksdb_tmpdir(), rdb_merge_buf_size,
                              rdb_merge_combine_read_size,
                              rdb_merge_tmp_file_removal_delay,
                              index->get_cf());

    if ((res = rdb_merge.init())) {
      DBUG_RETURN(res);
    }

    /*
      Note: We pass in the currently existing table + tbl_def object here,
      as the pk index position may have changed in the case of hidden primary
      keys.
    */
    const uint pk = pk_index(table, m_tbl_def);
    ha_index_init(pk, true);

    /* Scan each record in the primary key in order */
    for (res = index_first(table->record[0]); res == 0;
         res = index_next(table->record[0])) {
      longlong hidden_pk_id = 0;
      if (hidden_pk_exists &&
          (res = read_hidden_pk_id_from_rowkey(&hidden_pk_id))) {
        // NO_LINT_DEBUG
        sql_print_error("Error retrieving hidden pk id.");
        ha_index_end();
        DBUG_RETURN(res);
      }

      /* Create new secondary index entry */
      const int new_packed_size = index->pack_record(
          new_table_arg, m_pack_buffer, table->record[0], m_sk_packed_tuple,
          &m_sk_tails, should_store_row_debug_checksums(), hidden_pk_id, 0,
          nullptr, nullptr, m_ttl_bytes);

      const rocksdb::Slice key = rocksdb::Slice(
          reinterpret_cast<const char *>(m_sk_packed_tuple), new_packed_size);
      const rocksdb::Slice val =
          rocksdb::Slice(reinterpret_cast<const char *>(m_sk_tails.ptr()),
                         m_sk_tails.get_current_pos());

      /*
        Add record to offset tree in preparation for writing out to
        disk in sorted chunks.
      */
      if ((res = rdb_merge.add(key, val))) {
        ha_index_end();
        DBUG_RETURN(res);
      }
    }

    if (res != HA_ERR_END_OF_FILE) {
      // NO_LINT_DEBUG
      sql_print_error("Error retrieving index entry from primary key.");
      ha_index_end();
      DBUG_RETURN(res);
    }

    ha_index_end();

    /*
      Perform an n-way merge of n sorted buffers on disk, then writes all
      results to RocksDB via SSTFileWriter API.
    */
    rocksdb::Slice merge_key;
    rocksdb::Slice merge_val;

    struct unique_sk_buf_info sk_info;
    sk_info.dup_sk_buf = m_dup_sk_packed_tuple;
    sk_info.dup_sk_buf_old = m_dup_sk_packed_tuple_old;

    while ((res = rdb_merge.next(&merge_key, &merge_val)) == 0) {
      /* Perform uniqueness check if needed */
      if (is_unique_index) {
        if (check_duplicate_sk(new_table_arg, *index, &merge_key, &sk_info)) {
          /*
            Duplicate entry found when trying to create unique secondary key.
            We need to unpack the record into new_table_arg->record[0] as it
            is used inside print_keydup_error so that the error message shows
            the duplicate record.
          */
          if (index->unpack_record(new_table_arg, new_table_arg->record[0],
                                   &merge_key, nullptr,
                                   m_verify_row_debug_checksums)) {
            /* Should never reach here */
            DBUG_ASSERT(0);
          }

          print_keydup_error(new_table_arg,
                             &new_table_arg->key_info[index->get_keyno()],
                             MYF(0));
          DBUG_RETURN(ER_DUP_ENTRY);
        }
      }

      /*
        Insert key and slice to SST via SSTFileWriter API.
      */
      if ((res = bulk_load_key(tx, *index, merge_key, merge_val, false))) {
        break;
      }
    }

    /*
      Here, res == -1 means that we are finished, while > 0 means an error
      occurred.
    */
    if (res > 0) {
      // NO_LINT_DEBUG
      sql_print_error("Error while bulk loading keys in external merge sort.");
      DBUG_RETURN(res);
    }

    if ((res = tx->finish_bulk_load())) {
      // NO_LINT_DEBUG
      sql_print_error("Error finishing bulk load.");
      DBUG_RETURN(res);
    }
  }

  /*
    Explicitly tell jemalloc to clean up any unused dirty pages at this point.
    See https://reviews.facebook.net/D63723 for more details.
  */
  purge_all_jemalloc_arenas();

  DBUG_EXECUTE_IF("crash_during_online_index_creation", DBUG_SUICIDE(););
  DBUG_RETURN(res);
}

/**
  Commit or rollback the changes made during prepare_inplace_alter_table()
  and inplace_alter_table() inside the storage engine.
  Note that in case of rollback the allowed level of concurrency during
  this operation will be the same as for inplace_alter_table() and thus
  might be higher than during prepare_inplace_alter_table(). (For example,
  concurrent writes were blocked during prepare, but might not be during
  rollback).

  @note Storage engines are responsible for reporting any errors by
  calling my_error()/print_error()

  @note If this function with commit= true reports error, it will be called
  again with commit= false.

  @note In case of partitioning, this function might be called for rollback
  without prepare_inplace_alter_table() having been called first.
  Also partitioned tables sets ha_alter_info->group_commit_ctx to a NULL
  terminated array of the partitions handlers and if all of them are
  committed as one, then group_commit_ctx should be set to NULL to indicate
  to the partitioning handler that all partitions handlers are committed.
  @see prepare_inplace_alter_table().

  @param    altered_table     TABLE object for new version of table.
  @param    ha_alter_info     Structure describing changes to be done
                              by ALTER TABLE and holding data used
                              during in-place alter.
  @param    commit            True => Commit, False => Rollback.

  @retval   true              Error
  @retval   false             Success
*/
bool ha_rocksdb::commit_inplace_alter_table(
    my_core::TABLE *const altered_table,
    my_core::Alter_inplace_info *const ha_alter_info, bool commit) {
  DBUG_ENTER_FUNC();

  DBUG_ASSERT(altered_table != nullptr);
  DBUG_ASSERT(ha_alter_info != nullptr);

  Rdb_inplace_alter_ctx *const ctx0 =
      static_cast<Rdb_inplace_alter_ctx *>(ha_alter_info->handler_ctx);

  DEBUG_SYNC(ha_thd(), "rocksdb.commit_in_place_alter_table");

  /*
    IMPORTANT: When rollback is requested, mysql will abort with
    an assertion failure. That means every failed commit during inplace alter
    table will result in a fatal error on the server. Indexes ongoing creation
    will be detected when the server restarts, and dropped.

    For partitioned tables, a rollback call to this function (commit == false)
    is done for each partition.  A successful commit call only executes once
    for all partitions.
  */
  if (!commit) {
    /* If ctx has not been created yet, nothing to do here */
    if (!ctx0) {
      DBUG_RETURN(HA_EXIT_SUCCESS);
    }

    /*
      Cannot call destructor for Rdb_tbl_def directly because we don't want to
      erase the mappings inside the ddl_manager, as the old_key_descr is still
      using them.
    */
    if (ctx0->m_new_key_descr) {
      /* Delete the new key descriptors */
      for (uint i = 0; i < ctx0->m_new_tdef->m_key_count; i++) {
        ctx0->m_new_key_descr[i] = nullptr;
      }

      delete[] ctx0->m_new_key_descr;
      ctx0->m_new_key_descr = nullptr;
      ctx0->m_new_tdef->m_key_descr_arr = nullptr;

      delete ctx0->m_new_tdef;
    }

    /* Remove uncommitted key definitons from ddl_manager */
    ddl_manager.remove_uncommitted_keydefs(ctx0->m_added_indexes);

    /* Rollback any partially created indexes */
    dict_manager.rollback_ongoing_index_creation();

    DBUG_RETURN(HA_EXIT_SUCCESS);
  }

  DBUG_ASSERT(ctx0);

  /*
    For partitioned tables, we need to commit all changes to all tables at
    once, unlike in the other inplace alter API methods.
  */
  inplace_alter_handler_ctx **ctx_array;
  inplace_alter_handler_ctx *ctx_single[2];

  if (ha_alter_info->group_commit_ctx) {
    DBUG_EXECUTE_IF("crash_during_index_creation_partition", DBUG_SUICIDE(););
    ctx_array = ha_alter_info->group_commit_ctx;
  } else {
    ctx_single[0] = ctx0;
    ctx_single[1] = nullptr;
    ctx_array = ctx_single;
  }

  DBUG_ASSERT(ctx0 == ctx_array[0]);
  ha_alter_info->group_commit_ctx = nullptr;

  if (ha_alter_info->handler_flags &
      (ALTER_DROP_NON_UNIQUE_NON_PRIM_INDEX |
       ALTER_DROP_UNIQUE_INDEX |
       ALTER_ADD_NON_UNIQUE_NON_PRIM_INDEX |
       ALTER_ADD_UNIQUE_INDEX)) {
    const std::unique_ptr<rocksdb::WriteBatch> wb = dict_manager.begin();
    rocksdb::WriteBatch *const batch = wb.get();
    std::unordered_set<GL_INDEX_ID> create_index_ids;

    m_tbl_def = ctx0->m_new_tdef;
    m_key_descr_arr = m_tbl_def->m_key_descr_arr;
    m_pk_descr = m_key_descr_arr[pk_index(altered_table, m_tbl_def)];

    dict_manager.lock();
    for (inplace_alter_handler_ctx **pctx = ctx_array; *pctx; pctx++) {
      Rdb_inplace_alter_ctx *const ctx =
          static_cast<Rdb_inplace_alter_ctx *>(*pctx);

      /* Mark indexes to be dropped */
      dict_manager.add_drop_index(ctx->m_dropped_index_ids, batch);

      for (const auto &index : ctx->m_added_indexes) {
        create_index_ids.insert(index->get_gl_index_id());
      }

      if (ddl_manager.put_and_write(ctx->m_new_tdef, batch)) {
        /*
          Failed to write new entry into data dictionary, this should never
          happen.
        */
        DBUG_ASSERT(0);
      }

      /*
        Remove uncommitted key definitons from ddl_manager, as they are now
        committed into the data dictionary.
      */
      ddl_manager.remove_uncommitted_keydefs(ctx->m_added_indexes);
    }

    if (dict_manager.commit(batch)) {
      /*
        Should never reach here. We assume MyRocks will abort if commit fails.
      */
      DBUG_ASSERT(0);
    }

    dict_manager.unlock();

    /* Mark ongoing create indexes as finished/remove from data dictionary */
    dict_manager.finish_indexes_operation(
        create_index_ids, Rdb_key_def::DDL_CREATE_INDEX_ONGOING);

    rdb_drop_idx_thread.signal();
  }

  if (ha_alter_info->handler_flags & ALTER_CHANGE_CREATE_OPTION) {
    const std::unique_ptr<rocksdb::WriteBatch> wb = dict_manager.begin();
    rocksdb::WriteBatch *const batch = wb.get();
    std::unordered_set<GL_INDEX_ID> create_index_ids;

    ulonglong auto_incr_val = ha_alter_info->create_info->auto_increment_value;

    for (inplace_alter_handler_ctx **pctx = ctx_array; *pctx; pctx++) {
      Rdb_inplace_alter_ctx *const ctx =
          static_cast<Rdb_inplace_alter_ctx *>(*pctx);
      auto_incr_val = std::max(auto_incr_val, ctx->m_max_auto_incr);
      dict_manager.put_auto_incr_val(
          batch, ctx->m_new_tdef->get_autoincr_gl_index_id(), auto_incr_val,
          true /* overwrite */);
      ctx->m_new_tdef->m_auto_incr_val = auto_incr_val;
    }

    if (dict_manager.commit(batch)) {
      DBUG_ASSERT(0);
    }
  }

  DBUG_RETURN(HA_EXIT_SUCCESS);
}

#define SHOW_FNAME(name) rocksdb_show_##name

#define DEF_SHOW_FUNC(name, key)                                               \
  static int SHOW_FNAME(name)(MYSQL_THD thd, SHOW_VAR * var, char *buff) {     \
    rocksdb_status_counters.name =                                             \
        rocksdb_stats->getTickerCount(rocksdb::key);                           \
    var->type = SHOW_LONGLONG;                                                 \
    var->value = (char *)&rocksdb_status_counters.name;                        \
    return HA_EXIT_SUCCESS;                                                    \
  }

#define DEF_STATUS_VAR(name)                                                   \
  { "rocksdb_" #name, (char *)&SHOW_FNAME(name), SHOW_FUNC }

#define DEF_STATUS_VAR_PTR(name, ptr, option)                                  \
  { "rocksdb_" name, (char *)ptr, option }

#define DEF_STATUS_VAR_FUNC(name, ptr, option)                                 \
  { name, reinterpret_cast<char *>(ptr), option }

struct rocksdb_status_counters_t {
  uint64_t block_cache_miss;
  uint64_t block_cache_hit;
  uint64_t block_cache_add;
  uint64_t block_cache_add_failures;
  uint64_t block_cache_index_miss;
  uint64_t block_cache_index_hit;
  uint64_t block_cache_index_add;
  uint64_t block_cache_index_bytes_insert;
  uint64_t block_cache_index_bytes_evict;
  uint64_t block_cache_filter_miss;
  uint64_t block_cache_filter_hit;
  uint64_t block_cache_filter_add;
  uint64_t block_cache_filter_bytes_insert;
  uint64_t block_cache_filter_bytes_evict;
  uint64_t block_cache_bytes_read;
  uint64_t block_cache_bytes_write;
  uint64_t block_cache_data_bytes_insert;
  uint64_t block_cache_data_miss;
  uint64_t block_cache_data_hit;
  uint64_t block_cache_data_add;
  uint64_t bloom_filter_useful;
  uint64_t bloom_filter_full_positive;
  uint64_t bloom_filter_full_true_positive;
  uint64_t memtable_hit;
  uint64_t memtable_miss;
  uint64_t get_hit_l0;
  uint64_t get_hit_l1;
  uint64_t get_hit_l2_and_up;
  uint64_t compaction_key_drop_new;
  uint64_t compaction_key_drop_obsolete;
  uint64_t compaction_key_drop_user;
  uint64_t number_keys_written;
  uint64_t number_keys_read;
  uint64_t number_keys_updated;
  uint64_t bytes_written;
  uint64_t bytes_read;
  uint64_t number_db_seek;
  uint64_t number_db_seek_found;
  uint64_t number_db_next;
  uint64_t number_db_next_found;
  uint64_t number_db_prev;
  uint64_t number_db_prev_found;
  uint64_t iter_bytes_read;
  uint64_t no_file_closes;
  uint64_t no_file_opens;
  uint64_t no_file_errors;
  uint64_t stall_micros;
  uint64_t num_iterators;
  uint64_t number_multiget_get;
  uint64_t number_multiget_keys_read;
  uint64_t number_multiget_bytes_read;
  uint64_t number_deletes_filtered;
  uint64_t number_merge_failures;
  uint64_t bloom_filter_prefix_checked;
  uint64_t bloom_filter_prefix_useful;
  uint64_t number_reseeks_iteration;
  uint64_t getupdatessince_calls;
  uint64_t block_cachecompressed_miss;
  uint64_t block_cachecompressed_hit;
  uint64_t wal_synced;
  uint64_t wal_bytes;
  uint64_t write_self;
  uint64_t write_other;
  uint64_t write_timedout;
  uint64_t write_wal;
  uint64_t flush_write_bytes;
  uint64_t compact_read_bytes;
  uint64_t compact_write_bytes;
  uint64_t number_superversion_acquires;
  uint64_t number_superversion_releases;
  uint64_t number_superversion_cleanups;
  uint64_t number_block_not_compressed;
};

static rocksdb_status_counters_t rocksdb_status_counters;

DEF_SHOW_FUNC(block_cache_miss, BLOCK_CACHE_MISS)
DEF_SHOW_FUNC(block_cache_hit, BLOCK_CACHE_HIT)
DEF_SHOW_FUNC(block_cache_add, BLOCK_CACHE_ADD)
DEF_SHOW_FUNC(block_cache_add_failures, BLOCK_CACHE_ADD_FAILURES)
DEF_SHOW_FUNC(block_cache_index_miss, BLOCK_CACHE_INDEX_MISS)
DEF_SHOW_FUNC(block_cache_index_hit, BLOCK_CACHE_INDEX_HIT)
DEF_SHOW_FUNC(block_cache_index_add, BLOCK_CACHE_INDEX_ADD)
DEF_SHOW_FUNC(block_cache_index_bytes_insert, BLOCK_CACHE_INDEX_BYTES_INSERT)
DEF_SHOW_FUNC(block_cache_index_bytes_evict, BLOCK_CACHE_INDEX_BYTES_EVICT)
DEF_SHOW_FUNC(block_cache_filter_miss, BLOCK_CACHE_FILTER_MISS)
DEF_SHOW_FUNC(block_cache_filter_hit, BLOCK_CACHE_FILTER_HIT)
DEF_SHOW_FUNC(block_cache_filter_add, BLOCK_CACHE_FILTER_ADD)
DEF_SHOW_FUNC(block_cache_filter_bytes_insert, BLOCK_CACHE_FILTER_BYTES_INSERT)
DEF_SHOW_FUNC(block_cache_filter_bytes_evict, BLOCK_CACHE_FILTER_BYTES_EVICT)
DEF_SHOW_FUNC(block_cache_bytes_read, BLOCK_CACHE_BYTES_READ)
DEF_SHOW_FUNC(block_cache_bytes_write, BLOCK_CACHE_BYTES_WRITE)
DEF_SHOW_FUNC(block_cache_data_bytes_insert, BLOCK_CACHE_DATA_BYTES_INSERT)
DEF_SHOW_FUNC(block_cache_data_miss, BLOCK_CACHE_DATA_MISS)
DEF_SHOW_FUNC(block_cache_data_hit, BLOCK_CACHE_DATA_HIT)
DEF_SHOW_FUNC(block_cache_data_add, BLOCK_CACHE_DATA_ADD)
DEF_SHOW_FUNC(bloom_filter_useful, BLOOM_FILTER_USEFUL)
DEF_SHOW_FUNC(bloom_filter_full_positive, BLOOM_FILTER_FULL_POSITIVE)
DEF_SHOW_FUNC(bloom_filter_full_true_positive, BLOOM_FILTER_FULL_TRUE_POSITIVE)
DEF_SHOW_FUNC(memtable_hit, MEMTABLE_HIT)
DEF_SHOW_FUNC(memtable_miss, MEMTABLE_MISS)
DEF_SHOW_FUNC(get_hit_l0, GET_HIT_L0)
DEF_SHOW_FUNC(get_hit_l1, GET_HIT_L1)
DEF_SHOW_FUNC(get_hit_l2_and_up, GET_HIT_L2_AND_UP)
DEF_SHOW_FUNC(compaction_key_drop_new, COMPACTION_KEY_DROP_NEWER_ENTRY)
DEF_SHOW_FUNC(compaction_key_drop_obsolete, COMPACTION_KEY_DROP_OBSOLETE)
DEF_SHOW_FUNC(compaction_key_drop_user, COMPACTION_KEY_DROP_USER)
DEF_SHOW_FUNC(number_keys_written, NUMBER_KEYS_WRITTEN)
DEF_SHOW_FUNC(number_keys_read, NUMBER_KEYS_READ)
DEF_SHOW_FUNC(number_keys_updated, NUMBER_KEYS_UPDATED)
DEF_SHOW_FUNC(bytes_written, BYTES_WRITTEN)
DEF_SHOW_FUNC(bytes_read, BYTES_READ)
DEF_SHOW_FUNC(number_db_seek, NUMBER_DB_SEEK)
DEF_SHOW_FUNC(number_db_seek_found, NUMBER_DB_SEEK_FOUND)
DEF_SHOW_FUNC(number_db_next, NUMBER_DB_NEXT)
DEF_SHOW_FUNC(number_db_next_found, NUMBER_DB_NEXT_FOUND)
DEF_SHOW_FUNC(number_db_prev, NUMBER_DB_PREV)
DEF_SHOW_FUNC(number_db_prev_found, NUMBER_DB_PREV_FOUND)
DEF_SHOW_FUNC(iter_bytes_read, ITER_BYTES_READ)
DEF_SHOW_FUNC(no_file_closes, NO_FILE_CLOSES)
DEF_SHOW_FUNC(no_file_opens, NO_FILE_OPENS)
DEF_SHOW_FUNC(no_file_errors, NO_FILE_ERRORS)
DEF_SHOW_FUNC(stall_micros, STALL_MICROS)
DEF_SHOW_FUNC(num_iterators, NO_ITERATORS)
DEF_SHOW_FUNC(number_multiget_get, NUMBER_MULTIGET_CALLS)
DEF_SHOW_FUNC(number_multiget_keys_read, NUMBER_MULTIGET_KEYS_READ)
DEF_SHOW_FUNC(number_multiget_bytes_read, NUMBER_MULTIGET_BYTES_READ)
DEF_SHOW_FUNC(number_deletes_filtered, NUMBER_FILTERED_DELETES)
DEF_SHOW_FUNC(number_merge_failures, NUMBER_MERGE_FAILURES)
DEF_SHOW_FUNC(bloom_filter_prefix_checked, BLOOM_FILTER_PREFIX_CHECKED)
DEF_SHOW_FUNC(bloom_filter_prefix_useful, BLOOM_FILTER_PREFIX_USEFUL)
DEF_SHOW_FUNC(number_reseeks_iteration, NUMBER_OF_RESEEKS_IN_ITERATION)
DEF_SHOW_FUNC(getupdatessince_calls, GET_UPDATES_SINCE_CALLS)
DEF_SHOW_FUNC(block_cachecompressed_miss, BLOCK_CACHE_COMPRESSED_MISS)
DEF_SHOW_FUNC(block_cachecompressed_hit, BLOCK_CACHE_COMPRESSED_HIT)
DEF_SHOW_FUNC(wal_synced, WAL_FILE_SYNCED)
DEF_SHOW_FUNC(wal_bytes, WAL_FILE_BYTES)
DEF_SHOW_FUNC(write_self, WRITE_DONE_BY_SELF)
DEF_SHOW_FUNC(write_other, WRITE_DONE_BY_OTHER)
DEF_SHOW_FUNC(write_timedout, WRITE_TIMEDOUT)
DEF_SHOW_FUNC(write_wal, WRITE_WITH_WAL)
DEF_SHOW_FUNC(flush_write_bytes, FLUSH_WRITE_BYTES)
DEF_SHOW_FUNC(compact_read_bytes, COMPACT_READ_BYTES)
DEF_SHOW_FUNC(compact_write_bytes, COMPACT_WRITE_BYTES)
DEF_SHOW_FUNC(number_superversion_acquires, NUMBER_SUPERVERSION_ACQUIRES)
DEF_SHOW_FUNC(number_superversion_releases, NUMBER_SUPERVERSION_RELEASES)
DEF_SHOW_FUNC(number_superversion_cleanups, NUMBER_SUPERVERSION_CLEANUPS)
DEF_SHOW_FUNC(number_block_not_compressed, NUMBER_BLOCK_NOT_COMPRESSED)

static void myrocks_update_status() {
  export_stats.rows_deleted = global_stats.rows[ROWS_DELETED];
  export_stats.rows_inserted = global_stats.rows[ROWS_INSERTED];
  export_stats.rows_read = global_stats.rows[ROWS_READ];
  export_stats.rows_updated = global_stats.rows[ROWS_UPDATED];
  export_stats.rows_deleted_blind = global_stats.rows[ROWS_DELETED_BLIND];
  export_stats.rows_expired = global_stats.rows[ROWS_EXPIRED];
  export_stats.rows_filtered = global_stats.rows[ROWS_FILTERED];

  export_stats.system_rows_deleted = global_stats.system_rows[ROWS_DELETED];
  export_stats.system_rows_inserted = global_stats.system_rows[ROWS_INSERTED];
  export_stats.system_rows_read = global_stats.system_rows[ROWS_READ];
  export_stats.system_rows_updated = global_stats.system_rows[ROWS_UPDATED];

  export_stats.queries_point = global_stats.queries[QUERIES_POINT];
  export_stats.queries_range = global_stats.queries[QUERIES_RANGE];

  export_stats.covered_secondary_key_lookups =
      global_stats.covered_secondary_key_lookups;
}

static void myrocks_update_memory_status() {
  std::vector<rocksdb::DB *> dbs;
  std::unordered_set<const rocksdb::Cache *> cache_set;
  dbs.push_back(rdb);
  std::map<rocksdb::MemoryUtil::UsageType, uint64_t> temp_usage_by_type;
  rocksdb::MemoryUtil::GetApproximateMemoryUsageByType(dbs, cache_set,
                                                       &temp_usage_by_type);
  memory_stats.memtable_total =
      temp_usage_by_type[rocksdb::MemoryUtil::kMemTableTotal];
  memory_stats.memtable_unflushed =
      temp_usage_by_type[rocksdb::MemoryUtil::kMemTableUnFlushed];
}

static SHOW_VAR myrocks_status_variables[] = {
    DEF_STATUS_VAR_FUNC("rows_deleted", &export_stats.rows_deleted,
                        SHOW_LONGLONG),
    DEF_STATUS_VAR_FUNC("rows_inserted", &export_stats.rows_inserted,
                        SHOW_LONGLONG),
    DEF_STATUS_VAR_FUNC("rows_read", &export_stats.rows_read, SHOW_LONGLONG),
    DEF_STATUS_VAR_FUNC("rows_updated", &export_stats.rows_updated,
                        SHOW_LONGLONG),
    DEF_STATUS_VAR_FUNC("rows_deleted_blind", &export_stats.rows_deleted_blind,
                        SHOW_LONGLONG),
    DEF_STATUS_VAR_FUNC("rows_expired", &export_stats.rows_expired,
                        SHOW_LONGLONG),
    DEF_STATUS_VAR_FUNC("rows_filtered", &export_stats.rows_filtered,
                        SHOW_LONGLONG),
    DEF_STATUS_VAR_FUNC("system_rows_deleted",
                        &export_stats.system_rows_deleted, SHOW_LONGLONG),
    DEF_STATUS_VAR_FUNC("system_rows_inserted",
                        &export_stats.system_rows_inserted, SHOW_LONGLONG),
    DEF_STATUS_VAR_FUNC("system_rows_read", &export_stats.system_rows_read,
                        SHOW_LONGLONG),
    DEF_STATUS_VAR_FUNC("system_rows_updated",
                        &export_stats.system_rows_updated, SHOW_LONGLONG),
    DEF_STATUS_VAR_FUNC("memtable_total", &memory_stats.memtable_total,
                        SHOW_LONGLONG),
    DEF_STATUS_VAR_FUNC("memtable_unflushed", &memory_stats.memtable_unflushed,
                        SHOW_LONGLONG),
    DEF_STATUS_VAR_FUNC("queries_point", &export_stats.queries_point,
                        SHOW_LONGLONG),
    DEF_STATUS_VAR_FUNC("queries_range", &export_stats.queries_range,
                        SHOW_LONGLONG),
    DEF_STATUS_VAR_FUNC("covered_secondary_key_lookups",
                        &export_stats.covered_secondary_key_lookups,
                        SHOW_LONGLONG),

    {NullS, NullS, SHOW_LONG}};

static void show_myrocks_vars(THD *thd, SHOW_VAR *var, char *buff) {
  myrocks_update_status();
  myrocks_update_memory_status();
  var->type = SHOW_ARRAY;
  var->value = reinterpret_cast<char *>(&myrocks_status_variables);
}

static ulonglong
io_stall_prop_value(const std::map<std::string, std::string> &props,
                    const std::string &key) {
  std::map<std::string, std::string>::const_iterator iter =
      props.find("io_stalls." + key);
  if (iter != props.end()) {
    return std::stoull(iter->second);
  } else {
    DBUG_PRINT("warning",
               ("RocksDB GetMapPropery hasn't returned key=%s", key.c_str()));
    DBUG_ASSERT(0);
    return 0;
  }
}

static void update_rocksdb_stall_status() {
  st_io_stall_stats local_io_stall_stats;
  for (const auto &cf_name : cf_manager.get_cf_names()) {
    rocksdb::ColumnFamilyHandle *cfh = cf_manager.get_cf(cf_name);
    if (cfh == nullptr) {
      continue;
    }

    std::map<std::string, std::string> props;
    if (!rdb->GetMapProperty(cfh, "rocksdb.cfstats", &props)) {
      continue;
    }

    local_io_stall_stats.level0_slowdown +=
        io_stall_prop_value(props, "level0_slowdown");
    local_io_stall_stats.level0_slowdown_with_compaction +=
        io_stall_prop_value(props, "level0_slowdown_with_compaction");
    local_io_stall_stats.level0_numfiles +=
        io_stall_prop_value(props, "level0_numfiles");
    local_io_stall_stats.level0_numfiles_with_compaction +=
        io_stall_prop_value(props, "level0_numfiles_with_compaction");
    local_io_stall_stats.stop_for_pending_compaction_bytes +=
        io_stall_prop_value(props, "stop_for_pending_compaction_bytes");
    local_io_stall_stats.slowdown_for_pending_compaction_bytes +=
        io_stall_prop_value(props, "slowdown_for_pending_compaction_bytes");
    local_io_stall_stats.memtable_compaction +=
        io_stall_prop_value(props, "memtable_compaction");
    local_io_stall_stats.memtable_slowdown +=
        io_stall_prop_value(props, "memtable_slowdown");
    local_io_stall_stats.total_stop += io_stall_prop_value(props, "total_stop");
    local_io_stall_stats.total_slowdown +=
        io_stall_prop_value(props, "total_slowdown");
  }
  io_stall_stats = local_io_stall_stats;
}

static SHOW_VAR rocksdb_stall_status_variables[] = {
    DEF_STATUS_VAR_FUNC("l0_file_count_limit_slowdowns",
                        &io_stall_stats.level0_slowdown, SHOW_LONGLONG),
    DEF_STATUS_VAR_FUNC("locked_l0_file_count_limit_slowdowns",
                        &io_stall_stats.level0_slowdown_with_compaction,
                        SHOW_LONGLONG),
    DEF_STATUS_VAR_FUNC("l0_file_count_limit_stops",
                        &io_stall_stats.level0_numfiles, SHOW_LONGLONG),
    DEF_STATUS_VAR_FUNC("locked_l0_file_count_limit_stops",
                        &io_stall_stats.level0_numfiles_with_compaction,
                        SHOW_LONGLONG),
    DEF_STATUS_VAR_FUNC("pending_compaction_limit_stops",
                        &io_stall_stats.stop_for_pending_compaction_bytes,
                        SHOW_LONGLONG),
    DEF_STATUS_VAR_FUNC("pending_compaction_limit_slowdowns",
                        &io_stall_stats.slowdown_for_pending_compaction_bytes,
                        SHOW_LONGLONG),
    DEF_STATUS_VAR_FUNC("memtable_limit_stops",
                        &io_stall_stats.memtable_compaction, SHOW_LONGLONG),
    DEF_STATUS_VAR_FUNC("memtable_limit_slowdowns",
                        &io_stall_stats.memtable_slowdown, SHOW_LONGLONG),
    DEF_STATUS_VAR_FUNC("total_stops", &io_stall_stats.total_stop,
                        SHOW_LONGLONG),
    DEF_STATUS_VAR_FUNC("total_slowdowns", &io_stall_stats.total_slowdown,
                        SHOW_LONGLONG),
    // end of the array marker
    {NullS, NullS, SHOW_LONG}};

static void show_rocksdb_stall_vars(THD *thd, SHOW_VAR *var, char *buff) {
  update_rocksdb_stall_status();
  var->type = SHOW_ARRAY;
  var->value = reinterpret_cast<char *>(&rocksdb_stall_status_variables);
}

static SHOW_VAR rocksdb_status_vars[] = {
    DEF_STATUS_VAR(block_cache_miss),
    DEF_STATUS_VAR(block_cache_hit),
    DEF_STATUS_VAR(block_cache_add),
    DEF_STATUS_VAR(block_cache_add_failures),
    DEF_STATUS_VAR(block_cache_index_miss),
    DEF_STATUS_VAR(block_cache_index_hit),
    DEF_STATUS_VAR(block_cache_index_add),
    DEF_STATUS_VAR(block_cache_index_bytes_insert),
    DEF_STATUS_VAR(block_cache_index_bytes_evict),
    DEF_STATUS_VAR(block_cache_filter_miss),
    DEF_STATUS_VAR(block_cache_filter_hit),
    DEF_STATUS_VAR(block_cache_filter_add),
    DEF_STATUS_VAR(block_cache_filter_bytes_insert),
    DEF_STATUS_VAR(block_cache_filter_bytes_evict),
    DEF_STATUS_VAR(block_cache_bytes_read),
    DEF_STATUS_VAR(block_cache_bytes_write),
    DEF_STATUS_VAR(block_cache_data_bytes_insert),
    DEF_STATUS_VAR(block_cache_data_miss),
    DEF_STATUS_VAR(block_cache_data_hit),
    DEF_STATUS_VAR(block_cache_data_add),
    DEF_STATUS_VAR(bloom_filter_useful),
    DEF_STATUS_VAR(bloom_filter_full_positive),
    DEF_STATUS_VAR(bloom_filter_full_true_positive),
    DEF_STATUS_VAR(memtable_hit),
    DEF_STATUS_VAR(memtable_miss),
    DEF_STATUS_VAR(get_hit_l0),
    DEF_STATUS_VAR(get_hit_l1),
    DEF_STATUS_VAR(get_hit_l2_and_up),
    DEF_STATUS_VAR(compaction_key_drop_new),
    DEF_STATUS_VAR(compaction_key_drop_obsolete),
    DEF_STATUS_VAR(compaction_key_drop_user),
    DEF_STATUS_VAR(number_keys_written),
    DEF_STATUS_VAR(number_keys_read),
    DEF_STATUS_VAR(number_keys_updated),
    DEF_STATUS_VAR(bytes_written),
    DEF_STATUS_VAR(bytes_read),
    DEF_STATUS_VAR(number_db_seek),
    DEF_STATUS_VAR(number_db_seek_found),
    DEF_STATUS_VAR(number_db_next),
    DEF_STATUS_VAR(number_db_next_found),
    DEF_STATUS_VAR(number_db_prev),
    DEF_STATUS_VAR(number_db_prev_found),
    DEF_STATUS_VAR(iter_bytes_read),
    DEF_STATUS_VAR(no_file_closes),
    DEF_STATUS_VAR(no_file_opens),
    DEF_STATUS_VAR(no_file_errors),
    DEF_STATUS_VAR(stall_micros),
    DEF_STATUS_VAR(num_iterators),
    DEF_STATUS_VAR(number_multiget_get),
    DEF_STATUS_VAR(number_multiget_keys_read),
    DEF_STATUS_VAR(number_multiget_bytes_read),
    DEF_STATUS_VAR(number_deletes_filtered),
    DEF_STATUS_VAR(number_merge_failures),
    DEF_STATUS_VAR(bloom_filter_prefix_checked),
    DEF_STATUS_VAR(bloom_filter_prefix_useful),
    DEF_STATUS_VAR(number_reseeks_iteration),
    DEF_STATUS_VAR(getupdatessince_calls),
    DEF_STATUS_VAR(block_cachecompressed_miss),
    DEF_STATUS_VAR(block_cachecompressed_hit),
    DEF_STATUS_VAR(wal_synced),
    DEF_STATUS_VAR(wal_bytes),
    DEF_STATUS_VAR(write_self),
    DEF_STATUS_VAR(write_other),
    DEF_STATUS_VAR(write_timedout),
    DEF_STATUS_VAR(write_wal),
    DEF_STATUS_VAR(flush_write_bytes),
    DEF_STATUS_VAR(compact_read_bytes),
    DEF_STATUS_VAR(compact_write_bytes),
    DEF_STATUS_VAR(number_superversion_acquires),
    DEF_STATUS_VAR(number_superversion_releases),
    DEF_STATUS_VAR(number_superversion_cleanups),
    DEF_STATUS_VAR(number_block_not_compressed),
    DEF_STATUS_VAR_PTR("row_lock_deadlocks", &rocksdb_row_lock_deadlocks,
                       SHOW_LONGLONG),
    DEF_STATUS_VAR_PTR("row_lock_wait_timeouts",
                       &rocksdb_row_lock_wait_timeouts, SHOW_LONGLONG),
    DEF_STATUS_VAR_PTR("snapshot_conflict_errors",
                       &rocksdb_snapshot_conflict_errors, SHOW_LONGLONG),
    DEF_STATUS_VAR_PTR("wal_group_syncs", &rocksdb_wal_group_syncs,
                       SHOW_LONGLONG),
    DEF_STATUS_VAR_PTR("manual_compactions_processed",
                       &rocksdb_manual_compactions_processed, SHOW_LONGLONG),
    DEF_STATUS_VAR_PTR("manual_compactions_running",
                       &rocksdb_manual_compactions_running, SHOW_LONGLONG),
    DEF_STATUS_VAR_PTR("number_sst_entry_put", &rocksdb_num_sst_entry_put,
                       SHOW_LONGLONG),
    DEF_STATUS_VAR_PTR("number_sst_entry_delete", &rocksdb_num_sst_entry_delete,
                       SHOW_LONGLONG),
    DEF_STATUS_VAR_PTR("number_sst_entry_singledelete",
                       &rocksdb_num_sst_entry_singledelete, SHOW_LONGLONG),
    DEF_STATUS_VAR_PTR("number_sst_entry_merge", &rocksdb_num_sst_entry_merge,
                       SHOW_LONGLONG),
    DEF_STATUS_VAR_PTR("number_sst_entry_other", &rocksdb_num_sst_entry_other,
                       SHOW_LONGLONG),
    // the variables generated by SHOW_FUNC are sorted only by prefix (first
    // arg in the tuple below), so make sure it is unique to make sorting
    // deterministic as quick sort is not stable
    {"rocksdb", reinterpret_cast<char *>(&show_myrocks_vars), SHOW_FUNC},
    {"rocksdb_stall", reinterpret_cast<char *>(&show_rocksdb_stall_vars),
     SHOW_FUNC},
    {NullS, NullS, SHOW_LONG}};

/*
  Background thread's main logic
*/

void Rdb_background_thread::run() {
  // How many seconds to wait till flushing the WAL next time.
  const int WAKE_UP_INTERVAL = 1;

  timespec ts_next_sync;
  set_timespec(ts_next_sync, WAKE_UP_INTERVAL);

  for (;;) {
    // Wait until the next timeout or until we receive a signal to stop the
    // thread. Request to stop the thread should only be triggered when the
    // storage engine is being unloaded.
    RDB_MUTEX_LOCK_CHECK(m_signal_mutex);
    const auto ret MY_ATTRIBUTE((__unused__)) =
        mysql_cond_timedwait(&m_signal_cond, &m_signal_mutex, &ts_next_sync);

    // Check that we receive only the expected error codes.
    DBUG_ASSERT(ret == 0 || ret == ETIMEDOUT);
    const bool local_stop = m_stop;
    const bool local_save_stats = m_save_stats;
    reset();
    RDB_MUTEX_UNLOCK_CHECK(m_signal_mutex);

    if (local_stop) {
      // If we're here then that's because condition variable was signaled by
      // another thread and we're shutting down. Break out the loop to make
      // sure that shutdown thread can proceed.
      break;
    }

    // This path should be taken only when the timer expired.
    DBUG_ASSERT(ret == ETIMEDOUT);

    if (local_save_stats) {
      ddl_manager.persist_stats();
    }

    // Set the next timestamp for mysql_cond_timedwait() (which ends up calling
    // pthread_cond_timedwait()) to wait on.
    set_timespec(ts_next_sync, WAKE_UP_INTERVAL);

    // Flush the WAL. Sync it for both background and never modes to copy
    // InnoDB's behavior. For mode never, the wal file isn't even written,
    // whereas background writes to the wal file, but issues the syncs in a
    // background thread.
    if (rdb && (rocksdb_flush_log_at_trx_commit != FLUSH_LOG_SYNC) &&
        !rocksdb_db_options->allow_mmap_writes) {
      const rocksdb::Status s = rdb->FlushWAL(true);
      if (!s.ok()) {
        rdb_handle_io_error(s, RDB_IO_ERROR_BG_THREAD);
      }
    }
    // Recalculate statistics for indexes.
    if (rocksdb_stats_recalc_rate) {
      std::unordered_map<GL_INDEX_ID, std::shared_ptr<const Rdb_key_def>>
          to_recalc;

      if (rdb_indexes_to_recalc.empty()) {
        struct Rdb_index_collector : public Rdb_tables_scanner {
          int add_table(Rdb_tbl_def *tdef) override {
            for (uint i = 0; i < tdef->m_key_count; i++) {
              rdb_indexes_to_recalc.push_back(
                  tdef->m_key_descr_arr[i]->get_gl_index_id());
            }
            return HA_EXIT_SUCCESS;
          }
        } collector;
        ddl_manager.scan_for_tables(&collector);
      }

      while (to_recalc.size() < rocksdb_stats_recalc_rate &&
             !rdb_indexes_to_recalc.empty()) {
        const auto index_id = rdb_indexes_to_recalc.back();
        rdb_indexes_to_recalc.pop_back();

        std::shared_ptr<const Rdb_key_def> keydef =
            ddl_manager.safe_find(index_id);

        if (keydef) {
          to_recalc.insert(std::make_pair(keydef->get_gl_index_id(), keydef));
        }
      }

      if (!to_recalc.empty()) {
        calculate_stats(to_recalc, false);
      }
    }

  }

  // save remaining stats which might've left unsaved
  ddl_manager.persist_stats();
}

/*
  A background thread to handle manual compactions,
  except for dropping indexes/tables. Every second, it checks
  pending manual compactions, and it calls CompactRange if there is.
*/
void Rdb_manual_compaction_thread::run() {
  mysql_mutex_init(0, &m_mc_mutex, MY_MUTEX_INIT_FAST);
  RDB_MUTEX_LOCK_CHECK(m_signal_mutex);
  for (;;) {
    if (m_stop) {
      break;
    }
    timespec ts;
    set_timespec(ts, 1);

    const auto ret MY_ATTRIBUTE((__unused__)) =
        mysql_cond_timedwait(&m_signal_cond, &m_signal_mutex, &ts);
    if (m_stop) {
      break;
    }
    // make sure, no program error is returned
    DBUG_ASSERT(ret == 0 || ret == ETIMEDOUT);
    RDB_MUTEX_UNLOCK_CHECK(m_signal_mutex);

    RDB_MUTEX_LOCK_CHECK(m_mc_mutex);
    // Grab the first item and proceed, if not empty.
    if (m_requests.empty()) {
      RDB_MUTEX_UNLOCK_CHECK(m_mc_mutex);
      RDB_MUTEX_LOCK_CHECK(m_signal_mutex);
      continue;
    }
    Manual_compaction_request &mcr = m_requests.begin()->second;
    DBUG_ASSERT(mcr.cf != nullptr);
    DBUG_ASSERT(mcr.state == Manual_compaction_request::INITED);
    mcr.state = Manual_compaction_request::RUNNING;
    RDB_MUTEX_UNLOCK_CHECK(m_mc_mutex);

    DBUG_ASSERT(mcr.state == Manual_compaction_request::RUNNING);
    // NO_LINT_DEBUG
    sql_print_information("Manual Compaction id %d cf %s started.", mcr.mc_id,
                          mcr.cf->GetName().c_str());
    rocksdb_manual_compactions_running++;
    if (rocksdb_debug_manual_compaction_delay > 0) {
      my_sleep(rocksdb_debug_manual_compaction_delay * 1000000);
    }
    // CompactRange may take a very long time. On clean shutdown,
    // it is cancelled by CancelAllBackgroundWork, then status is
    // set to shutdownInProgress.
    const rocksdb::Status s = rdb->CompactRange(
        getCompactRangeOptions(mcr.concurrency), mcr.cf, mcr.start, mcr.limit);
    rocksdb_manual_compactions_running--;
    if (s.ok()) {
      // NO_LINT_DEBUG
      sql_print_information("Manual Compaction id %d cf %s ended.", mcr.mc_id,
                            mcr.cf->GetName().c_str());
    } else {
      // NO_LINT_DEBUG
      sql_print_information("Manual Compaction id %d cf %s aborted. %s",
                            mcr.mc_id, mcr.cf->GetName().c_str(), s.getState());
      if (!s.IsShutdownInProgress()) {
        rdb_handle_io_error(s, RDB_IO_ERROR_BG_THREAD);
      } else {
        DBUG_ASSERT(m_requests.size() == 1);
      }
    }
    rocksdb_manual_compactions_processed++;
    clear_manual_compaction_request(mcr.mc_id, false);
    RDB_MUTEX_LOCK_CHECK(m_signal_mutex);
  }
  clear_all_manual_compaction_requests();
  DBUG_ASSERT(m_requests.empty());
  RDB_MUTEX_UNLOCK_CHECK(m_signal_mutex);
  mysql_mutex_destroy(&m_mc_mutex);
}

void Rdb_manual_compaction_thread::clear_all_manual_compaction_requests() {
  RDB_MUTEX_LOCK_CHECK(m_mc_mutex);
  m_requests.clear();
  RDB_MUTEX_UNLOCK_CHECK(m_mc_mutex);
}

void Rdb_manual_compaction_thread::clear_manual_compaction_request(
    int mc_id, bool init_only) {
  bool erase = true;
  RDB_MUTEX_LOCK_CHECK(m_mc_mutex);
  auto it = m_requests.find(mc_id);
  if (it != m_requests.end()) {
    if (init_only) {
      Manual_compaction_request mcr = it->second;
      if (mcr.state != Manual_compaction_request::INITED) {
        erase = false;
      }
    }
    if (erase) {
      m_requests.erase(it);
    }
  } else {
    // Current code path guarantees that erasing by the same mc_id happens
    // at most once. INITED state may be erased by a thread that requested
    // the compaction. RUNNING state is erased by mc thread only.
    DBUG_ASSERT(0);
  }
  RDB_MUTEX_UNLOCK_CHECK(m_mc_mutex);
}

int Rdb_manual_compaction_thread::request_manual_compaction(
    rocksdb::ColumnFamilyHandle *cf, rocksdb::Slice *start,
    rocksdb::Slice *limit, int concurrency) {
  int mc_id = -1;
  RDB_MUTEX_LOCK_CHECK(m_mc_mutex);
  if (m_requests.size() >= rocksdb_max_manual_compactions) {
    RDB_MUTEX_UNLOCK_CHECK(m_mc_mutex);
    return mc_id;
  }
  Manual_compaction_request mcr;
  mc_id = mcr.mc_id = ++m_latest_mc_id;
  mcr.state = Manual_compaction_request::INITED;
  mcr.cf = cf;
  mcr.start = start;
  mcr.limit = limit;
  mcr.concurrency = concurrency;
  m_requests.insert(std::make_pair(mcr.mc_id, mcr));
  RDB_MUTEX_UNLOCK_CHECK(m_mc_mutex);
  return mc_id;
}

bool Rdb_manual_compaction_thread::is_manual_compaction_finished(int mc_id) {
  bool finished = false;
  RDB_MUTEX_LOCK_CHECK(m_mc_mutex);
  if (m_requests.count(mc_id) == 0) {
    finished = true;
  }
  RDB_MUTEX_UNLOCK_CHECK(m_mc_mutex);
  return finished;
}

bool ha_rocksdb::check_bloom_and_set_bounds(
    THD *thd, const Rdb_key_def &kd, const rocksdb::Slice &eq_cond,
    const bool use_all_keys, size_t bound_len, uchar *const lower_bound,
    uchar *const upper_bound, rocksdb::Slice *lower_bound_slice,
    rocksdb::Slice *upper_bound_slice) {
  bool can_use_bloom = can_use_bloom_filter(thd, kd, eq_cond, use_all_keys);
  if (!can_use_bloom) {
    setup_iterator_bounds(kd, eq_cond, bound_len, lower_bound, upper_bound,
                          lower_bound_slice, upper_bound_slice);
  }
  return can_use_bloom;
}

/**
  Deciding if it is possible to use bloom filter or not.

  @detail
   Even if bloom filter exists, it is not always possible
   to use bloom filter. If using bloom filter when you shouldn't,
   false negative may happen -- fewer rows than expected may be returned.
   It is users' responsibility to use bloom filter correctly.

   If bloom filter does not exist, return value does not matter because
   RocksDB does not use bloom filter internally.

  @param kd
  @param eq_cond      Equal condition part of the key. This always includes
                      system index id (4 bytes).
  @param use_all_keys True if all key parts are set with equal conditions.
                      This is aware of extended keys.
*/
bool ha_rocksdb::can_use_bloom_filter(THD *thd, const Rdb_key_def &kd,
                                      const rocksdb::Slice &eq_cond,
                                      const bool use_all_keys) {
  bool can_use = false;

  if (THDVAR(thd, skip_bloom_filter_on_read)) {
    return can_use;
  }

  const rocksdb::SliceTransform *prefix_extractor = kd.get_extractor();
  if (prefix_extractor) {
    /*
      This is an optimized use case for CappedPrefixTransform.
      If eq_cond length >= prefix extractor length and if
      all keys are used for equal lookup, it is
      always possible to use bloom filter.

      Prefix bloom filter can't be used on descending scan with
      prefix lookup (i.e. WHERE id1=1 ORDER BY id2 DESC), because of
      RocksDB's limitation. On ascending (or not sorting) scan,
      keys longer than the capped prefix length will be truncated down
      to the capped length and the resulting key is added to the bloom filter.

      Keys shorter than the capped prefix length will be added to
      the bloom filter. When keys are looked up, key conditionals
      longer than the capped length can be used; key conditionals
      shorter require all parts of the key to be available
      for the short key match.
    */
    if ((use_all_keys && prefix_extractor->InRange(eq_cond))
        || prefix_extractor->SameResultWhenAppended(eq_cond))
      can_use = true;
    else
      can_use = false;
  } else {
    /*
      if prefix extractor is not defined, all key parts have to be
      used by eq_cond.
    */
    if (use_all_keys)
      can_use = true;
    else
      can_use = false;
  }

  return can_use;
}

/* For modules that need access to the global data structures */
rocksdb::TransactionDB *rdb_get_rocksdb_db() { return rdb; }

Rdb_cf_manager &rdb_get_cf_manager() { return cf_manager; }

const rocksdb::BlockBasedTableOptions &rdb_get_table_options() {
  return *rocksdb_tbl_options;
}

bool rdb_is_ttl_enabled() { return rocksdb_enable_ttl; }
bool rdb_is_ttl_read_filtering_enabled() {
  return rocksdb_enable_ttl_read_filtering;
}
#ifndef NDEBUG
int rdb_dbug_set_ttl_rec_ts() { return rocksdb_debug_ttl_rec_ts; }
int rdb_dbug_set_ttl_snapshot_ts() { return rocksdb_debug_ttl_snapshot_ts; }
int rdb_dbug_set_ttl_read_filter_ts() {
  return rocksdb_debug_ttl_read_filter_ts;
}
bool rdb_dbug_set_ttl_ignore_pk() { return rocksdb_debug_ttl_ignore_pk; }
#endif

void rdb_update_global_stats(const operation_type &type, uint count,
                             bool is_system_table) {
  DBUG_ASSERT(type < ROWS_MAX);

  if (count == 0) {
    return;
  }

  if (is_system_table) {
    global_stats.system_rows[type].add(count);
  } else {
    global_stats.rows[type].add(count);
  }
}

int rdb_get_table_perf_counters(const char *const tablename,
                                Rdb_perf_counters *const counters) {
  DBUG_ASSERT(tablename != nullptr);

  Rdb_table_handler *table_handler;
  table_handler = rdb_open_tables.get_table_handler(tablename);
  if (table_handler == nullptr) {
    return HA_ERR_ROCKSDB_INVALID_TABLE;
  }

  counters->load(table_handler->m_table_perf_context);

  rdb_open_tables.release_table_handler(table_handler);
  return HA_EXIT_SUCCESS;
}

const char *get_rdb_io_error_string(const RDB_IO_ERROR_TYPE err_type) {
  // If this assertion fails then this means that a member has been either added
  // to or removed from RDB_IO_ERROR_TYPE enum and this function needs to be
  // changed to return the appropriate value.
  static_assert(RDB_IO_ERROR_LAST == 4, "Please handle all the error types.");

  switch (err_type) {
  case RDB_IO_ERROR_TYPE::RDB_IO_ERROR_TX_COMMIT:
    return "RDB_IO_ERROR_TX_COMMIT";
  case RDB_IO_ERROR_TYPE::RDB_IO_ERROR_DICT_COMMIT:
    return "RDB_IO_ERROR_DICT_COMMIT";
  case RDB_IO_ERROR_TYPE::RDB_IO_ERROR_BG_THREAD:
    return "RDB_IO_ERROR_BG_THREAD";
  case RDB_IO_ERROR_TYPE::RDB_IO_ERROR_GENERAL:
    return "RDB_IO_ERROR_GENERAL";
  default:
    DBUG_ASSERT(false);
    return "(unknown)";
  }
}

// In case of core dump generation we want this function NOT to be optimized
// so that we can capture as much data as possible to debug the root cause
// more efficiently.
#ifdef __GNUC__
#endif
void rdb_handle_io_error(const rocksdb::Status status,
                         const RDB_IO_ERROR_TYPE err_type) {
  if (status.IsIOError()) {
    switch (err_type) {
    case RDB_IO_ERROR_TX_COMMIT:
    case RDB_IO_ERROR_DICT_COMMIT: {
      rdb_log_status_error(status, "failed to write to WAL");
      /* NO_LINT_DEBUG */
      sql_print_error("MyRocks: aborting on WAL write error.");
      abort();
      break;
    }
    case RDB_IO_ERROR_BG_THREAD: {
      rdb_log_status_error(status, "BG thread failed to write to RocksDB");
      /* NO_LINT_DEBUG */
      sql_print_error("MyRocks: aborting on BG write error.");
      abort();
      break;
    }
    case RDB_IO_ERROR_GENERAL: {
      rdb_log_status_error(status, "failed on I/O");
      /* NO_LINT_DEBUG */
      sql_print_error("MyRocks: aborting on I/O error.");
      abort();
      break;
    }
    default:
      DBUG_ASSERT(0);
      break;
    }
  } else if (status.IsCorruption()) {
    rdb_log_status_error(status, "data corruption detected!");
    rdb_persist_corruption_marker();
    /* NO_LINT_DEBUG */
    sql_print_error("MyRocks: aborting because of data corruption.");
    abort();
  } else if (!status.ok()) {
    switch (err_type) {
    case RDB_IO_ERROR_DICT_COMMIT: {
      rdb_log_status_error(status, "Failed to write to WAL (dictionary)");
      /* NO_LINT_DEBUG */
      sql_print_error("MyRocks: aborting on WAL write error.");
      abort();
      break;
    }
    default:
      rdb_log_status_error(status, "Failed to read/write in RocksDB");
      break;
    }
  }
}
#ifdef __GNUC__
#endif
Rdb_dict_manager *rdb_get_dict_manager(void) { return &dict_manager; }

Rdb_ddl_manager *rdb_get_ddl_manager(void) { return &ddl_manager; }

Rdb_binlog_manager *rdb_get_binlog_manager(void) { return &binlog_manager; }

void rocksdb_set_compaction_options(
    my_core::THD *const thd MY_ATTRIBUTE((__unused__)),
    my_core::st_mysql_sys_var *const var MY_ATTRIBUTE((__unused__)),
    void *const var_ptr, const void *const save) {
  if (var_ptr && save) {
    *(uint64_t *)var_ptr = *(const uint64_t *)save;
  }
  const Rdb_compact_params params = {
      (uint64_t)rocksdb_compaction_sequential_deletes,
      (uint64_t)rocksdb_compaction_sequential_deletes_window,
      (uint64_t)rocksdb_compaction_sequential_deletes_file_size};
  if (properties_collector_factory) {
    properties_collector_factory->SetCompactionParams(params);
  }
}

void rocksdb_set_table_stats_sampling_pct(
    my_core::THD *const thd MY_ATTRIBUTE((__unused__)),
    my_core::st_mysql_sys_var *const var MY_ATTRIBUTE((__unused__)),
    void *const var_ptr MY_ATTRIBUTE((__unused__)), const void *const save) {
  RDB_MUTEX_LOCK_CHECK(rdb_sysvars_mutex);

  const uint32_t new_val = *static_cast<const uint32_t *>(save);

  if (new_val != rocksdb_table_stats_sampling_pct) {
    rocksdb_table_stats_sampling_pct = new_val;

    if (properties_collector_factory) {
      properties_collector_factory->SetTableStatsSamplingPct(
          rocksdb_table_stats_sampling_pct);
    }
  }

  RDB_MUTEX_UNLOCK_CHECK(rdb_sysvars_mutex);
}

/*
  This function allows setting the rate limiter's bytes per second value
  but only if the rate limiter is turned on which has to be done at startup.
  If the rate is already 0 (turned off) or we are changing it to 0 (trying
  to turn it off) this function will push a warning to the client and do
  nothing.
  This is similar to the code in innodb_doublewrite_update (found in
  storage/innobase/handler/ha_innodb.cc).
*/
void rocksdb_set_rate_limiter_bytes_per_sec(
    my_core::THD *const thd,
    my_core::st_mysql_sys_var *const var MY_ATTRIBUTE((__unused__)),
    void *const var_ptr MY_ATTRIBUTE((__unused__)), const void *const save) {
  const uint64_t new_val = *static_cast<const uint64_t *>(save);
  if (new_val == 0 || rocksdb_rate_limiter_bytes_per_sec == 0) {
    /*
      If a rate_limiter was not enabled at startup we can't change it nor
      can we disable it if one was created at startup
    */
    push_warning_printf(thd, Sql_condition::WARN_LEVEL_WARN, ER_WRONG_ARGUMENTS,
                        "RocksDB: rocksdb_rate_limiter_bytes_per_sec cannot "
                        "be dynamically changed to or from 0.  Do a clean "
                        "shutdown if you want to change it from or to 0.");
  } else if (new_val != rocksdb_rate_limiter_bytes_per_sec) {
    /* Apply the new value to the rate limiter and store it locally */
    DBUG_ASSERT(rocksdb_rate_limiter != nullptr);
    rocksdb_rate_limiter_bytes_per_sec = new_val;
    rocksdb_rate_limiter->SetBytesPerSecond(new_val);
  }
}

void rocksdb_set_sst_mgr_rate_bytes_per_sec(
    my_core::THD *const thd,
    my_core::st_mysql_sys_var *const var MY_ATTRIBUTE((__unused__)),
    void *const var_ptr MY_ATTRIBUTE((__unused__)), const void *const save) {
  RDB_MUTEX_LOCK_CHECK(rdb_sysvars_mutex);

  const uint64_t new_val = *static_cast<const uint64_t *>(save);

  if (new_val != rocksdb_sst_mgr_rate_bytes_per_sec) {
    rocksdb_sst_mgr_rate_bytes_per_sec = new_val;

    rocksdb_db_options->sst_file_manager->SetDeleteRateBytesPerSecond(
        rocksdb_sst_mgr_rate_bytes_per_sec);
  }

  RDB_MUTEX_UNLOCK_CHECK(rdb_sysvars_mutex);
}

void rocksdb_set_delayed_write_rate(THD *thd, struct st_mysql_sys_var *var,
                                    void *var_ptr, const void *save) {
  RDB_MUTEX_LOCK_CHECK(rdb_sysvars_mutex);
  const uint64_t new_val = *static_cast<const uint64_t *>(save);
  if (rocksdb_delayed_write_rate != new_val) {
    rocksdb_delayed_write_rate = new_val;
    rocksdb::Status s =
        rdb->SetDBOptions({{"delayed_write_rate", std::to_string(new_val)}});

    if (!s.ok()) {
      /* NO_LINT_DEBUG */
      sql_print_warning("MyRocks: failed to update delayed_write_rate. "
                        "status code = %d, status = %s",
                        s.code(), s.ToString().c_str());
    }
  }
  RDB_MUTEX_UNLOCK_CHECK(rdb_sysvars_mutex);
}

void rocksdb_set_max_latest_deadlocks(THD *thd, struct st_mysql_sys_var *var,
                                      void *var_ptr, const void *save) {
  RDB_MUTEX_LOCK_CHECK(rdb_sysvars_mutex);
  const uint32_t new_val = *static_cast<const uint32_t *>(save);
  if (rocksdb_max_latest_deadlocks != new_val) {
    rocksdb_max_latest_deadlocks = new_val;
    rdb->SetDeadlockInfoBufferSize(rocksdb_max_latest_deadlocks);
  }
  RDB_MUTEX_UNLOCK_CHECK(rdb_sysvars_mutex);
}

void rdb_set_collation_exception_list(const char *const exception_list) {
  DBUG_ASSERT(rdb_collation_exceptions != nullptr);

  if (!rdb_collation_exceptions->set_patterns(exception_list)) {
    my_core::warn_about_bad_patterns(rdb_collation_exceptions,
                                     "strict_collation_exceptions");
  }
}

void rocksdb_set_collation_exception_list(THD *const thd,
                                          struct st_mysql_sys_var *const var,
                                          void *const var_ptr,
                                          const void *const save) {
  const char *const val = *static_cast<const char *const *>(save);

  rdb_set_collation_exception_list(val == nullptr ? "" : val);

  //psergey-todo: what is the purpose of the below??
  const char *val_copy= val? my_strdup(val, MYF(0)): nullptr;
  my_free(*static_cast<char**>(var_ptr));
  *static_cast<const char**>(var_ptr) = val_copy;
}

int mysql_value_to_bool(struct st_mysql_value *value, my_bool *return_value) {
  int new_value_type = value->value_type(value);
  if (new_value_type == MYSQL_VALUE_TYPE_STRING) {
    char buf[16];
    int len = sizeof(buf);
    const char *str = value->val_str(value, buf, &len);
    if (str && (my_strcasecmp(system_charset_info, "true", str) == 0 ||
                my_strcasecmp(system_charset_info, "on", str) == 0)) {
      *return_value = TRUE;
    } else if (str && (my_strcasecmp(system_charset_info, "false", str) == 0 ||
                       my_strcasecmp(system_charset_info, "off", str) == 0)) {
      *return_value = FALSE;
    } else {
      return 1;
    }
  } else if (new_value_type == MYSQL_VALUE_TYPE_INT) {
    long long intbuf;
    value->val_int(value, &intbuf);
    if (intbuf > 1)
      return 1;
    *return_value = intbuf > 0 ? TRUE : FALSE;
  } else {
    return 1;
  }

  return 0;
}

int rocksdb_check_bulk_load(
    THD *const thd, struct st_mysql_sys_var *var MY_ATTRIBUTE((__unused__)),
    void *save, struct st_mysql_value *value) {
  my_bool new_value;
  if (mysql_value_to_bool(value, &new_value) != 0) {
    return 1;
  }

  Rdb_transaction *&tx = get_tx_from_thd(thd);
  if (tx != nullptr) {
    const int rc = tx->finish_bulk_load();
    if (rc != 0) {
      // NO_LINT_DEBUG
      sql_print_error("RocksDB: Error %d finalizing last SST file while "
                      "setting bulk loading variable",
                      rc);
      THDVAR(thd, bulk_load) = 0;
      return 1;
    }
  }

  *static_cast<bool *>(save) = new_value;
  return 0;
}

int rocksdb_check_bulk_load_allow_unsorted(
    THD *const thd, struct st_mysql_sys_var *var MY_ATTRIBUTE((__unused__)),
    void *save, struct st_mysql_value *value) {
  my_bool new_value;
  if (mysql_value_to_bool(value, &new_value) != 0) {
    return 1;
  }

  if (THDVAR(thd, bulk_load)) {
    my_error(ER_ERROR_WHEN_EXECUTING_COMMAND, MYF(0), "SET",
             "Cannot change this setting while bulk load is enabled");

    return 1;
  }

  *static_cast<bool *>(save) = new_value;
  return 0;
}

static void rocksdb_set_max_background_jobs(THD *thd,
                                            struct st_mysql_sys_var *const var,
                                            void *const var_ptr,
                                            const void *const save) {
  DBUG_ASSERT(save != nullptr);
  DBUG_ASSERT(rocksdb_db_options != nullptr);
  DBUG_ASSERT(rocksdb_db_options->env != nullptr);

  RDB_MUTEX_LOCK_CHECK(rdb_sysvars_mutex);

  const int new_val = *static_cast<const int *>(save);

  if (rocksdb_db_options->max_background_jobs != new_val) {
    rocksdb_db_options->max_background_jobs = new_val;
    rocksdb::Status s =
        rdb->SetDBOptions({{"max_background_jobs", std::to_string(new_val)}});

    if (!s.ok()) {
      /* NO_LINT_DEBUG */
      sql_print_warning("MyRocks: failed to update max_background_jobs. "
                        "Status code = %d, status = %s.",
                        s.code(), s.ToString().c_str());
    }
  }

  RDB_MUTEX_UNLOCK_CHECK(rdb_sysvars_mutex);
}

static void rocksdb_set_bytes_per_sync(
    THD *thd MY_ATTRIBUTE((__unused__)),
    struct st_mysql_sys_var *const var MY_ATTRIBUTE((__unused__)),
    void *const var_ptr MY_ATTRIBUTE((__unused__)), const void *const save) {
  DBUG_ASSERT(save != nullptr);
  DBUG_ASSERT(rocksdb_db_options != nullptr);
  DBUG_ASSERT(rocksdb_db_options->env != nullptr);

  RDB_MUTEX_LOCK_CHECK(rdb_sysvars_mutex);

  const ulonglong new_val = *static_cast<const ulonglong *>(save);

  if (rocksdb_db_options->bytes_per_sync != new_val) {
    rocksdb_db_options->bytes_per_sync = new_val;
    rocksdb::Status s =
        rdb->SetDBOptions({{"bytes_per_sync", std::to_string(new_val)}});

    if (!s.ok()) {
      /* NO_LINT_DEBUG */
      sql_print_warning("MyRocks: failed to update max_background_jobs. "
                        "Status code = %d, status = %s.",
                        s.code(), s.ToString().c_str());
    }
  }

  RDB_MUTEX_UNLOCK_CHECK(rdb_sysvars_mutex);
}

static void rocksdb_set_wal_bytes_per_sync(
    THD *thd MY_ATTRIBUTE((__unused__)),
    struct st_mysql_sys_var *const var MY_ATTRIBUTE((__unused__)),
    void *const var_ptr MY_ATTRIBUTE((__unused__)), const void *const save) {
  DBUG_ASSERT(save != nullptr);
  DBUG_ASSERT(rocksdb_db_options != nullptr);
  DBUG_ASSERT(rocksdb_db_options->env != nullptr);

  RDB_MUTEX_LOCK_CHECK(rdb_sysvars_mutex);

  const ulonglong new_val = *static_cast<const ulonglong *>(save);

  if (rocksdb_db_options->wal_bytes_per_sync != new_val) {
    rocksdb_db_options->wal_bytes_per_sync = new_val;
    rocksdb::Status s =
        rdb->SetDBOptions({{"wal_bytes_per_sync", std::to_string(new_val)}});

    if (!s.ok()) {
      /* NO_LINT_DEBUG */
      sql_print_warning("MyRocks: failed to update max_background_jobs. "
                        "Status code = %d, status = %s.",
                        s.code(), s.ToString().c_str());
    }
  }

  RDB_MUTEX_UNLOCK_CHECK(rdb_sysvars_mutex);
}

/*
  Validating and updating block cache size via sys_var::check path.
  SetCapacity may take seconds when reducing block cache, and
  sys_var::update holds LOCK_global_system_variables mutex, so
  updating block cache size is done at check path instead.
*/
static int rocksdb_validate_set_block_cache_size(
    THD *thd MY_ATTRIBUTE((__unused__)),
    struct st_mysql_sys_var *const var MY_ATTRIBUTE((__unused__)),
    void *var_ptr, struct st_mysql_value *value) {
  DBUG_ASSERT(value != nullptr);

  long long new_value;

  /* value is NULL */
  if (value->val_int(value, &new_value)) {
    return HA_EXIT_FAILURE;
  }

  if (new_value < RDB_MIN_BLOCK_CACHE_SIZE ||
      (uint64_t)new_value > (uint64_t)LONGLONG_MAX) {
    return HA_EXIT_FAILURE;
  }

  RDB_MUTEX_LOCK_CHECK(rdb_block_cache_resize_mutex);
  const rocksdb::BlockBasedTableOptions &table_options =
      rdb_get_table_options();

  if (rocksdb_block_cache_size != new_value && table_options.block_cache) {
    table_options.block_cache->SetCapacity(new_value);
  }
  *static_cast<int64_t *>(var_ptr) = static_cast<int64_t>(new_value);
  RDB_MUTEX_UNLOCK_CHECK(rdb_block_cache_resize_mutex);
  return HA_EXIT_SUCCESS;
}

static int
rocksdb_validate_update_cf_options(THD * /* unused */,
                                   struct st_mysql_sys_var * /*unused*/,
                                   void *save, struct st_mysql_value *value) {

  char buff[STRING_BUFFER_USUAL_SIZE];
  const char *str;
  int length;
  length = sizeof(buff);
  str = value->val_str(value, buff, &length);
  *(const char **)save = str;

  if (str == nullptr) {
    return HA_EXIT_SUCCESS;
  }

  Rdb_cf_options::Name_to_config_t option_map;

  // Basic sanity checking and parsing the options into a map. If this fails
  // then there's no point to proceed.
  if (!Rdb_cf_options::parse_cf_options(str, &option_map)) {
    my_error(ER_WRONG_VALUE_FOR_VAR, MYF(0), "rocksdb_update_cf_options", str);
    return HA_EXIT_FAILURE;
  }
  return HA_EXIT_SUCCESS;
}

static void
rocksdb_set_update_cf_options(THD *const /* unused */,
                              struct st_mysql_sys_var *const /* unused */,
                              void *const var_ptr, const void *const save) {
  const char *const val = *static_cast<const char *const *>(save);

  RDB_MUTEX_LOCK_CHECK(rdb_sysvars_mutex);

<<<<<<< HEAD
  my_free(*reinterpret_cast<char **>(var_ptr));
=======
  my_free(*reinterpret_cast<void **>(var_ptr));
>>>>>>> 1f020299

  if (!val) {
    *reinterpret_cast<char **>(var_ptr) = nullptr;
    RDB_MUTEX_UNLOCK_CHECK(rdb_sysvars_mutex);
    return;
  }

  DBUG_ASSERT(val != nullptr);

  // Reset the pointers regardless of how much success we had with updating
  // the CF options. This will results in consistent behavior and avoids
  // dealing with cases when only a subset of CF-s was successfully updated.
  *reinterpret_cast<char **>(var_ptr) = my_strdup(val, MYF(0));

  // Do the real work of applying the changes.
  Rdb_cf_options::Name_to_config_t option_map;

  // This should never fail, because of rocksdb_validate_update_cf_options
  if (!Rdb_cf_options::parse_cf_options(val, &option_map)) {
    my_free(*reinterpret_cast<char**>(var_ptr));
    RDB_MUTEX_UNLOCK_CHECK(rdb_sysvars_mutex);
    return;
  }

  // For each CF we have, see if we need to update any settings.
  for (const auto &cf_name : cf_manager.get_cf_names()) {
    DBUG_ASSERT(!cf_name.empty());

    rocksdb::ColumnFamilyHandle *cfh = cf_manager.get_cf(cf_name);
    DBUG_ASSERT(cfh != nullptr);

    const auto it = option_map.find(cf_name);
    std::string per_cf_options = (it != option_map.end()) ? it->second : "";

    if (!per_cf_options.empty()) {
      Rdb_cf_options::Name_to_config_t opt_map;
      rocksdb::Status s = rocksdb::StringToMap(per_cf_options, &opt_map);

      if (s != rocksdb::Status::OK()) {
        // NO_LINT_DEBUG
        sql_print_warning("MyRocks: failed to convert the options for column "
                          "family '%s' to a map. %s", cf_name.c_str(),
                          s.ToString().c_str());
      } else {
        DBUG_ASSERT(rdb != nullptr);

        // Finally we can apply the options.
        s = rdb->SetOptions(cfh, opt_map);

        if (s != rocksdb::Status::OK()) {
          // NO_LINT_DEBUG
          sql_print_warning("MyRocks: failed to apply the options for column "
                            "family '%s'. %s", cf_name.c_str(),
                            s.ToString().c_str());
        } else {
          // NO_LINT_DEBUG
          sql_print_information("MyRocks: options for column family '%s' "
                                "have been successfully updated.",
                                cf_name.c_str());

          // Make sure that data is internally consistent as well and update
          // the CF options. This is necessary also to make sure that the CF
          // options will be correctly reflected in the relevant table:
          // ROCKSDB_CF_OPTIONS in INFORMATION_SCHEMA.
          rocksdb::ColumnFamilyOptions cf_options = rdb->GetOptions(cfh);
          std::string updated_options;

          s = rocksdb::GetStringFromColumnFamilyOptions(&updated_options,
                                                        cf_options);

          DBUG_ASSERT(s == rocksdb::Status::OK());
          DBUG_ASSERT(!updated_options.empty());

          cf_manager.update_options_map(cf_name, updated_options);
        }
      }
    }
  }

  // Our caller (`plugin_var_memalloc_global_update`) will call `my_free` to
  // free up resources used before.

  RDB_MUTEX_UNLOCK_CHECK(rdb_sysvars_mutex);
}

void rdb_queue_save_stats_request() { rdb_bg_thread.request_save_stats(); }

#ifdef MARIAROCKS_NOT_YET // MDEV-10976

void ha_rocksdb::rpl_before_delete_rows() {
  DBUG_ENTER_FUNC();

  m_in_rpl_delete_rows = true;

  DBUG_VOID_RETURN;
}

void ha_rocksdb::rpl_after_delete_rows() {
  DBUG_ENTER_FUNC();

  m_in_rpl_delete_rows = false;

  DBUG_VOID_RETURN;
}

void ha_rocksdb::rpl_before_update_rows() {
  DBUG_ENTER_FUNC();

  m_in_rpl_update_rows = true;

  DBUG_VOID_RETURN;
}

void ha_rocksdb::rpl_after_update_rows() {
  DBUG_ENTER_FUNC();

  m_in_rpl_update_rows = false;

  DBUG_VOID_RETURN;
}

/**
  @brief
  Read Free Replication can be used or not. Returning False means
  Read Free Replication can be used. Read Free Replication can be used
  on UPDATE or DELETE row events, and table must have user defined
  primary key.
*/
bool ha_rocksdb::use_read_free_rpl() {
  DBUG_ENTER_FUNC();

  DBUG_RETURN((m_in_rpl_delete_rows || m_in_rpl_update_rows) &&
              !has_hidden_pk(table) && m_use_read_free_rpl);
}
#endif // MARIAROCKS_NOT_YET

double ha_rocksdb::read_time(uint index, uint ranges, ha_rows rows) {
  DBUG_ENTER_FUNC();

  if (index != table->s->primary_key) {
    /* Non covering index range scan */
    DBUG_RETURN(handler::read_time(index, ranges, rows));
  }

  DBUG_RETURN((rows / 20.0) + 1);
}

void ha_rocksdb::print_error(int error, myf errflag) {
  if (error == HA_ERR_ROCKSDB_STATUS_BUSY) {
    error = HA_ERR_LOCK_DEADLOCK;
  }
  handler::print_error(error, errflag);
}

std::string rdb_corruption_marker_file_name() {
  std::string ret(rocksdb_datadir);
  ret.append("/ROCKSDB_CORRUPTED");
  return ret;
}

void sql_print_verbose_info(const char *format, ...)
{
  va_list args;

  if (global_system_variables.log_warnings > 2) {
    va_start(args, format);
    sql_print_information_v(format, args);
    va_end(args);
  }
}

} // namespace myrocks


/**
  Construct and emit duplicate key error message using information
  from table's record buffer.

  @sa print_keydup_error(table, key, msg, errflag, thd, org_table_name).
*/

void print_keydup_error(TABLE *table, KEY *key, myf errflag,
                        const THD *thd, const char *org_table_name)
{
  print_keydup_error(table, key, ER(ER_DUP_ENTRY_WITH_KEY_NAME), errflag);
}

/*
  Register the storage engine plugin outside of myrocks namespace
  so that mysql_declare_plugin does not get confused when it does
  its name generation.
*/


struct st_mysql_storage_engine rocksdb_storage_engine = {
    MYSQL_HANDLERTON_INTERFACE_VERSION};

maria_declare_plugin(rocksdb_se){
    MYSQL_STORAGE_ENGINE_PLUGIN,       /* Plugin Type */
    &rocksdb_storage_engine,           /* Plugin Descriptor */
    "ROCKSDB",                         /* Plugin Name */
    "Monty Program Ab",                /* Plugin Author */
    "RocksDB storage engine",          /* Plugin Description */
    PLUGIN_LICENSE_GPL,                /* Plugin Licence */
    myrocks::rocksdb_init_func,        /* Plugin Entry Point */
    myrocks::rocksdb_done_func,        /* Plugin Deinitializer */
    0x0001,                            /* version number (0.1) */
    myrocks::rocksdb_status_vars,      /* status variables */
    myrocks::rocksdb_system_variables, /* system variables */
  "1.0",                                        /* string version */
  myrocks::MYROCKS_MARIADB_PLUGIN_MATURITY_LEVEL
},
    myrocks::rdb_i_s_cfstats, myrocks::rdb_i_s_dbstats,
    myrocks::rdb_i_s_perf_context, myrocks::rdb_i_s_perf_context_global,
    myrocks::rdb_i_s_cfoptions, myrocks::rdb_i_s_compact_stats,
    myrocks::rdb_i_s_global_info, myrocks::rdb_i_s_ddl,
    myrocks::rdb_i_s_sst_props, myrocks::rdb_i_s_index_file_map,
    myrocks::rdb_i_s_lock_info, myrocks::rdb_i_s_trx_info,
    myrocks::rdb_i_s_deadlock_info
maria_declare_plugin_end;<|MERGE_RESOLUTION|>--- conflicted
+++ resolved
@@ -14012,11 +14012,7 @@
 
   RDB_MUTEX_LOCK_CHECK(rdb_sysvars_mutex);
 
-<<<<<<< HEAD
   my_free(*reinterpret_cast<char **>(var_ptr));
-=======
-  my_free(*reinterpret_cast<void **>(var_ptr));
->>>>>>> 1f020299
 
   if (!val) {
     *reinterpret_cast<char **>(var_ptr) = nullptr;
