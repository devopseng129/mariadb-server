/*****************************************************************************

Copyright (c) 1995, 2014, Oracle and/or its affiliates. All Rights Reserved.
Copyright (c) 2013, 2014, MariaDB Corporation. All Rights Reserved.

This program is free software; you can redistribute it and/or modify it under
the terms of the GNU General Public License as published by the Free Software
Foundation; version 2 of the License.

This program is distributed in the hope that it will be useful, but WITHOUT
ANY WARRANTY; without even the implied warranty of MERCHANTABILITY or FITNESS
FOR A PARTICULAR PURPOSE. See the GNU General Public License for more details.

You should have received a copy of the GNU General Public License along with
this program; if not, write to the Free Software Foundation, Inc.,
51 Franklin Street, Suite 500, Boston, MA 02110-1335 USA

*****************************************************************************/

/**************************************************//**
@file fil/fil0fil.cc
The tablespace memory cache

Created 10/25/1995 Heikki Tuuri
*******************************************************/

#include "fil0fil.h"

#include "KeySingleton.h"
#include <debug_sync.h>
#include <my_dbug.h>

#include "mem0mem.h"
#include "hash0hash.h"
#include "os0file.h"
#include "mach0data.h"
#include "buf0buf.h"
#include "buf0flu.h"
#include "log0recv.h"
#include "fsp0fsp.h"
#include "srv0srv.h"
#include "srv0start.h"
#include "mtr0mtr.h"
#include "mtr0log.h"
#include "dict0dict.h"
#include "page0page.h"
#include "page0zip.h"
#include "trx0sys.h"
#include "row0mysql.h"
#ifndef UNIV_HOTBACKUP
# include "buf0lru.h"
# include "ibuf0ibuf.h"
# include "sync0sync.h"
# include "os0sync.h"
#else /* !UNIV_HOTBACKUP */
# include "srv0srv.h"
static ulint srv_data_read, srv_data_written;
#endif /* !UNIV_HOTBACKUP */
#include "fil0pagecompress.h"

#include "fil0pageencryption.h"
#include "fsp0pageencryption.h"

#include "zlib.h"
#ifdef __linux__
#include <linux/fs.h>
#include <sys/ioctl.h>
#include <fcntl.h>
#endif
#include "row0mysql.h"

/*
		IMPLEMENTATION OF THE TABLESPACE MEMORY CACHE
		=============================================

The tablespace cache is responsible for providing fast read/write access to
tablespaces and logs of the database. File creation and deletion is done
in other modules which know more of the logic of the operation, however.

A tablespace consists of a chain of files. The size of the files does not
have to be divisible by the database block size, because we may just leave
the last incomplete block unused. When a new file is appended to the
tablespace, the maximum size of the file is also specified. At the moment,
we think that it is best to extend the file to its maximum size already at
the creation of the file, because then we can avoid dynamically extending
the file when more space is needed for the tablespace.

A block's position in the tablespace is specified with a 32-bit unsigned
integer. The files in the chain are thought to be catenated, and the block
corresponding to an address n is the nth block in the catenated file (where
the first block is named the 0th block, and the incomplete block fragments
at the end of files are not taken into account). A tablespace can be extended
by appending a new file at the end of the chain.

Our tablespace concept is similar to the one of Oracle.

To acquire more speed in disk transfers, a technique called disk striping is
sometimes used. This means that logical block addresses are divided in a
round-robin fashion across several disks. Windows NT supports disk striping,
so there we do not need to support it in the database. Disk striping is
implemented in hardware in RAID disks. We conclude that it is not necessary
to implement it in the database. Oracle 7 does not support disk striping,
either.

Another trick used at some database sites is replacing tablespace files by
raw disks, that is, the whole physical disk drive, or a partition of it, is
opened as a single file, and it is accessed through byte offsets calculated
from the start of the disk or the partition. This is recommended in some
books on database tuning to achieve more speed in i/o. Using raw disk
certainly prevents the OS from fragmenting disk space, but it is not clear
if it really adds speed. We measured on the Pentium 100 MHz + NT + NTFS file
system + EIDE Conner disk only a negligible difference in speed when reading
from a file, versus reading from a raw disk.

To have fast access to a tablespace or a log file, we put the data structures
to a hash table. Each tablespace and log file is given an unique 32-bit
identifier.

Some operating systems do not support many open files at the same time,
though NT seems to tolerate at least 900 open files. Therefore, we put the
open files in an LRU-list. If we need to open another file, we may close the
file at the end of the LRU-list. When an i/o-operation is pending on a file,
the file cannot be closed. We take the file nodes with pending i/o-operations
out of the LRU-list and keep a count of pending operations. When an operation
completes, we decrement the count and return the file node to the LRU-list if
the count drops to zero. */

/** When mysqld is run, the default directory "." is the mysqld datadir,
but in the MySQL Embedded Server Library and mysqlbackup it is not the default
directory, and we must set the base file path explicitly */
UNIV_INTERN const char*	fil_path_to_mysql_datadir	= ".";

/** The number of fsyncs done to the log */
UNIV_INTERN ulint	fil_n_log_flushes			= 0;

/** Number of pending redo log flushes */
UNIV_INTERN ulint	fil_n_pending_log_flushes		= 0;
/** Number of pending tablespace flushes */
UNIV_INTERN ulint	fil_n_pending_tablespace_flushes	= 0;

/** Number of files currently open */
UNIV_INTERN ulint	fil_n_file_opened			= 0;

/** The null file address */
UNIV_INTERN fil_addr_t	fil_addr_null = {FIL_NULL, 0};

#ifdef UNIV_PFS_MUTEX
/* Key to register fil_system_mutex with performance schema */
UNIV_INTERN mysql_pfs_key_t	fil_system_mutex_key;
#endif /* UNIV_PFS_MUTEX */

#ifdef UNIV_PFS_RWLOCK
/* Key to register file space latch with performance schema */
UNIV_INTERN mysql_pfs_key_t	fil_space_latch_key;
#endif /* UNIV_PFS_RWLOCK */

/** File node of a tablespace or the log data space */
struct fil_node_t {
	fil_space_t*	space;	/*!< backpointer to the space where this node
				belongs */
	char*		name;	/*!< path to the file */
	ibool		open;	/*!< TRUE if file open */
	os_file_t	handle;	/*!< OS handle to the file, if file open */
	os_event_t	sync_event;/*!< Condition event to group and
				serialize calls to fsync */
	ibool		is_raw_disk;/*!< TRUE if the 'file' is actually a raw
				device or a raw disk partition */
	ulint		size;	/*!< size of the file in database pages, 0 if
				not known yet; the possible last incomplete
				megabyte may be ignored if space == 0 */
	ulint		n_pending;
				/*!< count of pending i/o's on this file;
				closing of the file is not allowed if
				this is > 0 */
	ulint		n_pending_flushes;
				/*!< count of pending flushes on this file;
				closing of the file is not allowed if
				this is > 0 */
	ibool		being_extended;
				/*!< TRUE if the node is currently
				being extended. */
	ib_int64_t	modification_counter;/*!< when we write to the file we
				increment this by one */
	ib_int64_t	flush_counter;/*!< up to what
				modification_counter value we have
				flushed the modifications to disk */
	ulint		file_block_size;/*!< file system block size */
	UT_LIST_NODE_T(fil_node_t) chain;
				/*!< link field for the file chain */
	UT_LIST_NODE_T(fil_node_t) LRU;
				/*!< link field for the LRU list */
	ulint		magic_n;/*!< FIL_NODE_MAGIC_N */
};

/** Value of fil_node_t::magic_n */
#define	FIL_NODE_MAGIC_N	89389

/** Tablespace or log data space: let us call them by a common name space */
struct fil_space_t {
	char*		name;	/*!< space name = the path to the first file in
				it */
	ulint		id;	/*!< space id */
	ib_int64_t	tablespace_version;
				/*!< in DISCARD/IMPORT this timestamp
				is used to check if we should ignore
				an insert buffer merge request for a
				page because it actually was for the
				previous incarnation of the space */
	ibool		mark;	/*!< this is set to TRUE at database startup if
				the space corresponds to a table in the InnoDB
				data dictionary; so we can print a warning of
				orphaned tablespaces */
	ibool		stop_ios;/*!< TRUE if we want to rename the
				.ibd file of tablespace and want to
				stop temporarily posting of new i/o
				requests on the file */
	ibool		stop_new_ops;
				/*!< we set this TRUE when we start
				deleting a single-table tablespace.
				When this is set following new ops
				are not allowed:
				* read IO request
				* ibuf merge
				* file flush
				Note that we can still possibly have
				new write operations because we don't
				check this flag when doing flush
				batches. */
	ulint		purpose;/*!< FIL_TABLESPACE, FIL_LOG, or
				FIL_ARCH_LOG */
	UT_LIST_BASE_NODE_T(fil_node_t) chain;
				/*!< base node for the file chain */
	ulint		size;	/*!< space size in pages; 0 if a single-table
				tablespace whose size we do not know yet;
				last incomplete megabytes in data files may be
				ignored if space == 0 */
	ulint		flags;	/*!< tablespace flags; see
				fsp_flags_is_valid(),
				fsp_flags_get_zip_size() */
	ulint		n_reserved_extents;
				/*!< number of reserved free extents for
				ongoing operations like B-tree page split */
	ulint		n_pending_flushes; /*!< this is positive when flushing
				the tablespace to disk; dropping of the
				tablespace is forbidden if this is positive */
	ulint		n_pending_ops;/*!< this is positive when we
				have pending operations against this
				tablespace. The pending operations can
				be ibuf merges or lock validation code
				trying to read a block.
				Dropping of the tablespace is forbidden
				if this is positive */
	hash_node_t	hash;	/*!< hash chain node */
	hash_node_t	name_hash;/*!< hash chain the name_hash table */
#ifndef UNIV_HOTBACKUP
	prio_rw_lock_t	latch;	/*!< latch protecting the file space storage
				allocation */
#endif /* !UNIV_HOTBACKUP */
	UT_LIST_NODE_T(fil_space_t) unflushed_spaces;
				/*!< list of spaces with at least one unflushed
				file we have written to */
	bool		is_in_unflushed_spaces;
				/*!< true if this space is currently in
				unflushed_spaces */
	ibool		is_corrupt;
	UT_LIST_NODE_T(fil_space_t) space_list;
				/*!< list of all spaces */
	ulint		magic_n;/*!< FIL_SPACE_MAGIC_N */
};

/** Value of fil_space_t::magic_n */
#define	FIL_SPACE_MAGIC_N	89472

/** The tablespace memory cache; also the totality of logs (the log
data space) is stored here; below we talk about tablespaces, but also
the ib_logfiles form a 'space' and it is handled here */
struct fil_system_t {
#ifndef UNIV_HOTBACKUP
	ib_mutex_t		mutex;		/*!< The mutex protecting the cache */
#endif /* !UNIV_HOTBACKUP */
	hash_table_t*	spaces;		/*!< The hash table of spaces in the
					system; they are hashed on the space
					id */
	hash_table_t*	name_hash;	/*!< hash table based on the space
					name */
	UT_LIST_BASE_NODE_T(fil_node_t) LRU;
					/*!< base node for the LRU list of the
					most recently used open files with no
					pending i/o's; if we start an i/o on
					the file, we first remove it from this
					list, and return it to the start of
					the list when the i/o ends;
					log files and the system tablespace are
					not put to this list: they are opened
					after the startup, and kept open until
					shutdown */
	UT_LIST_BASE_NODE_T(fil_space_t) unflushed_spaces;
					/*!< base node for the list of those
					tablespaces whose files contain
					unflushed writes; those spaces have
					at least one file node where
					modification_counter > flush_counter */
	ulint		n_open;		/*!< number of files currently open */
	ulint		max_n_open;	/*!< n_open is not allowed to exceed
					this */
	ib_int64_t	modification_counter;/*!< when we write to a file we
					increment this by one */
	ulint		max_assigned_id;/*!< maximum space id in the existing
					tables, or assigned during the time
					mysqld has been up; at an InnoDB
					startup we scan the data dictionary
					and set here the maximum of the
					space id's of the tables there */
	ib_int64_t	tablespace_version;
					/*!< a counter which is incremented for
					every space object memory creation;
					every space mem object gets a
					'timestamp' from this; in DISCARD/
					IMPORT this is used to check if we
					should ignore an insert buffer merge
					request */
	UT_LIST_BASE_NODE_T(fil_space_t) space_list;
					/*!< list of all file spaces */
	ibool		space_id_reuse_warned;
					/* !< TRUE if fil_space_create()
					has issued a warning about
					potential space_id reuse */
};

/** The tablespace memory cache. This variable is NULL before the module is
initialized. */
static fil_system_t*	fil_system	= NULL;

/** Determine if (i) is a user tablespace id or not. */
# define fil_is_user_tablespace_id(i) ((i) > srv_undo_tablespaces_open)

/** Determine if user has explicitly disabled fsync(). */
#ifndef __WIN__
# define fil_buffering_disabled(s)					\
	(((s)->purpose == FIL_TABLESPACE				\
	    && srv_unix_file_flush_method == SRV_UNIX_O_DIRECT_NO_FSYNC)\
	  || ((s)->purpose == FIL_LOG					\
	    && srv_unix_file_flush_method == SRV_UNIX_ALL_O_DIRECT))
    
#else /* __WIN__ */
# define fil_buffering_disabled(s)	(0)
#endif /* __WIN__ */

#ifdef UNIV_DEBUG
/** Try fil_validate() every this many times */
# define FIL_VALIDATE_SKIP	17

/******************************************************************//**
Checks the consistency of the tablespace cache some of the time.
@return	TRUE if ok or the check was skipped */
static
ibool
fil_validate_skip(void)
/*===================*/
{
	/** The fil_validate() call skip counter. Use a signed type
	because of the race condition below. */
	static int fil_validate_count = FIL_VALIDATE_SKIP;

	/* There is a race condition below, but it does not matter,
	because this call is only for heuristic purposes. We want to
	reduce the call frequency of the costly fil_validate() check
	in debug builds. */
	if (--fil_validate_count > 0) {
		return(TRUE);
	}

	fil_validate_count = FIL_VALIDATE_SKIP;
	return(fil_validate());
}
#endif /* UNIV_DEBUG */

/********************************************************************//**
Determines if a file node belongs to the least-recently-used list.
@return TRUE if the file belongs to fil_system->LRU mutex. */
UNIV_INLINE
ibool
fil_space_belongs_in_lru(
/*=====================*/
	const fil_space_t*	space)	/*!< in: file space */
{
	return(space->purpose == FIL_TABLESPACE
	       && fil_is_user_tablespace_id(space->id));
}

/********************************************************************//**
NOTE: you must call fil_mutex_enter_and_prepare_for_io() first!

Prepares a file node for i/o. Opens the file if it is closed. Updates the
pending i/o's field in the node and the system appropriately. Takes the node
off the LRU list if it is in the LRU list. The caller must hold the fil_sys
mutex.
@return false if the file can't be opened, otherwise true */
static
bool
fil_node_prepare_for_io(
/*====================*/
	fil_node_t*	node,	/*!< in: file node */
	fil_system_t*	system,	/*!< in: tablespace memory cache */
	fil_space_t*	space);	/*!< in: space */
/********************************************************************//**
Updates the data structures when an i/o operation finishes. Updates the
pending i/o's field in the node appropriately. */
static
void
fil_node_complete_io(
/*=================*/
	fil_node_t*	node,	/*!< in: file node */
	fil_system_t*	system,	/*!< in: tablespace memory cache */
	ulint		type);	/*!< in: OS_FILE_WRITE or OS_FILE_READ; marks
				the node as modified if
				type == OS_FILE_WRITE */
/*******************************************************************//**
Frees a space object from the tablespace memory cache. Closes the files in
the chain but does not delete them. There must not be any pending i/o's or
flushes on the files.
@return TRUE on success */
static
ibool
fil_space_free(
/*===========*/
	ulint		id,		/* in: space id */
	ibool		x_latched);	/* in: TRUE if caller has space->latch
					in X mode */
/********************************************************************//**
Reads data from a space to a buffer. Remember that the possible incomplete
blocks at the end of file are ignored: they are not taken into account when
calculating the byte offset within a space.
@return DB_SUCCESS, or DB_TABLESPACE_DELETED if we are trying to do
i/o on a tablespace which does not exist */
UNIV_INLINE
dberr_t
fil_read(
/*=====*/
	bool	sync,		/*!< in: true if synchronous aio is desired */
	ulint	space_id,	/*!< in: space id */
	ulint	zip_size,	/*!< in: compressed page size in bytes;
				0 for uncompressed pages */
	ulint	block_offset,	/*!< in: offset in number of blocks */
	ulint	byte_offset,	/*!< in: remainder of offset in bytes; in aio
				this must be divisible by the OS block size */
	ulint	len,		/*!< in: how many bytes to read; this must not
				cross a file boundary; in aio this must be a
				block size multiple */
	void*	buf,		/*!< in/out: buffer where to store data read;
				in aio this must be appropriately aligned */
	void*	message,	/*!< in: message for aio handler if non-sync
 				aio used, else ignored */
	ulint*	write_size)	/*!< in/out: Actual write size initialized
				after fist successfull trim
				operation for this page and if
				initialized we do not trim again if
				actual page size does not decrease. */
{
	return(fil_io(OS_FILE_READ, sync, space_id, zip_size, block_offset,
		      byte_offset, len, buf, message, write_size));
}

/********************************************************************//**
Writes data to a space from a buffer. Remember that the possible incomplete
blocks at the end of file are ignored: they are not taken into account when
calculating the byte offset within a space.
@return DB_SUCCESS, or DB_TABLESPACE_DELETED if we are trying to do
i/o on a tablespace which does not exist */
UNIV_INLINE
dberr_t
fil_write(
/*======*/
	bool	sync,		/*!< in: true if synchronous aio is desired */
	ulint	space_id,	/*!< in: space id */
	ulint	zip_size,	/*!< in: compressed page size in bytes;
				0 for uncompressed pages */
	ulint	block_offset,	/*!< in: offset in number of blocks */
	ulint	byte_offset,	/*!< in: remainder of offset in bytes; in aio
				this must be divisible by the OS block size */
	ulint	len,		/*!< in: how many bytes to write; this must
				not cross a file boundary; in aio this must
				be a block size multiple */
	void*	buf,		/*!< in: buffer from which to write; in aio
				this must be appropriately aligned */
	void*	message,	/*!< in: message for aio handler if non-sync
 				aio used, else ignored */
	ulint*	write_size)	/*!< in/out: Actual write size initialized
				after fist successfull trim
				operation for this page and if
				initialized we do not trim again if
				actual page size does not decrease. */
{
	ut_ad(!srv_read_only_mode);

	return(fil_io(OS_FILE_WRITE, sync, space_id, zip_size, block_offset,
		      byte_offset, len, buf, message, write_size));
}

/*******************************************************************//**
Returns the table space by a given id, NULL if not found. */
fil_space_t*
fil_space_get_by_id(
/*================*/
	ulint	id)	/*!< in: space id */
{
	fil_space_t*	space;

	ut_ad(mutex_own(&fil_system->mutex));

	HASH_SEARCH(hash, fil_system->spaces, id,
		    fil_space_t*, space,
		    ut_ad(space->magic_n == FIL_SPACE_MAGIC_N),
		    space->id == id);

	return(space);
}

/****************************************************************//**
Get space id from fil node */
ulint
fil_node_get_space_id(
/*==================*/
        fil_node_t*     node)           /*!< in: Compressed node*/
{
	ut_ad(node);
	ut_ad(node->space);

	return (node->space->id);
}

/*******************************************************************//**
Returns the table space by a given name, NULL if not found. */
UNIV_INLINE
fil_space_t*
fil_space_get_by_name(
/*==================*/
	const char*	name)	/*!< in: space name */
{
	fil_space_t*	space;
	ulint		fold;

	ut_ad(mutex_own(&fil_system->mutex));

	fold = ut_fold_string(name);

	HASH_SEARCH(name_hash, fil_system->name_hash, fold,
		    fil_space_t*, space,
		    ut_ad(space->magic_n == FIL_SPACE_MAGIC_N),
		    !strcmp(name, space->name));

	return(space);
}

#ifndef UNIV_HOTBACKUP
/*******************************************************************//**
Returns the version number of a tablespace, -1 if not found.
@return version number, -1 if the tablespace does not exist in the
memory cache */
UNIV_INTERN
ib_int64_t
fil_space_get_version(
/*==================*/
	ulint	id)	/*!< in: space id */
{
	fil_space_t*	space;
	ib_int64_t	version		= -1;

	ut_ad(fil_system);

	mutex_enter(&fil_system->mutex);

	space = fil_space_get_by_id(id);

	if (space) {
		version = space->tablespace_version;
	}

	mutex_exit(&fil_system->mutex);

	return(version);
}

/*******************************************************************//**
Returns the latch of a file space.
@return	latch protecting storage allocation */
UNIV_INTERN
prio_rw_lock_t*
fil_space_get_latch(
/*================*/
	ulint	id,	/*!< in: space id */
	ulint*	flags)	/*!< out: tablespace flags */
{
	fil_space_t*	space;

	ut_ad(fil_system);

	mutex_enter(&fil_system->mutex);

	space = fil_space_get_by_id(id);

	ut_a(space);

	if (flags) {
		*flags = space->flags;
	}

	mutex_exit(&fil_system->mutex);

	return(&(space->latch));
}

/*******************************************************************//**
Returns the type of a file space.
@return	FIL_TABLESPACE or FIL_LOG */
UNIV_INTERN
ulint
fil_space_get_type(
/*===============*/
	ulint	id)	/*!< in: space id */
{
	fil_space_t*	space;

	ut_ad(fil_system);

	mutex_enter(&fil_system->mutex);

	space = fil_space_get_by_id(id);

	ut_a(space);

	mutex_exit(&fil_system->mutex);

	return(space->purpose);
}
#endif /* !UNIV_HOTBACKUP */

/**********************************************************************//**
Checks if all the file nodes in a space are flushed. The caller must hold
the fil_system mutex.
@return	true if all are flushed */
static
bool
fil_space_is_flushed(
/*=================*/
	fil_space_t*	space)	/*!< in: space */
{
	fil_node_t*	node;

	ut_ad(mutex_own(&fil_system->mutex));

	node = UT_LIST_GET_FIRST(space->chain);

	while (node) {
		if (node->modification_counter > node->flush_counter) {

			ut_ad(!fil_buffering_disabled(space));
			return(false);
		}

		node = UT_LIST_GET_NEXT(chain, node);
	}

	return(true);
}

/*******************************************************************//**
Appends a new file to the chain of files of a space. File must be closed.
@return pointer to the file name, or NULL on error */
UNIV_INTERN
char*
fil_node_create(
/*============*/
	const char*	name,	/*!< in: file name (file must be closed) */
	ulint		size,	/*!< in: file size in database blocks, rounded
				downwards to an integer */
	ulint		id,	/*!< in: space id where to append */
	ibool		is_raw)	/*!< in: TRUE if a raw device or
				a raw disk partition */
{
	fil_node_t*	node;
	fil_space_t*	space;

	ut_a(fil_system);
	ut_a(name);

	mutex_enter(&fil_system->mutex);

	node = static_cast<fil_node_t*>(mem_zalloc(sizeof(fil_node_t)));

	node->name = mem_strdup(name);

	ut_a(!is_raw || srv_start_raw_disk_in_use);

	node->sync_event = os_event_create();
	node->is_raw_disk = is_raw;
	node->size = size;
	node->magic_n = FIL_NODE_MAGIC_N;

	space = fil_space_get_by_id(id);

	if (!space) {
		ut_print_timestamp(stderr);
		fprintf(stderr,
			"  InnoDB: Error: Could not find tablespace %lu for\n"
			"InnoDB: file ", (ulong) id);
		ut_print_filename(stderr, name);
		fputs(" in the tablespace memory cache.\n", stderr);
		mem_free(node->name);

		mem_free(node);

		mutex_exit(&fil_system->mutex);

		return(NULL);
	}

	space->size += size;

	node->space = space;

	UT_LIST_ADD_LAST(chain, space->chain, node);

	if (id < SRV_LOG_SPACE_FIRST_ID && fil_system->max_assigned_id < id) {

		fil_system->max_assigned_id = id;
	}

	mutex_exit(&fil_system->mutex);

	return(node->name);
}

/********************************************************************//**
Opens a file of a node of a tablespace. The caller must own the fil_system
mutex.
@return false if the file can't be opened, otherwise true */
static
bool
fil_node_open_file(
/*===============*/
	fil_node_t*	node,	/*!< in: file node */
	fil_system_t*	system,	/*!< in: tablespace memory cache */
	fil_space_t*	space)	/*!< in: space */
{
	os_offset_t	size_bytes;
	ibool		ret;
	ibool		success;
	byte*		buf2;
	byte*		page;
	ulint		space_id;
	ulint		flags=0;
	ulint		page_size;
	ulint           atomic_writes=0;

	ut_ad(mutex_own(&(system->mutex)));
	ut_a(node->n_pending == 0);
	ut_a(node->open == FALSE);

	if (node->size == 0) {
		/* It must be a single-table tablespace and we do not know the
		size of the file yet. First we open the file in the normal
		mode, no async I/O here, for simplicity. Then do some checks,
		and close the file again.
		NOTE that we could not use the simple file read function
		os_file_read() in Windows to read from a file opened for
		async I/O! */

		node->handle = os_file_create_simple_no_error_handling(
			innodb_file_data_key, node->name, OS_FILE_OPEN,
			OS_FILE_READ_ONLY, &success, 0);
		if (!success) {
			/* The following call prints an error message */
			os_file_get_last_error(true);

			ut_print_timestamp(stderr);

			ib_logf(IB_LOG_LEVEL_WARN, "InnoDB: Error: cannot "
				"open %s\n. InnoDB: Have you deleted .ibd "
				"files under a running mysqld server?\n",
				node->name);

			return(false);
		}

		size_bytes = os_file_get_size(node->handle);
		ut_a(size_bytes != (os_offset_t) -1);

		node->file_block_size = os_file_get_block_size(node->handle, node->name);
#ifdef UNIV_HOTBACKUP
		if (space->id == 0) {
			node->size = (ulint) (size_bytes / UNIV_PAGE_SIZE);
			os_file_close(node->handle);
			goto add_size;
		}
#endif /* UNIV_HOTBACKUP */
		ut_a(space->purpose != FIL_LOG);
		ut_a(fil_is_user_tablespace_id(space->id));

		if (size_bytes < FIL_IBD_FILE_INITIAL_SIZE * UNIV_PAGE_SIZE) {
			fprintf(stderr,
				"InnoDB: Error: the size of single-table"
				" tablespace file %s\n"
				"InnoDB: is only " UINT64PF ","
				" should be at least %lu!\n",
				node->name,
				size_bytes,
				(ulong) (FIL_IBD_FILE_INITIAL_SIZE
					 * UNIV_PAGE_SIZE));

			ut_a(0);
		}

		/* Read the first page of the tablespace */

		buf2 = static_cast<byte*>(ut_malloc(2 * UNIV_PAGE_SIZE));
		/* Align the memory for file i/o if we might have O_DIRECT
		set */
		page = static_cast<byte*>(ut_align(buf2, UNIV_PAGE_SIZE));

		success = os_file_read(node->handle, page, 0, UNIV_PAGE_SIZE,
			               space->flags);

		if (fil_page_can_not_decrypt(page)) {
				/* if page is (still) encrypted, write an error and return.
				 * Otherwise the server would crash if decrypting is not possible.
				 * This may be the case, if the key file could not be opened on server startup.
				 */
				fprintf(stderr,
								"InnoDB: can not decrypt %s\n",
								node->name);
				return false;

		}

		space_id = fsp_header_get_space_id(page);
		flags = fsp_header_get_flags(page);

		page_size = fsp_flags_get_page_size(flags);
		atomic_writes = fsp_flags_get_atomic_writes(flags);

		ut_free(buf2);

		/* Close the file now that we have read the space id from it */

		os_file_close(node->handle);

		if (UNIV_UNLIKELY(space_id != space->id)) {
			fprintf(stderr,
				"InnoDB: Error: tablespace id is %lu"
				" in the data dictionary\n"
				"InnoDB: but in file %s it is %lu!\n",
				space->id, node->name, space_id);

			ut_error;
		}

		if (UNIV_UNLIKELY(space_id == ULINT_UNDEFINED
				  || space_id == 0)) {
			fprintf(stderr,
				"InnoDB: Error: tablespace id %lu"
				" in file %s is not sensible\n",
				(ulong) space_id, node->name);

			ut_error;
		}

		if (UNIV_UNLIKELY(fsp_flags_get_page_size(space->flags)
				  != page_size)) {
			fprintf(stderr,
				"InnoDB: Error: tablespace file %s"
				" has page size 0x%lx\n"
				"InnoDB: but the data dictionary"
				" expects page size 0x%lx!\n",
				node->name, flags,
				fsp_flags_get_page_size(space->flags));

			ut_error;
		}

		if (UNIV_UNLIKELY(space->flags != flags)) {
			fprintf(stderr,
				"InnoDB: Error: table flags are 0x%lx"
				" in the data dictionary\n"
				"InnoDB: but the flags in file %s are 0x%lx!\n",
				space->flags, node->name, flags);

			ut_error;
		}

		if (UNIV_UNLIKELY(space->flags != flags)) {
			if (!dict_tf_verify_flags(space->flags, flags)) {
				fprintf(stderr,
					"InnoDB: Error: table flags are 0x%lx"
					" in the data dictionary\n"
					"InnoDB: but the flags in file %s are 0x%lx!\n",
					space->flags, node->name, flags);
				ut_error;
			}
		}

		if (size_bytes >= FSP_EXTENT_SIZE * UNIV_PAGE_SIZE) {
			/* Truncate the size to whole extent size. */
			size_bytes = ut_2pow_round(size_bytes,
						   FSP_EXTENT_SIZE *
						   UNIV_PAGE_SIZE);
		}

		if (!fsp_flags_is_compressed(flags)) {
			node->size = (ulint)
				(size_bytes
				 / fsp_flags_get_page_size(flags));
		} else {
			node->size = (ulint)
				(size_bytes
				 / fsp_flags_get_zip_size(flags));
		}

#ifdef UNIV_HOTBACKUP
add_size:
#endif /* UNIV_HOTBACKUP */
		space->size += node->size;
	}

	atomic_writes = fsp_flags_get_atomic_writes(space->flags);

	/* printf("Opening file %s\n", node->name); */

	/* Open the file for reading and writing, in Windows normally in the
	unbuffered async I/O mode, though global variables may make
	os_file_create() to fall back to the normal file I/O mode. */

	if (space->purpose == FIL_LOG) {
		node->handle = os_file_create(innodb_file_log_key,
					      node->name, OS_FILE_OPEN,
					      OS_FILE_AIO, OS_LOG_FILE,
					      &ret, atomic_writes);
	} else if (node->is_raw_disk) {
		node->handle = os_file_create(innodb_file_data_key,
					      node->name,
					      OS_FILE_OPEN_RAW,
					      OS_FILE_AIO, OS_DATA_FILE,
					      &ret, atomic_writes);
	} else {
		node->handle = os_file_create(innodb_file_data_key,
					      node->name, OS_FILE_OPEN,
					      OS_FILE_AIO, OS_DATA_FILE,
					      &ret, atomic_writes);
	}

	if (node->file_block_size == 0) {
		node->file_block_size = os_file_get_block_size(node->handle, node->name);
	}

	ut_a(ret);

	node->open = TRUE;

	system->n_open++;
	fil_n_file_opened++;

	if (fil_space_belongs_in_lru(space)) {

		/* Put the node to the LRU list */
		UT_LIST_ADD_FIRST(LRU, system->LRU, node);
	}

	return(true);
}

/**********************************************************************//**
Closes a file. */
static
void
fil_node_close_file(
/*================*/
	fil_node_t*	node,	/*!< in: file node */
	fil_system_t*	system)	/*!< in: tablespace memory cache */
{
	ibool	ret;

	ut_ad(node && system);
	ut_ad(mutex_own(&(system->mutex)));
	ut_a(node->open);
	ut_a(node->n_pending == 0);
	ut_a(node->n_pending_flushes == 0);
	ut_a(!node->being_extended);
#ifndef UNIV_HOTBACKUP
	ut_a(node->modification_counter == node->flush_counter
	     || srv_fast_shutdown == 2);
#endif /* !UNIV_HOTBACKUP */

	ret = os_file_close(node->handle);
	ut_a(ret);

	/* printf("Closing file %s\n", node->name); */

	node->open = FALSE;
	ut_a(system->n_open > 0);
	system->n_open--;
	fil_n_file_opened--;

	if (fil_space_belongs_in_lru(node->space)) {

		ut_a(UT_LIST_GET_LEN(system->LRU) > 0);

		/* The node is in the LRU list, remove it */
		UT_LIST_REMOVE(LRU, system->LRU, node);
	}
}

/********************************************************************//**
Tries to close a file in the LRU list. The caller must hold the fil_sys
mutex.
@return TRUE if success, FALSE if should retry later; since i/o's
generally complete in < 100 ms, and as InnoDB writes at most 128 pages
from the buffer pool in a batch, and then immediately flushes the
files, there is a good chance that the next time we find a suitable
node from the LRU list */
static
ibool
fil_try_to_close_file_in_LRU(
/*=========================*/
	ibool	print_info)	/*!< in: if TRUE, prints information why it
				cannot close a file */
{
	fil_node_t*	node;

	ut_ad(mutex_own(&fil_system->mutex));

	if (print_info) {
		fprintf(stderr,
			"InnoDB: fil_sys open file LRU len %lu\n",
			(ulong) UT_LIST_GET_LEN(fil_system->LRU));
	}

	for (node = UT_LIST_GET_LAST(fil_system->LRU);
	     node != NULL;
	     node = UT_LIST_GET_PREV(LRU, node)) {

		if (node->modification_counter == node->flush_counter
		    && node->n_pending_flushes == 0
		    && !node->being_extended) {

			fil_node_close_file(node, fil_system);

			return(TRUE);
		}

		if (!print_info) {
			continue;
		}

		if (node->n_pending_flushes > 0) {
			fputs("InnoDB: cannot close file ", stderr);
			ut_print_filename(stderr, node->name);
			fprintf(stderr, ", because n_pending_flushes %lu\n",
				(ulong) node->n_pending_flushes);
		}

		if (node->modification_counter != node->flush_counter) {
			fputs("InnoDB: cannot close file ", stderr);
			ut_print_filename(stderr, node->name);
			fprintf(stderr,
				", because mod_count %ld != fl_count %ld\n",
				(long) node->modification_counter,
				(long) node->flush_counter);

		}

		if (node->being_extended) {
			fputs("InnoDB: cannot close file ", stderr);
			ut_print_filename(stderr, node->name);
			fprintf(stderr, ", because it is being extended\n");
		}
	}

	return(FALSE);
}

/*******************************************************************//**
Reserves the fil_system mutex and tries to make sure we can open at least one
file while holding it. This should be called before calling
fil_node_prepare_for_io(), because that function may need to open a file. */
static
void
fil_mutex_enter_and_prepare_for_io(
/*===============================*/
	ulint	space_id)	/*!< in: space id */
{
	fil_space_t*	space;
	ibool		success;
	ibool		print_info	= FALSE;
	ulint		count		= 0;
	ulint		count2		= 0;

retry:
	mutex_enter(&fil_system->mutex);

	if (space_id == 0 || space_id >= SRV_LOG_SPACE_FIRST_ID) {
		/* We keep log files and system tablespace files always open;
		this is important in preventing deadlocks in this module, as
		a page read completion often performs another read from the
		insert buffer. The insert buffer is in tablespace 0, and we
		cannot end up waiting in this function. */

		return;
	}

	space = fil_space_get_by_id(space_id);

	if (space != NULL && space->stop_ios) {
		/* We are going to do a rename file and want to stop new i/o's
		for a while */

		if (count2 > 20000) {
			fputs("InnoDB: Warning: tablespace ", stderr);
			ut_print_filename(stderr, space->name);
			fprintf(stderr,
				" has i/o ops stopped for a long time %lu\n",
				(ulong) count2);
		}

		mutex_exit(&fil_system->mutex);

#ifndef UNIV_HOTBACKUP

		/* Wake the i/o-handler threads to make sure pending
		i/o's are performed */
		os_aio_simulated_wake_handler_threads();

		/* The sleep here is just to give IO helper threads a
		bit of time to do some work. It is not required that
		all IO related to the tablespace being renamed must
		be flushed here as we do fil_flush() in
		fil_rename_tablespace() as well. */
		os_thread_sleep(20000);

#endif /* UNIV_HOTBACKUP */

		/* Flush tablespaces so that we can close modified
		files in the LRU list */
		fil_flush_file_spaces(FIL_TABLESPACE);

		os_thread_sleep(20000);

		count2++;

		goto retry;
	}

	if (fil_system->n_open < fil_system->max_n_open) {

		return;
	}

	/* If the file is already open, no need to do anything; if the space
	does not exist, we handle the situation in the function which called
	this function */

	if (!space || UT_LIST_GET_FIRST(space->chain)->open) {

		return;
	}

	if (count > 1) {
		print_info = TRUE;
	}

	/* Too many files are open, try to close some */
close_more:
	success = fil_try_to_close_file_in_LRU(print_info);

	if (success && fil_system->n_open >= fil_system->max_n_open) {

		goto close_more;
	}

	if (fil_system->n_open < fil_system->max_n_open) {
		/* Ok */

		return;
	}

	if (count >= 2) {
		ut_print_timestamp(stderr);
		fprintf(stderr,
			"  InnoDB: Warning: too many (%lu) files stay open"
			" while the maximum\n"
			"InnoDB: allowed value would be %lu.\n"
			"InnoDB: You may need to raise the value of"
			" innodb_open_files in\n"
			"InnoDB: my.cnf.\n",
			(ulong) fil_system->n_open,
			(ulong) fil_system->max_n_open);

		return;
	}

	mutex_exit(&fil_system->mutex);

#ifndef UNIV_HOTBACKUP
	/* Wake the i/o-handler threads to make sure pending i/o's are
	performed */
	os_aio_simulated_wake_handler_threads();

	os_thread_sleep(20000);
#endif
	/* Flush tablespaces so that we can close modified files in the LRU
	list */

	fil_flush_file_spaces(FIL_TABLESPACE);

	count++;

	goto retry;
}

/*******************************************************************//**
Frees a file node object from a tablespace memory cache. */
static
void
fil_node_free(
/*==========*/
	fil_node_t*	node,	/*!< in, own: file node */
	fil_system_t*	system,	/*!< in: tablespace memory cache */
	fil_space_t*	space)	/*!< in: space where the file node is chained */
{
	ut_ad(node && system && space);
	ut_ad(mutex_own(&(system->mutex)));
	ut_a(node->magic_n == FIL_NODE_MAGIC_N);
	ut_a(node->n_pending == 0);
	ut_a(!node->being_extended);

	if (node->open) {
		/* We fool the assertion in fil_node_close_file() to think
		there are no unflushed modifications in the file */

		node->modification_counter = node->flush_counter;
		os_event_set(node->sync_event);

		if (fil_buffering_disabled(space)) {

			ut_ad(!space->is_in_unflushed_spaces);
			ut_ad(fil_space_is_flushed(space));

		} else if (space->is_in_unflushed_spaces
			   && fil_space_is_flushed(space)) {

			space->is_in_unflushed_spaces = false;

			UT_LIST_REMOVE(unflushed_spaces,
				       system->unflushed_spaces,
				       space);
		}

		fil_node_close_file(node, system);
	}

	space->size -= node->size;

	UT_LIST_REMOVE(chain, space->chain, node);

	os_event_free(node->sync_event);
	mem_free(node->name);
	mem_free(node);
}

#ifdef UNIV_LOG_ARCHIVE
/****************************************************************//**
Drops files from the start of a file space, so that its size is cut by
the amount given. */
UNIV_INTERN
void
fil_space_truncate_start(
/*=====================*/
	ulint	id,		/*!< in: space id */
	ulint	trunc_len)	/*!< in: truncate by this much; it is an error
				if this does not equal to the combined size of
				some initial files in the space */
{
	fil_node_t*	node;
	fil_space_t*	space;

	mutex_enter(&fil_system->mutex);

	space = fil_space_get_by_id(id);

	ut_a(space);

	while (trunc_len > 0) {
		node = UT_LIST_GET_FIRST(space->chain);

		ut_a(node->size * UNIV_PAGE_SIZE <= trunc_len);

		trunc_len -= node->size * UNIV_PAGE_SIZE;

		fil_node_free(node, fil_system, space);
	}

	mutex_exit(&fil_system->mutex);
}

/****************************************************************//**
Check is there node in file space with given name. */
UNIV_INTERN
ibool
fil_space_contains_node(
/*====================*/
	ulint	id,		/*!< in: space id */
	char*	node_name)	/*!< in: node name */
{
	fil_node_t*	node;
	fil_space_t*	space;

	mutex_enter(&fil_system->mutex);

	space = fil_space_get_by_id(id);

	ut_a(space);

	for (node = UT_LIST_GET_FIRST(space->chain); node != NULL;
	     node = UT_LIST_GET_NEXT(chain, node)) {

		if (ut_strcmp(node->name, node_name) == 0) {
			mutex_exit(&fil_system->mutex);
			return(TRUE);
		}

	}

	mutex_exit(&fil_system->mutex);
	return(FALSE);
}

#endif /* UNIV_LOG_ARCHIVE */

/*******************************************************************//**
Creates a space memory object and puts it to the 'fil system' hash table.
If there is an error, prints an error message to the .err log.
@return	TRUE if success */
UNIV_INTERN
ibool
fil_space_create(
/*=============*/
	const char*	name,	/*!< in: space name */
	ulint		id,	/*!< in: space id */
	ulint		flags,	/*!< in: tablespace flags */
	ulint		purpose)/*!< in: FIL_TABLESPACE, or FIL_LOG if log */
{
	fil_space_t*	space;

	DBUG_EXECUTE_IF("fil_space_create_failure", return(false););

	ut_a(fil_system);

	if (fsp_flags_is_page_encrypted(flags)) {
		if (!KeySingleton::getInstance().isAvailable() || KeySingleton::getInstance().getKeys(fsp_flags_get_page_encryption_key(flags))==NULL) {
			/* by returning here it should be avoided that
			 * the server crashes, if someone tries to access an
			 * encrypted table and the encryption key is not available.
			 * The the table is treaded as non-existent.
			 */
			ib_logf(IB_LOG_LEVEL_WARN,
							"Tablespace '%s' can not be opened, because encryption key can not be found (space id: %lu, key %lu)\n"
							, name, (ulong) id, fsp_flags_get_page_encryption_key(flags));
			return (FALSE);
		}
	}

	/* Look for a matching tablespace and if found free it. */
	do {
		mutex_enter(&fil_system->mutex);

		space = fil_space_get_by_name(name);

		if (space != 0) {
			ib_logf(IB_LOG_LEVEL_WARN,
				"Tablespace '%s' exists in the cache "
				"with id %lu != %lu",
				name, (ulong) space->id, (ulong) id);

			if (id == 0 || purpose != FIL_TABLESPACE) {

				mutex_exit(&fil_system->mutex);

				return(FALSE);
			}

			ib_logf(IB_LOG_LEVEL_WARN,
				"Freeing existing tablespace '%s' entry "
				"from the cache with id %lu",
				name, (ulong) id);

			ibool	success = fil_space_free(space->id, FALSE);
			ut_a(success);

			mutex_exit(&fil_system->mutex);
		}

	} while (space != 0);

	space = fil_space_get_by_id(id);

	if (space != 0) {
		ib_logf(IB_LOG_LEVEL_ERROR,
			"Trying to add tablespace '%s' with id %lu "
			"to the tablespace memory cache, but tablespace '%s' "
			"with id %lu already exists in the cache!",
			name, (ulong) id, space->name, (ulong) space->id);

		mutex_exit(&fil_system->mutex);

		return(FALSE);
	}

	space = static_cast<fil_space_t*>(mem_zalloc(sizeof(*space)));

	space->name = mem_strdup(name);
	space->id = id;

	fil_system->tablespace_version++;
	space->tablespace_version = fil_system->tablespace_version;
	space->mark = FALSE;

	if (purpose == FIL_TABLESPACE && !recv_recovery_on
	    && id > fil_system->max_assigned_id) {

		if (!fil_system->space_id_reuse_warned) {
			fil_system->space_id_reuse_warned = TRUE;

			ib_logf(IB_LOG_LEVEL_WARN,
				"Allocated tablespace %lu, old maximum "
				"was %lu",
				(ulong) id,
				(ulong) fil_system->max_assigned_id);
		}

		fil_system->max_assigned_id = id;
	}

	space->purpose = purpose;
	space->flags = flags;

	space->magic_n = FIL_SPACE_MAGIC_N;

	rw_lock_create(fil_space_latch_key, &space->latch, SYNC_FSP);

	HASH_INSERT(fil_space_t, hash, fil_system->spaces, id, space);

	HASH_INSERT(fil_space_t, name_hash, fil_system->name_hash,
		    ut_fold_string(name), space);
	space->is_in_unflushed_spaces = false;

	space->is_corrupt = FALSE;

	UT_LIST_ADD_LAST(space_list, fil_system->space_list, space);

	mutex_exit(&fil_system->mutex);

	return(TRUE);
}

/*******************************************************************//**
Assigns a new space id for a new single-table tablespace. This works simply by
incrementing the global counter. If 4 billion id's is not enough, we may need
to recycle id's.
@return	TRUE if assigned, FALSE if not */
UNIV_INTERN
ibool
fil_assign_new_space_id(
/*====================*/
	ulint*	space_id)	/*!< in/out: space id */
{
	ulint	id;
	ibool	success;

	mutex_enter(&fil_system->mutex);

	id = *space_id;

	if (id < fil_system->max_assigned_id) {
		id = fil_system->max_assigned_id;
	}

	id++;

	if (id > (SRV_LOG_SPACE_FIRST_ID / 2) && (id % 1000000UL == 0)) {
		ut_print_timestamp(stderr);
		fprintf(stderr,
			"InnoDB: Warning: you are running out of new"
			" single-table tablespace id's.\n"
			"InnoDB: Current counter is %lu and it"
			" must not exceed %lu!\n"
			"InnoDB: To reset the counter to zero"
			" you have to dump all your tables and\n"
			"InnoDB: recreate the whole InnoDB installation.\n",
			(ulong) id,
			(ulong) SRV_LOG_SPACE_FIRST_ID);
	}

	success = (id < SRV_LOG_SPACE_FIRST_ID);

	if (success) {
		*space_id = fil_system->max_assigned_id = id;
	} else {
		ut_print_timestamp(stderr);
		fprintf(stderr,
			"InnoDB: You have run out of single-table"
			" tablespace id's!\n"
			"InnoDB: Current counter is %lu.\n"
			"InnoDB: To reset the counter to zero you"
			" have to dump all your tables and\n"
			"InnoDB: recreate the whole InnoDB installation.\n",
			(ulong) id);
		*space_id = ULINT_UNDEFINED;
	}

	mutex_exit(&fil_system->mutex);

	return(success);
}

/*******************************************************************//**
Frees a space object from the tablespace memory cache. Closes the files in
the chain but does not delete them. There must not be any pending i/o's or
flushes on the files.
@return	TRUE if success */
static
ibool
fil_space_free(
/*===========*/
					/* out: TRUE if success */
	ulint		id,		/* in: space id */
	ibool		x_latched)	/* in: TRUE if caller has space->latch
					in X mode */
{
	fil_space_t*	space;
	fil_space_t*	fnamespace;

	ut_ad(mutex_own(&fil_system->mutex));

	space = fil_space_get_by_id(id);

	if (!space) {
		ut_print_timestamp(stderr);
		fprintf(stderr,
			"  InnoDB: Error: trying to remove tablespace %lu"
			" from the cache but\n"
			"InnoDB: it is not there.\n", (ulong) id);

		return(FALSE);
	}

	HASH_DELETE(fil_space_t, hash, fil_system->spaces, id, space);

	fnamespace = fil_space_get_by_name(space->name);
	ut_a(fnamespace);
	ut_a(space == fnamespace);

	HASH_DELETE(fil_space_t, name_hash, fil_system->name_hash,
		    ut_fold_string(space->name), space);

	if (space->is_in_unflushed_spaces) {

		ut_ad(!fil_buffering_disabled(space));
		space->is_in_unflushed_spaces = false;

		UT_LIST_REMOVE(unflushed_spaces, fil_system->unflushed_spaces,
			       space);
	}

	UT_LIST_REMOVE(space_list, fil_system->space_list, space);

	ut_a(space->magic_n == FIL_SPACE_MAGIC_N);
	ut_a(0 == space->n_pending_flushes);

	for (fil_node_t* fil_node = UT_LIST_GET_FIRST(space->chain);
	     fil_node != NULL;
	     fil_node = UT_LIST_GET_FIRST(space->chain)) {

		fil_node_free(fil_node, fil_system, space);
	}

	ut_a(0 == UT_LIST_GET_LEN(space->chain));

	if (x_latched) {
		rw_lock_x_unlock(&space->latch);
	}

	rw_lock_free(&(space->latch));

	mem_free(space->name);
	mem_free(space);

	return(TRUE);
}

/*******************************************************************//**
Returns a pointer to the file_space_t that is in the memory cache
associated with a space id. The caller must lock fil_system->mutex.
@return	file_space_t pointer, NULL if space not found */
UNIV_INLINE
fil_space_t*
fil_space_get_space(
/*================*/
	ulint	id)	/*!< in: space id */
{
	fil_space_t*	space;
	fil_node_t*	node;

	ut_ad(fil_system);

	space = fil_space_get_by_id(id);
	if (space == NULL) {
		return(NULL);
	}

	if (space->size == 0 && space->purpose == FIL_TABLESPACE) {
		ut_a(id != 0);

		mutex_exit(&fil_system->mutex);

		/* It is possible that the space gets evicted at this point
		before the fil_mutex_enter_and_prepare_for_io() acquires
		the fil_system->mutex. Check for this after completing the
		call to fil_mutex_enter_and_prepare_for_io(). */
		fil_mutex_enter_and_prepare_for_io(id);

		/* We are still holding the fil_system->mutex. Check if
		the space is still in memory cache. */
		space = fil_space_get_by_id(id);
		if (space == NULL) {
			return(NULL);
		}

		/* The following code must change when InnoDB supports
		multiple datafiles per tablespace. */
		ut_a(1 == UT_LIST_GET_LEN(space->chain));

		node = UT_LIST_GET_FIRST(space->chain);

		/* It must be a single-table tablespace and we have not opened
		the file yet; the following calls will open it and update the
		size fields */

		if (!fil_node_prepare_for_io(node, fil_system, space)) {
			/* The single-table tablespace can't be opened,
			because the ibd file is missing. */
			return(NULL);
		}
		fil_node_complete_io(node, fil_system, OS_FILE_READ);
	}

	return(space);
}

/*******************************************************************//**
Returns the path from the first fil_node_t found for the space ID sent.
The caller is responsible for freeing the memory allocated here for the
value returned.
@return	own: A copy of fil_node_t::path, NULL if space ID is zero
or not found. */
UNIV_INTERN
char*
fil_space_get_first_path(
/*=====================*/
	ulint		id)	/*!< in: space id */
{
	fil_space_t*	space;
	fil_node_t*	node;
	char*		path;

	ut_ad(fil_system);
	ut_a(id);

	fil_mutex_enter_and_prepare_for_io(id);

	space = fil_space_get_space(id);

	if (space == NULL) {
		mutex_exit(&fil_system->mutex);

		return(NULL);
	}

	ut_ad(mutex_own(&fil_system->mutex));

	node = UT_LIST_GET_FIRST(space->chain);

	path = mem_strdup(node->name);

	mutex_exit(&fil_system->mutex);

	return(path);
}

/*******************************************************************//**
Returns the size of the space in pages. The tablespace must be cached in the
memory cache.
@return	space size, 0 if space not found */
UNIV_INTERN
ulint
fil_space_get_size(
/*===============*/
	ulint	id)	/*!< in: space id */
{
	fil_space_t*	space;
	ulint		size;

	ut_ad(fil_system);
	mutex_enter(&fil_system->mutex);

	space = fil_space_get_space(id);

	size = space ? space->size : 0;

	mutex_exit(&fil_system->mutex);

	return(size);
}

/*******************************************************************//**
Returns the flags of the space. The tablespace must be cached
in the memory cache.
@return	flags, ULINT_UNDEFINED if space not found */
UNIV_INTERN
ulint
fil_space_get_flags(
/*================*/
	ulint	id)	/*!< in: space id */
{
	fil_space_t*	space;
	ulint		flags;

	ut_ad(fil_system);

	if (!id) {
		return(0);
	}

	mutex_enter(&fil_system->mutex);

	space = fil_space_get_space(id);

	if (space == NULL) {
		mutex_exit(&fil_system->mutex);

		return(ULINT_UNDEFINED);
	}

	flags = space->flags;

	mutex_exit(&fil_system->mutex);

	return(flags);
}

/*******************************************************************//**
Returns the compressed page size of the space, or 0 if the space
is not compressed. The tablespace must be cached in the memory cache.
@return	compressed page size, ULINT_UNDEFINED if space not found */
UNIV_INTERN
ulint
fil_space_get_zip_size(
/*===================*/
	ulint	id)	/*!< in: space id */
{
	ulint	flags;

	flags = fil_space_get_flags(id);

	if (flags && flags != ULINT_UNDEFINED) {

		return(fsp_flags_get_zip_size(flags));
	}

	return(flags);
}

/*******************************************************************//**
Checks if the pair space, page_no refers to an existing page in a tablespace
file space. The tablespace must be cached in the memory cache.
@return	TRUE if the address is meaningful */
UNIV_INTERN
ibool
fil_check_adress_in_tablespace(
/*===========================*/
	ulint	id,	/*!< in: space id */
	ulint	page_no)/*!< in: page number */
{
	if (fil_space_get_size(id) > page_no) {

		return(TRUE);
	}

	return(FALSE);
}

/****************************************************************//**
Initializes the tablespace memory cache. */
UNIV_INTERN
void
fil_init(
/*=====*/
	ulint	hash_size,	/*!< in: hash table size */
	ulint	max_n_open)	/*!< in: max number of open files */
{
	ut_a(fil_system == NULL);

	ut_a(hash_size > 0);
	ut_a(max_n_open > 0);

	fil_system = static_cast<fil_system_t*>(
		mem_zalloc(sizeof(fil_system_t)));

	mutex_create(fil_system_mutex_key,
		     &fil_system->mutex, SYNC_ANY_LATCH);

	fil_system->spaces = hash_create(hash_size);
	fil_system->name_hash = hash_create(hash_size);

	UT_LIST_INIT(fil_system->LRU);

	fil_system->max_n_open = max_n_open;
}

/*******************************************************************//**
Opens all log files and system tablespace data files. They stay open until the
database server shutdown. This should be called at a server startup after the
space objects for the log and the system tablespace have been created. The
purpose of this operation is to make sure we never run out of file descriptors
if we need to read from the insert buffer or to write to the log. */
UNIV_INTERN
void
fil_open_log_and_system_tablespace_files(void)
/*==========================================*/
{
	fil_space_t*	space;

	mutex_enter(&fil_system->mutex);

	for (space = UT_LIST_GET_FIRST(fil_system->space_list);
	     space != NULL;
	     space = UT_LIST_GET_NEXT(space_list, space)) {

		fil_node_t*	node;

		if (fil_space_belongs_in_lru(space)) {

			continue;
		}

		for (node = UT_LIST_GET_FIRST(space->chain);
		     node != NULL;
		     node = UT_LIST_GET_NEXT(chain, node)) {

			if (!node->open) {
				if (!fil_node_open_file(node, fil_system,
							space)) {
					/* This func is called during server's
					startup. If some file of log or system
					tablespace is missing, the server
					can't start successfully. So we should
					assert for it. */
					ut_a(0);
				}
			}

			if (fil_system->max_n_open < 10 + fil_system->n_open) {

				fprintf(stderr,
					"InnoDB: Warning: you must"
					" raise the value of"
					" innodb_open_files in\n"
					"InnoDB: my.cnf! Remember that"
					" InnoDB keeps all log files"
					" and all system\n"
					"InnoDB: tablespace files open"
					" for the whole time mysqld is"
					" running, and\n"
					"InnoDB: needs to open also"
					" some .ibd files if the"
					" file-per-table storage\n"
					"InnoDB: model is used."
					" Current open files %lu,"
					" max allowed"
					" open files %lu.\n",
					(ulong) fil_system->n_open,
					(ulong) fil_system->max_n_open);
			}
		}
	}

	mutex_exit(&fil_system->mutex);
}

/*******************************************************************//**
Closes all open files. There must not be any pending i/o's or not flushed
modifications in the files. */
UNIV_INTERN
void
fil_close_all_files(void)
/*=====================*/
{
	fil_space_t*	space;

	if (srv_track_changed_pages && srv_redo_log_thread_started)
		os_event_wait(srv_redo_log_tracked_event);

	mutex_enter(&fil_system->mutex);

	space = UT_LIST_GET_FIRST(fil_system->space_list);

	while (space != NULL) {
		fil_node_t*	node;
		fil_space_t*	prev_space = space;

		for (node = UT_LIST_GET_FIRST(space->chain);
		     node != NULL;
		     node = UT_LIST_GET_NEXT(chain, node)) {

			if (node->open) {
				fil_node_close_file(node, fil_system);
			}
		}

		space = UT_LIST_GET_NEXT(space_list, space);

		fil_space_free(prev_space->id, FALSE);
	}

	mutex_exit(&fil_system->mutex);
}

/*******************************************************************//**
Closes the redo log files. There must not be any pending i/o's or not
flushed modifications in the files. */
UNIV_INTERN
void
fil_close_log_files(
/*================*/
	bool	free)	/*!< in: whether to free the memory object */
{
	fil_space_t*	space;

	if (srv_track_changed_pages && srv_redo_log_thread_started)
		os_event_wait(srv_redo_log_tracked_event);

	mutex_enter(&fil_system->mutex);

	space = UT_LIST_GET_FIRST(fil_system->space_list);

	while (space != NULL) {
		fil_node_t*	node;
		fil_space_t*	prev_space = space;

		if (space->purpose != FIL_LOG) {
			space = UT_LIST_GET_NEXT(space_list, space);
			continue;
		}

		for (node = UT_LIST_GET_FIRST(space->chain);
		     node != NULL;
		     node = UT_LIST_GET_NEXT(chain, node)) {

			if (node->open) {
				fil_node_close_file(node, fil_system);
			}
		}

		space = UT_LIST_GET_NEXT(space_list, space);

		if (free) {
			fil_space_free(prev_space->id, FALSE);
		}
	}

	mutex_exit(&fil_system->mutex);
}

/*******************************************************************//**
Sets the max tablespace id counter if the given number is bigger than the
previous value. */
UNIV_INTERN
void
fil_set_max_space_id_if_bigger(
/*===========================*/
	ulint	max_id)	/*!< in: maximum known id */
{
	if (max_id >= SRV_LOG_SPACE_FIRST_ID) {
		fprintf(stderr,
			"InnoDB: Fatal error: max tablespace id"
			" is too high, %lu\n", (ulong) max_id);
		ut_error;
	}

	mutex_enter(&fil_system->mutex);

	if (fil_system->max_assigned_id < max_id) {

		fil_system->max_assigned_id = max_id;
	}

	mutex_exit(&fil_system->mutex);
}

/****************************************************************//**
Writes the flushed lsn and the latest archived log number to the page header
of the first page of a data file of the system tablespace (space 0),
which is uncompressed. */
static __attribute__((warn_unused_result))
dberr_t
fil_write_lsn_and_arch_no_to_file(
/*==============================*/
	ulint	space,		/*!< in: space to write to */
	ulint	sum_of_sizes,	/*!< in: combined size of previous files
				in space, in database pages */
	lsn_t	lsn,		/*!< in: lsn to write */
	ulint	arch_log_no __attribute__((unused)))
				/*!< in: archived log number to write */
{
	byte*	buf1;
	byte*	buf;
	dberr_t	err;

	buf1 = static_cast<byte*>(mem_alloc(2 * UNIV_PAGE_SIZE));
	buf = static_cast<byte*>(ut_align(buf1, UNIV_PAGE_SIZE));

	err = fil_read(TRUE, space, 0, sum_of_sizes, 0,
		       UNIV_PAGE_SIZE, buf, NULL, 0);
	if (err == DB_SUCCESS) {
		mach_write_to_8(buf + FIL_PAGE_FILE_FLUSH_LSN, lsn);

		err = fil_write(TRUE, space, 0, sum_of_sizes, 0,
				UNIV_PAGE_SIZE, buf, NULL, 0);
	}

	mem_free(buf1);

	return(err);
}

/****************************************************************//**
Writes the flushed lsn and the latest archived log number to the page
header of the first page of each data file in the system tablespace.
@return	DB_SUCCESS or error number */
UNIV_INTERN
dberr_t
fil_write_flushed_lsn_to_data_files(
/*================================*/
	lsn_t	lsn,		/*!< in: lsn to write */
	ulint	arch_log_no)	/*!< in: latest archived log file number */
{
	fil_space_t*	space;
	fil_node_t*	node;
	dberr_t		err;

	mutex_enter(&fil_system->mutex);

	for (space = UT_LIST_GET_FIRST(fil_system->space_list);
	     space != NULL;
	     space = UT_LIST_GET_NEXT(space_list, space)) {

		/* We only write the lsn to all existing data files which have
		been open during the lifetime of the mysqld process; they are
		represented by the space objects in the tablespace memory
		cache. Note that all data files in the system tablespace 0
		and the UNDO log tablespaces (if separate) are always open. */

		if (space->purpose == FIL_TABLESPACE
		    && !fil_is_user_tablespace_id(space->id)) {
			ulint	sum_of_sizes = 0;

			for (node = UT_LIST_GET_FIRST(space->chain);
			     node != NULL;
			     node = UT_LIST_GET_NEXT(chain, node)) {

				mutex_exit(&fil_system->mutex);

				err = fil_write_lsn_and_arch_no_to_file(
					space->id, sum_of_sizes, lsn,
					arch_log_no);

				if (err != DB_SUCCESS) {

					return(err);
				}

				mutex_enter(&fil_system->mutex);

				sum_of_sizes += node->size;
			}
		}
	}

	mutex_exit(&fil_system->mutex);

	return(DB_SUCCESS);
}

/*******************************************************************//**
Checks the consistency of the first data page of a tablespace
at database startup.
@retval NULL on success, or if innodb_force_recovery is set
@return pointer to an error message string */
static __attribute__((warn_unused_result))
const char*
fil_check_first_page(
/*=================*/
	const page_t*	page)		/*!< in: data page */
{
	ulint	space_id;
	ulint	flags;
	ulint page_is_encrypted = 0;

	if (srv_force_recovery >= SRV_FORCE_IGNORE_CORRUPT) {
		return(NULL);
	}

	space_id = mach_read_from_4(FSP_HEADER_OFFSET + FSP_SPACE_ID + page);
	flags = mach_read_from_4(FSP_HEADER_OFFSET + FSP_SPACE_FLAGS + page);
	/* Note: the 1st page is usually not encrypted. If the Key Provider or the encryption key is not available, the
	 * check for reading the first page should intentionally fail with "can not decrypt" message. */
	page_is_encrypted = fil_page_can_not_decrypt(page);
	if ((!KeySingleton::getInstance().isAvailable() || (page_is_encrypted == PAGE_ENCRYPTION_KEY_MISSING)) && page_is_encrypted) {
		page_is_encrypted = 1;
	} else {
		page_is_encrypted = 0;
		if (UNIV_PAGE_SIZE != fsp_flags_get_page_size(flags)) {
			fprintf(stderr, "InnoDB: Error: Current page size %lu != page size on page %lu\n",
				UNIV_PAGE_SIZE, fsp_flags_get_page_size(flags));

			return("innodb-page-size mismatch");
		}
	}

	if (!space_id && !flags) {
		ulint		nonzero_bytes	= UNIV_PAGE_SIZE;
		const byte*	b		= page;

		while (!*b && --nonzero_bytes) {
			b++;
		}

		if (!nonzero_bytes) {
			return("space header page consists of zero bytes");
		}
	}

	if (!page_is_encrypted && buf_page_is_corrupted(
		    false, page, fsp_flags_get_zip_size(flags))) {
		return("checksum mismatch");
	} else {
		if (page_is_encrypted) {
			/* this error message is interpreted by the calling method, which is
			 * executed if the server starts in recovery mode.
			 */
			return("can not decrypt");

		}
	}

	if (page_get_space_id(page) == space_id
	    && page_get_page_no(page) == 0) {
		return(NULL);
	}

	return("inconsistent data in space header");
}

/*******************************************************************//**
Reads the flushed lsn, arch no, space_id and tablespace flag fields from
the first page of a data file at database startup.
@retval NULL on success, or if innodb_force_recovery is set
@return pointer to an error message string */
UNIV_INTERN
const char*
fil_read_first_page(
/*================*/
	os_file_t	data_file,		/*!< in: open data file */
	ibool		one_read_already,	/*!< in: TRUE if min and max
						parameters below already
						contain sensible data */
	ulint*		flags,			/*!< out: tablespace flags */
	ulint*		space_id,		/*!< out: tablespace ID */
	lsn_t*		min_flushed_lsn,	/*!< out: min of flushed
						lsn values in data files */
	lsn_t*		max_flushed_lsn,	/*!< out: max of flushed
						lsn values in data files */
	ulint		orig_space_id)		/*!< in: original file space
						id */
{
	byte*		buf;
	byte*		page;
	lsn_t		flushed_lsn;
	const char*	check_msg = NULL;

	buf = static_cast<byte*>(ut_malloc(2 * UNIV_PAGE_SIZE));

	/* Align the memory for a possible read from a raw device */

	page = static_cast<byte*>(ut_align(buf, UNIV_PAGE_SIZE));

	os_file_read(data_file, page, 0, UNIV_PAGE_SIZE,
		orig_space_id != ULINT_UNDEFINED ?
		fil_space_is_page_compressed(orig_space_id) :
		FALSE);

	/* The FSP_HEADER on page 0 is only valid for the first file
	in a tablespace.  So if this is not the first datafile, leave
	*flags and *space_id as they were read from the first file and
	do not validate the first page. */
	if (!one_read_already) {
		*flags = fsp_header_get_flags(page);
		*space_id = fsp_header_get_space_id(page);
	}

	/* Page is page compressed page, need to decompress, before
	continue. */
	if (fil_page_is_compressed(page)) {
		ulint write_size=0;
		fil_decompress_page(NULL, page, UNIV_PAGE_SIZE, &write_size);
	}
<<<<<<< HEAD
	*space_id = fsp_header_get_space_id(page);


	flushed_lsn = mach_read_from_8(page + FIL_PAGE_FILE_FLUSH_LSN);
=======
>>>>>>> 2bf3e416

	if (!one_read_already) {
		check_msg = fil_check_first_page(page);
	}

	flushed_lsn = mach_read_from_8(page + FIL_PAGE_FILE_FLUSH_LSN);

	ut_free(buf);

	if (check_msg) {
		return(check_msg);
	}

	if (!one_read_already) {
		*min_flushed_lsn = flushed_lsn;
		*max_flushed_lsn = flushed_lsn;

		return(NULL);
	}

	if (*min_flushed_lsn > flushed_lsn) {
		*min_flushed_lsn = flushed_lsn;
	}
	if (*max_flushed_lsn < flushed_lsn) {
		*max_flushed_lsn = flushed_lsn;
	}

	return(NULL);
}

/*================ SINGLE-TABLE TABLESPACES ==========================*/

#ifndef UNIV_HOTBACKUP
/*******************************************************************//**
Increments the count of pending operation, if space is not being deleted.
@return	TRUE if being deleted, and operation should be skipped */
UNIV_INTERN
ibool
fil_inc_pending_ops(
/*================*/
	ulint	id)	/*!< in: space id */
{
	fil_space_t*	space;

	mutex_enter(&fil_system->mutex);

	space = fil_space_get_by_id(id);

	if (space == NULL) {
		fprintf(stderr,
			"InnoDB: Error: trying to do an operation on a"
			" dropped tablespace %lu\n",
			(ulong) id);
	}

	if (space == NULL || space->stop_new_ops) {
		mutex_exit(&fil_system->mutex);

		return(TRUE);
	}

	space->n_pending_ops++;

	mutex_exit(&fil_system->mutex);

	return(FALSE);
}

/*******************************************************************//**
Decrements the count of pending operations. */
UNIV_INTERN
void
fil_decr_pending_ops(
/*=================*/
	ulint	id)	/*!< in: space id */
{
	fil_space_t*	space;

	mutex_enter(&fil_system->mutex);

	space = fil_space_get_by_id(id);

	if (space == NULL) {
		fprintf(stderr,
			"InnoDB: Error: decrementing pending operation"
			" of a dropped tablespace %lu\n",
			(ulong) id);
	}

	if (space != NULL) {
		space->n_pending_ops--;
	}

	mutex_exit(&fil_system->mutex);
}
#endif /* !UNIV_HOTBACKUP */

/********************************************************//**
Creates the database directory for a table if it does not exist yet. */
static
void
fil_create_directory_for_tablename(
/*===============================*/
	const char*	name)	/*!< in: name in the standard
				'databasename/tablename' format */
{
	const char*	namend;
	char*		path;
	ulint		len;

	len = strlen(fil_path_to_mysql_datadir);
	namend = strchr(name, '/');
	ut_a(namend);
	path = static_cast<char*>(mem_alloc(len + (namend - name) + 2));

	memcpy(path, fil_path_to_mysql_datadir, len);
	path[len] = '/';
	memcpy(path + len + 1, name, namend - name);
	path[len + (namend - name) + 1] = 0;

	srv_normalize_path_for_win(path);

	ut_a(os_file_create_directory(path, FALSE));
	mem_free(path);
}

#ifndef UNIV_HOTBACKUP
/********************************************************//**
Writes a log record about an .ibd file create/rename/delete. */
static
void
fil_op_write_log(
/*=============*/
	ulint		type,		/*!< in: MLOG_FILE_CREATE,
					MLOG_FILE_CREATE2,
					MLOG_FILE_DELETE, or
					MLOG_FILE_RENAME */
	ulint		space_id,	/*!< in: space id */
	ulint		log_flags,	/*!< in: redo log flags (stored
					in the page number field) */
	ulint		flags,		/*!< in: compressed page size
					and file format
					if type==MLOG_FILE_CREATE2, or 0 */
	const char*	name,		/*!< in: table name in the familiar
					'databasename/tablename' format, or
					the file path in the case of
					MLOG_FILE_DELETE */
	const char*	new_name,	/*!< in: if type is MLOG_FILE_RENAME,
					the new table name in the
					'databasename/tablename' format */
	mtr_t*		mtr)		/*!< in: mini-transaction handle */
{
	byte*	log_ptr;
	ulint	len;

	log_ptr = mlog_open(mtr, 11 + 2 + 1);

	if (!log_ptr) {
		/* Logging in mtr is switched off during crash recovery:
		in that case mlog_open returns NULL */
		return;
	}

	log_ptr = mlog_write_initial_log_record_for_file_op(
		type, space_id, log_flags, log_ptr, mtr);
	if (type == MLOG_FILE_CREATE2) {
		mach_write_to_4(log_ptr, flags);
		log_ptr += 4;
	}
	/* Let us store the strings as null-terminated for easier readability
	and handling */

	len = strlen(name) + 1;

	mach_write_to_2(log_ptr, len);
	log_ptr += 2;
	mlog_close(mtr, log_ptr);

	mlog_catenate_string(mtr, (byte*) name, len);

	if (type == MLOG_FILE_RENAME) {
		len = strlen(new_name) + 1;
		log_ptr = mlog_open(mtr, 2 + len);
		ut_a(log_ptr);
		mach_write_to_2(log_ptr, len);
		log_ptr += 2;
		mlog_close(mtr, log_ptr);

		mlog_catenate_string(mtr, (byte*) new_name, len);
	}
}
#endif

/*******************************************************************//**
Parses the body of a log record written about an .ibd file operation. That is,
the log record part after the standard (type, space id, page no) header of the
log record.

If desired, also replays the delete or rename operation if the .ibd file
exists and the space id in it matches. Replays the create operation if a file
at that path does not exist yet. If the database directory for the file to be
created does not exist, then we create the directory, too.

Note that mysqlbackup --apply-log sets fil_path_to_mysql_datadir to point to
the datadir that we should use in replaying the file operations.

InnoDB recovery does not replay these fully since it always sets the space id
to zero. But mysqlbackup does replay them.  TODO: If remote tablespaces are
used, mysqlbackup will only create tables in the default directory since
MLOG_FILE_CREATE and MLOG_FILE_CREATE2 only know the tablename, not the path.

@return end of log record, or NULL if the record was not completely
contained between ptr and end_ptr */
UNIV_INTERN
byte*
fil_op_log_parse_or_replay(
/*=======================*/
	byte*	ptr,		/*!< in: buffer containing the log record body,
				or an initial segment of it, if the record does
				not fir completely between ptr and end_ptr */
	byte*	end_ptr,	/*!< in: buffer end */
	ulint	type,		/*!< in: the type of this log record */
	ulint	space_id,	/*!< in: the space id of the tablespace in
				question, or 0 if the log record should
				only be parsed but not replayed */
	ulint	log_flags)	/*!< in: redo log flags
				(stored in the page number parameter) */
{
	ulint		name_len;
	ulint		new_name_len;
	const char*	name;
	const char*	new_name	= NULL;
	ulint		flags		= 0;

	if (type == MLOG_FILE_CREATE2) {
		if (end_ptr < ptr + 4) {

			return(NULL);
		}

		flags = mach_read_from_4(ptr);
		ptr += 4;
	}

	if (end_ptr < ptr + 2) {

		return(NULL);
	}

	name_len = mach_read_from_2(ptr);

	ptr += 2;

	if (end_ptr < ptr + name_len) {

		return(NULL);
	}

	name = (const char*) ptr;

	ptr += name_len;

	if (type == MLOG_FILE_RENAME) {
		if (end_ptr < ptr + 2) {

			return(NULL);
		}

		new_name_len = mach_read_from_2(ptr);

		ptr += 2;

		if (end_ptr < ptr + new_name_len) {

			return(NULL);
		}

		new_name = (const char*) ptr;

		ptr += new_name_len;
	}

	/* We managed to parse a full log record body */
	/*
	printf("Parsed log rec of type %lu space %lu\n"
	"name %s\n", type, space_id, name);

	if (type == MLOG_FILE_RENAME) {
	printf("new name %s\n", new_name);
	}
	*/
	if (!space_id) {
		return(ptr);
	} else {
		/* Only replay file ops during recovery.  This is a
		release-build assert to minimize any data loss risk by a
		misapplied file operation.  */
		ut_a(recv_recovery_is_on());
	}

	/* Let us try to perform the file operation, if sensible. Note that
	mysqlbackup has at this stage already read in all space id info to the
	fil0fil.cc data structures.

	NOTE that our algorithm is not guaranteed to work correctly if there
	were renames of tables during the backup. See mysqlbackup code for more
	on the problem. */

	switch (type) {
	case MLOG_FILE_DELETE:
		if (fil_tablespace_exists_in_mem(space_id)) {
			dberr_t	err = fil_delete_tablespace(
				space_id, BUF_REMOVE_FLUSH_NO_WRITE);
			ut_a(err == DB_SUCCESS);
		}

		break;

	case MLOG_FILE_RENAME:
		/* In order to replay the rename, the following must hold:
		* The new name is not already used.
		* A tablespace is open in memory with the old name.
		* The space ID for that tablepace matches this log entry.
		This will prevent unintended renames during recovery. */

		if (fil_get_space_id_for_table(new_name) == ULINT_UNDEFINED
		    && space_id == fil_get_space_id_for_table(name)) {
			/* Create the database directory for the new name, if
			it does not exist yet */
			fil_create_directory_for_tablename(new_name);

			if (!fil_rename_tablespace(name, space_id,
						   new_name, NULL)) {
				ut_error;
			}
		}

		break;

	case MLOG_FILE_CREATE:
	case MLOG_FILE_CREATE2:
		if (fil_tablespace_exists_in_mem(space_id)) {
			/* Do nothing */
		} else if (fil_get_space_id_for_table(name)
			   != ULINT_UNDEFINED) {
			/* Do nothing */
		} else if (log_flags & MLOG_FILE_FLAG_TEMP) {
			/* Temporary table, do nothing */
		} else {
			const char*	path = NULL;

			/* Create the database directory for name, if it does
			not exist yet */
			fil_create_directory_for_tablename(name);

			if (fil_create_new_single_table_tablespace(
				    space_id, name, path, flags,
				    DICT_TF2_USE_TABLESPACE,
				    FIL_IBD_FILE_INITIAL_SIZE) != DB_SUCCESS) {
				ut_error;
			}
		}

		break;

	default:
		ut_error;
	}

	return(ptr);
}

/*******************************************************************//**
Allocates a file name for the EXPORT/IMPORT config file name.  The
string must be freed by caller with mem_free().
@return own: file name */
static
char*
fil_make_cfg_name(
/*==============*/
	const char*	filepath)	/*!< in: .ibd file name */
{
	char*	cfg_name;

	/* Create a temporary file path by replacing the .ibd suffix
	with .cfg. */

	ut_ad(strlen(filepath) > 4);

	cfg_name = mem_strdup(filepath);
	ut_snprintf(cfg_name + strlen(cfg_name) - 3, 4, "cfg");
	return(cfg_name);
}

/*******************************************************************//**
Check for change buffer merges.
@return 0 if no merges else count + 1. */
static
ulint
fil_ibuf_check_pending_ops(
/*=======================*/
	fil_space_t*	space,	/*!< in/out: Tablespace to check */
	ulint		count)	/*!< in: number of attempts so far */
{
	ut_ad(mutex_own(&fil_system->mutex));

	if (space != 0 && space->n_pending_ops != 0) {

		if (count > 5000) {
			ib_logf(IB_LOG_LEVEL_WARN,
				"Trying to close/delete tablespace "
				"'%s' but there are %lu pending change "
				"buffer merges on it.",
				space->name,
				(ulong) space->n_pending_ops);
		}

		return(count + 1);
	}

	return(0);
}

/*******************************************************************//**
Check for pending IO.
@return 0 if no pending else count + 1. */
static
ulint
fil_check_pending_io(
/*=================*/
	fil_space_t*	space,	/*!< in/out: Tablespace to check */
	fil_node_t**	node,	/*!< out: Node in space list */
	ulint		count)	/*!< in: number of attempts so far */
{
	ut_ad(mutex_own(&fil_system->mutex));
	ut_a(space->n_pending_ops == 0);

	/* The following code must change when InnoDB supports
	multiple datafiles per tablespace. */
	ut_a(UT_LIST_GET_LEN(space->chain) == 1);

	*node = UT_LIST_GET_FIRST(space->chain);

	if (space->n_pending_flushes > 0 || (*node)->n_pending > 0) {

		ut_a(!(*node)->being_extended);

		if (count > 1000) {
			ib_logf(IB_LOG_LEVEL_WARN,
				"Trying to close/delete tablespace '%s' "
				"but there are %lu flushes "
				" and %lu pending i/o's on it.",
				space->name,
				(ulong) space->n_pending_flushes,
				(ulong) (*node)->n_pending);
		}

		return(count + 1);
	}

	return(0);
}

/*******************************************************************//**
Check pending operations on a tablespace.
@return DB_SUCCESS or error failure. */
static
dberr_t
fil_check_pending_operations(
/*=========================*/
	ulint		id,	/*!< in: space id */
	fil_space_t**	space,	/*!< out: tablespace instance in memory */
	char**		path)	/*!< out/own: tablespace path */
{
	ulint		count = 0;

	ut_a(id != TRX_SYS_SPACE);
	ut_ad(space);

	*space = 0;

	mutex_enter(&fil_system->mutex);
	fil_space_t* sp = fil_space_get_by_id(id);
	if (sp) {
		sp->stop_new_ops = TRUE;
	}
	mutex_exit(&fil_system->mutex);

	/* Check for pending change buffer merges. */

	do {
		mutex_enter(&fil_system->mutex);

		sp = fil_space_get_by_id(id);

		count = fil_ibuf_check_pending_ops(sp, count);

		mutex_exit(&fil_system->mutex);

		if (count > 0) {
			os_thread_sleep(20000);
		}

	} while (count > 0);

	/* Check for pending IO. */

	*path = 0;

	do {
		mutex_enter(&fil_system->mutex);

		sp = fil_space_get_by_id(id);

		if (sp == NULL) {
			mutex_exit(&fil_system->mutex);
			return(DB_TABLESPACE_NOT_FOUND);
		}

		fil_node_t*	node;

		count = fil_check_pending_io(sp, &node, count);

		if (count == 0) {
			*path = mem_strdup(node->name);
		}

		mutex_exit(&fil_system->mutex);

		if (count > 0) {
			os_thread_sleep(20000);
		}

	} while (count > 0);

	ut_ad(sp);

	*space = sp;
	return(DB_SUCCESS);
}

/*******************************************************************//**
Closes a single-table tablespace. The tablespace must be cached in the
memory cache. Free all pages used by the tablespace.
@return	DB_SUCCESS or error */
UNIV_INTERN
dberr_t
fil_close_tablespace(
/*=================*/
	trx_t*		trx,	/*!< in/out: Transaction covering the close */
	ulint		id)	/*!< in: space id */
{
	char*		path = 0;
	fil_space_t*	space = 0;

	ut_a(id != TRX_SYS_SPACE);

	dberr_t		err = fil_check_pending_operations(id, &space, &path);

	if (err != DB_SUCCESS) {
		return(err);
	}

	ut_a(space);
	ut_a(path != 0);

	rw_lock_x_lock(&space->latch);

#ifndef UNIV_HOTBACKUP
	/* Invalidate in the buffer pool all pages belonging to the
	tablespace. Since we have set space->stop_new_ops = TRUE, readahead
	or ibuf merge can no longer read more pages of this tablespace to the
	buffer pool. Thus we can clean the tablespace out of the buffer pool
	completely and permanently. The flag stop_new_ops also prevents
	fil_flush() from being applied to this tablespace. */

	buf_LRU_flush_or_remove_pages(id, BUF_REMOVE_FLUSH_WRITE, trx);
#endif
	mutex_enter(&fil_system->mutex);

	/* If the free is successful, the X lock will be released before
	the space memory data structure is freed. */

	if (!fil_space_free(id, TRUE)) {
		rw_lock_x_unlock(&space->latch);
		err = DB_TABLESPACE_NOT_FOUND;
	} else {
		err = DB_SUCCESS;
	}

	mutex_exit(&fil_system->mutex);

	/* If it is a delete then also delete any generated files, otherwise
	when we drop the database the remove directory will fail. */

	char*	cfg_name = fil_make_cfg_name(path);

	os_file_delete_if_exists(innodb_file_data_key, cfg_name);

	mem_free(path);
	mem_free(cfg_name);

	return(err);
}

/*******************************************************************//**
Deletes a single-table tablespace. The tablespace must be cached in the
memory cache.
@return	DB_SUCCESS or error */
UNIV_INTERN
dberr_t
fil_delete_tablespace(
/*==================*/
	ulint		id,		/*!< in: space id */
	buf_remove_t	buf_remove)	/*!< in: specify the action to take
					on the tables pages in the buffer
					pool */
{
	char*		path = 0;
	fil_space_t*	space = 0;

	ut_a(id != TRX_SYS_SPACE);

	dberr_t		err = fil_check_pending_operations(id, &space, &path);

	if (err != DB_SUCCESS) {

		ib_logf(IB_LOG_LEVEL_ERROR,
			"Cannot delete tablespace %lu because it is not "
			"found in the tablespace memory cache.",
			(ulong) id);

		return(err);
	}

	ut_a(space);
	ut_a(path != 0);

	/* Important: We rely on the data dictionary mutex to ensure
	that a race is not possible here. It should serialize the tablespace
	drop/free. We acquire an X latch only to avoid a race condition
	when accessing the tablespace instance via:

	  fsp_get_available_space_in_free_extents().

	There our main motivation is to reduce the contention on the
	dictionary mutex. */

	rw_lock_x_lock(&space->latch);

#ifndef UNIV_HOTBACKUP
	/* IMPORTANT: Because we have set space::stop_new_ops there
	can't be any new ibuf merges, reads or flushes. We are here
	because node::n_pending was zero above. However, it is still
	possible to have pending read and write requests:

	A read request can happen because the reader thread has
	gone through the ::stop_new_ops check in buf_page_init_for_read()
	before the flag was set and has not yet incremented ::n_pending
	when we checked it above.

	A write request can be issued any time because we don't check
	the ::stop_new_ops flag when queueing a block for write.

	We deal with pending write requests in the following function
	where we'd minimally evict all dirty pages belonging to this
	space from the flush_list. Not that if a block is IO-fixed
	we'll wait for IO to complete.

	To deal with potential read requests by checking the
	::stop_new_ops flag in fil_io() */

	buf_LRU_flush_or_remove_pages(id, buf_remove, 0);

#endif /* !UNIV_HOTBACKUP */

	/* If it is a delete then also delete any generated files, otherwise
	when we drop the database the remove directory will fail. */
	{
		char*	cfg_name = fil_make_cfg_name(path);
		os_file_delete_if_exists(innodb_file_data_key, cfg_name);
		mem_free(cfg_name);
	}

	/* Delete the link file pointing to the ibd file we are deleting. */
	if (FSP_FLAGS_HAS_DATA_DIR(space->flags)) {
		fil_delete_link_file(space->name);
	}

	mutex_enter(&fil_system->mutex);

	/* Double check the sanity of pending ops after reacquiring
	the fil_system::mutex. */
	if (fil_space_get_by_id(id)) {
		ut_a(space->n_pending_ops == 0);
		ut_a(UT_LIST_GET_LEN(space->chain) == 1);
		fil_node_t* node = UT_LIST_GET_FIRST(space->chain);
		ut_a(node->n_pending == 0);
	}

	if (!fil_space_free(id, TRUE)) {
		err = DB_TABLESPACE_NOT_FOUND;
	}

	mutex_exit(&fil_system->mutex);

	if (err != DB_SUCCESS) {
		rw_lock_x_unlock(&space->latch);
	} else if (!os_file_delete(innodb_file_data_key, path)
		   && !os_file_delete_if_exists(innodb_file_data_key, path)) {

		/* Note: This is because we have removed the
		tablespace instance from the cache. */

		err = DB_IO_ERROR;
	}

	if (err == DB_SUCCESS) {
#ifndef UNIV_HOTBACKUP
		/* Write a log record about the deletion of the .ibd
		file, so that mysqlbackup can replay it in the
		--apply-log phase. We use a dummy mtr and the familiar
		log write mechanism. */
		mtr_t		mtr;

		/* When replaying the operation in mysqlbackup, do not try
		to write any log record */
		mtr_start(&mtr);

		fil_op_write_log(MLOG_FILE_DELETE, id, 0, 0, path, NULL, &mtr);
		mtr_commit(&mtr);
#endif
		err = DB_SUCCESS;
	}

	mem_free(path);

	return(err);
}

/*******************************************************************//**
Returns TRUE if a single-table tablespace is being deleted.
@return TRUE if being deleted */
UNIV_INTERN
ibool
fil_tablespace_is_being_deleted(
/*============================*/
	ulint		id)	/*!< in: space id */
{
	fil_space_t*	space;
	ibool		is_being_deleted;

	mutex_enter(&fil_system->mutex);

	space = fil_space_get_by_id(id);

	ut_a(space != NULL);

	is_being_deleted = space->stop_new_ops;

	mutex_exit(&fil_system->mutex);

	return(is_being_deleted);
}

#ifndef UNIV_HOTBACKUP
/*******************************************************************//**
Discards a single-table tablespace. The tablespace must be cached in the
memory cache. Discarding is like deleting a tablespace, but

 1. We do not drop the table from the data dictionary;

 2. We remove all insert buffer entries for the tablespace immediately;
    in DROP TABLE they are only removed gradually in the background;

 3. Free all the pages in use by the tablespace.
@return	DB_SUCCESS or error */
UNIV_INTERN
dberr_t
fil_discard_tablespace(
/*===================*/
	ulint	id)	/*!< in: space id */
{
	dberr_t	err;

	switch (err = fil_delete_tablespace(id, BUF_REMOVE_ALL_NO_WRITE)) {
	case DB_SUCCESS:
		break;

	case DB_IO_ERROR:
		ib_logf(IB_LOG_LEVEL_WARN,
			"While deleting tablespace %lu in DISCARD TABLESPACE."
			" File rename/delete failed: %s",
			(ulong) id, ut_strerr(err));
		break;

	case DB_TABLESPACE_NOT_FOUND:
		ib_logf(IB_LOG_LEVEL_WARN,
			"Cannot delete tablespace %lu in DISCARD "
			"TABLESPACE. %s",
			(ulong) id, ut_strerr(err));
		break;

	default:
		ut_error;
	}

	/* Remove all insert buffer entries for the tablespace */

	ibuf_delete_for_discarded_space(id);

	return(err);
}
#endif /* !UNIV_HOTBACKUP */

/*******************************************************************//**
Renames the memory cache structures of a single-table tablespace.
@return	TRUE if success */
static
ibool
fil_rename_tablespace_in_mem(
/*=========================*/
	fil_space_t*	space,	/*!< in: tablespace memory object */
	fil_node_t*	node,	/*!< in: file node of that tablespace */
	const char*	new_name,	/*!< in: new name */
	const char*	new_path)	/*!< in: new file path */
{
	fil_space_t*	space2;
	const char*	old_name	= space->name;

	ut_ad(mutex_own(&fil_system->mutex));

	space2 = fil_space_get_by_name(old_name);
	if (space != space2) {
		fputs("InnoDB: Error: cannot find ", stderr);
		ut_print_filename(stderr, old_name);
		fputs(" in tablespace memory cache\n", stderr);

		return(FALSE);
	}

	space2 = fil_space_get_by_name(new_name);
	if (space2 != NULL) {
		fputs("InnoDB: Error: ", stderr);
		ut_print_filename(stderr, new_name);
		fputs(" is already in tablespace memory cache\n", stderr);

		return(FALSE);
	}

	HASH_DELETE(fil_space_t, name_hash, fil_system->name_hash,
		    ut_fold_string(space->name), space);
	mem_free(space->name);
	mem_free(node->name);

	space->name = mem_strdup(new_name);
	node->name = mem_strdup(new_path);

	HASH_INSERT(fil_space_t, name_hash, fil_system->name_hash,
		    ut_fold_string(new_name), space);
	return(TRUE);
}

/*******************************************************************//**
Allocates a file name for a single-table tablespace. The string must be freed
by caller with mem_free().
@return	own: file name */
UNIV_INTERN
char*
fil_make_ibd_name(
/*==============*/
	const char*	name,		/*!< in: table name or a dir path */
	bool		is_full_path)	/*!< in: TRUE if it is a dir path */
{
	char*	filename;
	ulint	namelen		= strlen(name);
	ulint	dirlen		= strlen(fil_path_to_mysql_datadir);
	ulint	pathlen		= dirlen + namelen + sizeof "/.ibd";

	filename = static_cast<char*>(mem_alloc(pathlen));

	if (is_full_path) {
		memcpy(filename, name, namelen);
		memcpy(filename + namelen, ".ibd", sizeof ".ibd");
	} else {
		ut_snprintf(filename, pathlen, "%s/%s.ibd",
			fil_path_to_mysql_datadir, name);

	}

	srv_normalize_path_for_win(filename);

	return(filename);
}

/*******************************************************************//**
Allocates a file name for a tablespace ISL file (InnoDB Symbolic Link).
The string must be freed by caller with mem_free().
@return	own: file name */
UNIV_INTERN
char*
fil_make_isl_name(
/*==============*/
	const char*	name)	/*!< in: table name */
{
	char*	filename;
	ulint	namelen		= strlen(name);
	ulint	dirlen		= strlen(fil_path_to_mysql_datadir);
	ulint	pathlen		= dirlen + namelen + sizeof "/.isl";

	filename = static_cast<char*>(mem_alloc(pathlen));

	ut_snprintf(filename, pathlen, "%s/%s.isl",
		fil_path_to_mysql_datadir, name);

	srv_normalize_path_for_win(filename);

	return(filename);
}

/*******************************************************************//**
Renames a single-table tablespace. The tablespace must be cached in the
tablespace memory cache.
@return	TRUE if success */
UNIV_INTERN
ibool
fil_rename_tablespace(
/*==================*/
	const char*	old_name_in,	/*!< in: old table name in the
					standard databasename/tablename
					format of InnoDB, or NULL if we
					do the rename based on the space
					id only */
	ulint		id,		/*!< in: space id */
	const char*	new_name,	/*!< in: new table name in the
					standard databasename/tablename
					format of InnoDB */
	const char*	new_path_in)	/*!< in: new full datafile path
					if the tablespace is remotely
					located, or NULL if it is located
					in the normal data directory. */
{
	ibool		success;
	fil_space_t*	space;
	fil_node_t*	node;
	ulint		count		= 0;
	char*		new_path;
	char*		old_name;
	char*		old_path;
	const char*	not_given	= "(name not specified)";

	ut_a(id != 0);

retry:
	count++;

	if (!(count % 1000)) {
		ut_print_timestamp(stderr);
		fputs("  InnoDB: Warning: problems renaming ", stderr);
		ut_print_filename(stderr,
				  old_name_in ? old_name_in : not_given);
		fputs(" to ", stderr);
		ut_print_filename(stderr, new_name);
		fprintf(stderr, ", %lu iterations\n", (ulong) count);
	}

	mutex_enter(&fil_system->mutex);

	space = fil_space_get_by_id(id);

	DBUG_EXECUTE_IF("fil_rename_tablespace_failure_1", space = NULL; );

	if (space == NULL) {
		ib_logf(IB_LOG_LEVEL_ERROR,
			"Cannot find space id %lu in the tablespace "
			"memory cache, though the table '%s' in a "
			"rename operation should have that id.",
			(ulong) id, old_name_in ? old_name_in : not_given);
		mutex_exit(&fil_system->mutex);

		return(FALSE);
	}

	if (count > 25000) {
		space->stop_ios = FALSE;
		mutex_exit(&fil_system->mutex);

		return(FALSE);
	}

	/* We temporarily close the .ibd file because we do not trust that
	operating systems can rename an open file. For the closing we have to
	wait until there are no pending i/o's or flushes on the file. */

	space->stop_ios = TRUE;

	/* The following code must change when InnoDB supports
	multiple datafiles per tablespace. */
	ut_a(UT_LIST_GET_LEN(space->chain) == 1);
	node = UT_LIST_GET_FIRST(space->chain);

	if (node->n_pending > 0
	    || node->n_pending_flushes > 0
	    || node->being_extended) {
		/* There are pending i/o's or flushes or the file is
		currently being extended, sleep for a while and
		retry */

		mutex_exit(&fil_system->mutex);

		os_thread_sleep(20000);

		goto retry;

	} else if (node->modification_counter > node->flush_counter) {
		/* Flush the space */

		mutex_exit(&fil_system->mutex);

		os_thread_sleep(20000);

		fil_flush(id);

		goto retry;

	} else if (node->open) {
		/* Close the file */

		fil_node_close_file(node, fil_system);
	}

	/* Check that the old name in the space is right */

	if (old_name_in) {
		old_name = mem_strdup(old_name_in);
		ut_a(strcmp(space->name, old_name) == 0);
	} else {
		old_name = mem_strdup(space->name);
	}
	old_path = mem_strdup(node->name);

	/* Rename the tablespace and the node in the memory cache */
	new_path = new_path_in ? mem_strdup(new_path_in)
		: fil_make_ibd_name(new_name, false);

	success = fil_rename_tablespace_in_mem(
		space, node, new_name, new_path);

	if (success) {

		DBUG_EXECUTE_IF("fil_rename_tablespace_failure_2",
			goto skip_second_rename; );

		success = os_file_rename(
			innodb_file_data_key, old_path, new_path);

		DBUG_EXECUTE_IF("fil_rename_tablespace_failure_2",
skip_second_rename:
			success = FALSE; );

		if (!success) {
			/* We have to revert the changes we made
			to the tablespace memory cache */

			ut_a(fil_rename_tablespace_in_mem(
					space, node, old_name, old_path));
		}
	}

	space->stop_ios = FALSE;

	mutex_exit(&fil_system->mutex);

#ifndef UNIV_HOTBACKUP
	if (success && !recv_recovery_on) {
		mtr_t		mtr;

		mtr_start(&mtr);

		fil_op_write_log(MLOG_FILE_RENAME, id, 0, 0, old_name, new_name,
				 &mtr);
		mtr_commit(&mtr);
	}
#endif /* !UNIV_HOTBACKUP */

	mem_free(new_path);
	mem_free(old_path);
	mem_free(old_name);

	return(success);
}

/*******************************************************************//**
Creates a new InnoDB Symbolic Link (ISL) file.  It is always created
under the 'datadir' of MySQL. The datadir is the directory of a
running mysqld program. We can refer to it by simply using the path '.'.
@return	DB_SUCCESS or error code */
UNIV_INTERN
dberr_t
fil_create_link_file(
/*=================*/
	const char*	tablename,	/*!< in: tablename */
	const char*	filepath)	/*!< in: pathname of tablespace */
{
	os_file_t	file;
	ibool		success;
	dberr_t		err = DB_SUCCESS;
	char*		link_filepath;
	char*		prev_filepath = fil_read_link_file(tablename);

	ut_ad(!srv_read_only_mode);

	if (prev_filepath) {
		/* Truncate will call this with an existing
		link file which contains the same filepath. */
		if (0 == strcmp(prev_filepath, filepath)) {
			mem_free(prev_filepath);
			return(DB_SUCCESS);
		}
		mem_free(prev_filepath);
	}

	link_filepath = fil_make_isl_name(tablename);

	file = os_file_create_simple_no_error_handling(
		innodb_file_data_key, link_filepath,
		OS_FILE_CREATE, OS_FILE_READ_WRITE, &success, 0);

	if (!success) {
		/* The following call will print an error message */
		ulint	error = os_file_get_last_error(true);

		ut_print_timestamp(stderr);
		fputs("  InnoDB: Cannot create file ", stderr);
		ut_print_filename(stderr, link_filepath);
		fputs(".\n", stderr);

		if (error == OS_FILE_ALREADY_EXISTS) {
			fputs("InnoDB: The link file: ", stderr);
			ut_print_filename(stderr, filepath);
			fputs(" already exists.\n", stderr);
			err = DB_TABLESPACE_EXISTS;

		} else if (error == OS_FILE_DISK_FULL) {
			err = DB_OUT_OF_FILE_SPACE;

		} else if (error == OS_FILE_OPERATION_NOT_SUPPORTED) {
			err = DB_UNSUPPORTED;
		} else {
			err = DB_ERROR;
		}

		/* file is not open, no need to close it. */
		mem_free(link_filepath);
		return(err);
	}

	if (!os_file_write(link_filepath, file, filepath, 0,
			   strlen(filepath))) {
		err = DB_ERROR;
	}

	/* Close the file, we only need it at startup */
	os_file_close(file);

	mem_free(link_filepath);

	return(err);
}

/*******************************************************************//**
Deletes an InnoDB Symbolic Link (ISL) file. */
UNIV_INTERN
void
fil_delete_link_file(
/*=================*/
	const char*	tablename)	/*!< in: name of table */
{
	char* link_filepath = fil_make_isl_name(tablename);

	os_file_delete_if_exists(innodb_file_data_key, link_filepath);

	mem_free(link_filepath);
}

/*******************************************************************//**
Reads an InnoDB Symbolic Link (ISL) file.
It is always created under the 'datadir' of MySQL.  The name is of the
form {databasename}/{tablename}. and the isl file is expected to be in a
'{databasename}' directory called '{tablename}.isl'. The caller must free
the memory of the null-terminated path returned if it is not null.
@return	own: filepath found in link file, NULL if not found. */
UNIV_INTERN
char*
fil_read_link_file(
/*===============*/
	const char*	name)		/*!< in: tablespace name */
{
	char*		filepath = NULL;
	char*		link_filepath;
	FILE*		file = NULL;

	/* The .isl file is in the 'normal' tablespace location. */
	link_filepath = fil_make_isl_name(name);

	file = fopen(link_filepath, "r+b");

	mem_free(link_filepath);

	if (file) {
		filepath = static_cast<char*>(mem_alloc(OS_FILE_MAX_PATH));

		os_file_read_string(file, filepath, OS_FILE_MAX_PATH);
		fclose(file);

		if (strlen(filepath)) {
			/* Trim whitespace from end of filepath */
			ulint lastch = strlen(filepath) - 1;
			while (lastch > 4 && filepath[lastch] <= 0x20) {
				filepath[lastch--] = 0x00;
			}
			srv_normalize_path_for_win(filepath);
		}
	}

	return(filepath);
}

/*******************************************************************//**
Opens a handle to the file linked to in an InnoDB Symbolic Link file.
@return	TRUE if remote linked tablespace file is found and opened. */
UNIV_INTERN
ibool
fil_open_linked_file(
/*===============*/
	const char*	tablename,	/*!< in: database/tablename */
	char**		remote_filepath,/*!< out: remote filepath */
	os_file_t*	remote_file,	/*!< out: remote file handle */
	ulint           atomic_writes)  /*!< in: atomic writes table option
					value */
{
	ibool		success;

	*remote_filepath = fil_read_link_file(tablename);
	if (*remote_filepath == NULL) {
		return(FALSE);
	}

	/* The filepath provided is different from what was
	found in the link file. */
	*remote_file = os_file_create_simple_no_error_handling(
		innodb_file_data_key, *remote_filepath,
		OS_FILE_OPEN, OS_FILE_READ_ONLY,
		&success, atomic_writes);

	if (!success) {
		char*	link_filepath = fil_make_isl_name(tablename);

		/* The following call prints an error message */
		os_file_get_last_error(true);

		ib_logf(IB_LOG_LEVEL_ERROR,
			"A link file was found named '%s' "
			"but the linked tablespace '%s' "
			"could not be opened.",
			link_filepath, *remote_filepath);

		mem_free(link_filepath);
		mem_free(*remote_filepath);
		*remote_filepath = NULL;
	}

	return(success);
}

/*******************************************************************//**
Creates a new single-table tablespace to a database directory of MySQL.
Database directories are under the 'datadir' of MySQL. The datadir is the
directory of a running mysqld program. We can refer to it by simply the
path '.'. Tables created with CREATE TEMPORARY TABLE we place in the temp
dir of the mysqld server.

@return	DB_SUCCESS or error code */
UNIV_INTERN
dberr_t
fil_create_new_single_table_tablespace(
/*===================================*/
	ulint		space_id,	/*!< in: space id */
	const char*	tablename,	/*!< in: the table name in the usual
					databasename/tablename format
					of InnoDB */
	const char*	dir_path,	/*!< in: NULL or a dir path */
	ulint		flags,		/*!< in: tablespace flags */
	ulint		flags2,		/*!< in: table flags2 */
	ulint		size)		/*!< in: the initial size of the
					tablespace file in pages,
					must be >= FIL_IBD_FILE_INITIAL_SIZE */
{
	os_file_t	file;
	ibool		ret;
	dberr_t		err;
	byte*		buf2;
	byte*		page;
	char*		path;
	ibool		success;
	/* TRUE if a table is created with CREATE TEMPORARY TABLE */
	bool		is_temp = !!(flags2 & DICT_TF2_TEMPORARY);
	bool		has_data_dir = FSP_FLAGS_HAS_DATA_DIR(flags);
	ulint		atomic_writes = FSP_FLAGS_GET_ATOMIC_WRITES(flags);

	ut_a(space_id > 0);
	ut_ad(!srv_read_only_mode);
	ut_a(space_id < SRV_LOG_SPACE_FIRST_ID);
	ut_a(size >= FIL_IBD_FILE_INITIAL_SIZE);
	ut_a(fsp_flags_is_valid(flags));

	if (is_temp) {
		/* Temporary table filepath */
		ut_ad(dir_path);
		path = fil_make_ibd_name(dir_path, true);
	} else if (has_data_dir) {
		ut_ad(dir_path);
		path = os_file_make_remote_pathname(dir_path, tablename, "ibd");

		/* Since this tablespace file will be created in a
		remote directory, let's create the subdirectories
		in the path, if they are not there already. */
		success = os_file_create_subdirs_if_needed(path);
		if (!success) {
			err = DB_ERROR;
			goto error_exit_3;
		}
	} else {
		path = fil_make_ibd_name(tablename, false);
	}

	file = os_file_create(
		innodb_file_data_key, path,
		OS_FILE_CREATE | OS_FILE_ON_ERROR_NO_EXIT,
		OS_FILE_NORMAL,
		OS_DATA_FILE,
		&ret,
		atomic_writes);

	if (ret == FALSE) {
		/* The following call will print an error message */
		ulint	error = os_file_get_last_error(true);

		ib_logf(IB_LOG_LEVEL_ERROR,
			"Cannot create file '%s'\n", path);

		if (error == OS_FILE_ALREADY_EXISTS) {
			ib_logf(IB_LOG_LEVEL_ERROR,
				"The file '%s' already exists though the "
				"corresponding table did not exist "
				"in the InnoDB data dictionary. "
				"Have you moved InnoDB .ibd files "
				"around without using the SQL commands "
				"DISCARD TABLESPACE and IMPORT TABLESPACE, "
				"or did mysqld crash in the middle of "
				"CREATE TABLE? "
				"You can resolve the problem by removing "
				"the file '%s' under the 'datadir' of MySQL.",
				path, path);

			err = DB_TABLESPACE_EXISTS;
			goto error_exit_3;
		}

		if (error == OS_FILE_OPERATION_NOT_SUPPORTED) {
			err = DB_UNSUPPORTED;
			goto error_exit_3;
		}

		if (error == OS_FILE_DISK_FULL) {
			err = DB_OUT_OF_FILE_SPACE;
			goto error_exit_3;
		}

		err = DB_ERROR;
		goto error_exit_3;
	}

	ret = os_file_set_size(path, file, size * UNIV_PAGE_SIZE);

	if (!ret) {
		err = DB_OUT_OF_FILE_SPACE;
		goto error_exit_2;
	}

	/* printf("Creating tablespace %s id %lu\n", path, space_id); */

	/* We have to write the space id to the file immediately and flush the
	file to disk. This is because in crash recovery we must be aware what
	tablespaces exist and what are their space id's, so that we can apply
	the log records to the right file. It may take quite a while until
	buffer pool flush algorithms write anything to the file and flush it to
	disk. If we would not write here anything, the file would be filled
	with zeros from the call of os_file_set_size(), until a buffer pool
	flush would write to it. */

	buf2 = static_cast<byte*>(ut_malloc(3 * UNIV_PAGE_SIZE));
	/* Align the memory for file i/o if we might have O_DIRECT set */
	page = static_cast<byte*>(ut_align(buf2, UNIV_PAGE_SIZE));

	memset(page, '\0', UNIV_PAGE_SIZE);

	/* Add the UNIV_PAGE_SIZE to the table flags and write them to the
	tablespace header. */
	flags = fsp_flags_set_page_size(flags, UNIV_PAGE_SIZE);
	fsp_header_init_fields(page, space_id, flags);
	mach_write_to_4(page + FIL_PAGE_ARCH_LOG_NO_OR_SPACE_ID, space_id);
	ut_ad(fsp_flags_is_valid(flags));

	if (!(fsp_flags_is_compressed(flags))) {
		buf_flush_init_for_writing(page, NULL, 0);
		ret = os_file_write(path, file, page, 0, UNIV_PAGE_SIZE);
	} else {
		page_zip_des_t	page_zip;
		ulint		zip_size;

		zip_size = fsp_flags_get_zip_size(flags);

		page_zip_set_size(&page_zip, zip_size);
		page_zip.data = page + UNIV_PAGE_SIZE;
#ifdef UNIV_DEBUG
		page_zip.m_start =
#endif /* UNIV_DEBUG */
			page_zip.m_end = page_zip.m_nonempty =
			page_zip.n_blobs = 0;
		buf_flush_init_for_writing(page, &page_zip, 0);
		ret = os_file_write(path, file, page_zip.data, 0, zip_size);
	}

	ut_free(buf2);

	if (!ret) {
		ib_logf(IB_LOG_LEVEL_ERROR,
			"Could not write the first page to tablespace "
			"'%s'", path);

		err = DB_ERROR;
		goto error_exit_2;
	}

	ret = os_file_flush(file);

	if (!ret) {
		ib_logf(IB_LOG_LEVEL_ERROR,
			"File flush of tablespace '%s' failed", path);
		err = DB_ERROR;
		goto error_exit_2;
	}

	if (has_data_dir) {
		/* Now that the IBD file is created, make the ISL file. */
		err = fil_create_link_file(tablename, path);
		if (err != DB_SUCCESS) {
			goto error_exit_2;
		}
	}

	success = fil_space_create(tablename, space_id, flags, FIL_TABLESPACE);
	if (!success || !fil_node_create(path, size, space_id, FALSE)) {
		err = DB_ERROR;
		goto error_exit_1;
	}

#ifndef UNIV_HOTBACKUP
	{
		mtr_t		mtr;
		ulint		mlog_file_flag = 0;

		if (is_temp) {
			mlog_file_flag |= MLOG_FILE_FLAG_TEMP;
		}

		mtr_start(&mtr);

		fil_op_write_log(flags
				 ? MLOG_FILE_CREATE2
				 : MLOG_FILE_CREATE,
				 space_id, mlog_file_flag, flags,
				 tablename, NULL, &mtr);

		mtr_commit(&mtr);
	}
#endif
	err = DB_SUCCESS;

	/* Error code is set.  Cleanup the various variables used.
	These labels reflect the order in which variables are assigned or
	actions are done. */
error_exit_1:
	if (has_data_dir && err != DB_SUCCESS) {
		fil_delete_link_file(tablename);
	}
error_exit_2:
	os_file_close(file);
	if (err != DB_SUCCESS) {
		os_file_delete(innodb_file_data_key, path);
	}
error_exit_3:
	mem_free(path);

	return(err);
}

#ifndef UNIV_HOTBACKUP
/********************************************************************//**
Report information about a bad tablespace. */
static
void
fil_report_bad_tablespace(
/*======================*/
	const char*	filepath,	/*!< in: filepath */
	const char*	check_msg,	/*!< in: fil_check_first_page() */
	ulint		found_id,	/*!< in: found space ID */
	ulint		found_flags,	/*!< in: found flags */
	ulint		expected_id,	/*!< in: expected space id */
	ulint		expected_flags)	/*!< in: expected flags */
{
	if (check_msg) {
		ib_logf(IB_LOG_LEVEL_ERROR,
			"Error %s in file '%s',"
			"tablespace id=%lu, flags=%lu. "
			"Please refer to "
			REFMAN "innodb-troubleshooting-datadict.html "
			"for how to resolve the issue.",
			check_msg, filepath,
			(ulong) expected_id, (ulong) expected_flags);
		return;
	}

	ib_logf(IB_LOG_LEVEL_ERROR,
		"In file '%s', tablespace id and flags are %lu and %lu, "
		"but in the InnoDB data dictionary they are %lu and %lu. "
		"Have you moved InnoDB .ibd files around without using the "
		"commands DISCARD TABLESPACE and IMPORT TABLESPACE? "
		"Please refer to "
		REFMAN "innodb-troubleshooting-datadict.html "
		"for how to resolve the issue.",
		filepath, (ulong) found_id, (ulong) found_flags,
		(ulong) expected_id, (ulong) expected_flags);
}

/********************************************************************//**
Tries to open a single-table tablespace and optionally checks that the
space id in it is correct. If this does not succeed, print an error message
to the .err log. This function is used to open a tablespace when we start
mysqld after the dictionary has been booted, and also in IMPORT TABLESPACE.

NOTE that we assume this operation is used either at the database startup
or under the protection of the dictionary mutex, so that two users cannot
race here. This operation does not leave the file associated with the
tablespace open, but closes it after we have looked at the space id in it.

If the validate boolean is set, we read the first page of the file and
check that the space id in the file is what we expect. We assume that
this function runs much faster if no check is made, since accessing the
file inode probably is much faster (the OS caches them) than accessing
the first page of the file.  This boolean may be initially FALSE, but if
a remote tablespace is found it will be changed to true.

If the fix_dict boolean is set, then it is safe to use an internal SQL
statement to update the dictionary tables if they are incorrect.

@return	DB_SUCCESS or error code */
UNIV_INTERN
dberr_t
fil_open_single_table_tablespace(
/*=============================*/
	bool		validate,	/*!< in: Do we validate tablespace? */
	bool		fix_dict,	/*!< in: Can we fix the dictionary? */
	ulint		id,		/*!< in: space id */
	ulint		flags,		/*!< in: tablespace flags */
	const char*	tablename,	/*!< in: table name in the
					databasename/tablename format */
	const char*	path_in)	/*!< in: tablespace filepath */
{
	dberr_t		err = DB_SUCCESS;
	bool		dict_filepath_same_as_default = false;
	bool		link_file_found = false;
	bool		link_file_is_bad = false;
	fsp_open_info	def;
	fsp_open_info	dict;
	fsp_open_info	remote;
	ulint		tablespaces_found = 0;
	ulint		valid_tablespaces_found = 0;
	ulint           atomic_writes = 0;

#ifdef UNIV_SYNC_DEBUG
	ut_ad(!fix_dict || rw_lock_own(&dict_operation_lock, RW_LOCK_EX));
#endif /* UNIV_SYNC_DEBUG */
	ut_ad(!fix_dict || mutex_own(&(dict_sys->mutex)));

	/* Table flags can be ULINT_UNDEFINED if
	dict_tf_to_fsp_flags_failure is set. */
	if (flags != ULINT_UNDEFINED) {
		if (!fsp_flags_is_valid(flags)) {
			return(DB_CORRUPTION);
		}
	} else {
		return(DB_CORRUPTION);
	}

	atomic_writes = fsp_flags_get_atomic_writes(flags);

	/* If the tablespace was relocated, we do not
	compare the DATA_DIR flag */
	ulint mod_flags = flags & ~FSP_FLAGS_MASK_DATA_DIR;

	memset(&def, 0, sizeof(def));
	memset(&dict, 0, sizeof(dict));
	memset(&remote, 0, sizeof(remote));

	/* Discover the correct filepath.  We will always look for an ibd
	in the default location. If it is remote, it should not be here. */
	def.filepath = fil_make_ibd_name(tablename, false);

	/* The path_in was read from SYS_DATAFILES. */
	if (path_in) {
		if (strcmp(def.filepath, path_in)) {
			dict.filepath = mem_strdup(path_in);
			/* possibility of multiple files. */
			validate = true;
		} else {
			dict_filepath_same_as_default = true;
		}
	}

	link_file_found = fil_open_linked_file(
		tablename, &remote.filepath, &remote.file, atomic_writes);
	remote.success = link_file_found;
	if (remote.success) {
		/* possibility of multiple files. */
		validate = true;
		tablespaces_found++;

		/* A link file was found. MySQL does not allow a DATA
		DIRECTORY to be be the same as the default filepath. */
		ut_a(strcmp(def.filepath, remote.filepath));

		/* If there was a filepath found in SYS_DATAFILES,
		we hope it was the same as this remote.filepath found
		in the ISL file. */
		if (dict.filepath
		    && (0 == strcmp(dict.filepath, remote.filepath))) {
			remote.success = FALSE;
			os_file_close(remote.file);
			mem_free(remote.filepath);
			remote.filepath = NULL;
			tablespaces_found--;
		}
	}

	/* Attempt to open the tablespace at other possible filepaths. */
	if (dict.filepath) {
		dict.file = os_file_create_simple_no_error_handling(
			innodb_file_data_key, dict.filepath, OS_FILE_OPEN,
			OS_FILE_READ_ONLY, &dict.success, atomic_writes);
		if (dict.success) {
			/* possibility of multiple files. */
			validate = true;
			tablespaces_found++;
		}
	}

	/* Always look for a file at the default location. */
	ut_a(def.filepath);
	def.file = os_file_create_simple_no_error_handling(
		innodb_file_data_key, def.filepath, OS_FILE_OPEN,
		OS_FILE_READ_ONLY, &def.success, atomic_writes);
	if (def.success) {
		tablespaces_found++;
	}

	/*  We have now checked all possible tablespace locations and
	have a count of how many we found.  If things are normal, we
	only found 1. */
	if (!validate && tablespaces_found == 1) {
		goto skip_validate;
	}

	/* Read the first page of the datadir tablespace, if found. */
	if (def.success) {
		def.check_msg = fil_read_first_page(
			def.file, FALSE, &def.flags, &def.id,
			&def.lsn, &def.lsn, id);
		def.valid = !def.check_msg;

		/* Validate this single-table-tablespace with SYS_TABLES,
		but do not compare the DATA_DIR flag, in case the
		tablespace was relocated. */
		if (def.valid && def.id == id
		    && (def.flags & ~FSP_FLAGS_MASK_DATA_DIR) == mod_flags) {
			valid_tablespaces_found++;
		} else {
			def.valid = false;
			/* Do not use this tablespace. */
			fil_report_bad_tablespace(
				def.filepath, def.check_msg, def.id,
				def.flags, id, flags);
		}
	}

	/* Read the first page of the remote tablespace */
	if (remote.success) {
		remote.check_msg = fil_read_first_page(
			remote.file, FALSE, &remote.flags, &remote.id,
			&remote.lsn, &remote.lsn, id);
		remote.valid = !remote.check_msg;

		/* Validate this single-table-tablespace with SYS_TABLES,
		but do not compare the DATA_DIR flag, in case the
		tablespace was relocated. */
		if (remote.valid && remote.id == id
		    && (remote.flags & ~FSP_FLAGS_MASK_DATA_DIR) == mod_flags) {
			valid_tablespaces_found++;
		} else {
			remote.valid = false;
			/* Do not use this linked tablespace. */
			fil_report_bad_tablespace(
				remote.filepath, remote.check_msg, remote.id,
				remote.flags, id, flags);
			link_file_is_bad = true;
		}
	}

	/* Read the first page of the datadir tablespace, if found. */
	if (dict.success) {
		dict.check_msg = fil_read_first_page(
			dict.file, FALSE, &dict.flags, &dict.id,
			&dict.lsn, &dict.lsn, id);
		dict.valid = !dict.check_msg;

		/* Validate this single-table-tablespace with SYS_TABLES,
		but do not compare the DATA_DIR flag, in case the
		tablespace was relocated. */
		if (dict.valid && dict.id == id
		    && (dict.flags & ~FSP_FLAGS_MASK_DATA_DIR) == mod_flags) {
			valid_tablespaces_found++;
		} else {
			dict.valid = false;
			/* Do not use this tablespace. */
			fil_report_bad_tablespace(
				dict.filepath, dict.check_msg, dict.id,
				dict.flags, id, flags);
		}
	}

	/* Make sense of these three possible locations.
	First, bail out if no tablespace files were found. */
	if (valid_tablespaces_found == 0) {
		/* The following call prints an error message */
		os_file_get_last_error(true);

		ib_logf(IB_LOG_LEVEL_ERROR,
			"Could not find a valid tablespace file for '%s'. "
			"See " REFMAN "innodb-troubleshooting-datadict.html "
			"for how to resolve the issue.",
			tablename);

		err = DB_CORRUPTION;

		goto cleanup_and_exit;
	}

	/* Do not open any tablespaces if more than one tablespace with
	the correct space ID and flags were found. */
	if (tablespaces_found > 1) {
		ib_logf(IB_LOG_LEVEL_ERROR,
			"A tablespace for %s has been found in "
			"multiple places;", tablename);
		if (def.success) {
			ib_logf(IB_LOG_LEVEL_ERROR,
				"Default location; %s, LSN=" LSN_PF
				", Space ID=%lu, Flags=%lu",
				def.filepath, def.lsn,
				(ulong) def.id, (ulong) def.flags);
		}
		if (remote.success) {
			ib_logf(IB_LOG_LEVEL_ERROR,
				"Remote location; %s, LSN=" LSN_PF
				", Space ID=%lu, Flags=%lu",
				remote.filepath, remote.lsn,
				(ulong) remote.id, (ulong) remote.flags);
		}
		if (dict.success) {
			ib_logf(IB_LOG_LEVEL_ERROR,
				"Dictionary location; %s, LSN=" LSN_PF
				", Space ID=%lu, Flags=%lu",
				dict.filepath, dict.lsn,
				(ulong) dict.id, (ulong) dict.flags);
		}

		/* Force-recovery will allow some tablespaces to be
		skipped by REDO if there was more than one file found.
		Unlike during the REDO phase of recovery, we now know
		if the tablespace is valid according to the dictionary,
		which was not available then. So if we did not force
		recovery and there is only one good tablespace, ignore
		any bad tablespaces. */
		if (valid_tablespaces_found > 1 || srv_force_recovery > 0) {
			ib_logf(IB_LOG_LEVEL_ERROR,
				"Will not open the tablespace for '%s'",
				tablename);

			if (def.success != def.valid
			    || dict.success != dict.valid
			    || remote.success != remote.valid) {
				err = DB_CORRUPTION;
			} else {
				err = DB_ERROR;
			}
			goto cleanup_and_exit;
		}

		/* There is only one valid tablespace found and we did
		not use srv_force_recovery during REDO.  Use this one
		tablespace and clean up invalid tablespace pointers */
		if (def.success && !def.valid) {
			def.success = false;
			os_file_close(def.file);
			tablespaces_found--;
		}
		if (dict.success && !dict.valid) {
			dict.success = false;
			os_file_close(dict.file);
			/* Leave dict.filepath so that SYS_DATAFILES
			can be corrected below. */
			tablespaces_found--;
		}
		if (remote.success && !remote.valid) {
			remote.success = false;
			os_file_close(remote.file);
			mem_free(remote.filepath);
			remote.filepath = NULL;
			tablespaces_found--;
		}
	}

	/* At this point, there should be only one filepath. */
	ut_a(tablespaces_found == 1);
	ut_a(valid_tablespaces_found == 1);

	/* Only fix the dictionary at startup when there is only one thread.
	Calls to dict_load_table() can be done while holding other latches. */
	if (!fix_dict) {
		goto skip_validate;
	}

	/* We may need to change what is stored in SYS_DATAFILES or
	SYS_TABLESPACES or adjust the link file.
	Since a failure to update SYS_TABLESPACES or SYS_DATAFILES does
	not prevent opening and using the single_table_tablespace either
	this time or the next, we do not check the return code or fail
	to open the tablespace. But dict_update_filepath() will issue a
	warning to the log. */
	if (dict.filepath) {
		if (remote.success) {
			dict_update_filepath(id, remote.filepath);
		} else if (def.success) {
			dict_update_filepath(id, def.filepath);
			if (link_file_is_bad) {
				fil_delete_link_file(tablename);
			}
		} else if (!link_file_found || link_file_is_bad) {
			ut_ad(dict.success);
			/* Fix the link file if we got our filepath
			from the dictionary but a link file did not
			exist or it did not point to a valid file. */
			fil_delete_link_file(tablename);
			fil_create_link_file(tablename, dict.filepath);
		}

	} else if (remote.success && dict_filepath_same_as_default) {
		dict_update_filepath(id, remote.filepath);

	} else if (remote.success && path_in == NULL) {
		/* SYS_DATAFILES record for this space ID was not found. */
		dict_insert_tablespace_and_filepath(
			id, tablename, remote.filepath, flags);
	}

skip_validate:
	if (err != DB_SUCCESS) {
		; // Don't load the tablespace into the cache
	} else if (!fil_space_create(tablename, id, flags, FIL_TABLESPACE)) {
		err = DB_ERROR;
	} else {
		/* We do not measure the size of the file, that is why
		we pass the 0 below */

		if (!fil_node_create(remote.success ? remote.filepath :
				     dict.success ? dict.filepath :
				     def.filepath, 0, id, FALSE)) {
			err = DB_ERROR;
		}
	}

cleanup_and_exit:
	if (remote.success) {
		os_file_close(remote.file);
	}
	if (remote.filepath) {
		mem_free(remote.filepath);
	}
	if (dict.success) {
		os_file_close(dict.file);
	}
	if (dict.filepath) {
		mem_free(dict.filepath);
	}
	if (def.success) {
		os_file_close(def.file);
	}
	mem_free(def.filepath);

	return(err);
}
#endif /* !UNIV_HOTBACKUP */

#ifdef UNIV_HOTBACKUP
/*******************************************************************//**
Allocates a file name for an old version of a single-table tablespace.
The string must be freed by caller with mem_free()!
@return	own: file name */
static
char*
fil_make_ibbackup_old_name(
/*=======================*/
	const char*	name)		/*!< in: original file name */
{
	static const char suffix[] = "_ibbackup_old_vers_";
	char*	path;
	ulint	len	= strlen(name);

	path = static_cast<char*>(mem_alloc(len + (15 + sizeof suffix)));

	memcpy(path, name, len);
	memcpy(path + len, suffix, (sizeof suffix) - 1);
	ut_sprintf_timestamp_without_extra_chars(
		path + len + ((sizeof suffix) - 1));
	return(path);
}
#endif /* UNIV_HOTBACKUP */


/*******************************************************************//**
Determine the space id of the given file descriptor by reading a few
pages from the beginning of the .ibd file.
@return true if space id was successfully identified, or false. */
static
bool
fil_user_tablespace_find_space_id(
/*==============================*/
	fsp_open_info*	fsp)	/* in/out: contains file descriptor, which is
				used as input.  contains space_id, which is
				the output */
{
	bool		st;
	os_offset_t	file_size;

	file_size = os_file_get_size(fsp->file);

	if (file_size == (os_offset_t) -1) {
		ib_logf(IB_LOG_LEVEL_ERROR, "Could not get file size: %s",
			fsp->filepath);
		return(false);
	}

	/* Assuming a page size, read the space_id from each page and store it
	in a map.  Find out which space_id is agreed on by majority of the
	pages.  Choose that space_id. */
	for (ulint page_size = UNIV_ZIP_SIZE_MIN;
	     page_size <= UNIV_PAGE_SIZE_MAX; page_size <<= 1) {

		/* map[space_id] = count of pages */
		std::map<ulint, ulint> verify;

		ulint page_count = 64;
		ulint valid_pages = 0;

		/* Adjust the number of pages to analyze based on file size */
		while ((page_count * page_size) > file_size) {
			--page_count;
		}

		ib_logf(IB_LOG_LEVEL_INFO, "Page size:%lu Pages to analyze:"
			"%lu", page_size, page_count);

		byte* buf = static_cast<byte*>(ut_malloc(2*page_size));
		byte* page = static_cast<byte*>(ut_align(buf, page_size));

		for (ulint j = 0; j < page_count; ++j) {

			st = os_file_read(fsp->file, page, (j* page_size), page_size,
				          fsp_flags_is_page_compressed(fsp->flags));

			if (!st) {
				ib_logf(IB_LOG_LEVEL_INFO,
					"READ FAIL: page_no:%lu", j);
				continue;
			}

			bool uncompressed_ok = false;

			/* For uncompressed pages, the page size must be equal
			to UNIV_PAGE_SIZE. */
			if (page_size == UNIV_PAGE_SIZE) {
				uncompressed_ok = !buf_page_is_corrupted(
					false, page, 0);
			}

			bool compressed_ok = !buf_page_is_corrupted(
				false, page, page_size);

			if (uncompressed_ok || compressed_ok) {

				ulint space_id = mach_read_from_4(page
					+ FIL_PAGE_SPACE_ID);

				if (space_id > 0) {
					ib_logf(IB_LOG_LEVEL_INFO,
						"VALID: space:%lu "
						"page_no:%lu page_size:%lu",
						space_id, j, page_size);
					verify[space_id]++;
					++valid_pages;
				}
			}
		}

		ut_free(buf);

		ib_logf(IB_LOG_LEVEL_INFO, "Page size: %lu, Possible space_id "
			"count:%lu", page_size, (ulint) verify.size());

		const ulint pages_corrupted = 3;
		for (ulint missed = 0; missed <= pages_corrupted; ++missed) {

			for (std::map<ulint, ulint>::iterator
			     m = verify.begin(); m != verify.end(); ++m ) {

				ib_logf(IB_LOG_LEVEL_INFO, "space_id:%lu, "
					"Number of pages matched: %lu/%lu "
					"(%lu)", m->first, m->second,
					valid_pages, page_size);

				if (m->second == (valid_pages - missed)) {

					ib_logf(IB_LOG_LEVEL_INFO,
						"Chosen space:%lu\n", m->first);

					fsp->id = m->first;
					return(true);
				}
			}

		}
	}

	return(false);
}

/*******************************************************************//**
Finds the given page_no of the given space id from the double write buffer,
and copies it to the corresponding .ibd file.
@return true if copy was successful, or false. */
bool
fil_user_tablespace_restore_page(
/*==============================*/
	fsp_open_info*	fsp,		/* in: contains space id and .ibd
					file information */
	ulint		page_no)	/* in: page_no to obtain from double
					write buffer */
{
	bool	err;
	ulint	flags;
	ulint	zip_size;
	ulint	page_size;
	ulint	buflen;
	byte*	page;

	ib_logf(IB_LOG_LEVEL_INFO, "Restoring page %lu of tablespace %lu",
		page_no, fsp->id);

	// find if double write buffer has page_no of given space id
	page = recv_sys->dblwr.find_page(fsp->id, page_no);

	if (!page) {
                ib_logf(IB_LOG_LEVEL_WARN, "Doublewrite does not have "
			"page_no=%lu of space: %lu", page_no, fsp->id);
		err = false;
		goto out;
	}

        flags = mach_read_from_4(FSP_HEADER_OFFSET + FSP_SPACE_FLAGS + page);
	zip_size = fsp_flags_get_zip_size(flags);
	page_size = fsp_flags_get_page_size(flags);

	ut_ad(page_no == page_get_page_no(page));

	buflen = zip_size ? zip_size: page_size;

	ib_logf(IB_LOG_LEVEL_INFO, "Writing %lu bytes into file: %s",
		buflen, fsp->filepath);

	err = os_file_write(fsp->filepath, fsp->file, page,
			    (zip_size ? zip_size : page_size) * page_no,
		            buflen);

	os_file_flush(fsp->file);
out:
	return(err);
}

/********************************************************************//**
Opens an .ibd file and adds the associated single-table tablespace to the
InnoDB fil0fil.cc data structures.
Set fsp->success to TRUE if tablespace is valid, FALSE if not. */
static
void
fil_validate_single_table_tablespace(
/*=================================*/
	const char*	tablename,	/*!< in: database/tablename */
	fsp_open_info*	fsp)		/*!< in/out: tablespace info */
{
	bool restore_attempted = false;

check_first_page:
	fsp->success = TRUE;
	fsp->encryption_error = 0;
	if (const char* check_msg = fil_read_first_page(
		    fsp->file, FALSE, &fsp->flags, &fsp->id,
		    &fsp->lsn, &fsp->lsn, ULINT_UNDEFINED)) {
		ib_logf(IB_LOG_LEVEL_ERROR,
			"%s in tablespace %s (table %s)",
			check_msg, fsp->filepath, tablename);
		fsp->success = FALSE;
		if (strncmp(check_msg, "can not decrypt", strlen(check_msg))==0) {
			/* by returning here, it should be avoided, that the server crashes,
			 * if started in recovery mode and can not decrypt tables, if
			 * the key file can not be read.
			 */
			fsp->encryption_error = 1;
			return;
		}
	}

	if (!fsp->success) {
		if (!restore_attempted) {
			if (!fil_user_tablespace_find_space_id(fsp)) {
				return;
			}
			restore_attempted = true;

			if (fsp->id > 0
			    && !fil_user_tablespace_restore_page(fsp, 0)) {
				return;
			}
			goto check_first_page;
		}
		return;
	}

	if (fsp->id == ULINT_UNDEFINED || fsp->id == 0) {
		ib_logf(IB_LOG_LEVEL_ERROR,
			"Tablespace is not sensible;"
			" Table: %s  Space ID: %lu  Filepath: %s\n",
		tablename, (ulong) fsp->id, fsp->filepath);
		fsp->success = FALSE;
		return;
	}

	mutex_enter(&fil_system->mutex);
	fil_space_t* space = fil_space_get_by_id(fsp->id);
	mutex_exit(&fil_system->mutex);
	if (space != NULL) {
		char* prev_filepath = fil_space_get_first_path(fsp->id);

		ib_logf(IB_LOG_LEVEL_ERROR,
			"Attempted to open a previously opened tablespace. "
			"Previous tablespace %s uses space ID: %lu at "
			"filepath: %s. Cannot open tablespace %s which uses "
			"space ID: %lu at filepath: %s",
			space->name, (ulong) space->id, prev_filepath,
			tablename, (ulong) fsp->id, fsp->filepath);

		mem_free(prev_filepath);
		fsp->success = FALSE;
		return;
	}

	fsp->success = TRUE;
}


/********************************************************************//**
Opens an .ibd file and adds the associated single-table tablespace to the
InnoDB fil0fil.cc data structures. */
static
void
fil_load_single_table_tablespace(
/*=============================*/
	const char*	dbname,		/*!< in: database name */
	const char*	filename)	/*!< in: file name (not a path),
					including the .ibd or .isl extension */
{
	char*		tablename;
	ulint		tablename_len;
	ulint		dbname_len = strlen(dbname);
	ulint		filename_len = strlen(filename);
	fsp_open_info	def;
	fsp_open_info	remote;
	os_offset_t	size;
	fil_space_t*	space;

	memset(&def, 0, sizeof(def));
	memset(&remote, 0, sizeof(remote));

	/* The caller assured that the extension is ".ibd" or ".isl". */
	ut_ad(0 == memcmp(filename + filename_len - 4, ".ibd", 4)
	      || 0 == memcmp(filename + filename_len - 4, ".isl", 4));

	/* Build up the tablename in the standard form database/table. */
	tablename = static_cast<char*>(
		mem_alloc(dbname_len + filename_len + 2));
	sprintf(tablename, "%s/%s", dbname, filename);
	tablename_len = strlen(tablename) - strlen(".ibd");
	tablename[tablename_len] = '\0';

	/* There may be both .ibd and .isl file in the directory.
	And it is possible that the .isl file refers to a different
	.ibd file.  If so, we open and compare them the first time
	one of them is sent to this function.  So if this table has
	already been loaded, there is nothing to do.*/
	mutex_enter(&fil_system->mutex);
	space = fil_space_get_by_name(tablename);
	if (space) {
		mem_free(tablename);
		mutex_exit(&fil_system->mutex);
		return;
	}
	mutex_exit(&fil_system->mutex);

	/* Build up the filepath of the .ibd tablespace in the datadir.
	This must be freed independent of def.success. */
	def.filepath = fil_make_ibd_name(tablename, false);

#ifdef __WIN__
# ifndef UNIV_HOTBACKUP
	/* If lower_case_table_names is 0 or 2, then MySQL allows database
	directory names with upper case letters. On Windows, all table and
	database names in InnoDB are internally always in lower case. Put the
	file path to lower case, so that we are consistent with InnoDB's
	internal data dictionary. */

	dict_casedn_str(def.filepath);
# endif /* !UNIV_HOTBACKUP */
#endif

	/* Check for a link file which locates a remote tablespace. */
	remote.success = fil_open_linked_file(
		tablename, &remote.filepath, &remote.file, FALSE);

	/* Read the first page of the remote tablespace */
	if (remote.success) {
		fil_validate_single_table_tablespace(tablename, &remote);
		if (!remote.success) {
			os_file_close(remote.file);
			mem_free(remote.filepath);
		}
	}


	/* Try to open the tablespace in the datadir. */
	def.file = os_file_create_simple_no_error_handling(
		innodb_file_data_key, def.filepath, OS_FILE_OPEN,
		OS_FILE_READ_WRITE, &def.success, FALSE);

	/* Read the first page of the remote tablespace */
	if (def.success) {
		fil_validate_single_table_tablespace(tablename, &def);
		if (!def.success) {
			os_file_close(def.file);
		}
	}

	if (!def.success && !remote.success) {

		if (def.encryption_error || remote.encryption_error) {
			fprintf(stderr,
						"InnoDB: Error: could not open single-table"
						" tablespace file %s. Encryption error!\n", def.filepath);
			return;
		}
		/* The following call prints an error message */
		os_file_get_last_error(true);
		fprintf(stderr,
			"InnoDB: Error: could not open single-table"
			" tablespace file %s\n", def.filepath);

		if (!strncmp(filename,
			     tmp_file_prefix, tmp_file_prefix_length)) {
			/* Ignore errors for #sql tablespaces. */
			mem_free(tablename);
			if (remote.filepath) {
				mem_free(remote.filepath);
			}
			if (def.filepath) {
				mem_free(def.filepath);
			}
			return;
		}
no_good_file:
		fprintf(stderr,
			"InnoDB: We do not continue the crash recovery,"
			" because the table may become\n"
			"InnoDB: corrupt if we cannot apply the log"
			" records in the InnoDB log to it.\n"
			"InnoDB: To fix the problem and start mysqld:\n"
			"InnoDB: 1) If there is a permission problem"
			" in the file and mysqld cannot\n"
			"InnoDB: open the file, you should"
			" modify the permissions.\n"
			"InnoDB: 2) If the table is not needed, or you"
			" can restore it from a backup,\n"
			"InnoDB: then you can remove the .ibd file,"
			" and InnoDB will do a normal\n"
			"InnoDB: crash recovery and ignore that table.\n"
			"InnoDB: 3) If the file system or the"
			" disk is broken, and you cannot remove\n"
			"InnoDB: the .ibd file, you can set"
			" innodb_force_recovery > 0 in my.cnf\n"
			"InnoDB: and force InnoDB to continue crash"
			" recovery here.\n");
will_not_choose:
		mem_free(tablename);
		if (remote.filepath) {
			mem_free(remote.filepath);
		}
		if (def.filepath) {
			mem_free(def.filepath);
		}

		if (srv_force_recovery > 0) {
			ib_logf(IB_LOG_LEVEL_INFO,
				"innodb_force_recovery was set to %lu. "
				"Continuing crash recovery even though we "
				"cannot access the .ibd file of this table.",
				srv_force_recovery);
			return;
		}

		exit(1);
	}

	if (def.success && remote.success) {
		ib_logf(IB_LOG_LEVEL_ERROR,
			"Tablespaces for %s have been found in two places;\n"
			"Location 1: SpaceID: %lu  LSN: %lu  File: %s\n"
			"Location 2: SpaceID: %lu  LSN: %lu  File: %s\n"
			"You must delete one of them.",
			tablename, (ulong) def.id, (ulong) def.lsn,
			def.filepath, (ulong) remote.id, (ulong) remote.lsn,
			remote.filepath);

		def.success = FALSE;
		os_file_close(def.file);
		os_file_close(remote.file);
		goto will_not_choose;
	}

	/* At this point, only one tablespace is open */
	ut_a(def.success == !remote.success);

	fsp_open_info*	fsp = def.success ? &def : &remote;

	/* Get and test the file size. */
	size = os_file_get_size(fsp->file);

	if (size == (os_offset_t) -1) {
		/* The following call prints an error message */
		os_file_get_last_error(true);

		ib_logf(IB_LOG_LEVEL_ERROR,
			"could not measure the size of single-table "
			"tablespace file %s", fsp->filepath);

		os_file_close(fsp->file);
		goto no_good_file;
	}

	/* Every .ibd file is created >= 4 pages in size. Smaller files
	cannot be ok. */
	ulong minimum_size = FIL_IBD_FILE_INITIAL_SIZE * UNIV_PAGE_SIZE;
	if (size < minimum_size) {
#ifndef UNIV_HOTBACKUP
		ib_logf(IB_LOG_LEVEL_ERROR,
			"The size of single-table tablespace file %s "
			"is only " UINT64PF ", should be at least %lu!",
			fsp->filepath, size, minimum_size);
		os_file_close(fsp->file);
		goto no_good_file;
#else
		fsp->id = ULINT_UNDEFINED;
		fsp->flags = 0;
#endif /* !UNIV_HOTBACKUP */
	}

#ifdef UNIV_HOTBACKUP
	if (fsp->id == ULINT_UNDEFINED || fsp->id == 0) {
		char*	new_path;

		fprintf(stderr,
			"InnoDB: Renaming tablespace %s of id %lu,\n"
			"InnoDB: to %s_ibbackup_old_vers_<timestamp>\n"
			"InnoDB: because its size %" PRId64 " is too small"
			" (< 4 pages 16 kB each),\n"
			"InnoDB: or the space id in the file header"
			" is not sensible.\n"
			"InnoDB: This can happen in an mysqlbackup run,"
			" and is not dangerous.\n",
			fsp->filepath, fsp->id, fsp->filepath, size);
		os_file_close(fsp->file);

		new_path = fil_make_ibbackup_old_name(fsp->filepath);

		bool	success = os_file_rename(
			innodb_file_data_key, fsp->filepath, new_path);

		ut_a(success);

		mem_free(new_path);

		goto func_exit_after_close;
	}

	/* A backup may contain the same space several times, if the space got
	renamed at a sensitive time. Since it is enough to have one version of
	the space, we rename the file if a space with the same space id
	already exists in the tablespace memory cache. We rather rename the
	file than delete it, because if there is a bug, we do not want to
	destroy valuable data. */

	mutex_enter(&fil_system->mutex);

	space = fil_space_get_by_id(fsp->id);

	if (space) {
		char*	new_path;

		fprintf(stderr,
			"InnoDB: Renaming tablespace %s of id %lu,\n"
			"InnoDB: to %s_ibbackup_old_vers_<timestamp>\n"
			"InnoDB: because space %s with the same id\n"
			"InnoDB: was scanned earlier. This can happen"
			" if you have renamed tables\n"
			"InnoDB: during an mysqlbackup run.\n",
			fsp->filepath, fsp->id, fsp->filepath,
			space->name);
		os_file_close(fsp->file);

		new_path = fil_make_ibbackup_old_name(fsp->filepath);

		mutex_exit(&fil_system->mutex);

		bool	success = os_file_rename(
			innodb_file_data_key, fsp->filepath, new_path);

		ut_a(success);

		mem_free(new_path);

		goto func_exit_after_close;
	}
	mutex_exit(&fil_system->mutex);
#endif /* UNIV_HOTBACKUP */
	ibool file_space_create_success = fil_space_create(
		tablename, fsp->id, fsp->flags, FIL_TABLESPACE);

	if (!file_space_create_success) {
		if (srv_force_recovery > 0) {
			fprintf(stderr,
				"InnoDB: innodb_force_recovery was set"
				" to %lu. Continuing crash recovery\n"
				"InnoDB: even though the tablespace"
				" creation of this table failed.\n",
				srv_force_recovery);
			goto func_exit;
		}

		/* Exit here with a core dump, stack, etc. */
		ut_a(file_space_create_success);
	}

	/* We do not use the size information we have about the file, because
	the rounding formula for extents and pages is somewhat complex; we
	let fil_node_open() do that task. */

	if (!fil_node_create(fsp->filepath, 0, fsp->id, FALSE)) {
		ut_error;
	}

func_exit:
	os_file_close(fsp->file);

#ifdef UNIV_HOTBACKUP
func_exit_after_close:
#else
	ut_ad(!mutex_own(&fil_system->mutex));
#endif
	mem_free(tablename);
	if (remote.success) {
		mem_free(remote.filepath);
	}
	mem_free(def.filepath);
}

/***********************************************************************//**
A fault-tolerant function that tries to read the next file name in the
directory. We retry 100 times if os_file_readdir_next_file() returns -1. The
idea is to read as much good data as we can and jump over bad data.
@return 0 if ok, -1 if error even after the retries, 1 if at the end
of the directory */
static
int
fil_file_readdir_next_file(
/*=======================*/
	dberr_t*	err,	/*!< out: this is set to DB_ERROR if an error
				was encountered, otherwise not changed */
	const char*	dirname,/*!< in: directory name or path */
	os_file_dir_t	dir,	/*!< in: directory stream */
	os_file_stat_t*	info)	/*!< in/out: buffer where the
				info is returned */
{
	for (ulint i = 0; i < 100; i++) {
		int	ret = os_file_readdir_next_file(dirname, dir, info);

		if (ret != -1) {

			return(ret);
		}

		ib_logf(IB_LOG_LEVEL_ERROR,
			"os_file_readdir_next_file() returned -1 in "
			"directory %s, crash recovery may have failed "
			"for some .ibd files!", dirname);

		*err = DB_ERROR;
	}

	return(-1);
}

#define CHECK_TIME_EVERY_N_FILES   10
/********************************************************************//**
At the server startup, if we need crash recovery, scans the database
directories under the MySQL datadir, looking for .ibd files. Those files are
single-table tablespaces. We need to know the space id in each of them so that
we know into which file we should look to check the contents of a page stored
in the doublewrite buffer, also to know where to apply log records where the
space id is != 0.
@return	DB_SUCCESS or error number */
UNIV_INTERN
dberr_t
fil_load_single_table_tablespaces(void)
/*===================================*/
{
	int		ret;
	char*		dbpath		= NULL;
	ulint		dbpath_len	= 100;
        ulint 		files_read	= 0;
        ulint 		files_read_at_last_check	= 0;
        ib_time_t 	prev_report_time = ut_time();
	os_file_dir_t	dir;
	os_file_dir_t	dbdir;
	os_file_stat_t	dbinfo;
	os_file_stat_t	fileinfo;
	dberr_t		err		= DB_SUCCESS;

	/* The datadir of MySQL is always the default directory of mysqld */

	dir = os_file_opendir(fil_path_to_mysql_datadir, TRUE);

	if (dir == NULL) {

		return(DB_ERROR);
	}

	dbpath = static_cast<char*>(mem_alloc(dbpath_len));

	/* Scan all directories under the datadir. They are the database
	directories of MySQL. */

	ret = fil_file_readdir_next_file(&err, fil_path_to_mysql_datadir, dir,
					 &dbinfo);
	while (ret == 0) {
		ulint len;
		/* printf("Looking at %s in datadir\n", dbinfo.name); */

		if (dbinfo.type == OS_FILE_TYPE_FILE
		    || dbinfo.type == OS_FILE_TYPE_UNKNOWN) {

			goto next_datadir_item;
		}

		/* We found a symlink or a directory; try opening it to see
		if a symlink is a directory */

		len = strlen(fil_path_to_mysql_datadir)
			+ strlen (dbinfo.name) + 2;
		if (len > dbpath_len) {
			dbpath_len = len;

			if (dbpath) {
				mem_free(dbpath);
			}

			dbpath = static_cast<char*>(mem_alloc(dbpath_len));
		}
		ut_snprintf(dbpath, dbpath_len,
			    "%s/%s", fil_path_to_mysql_datadir, dbinfo.name);
		srv_normalize_path_for_win(dbpath);

		dbdir = os_file_opendir(dbpath, FALSE);

		if (dbdir != NULL) {

			/* We found a database directory; loop through it,
			looking for possible .ibd files in it */

			ret = fil_file_readdir_next_file(&err, dbpath, dbdir,
							 &fileinfo);
			while (ret == 0) {

				if (fileinfo.type == OS_FILE_TYPE_DIR) {

					goto next_file_item;
				}

				/* We found a symlink or a file */
				if (strlen(fileinfo.name) > 4
				    && (0 == strcmp(fileinfo.name
						   + strlen(fileinfo.name) - 4,
						   ".ibd")
					|| 0 == strcmp(fileinfo.name
						   + strlen(fileinfo.name) - 4,
						   ".isl"))) {
					/* The name ends in .ibd or .isl;
					try opening the file */
					fil_load_single_table_tablespace(
						dbinfo.name, fileinfo.name);
					files_read++;
					if (files_read - files_read_at_last_check >
					    CHECK_TIME_EVERY_N_FILES) {
						ib_time_t cur_time= ut_time();
						files_read_at_last_check= files_read;
						double time_elapsed= ut_difftime(cur_time, 
						                                 prev_report_time);
						if (time_elapsed > 15) {
							ib_logf(IB_LOG_LEVEL_INFO, 
								"Processed %ld .ibd/.isl files",
								files_read);
							prev_report_time= cur_time;
						}
                                        }
				}
next_file_item:
				ret = fil_file_readdir_next_file(&err,
								 dbpath, dbdir,
								 &fileinfo);
			}

			if (0 != os_file_closedir(dbdir)) {
				fputs("InnoDB: Warning: could not"
				      " close database directory ", stderr);
				ut_print_filename(stderr, dbpath);
				putc('\n', stderr);

				err = DB_ERROR;
			}
		}

next_datadir_item:
		ret = fil_file_readdir_next_file(&err,
						 fil_path_to_mysql_datadir,
						 dir, &dbinfo);
	}

	mem_free(dbpath);

	if (0 != os_file_closedir(dir)) {
		fprintf(stderr,
			"InnoDB: Error: could not close MySQL datadir\n");

		return(DB_ERROR);
	}

	return(err);
}

/*******************************************************************//**
Returns TRUE if a single-table tablespace does not exist in the memory cache,
or is being deleted there.
@return	TRUE if does not exist or is being deleted */
UNIV_INTERN
ibool
fil_tablespace_deleted_or_being_deleted_in_mem(
/*===========================================*/
	ulint		id,	/*!< in: space id */
	ib_int64_t	version)/*!< in: tablespace_version should be this; if
				you pass -1 as the value of this, then this
				parameter is ignored */
{
	fil_space_t*	space;

	ut_ad(fil_system);

	mutex_enter(&fil_system->mutex);

	space = fil_space_get_by_id(id);

	if (space == NULL || space->stop_new_ops) {
		mutex_exit(&fil_system->mutex);

		return(TRUE);
	}

	if (version != ((ib_int64_t)-1)
	    && space->tablespace_version != version) {
		mutex_exit(&fil_system->mutex);

		return(TRUE);
	}

	mutex_exit(&fil_system->mutex);

	return(FALSE);
}

/*******************************************************************//**
Returns TRUE if a single-table tablespace exists in the memory cache.
@return	TRUE if exists */
UNIV_INTERN
ibool
fil_tablespace_exists_in_mem(
/*=========================*/
	ulint	id)	/*!< in: space id */
{
	fil_space_t*	space;

	ut_ad(fil_system);

	mutex_enter(&fil_system->mutex);

	space = fil_space_get_by_id(id);

	mutex_exit(&fil_system->mutex);

	return(space != NULL);
}

/*******************************************************************//**
Report that a tablespace for a table was not found. */
static
void
fil_report_missing_tablespace(
/*===========================*/
	const char*	name,			/*!< in: table name */
	ulint		space_id)		/*!< in: table's space id */
{
	char index_name[MAX_FULL_NAME_LEN + 1];

	innobase_format_name(index_name, sizeof(index_name), name, TRUE);

	ib_logf(IB_LOG_LEVEL_ERROR,
		"Table %s in the InnoDB data dictionary has tablespace id %lu, "
		"but tablespace with that id or name does not exist. Have "
		"you deleted or moved .ibd files? This may also be a table "
		"created with CREATE TEMPORARY TABLE whose .ibd and .frm "
		"files MySQL automatically removed, but the table still "
		"exists in the InnoDB internal data dictionary.",
		name, space_id);
}

/*******************************************************************//**
Returns TRUE if a matching tablespace exists in the InnoDB tablespace memory
cache. Note that if we have not done a crash recovery at the database startup,
there may be many tablespaces which are not yet in the memory cache.
@return	TRUE if a matching tablespace exists in the memory cache */
UNIV_INTERN
ibool
fil_space_for_table_exists_in_mem(
/*==============================*/
	ulint		id,		/*!< in: space id */
	const char*	name,		/*!< in: table name used in
					fil_space_create().  Either the
					standard 'dbname/tablename' format
					or table->dir_path_of_temp_table */
	ibool		mark_space,	/*!< in: in crash recovery, at database
					startup we mark all spaces which have
					an associated table in the InnoDB
					data dictionary, so that
					we can print a warning about orphaned
					tablespaces */
	ibool		print_error_if_does_not_exist,
					/*!< in: print detailed error
					information to the .err log if a
					matching tablespace is not found from
					memory */
	bool		adjust_space,	/*!< in: whether to adjust space id
					when find table space mismatch */
	mem_heap_t*	heap,		/*!< in: heap memory */
	table_id_t	table_id)	/*!< in: table id */
{
	fil_space_t*	fnamespace;
	fil_space_t*	space;

	ut_ad(fil_system);

	mutex_enter(&fil_system->mutex);

	/* Look if there is a space with the same id */

	space = fil_space_get_by_id(id);

	/* Look if there is a space with the same name; the name is the
	directory path from the datadir to the file */

	fnamespace = fil_space_get_by_name(name);
	if (space && space == fnamespace) {
		/* Found */

		if (mark_space) {
			space->mark = TRUE;
		}

		mutex_exit(&fil_system->mutex);

		return(TRUE);
	}

	/* Info from "fnamespace" comes from the ibd file itself, it can
	be different from data obtained from System tables since it is
	not transactional. If adjust_space is set, and the mismatching
	space are between a user table and its temp table, we shall
	adjust the ibd file name according to system table info */
	if (adjust_space
	    && space != NULL
	    && row_is_mysql_tmp_table_name(space->name)
	    && !row_is_mysql_tmp_table_name(name)) {

		mutex_exit(&fil_system->mutex);

		DBUG_EXECUTE_IF("ib_crash_before_adjust_fil_space",
				DBUG_SUICIDE(););

		if (fnamespace) {
			char*	tmp_name;

			tmp_name = dict_mem_create_temporary_tablename(
				heap, name, table_id);

			fil_rename_tablespace(fnamespace->name, fnamespace->id,
					      tmp_name, NULL);
		}

		DBUG_EXECUTE_IF("ib_crash_after_adjust_one_fil_space",
				DBUG_SUICIDE(););

		fil_rename_tablespace(space->name, id, name, NULL);

		DBUG_EXECUTE_IF("ib_crash_after_adjust_fil_space",
				DBUG_SUICIDE(););

		mutex_enter(&fil_system->mutex);
		fnamespace = fil_space_get_by_name(name);
		ut_ad(space == fnamespace);
		mutex_exit(&fil_system->mutex);

		return(TRUE);
	}

	if (!print_error_if_does_not_exist) {

		mutex_exit(&fil_system->mutex);

		return(FALSE);
	}

	if (space == NULL) {
		if (fnamespace == NULL) {
			if (print_error_if_does_not_exist) {
				fil_report_missing_tablespace(name, id);
			}
		} else {
			ut_print_timestamp(stderr);
			fputs("  InnoDB: Error: table ", stderr);
			ut_print_filename(stderr, name);
			fprintf(stderr, "\n"
				"InnoDB: in InnoDB data dictionary has"
				" tablespace id %lu,\n"
				"InnoDB: but a tablespace with that id"
				" does not exist. There is\n"
				"InnoDB: a tablespace of name %s and id %lu,"
				" though. Have\n"
				"InnoDB: you deleted or moved .ibd files?\n",
				(ulong) id, fnamespace->name,
				(ulong) fnamespace->id);
		}
error_exit:
		fputs("InnoDB: Please refer to\n"
		      "InnoDB: " REFMAN "innodb-troubleshooting-datadict.html\n"
		      "InnoDB: for how to resolve the issue.\n", stderr);

		mutex_exit(&fil_system->mutex);

		return(FALSE);
	}

	if (0 != strcmp(space->name, name)) {
		ut_print_timestamp(stderr);
		fputs("  InnoDB: Error: table ", stderr);
		ut_print_filename(stderr, name);
		fprintf(stderr, "\n"
			"InnoDB: in InnoDB data dictionary has"
			" tablespace id %lu,\n"
			"InnoDB: but the tablespace with that id"
			" has name %s.\n"
			"InnoDB: Have you deleted or moved .ibd files?\n",
			(ulong) id, space->name);

		if (fnamespace != NULL) {
			fputs("InnoDB: There is a tablespace"
			      " with the right name\n"
			      "InnoDB: ", stderr);
			ut_print_filename(stderr, fnamespace->name);
			fprintf(stderr, ", but its id is %lu.\n",
				(ulong) fnamespace->id);
		}

		goto error_exit;
	}

	mutex_exit(&fil_system->mutex);

	return(FALSE);
}

/*******************************************************************//**
Checks if a single-table tablespace for a given table name exists in the
tablespace memory cache.
@return	space id, ULINT_UNDEFINED if not found */
UNIV_INTERN
ulint
fil_get_space_id_for_table(
/*=======================*/
	const char*	tablename)	/*!< in: table name in the standard
				'databasename/tablename' format */
{
	fil_space_t*	fnamespace;
	ulint		id		= ULINT_UNDEFINED;

	ut_ad(fil_system);

	mutex_enter(&fil_system->mutex);

	/* Look if there is a space with the same name. */

	fnamespace = fil_space_get_by_name(tablename);

	if (fnamespace) {
		id = fnamespace->id;
	}

	mutex_exit(&fil_system->mutex);

	return(id);
}

/**********************************************************************//**
Tries to extend a data file so that it would accommodate the number of pages
given. The tablespace must be cached in the memory cache. If the space is big
enough already, does nothing.
@return	TRUE if success */
UNIV_INTERN
ibool
fil_extend_space_to_desired_size(
/*=============================*/
	ulint*	actual_size,	/*!< out: size of the space after extension;
				if we ran out of disk space this may be lower
				than the desired size */
	ulint	space_id,	/*!< in: space id */
	ulint	size_after_extend)/*!< in: desired size in pages after the
				extension; if the current space size is bigger
				than this already, the function does nothing */
{
	fil_node_t*	node;
	fil_space_t*	space;
	byte*		buf2;
	byte*		buf;
	ulint		buf_size;
	ulint		start_page_no;
	ulint		file_start_page_no;
	ulint		page_size;
	ulint		pages_added;
	ibool		success;

	ut_ad(!srv_read_only_mode);

retry:
	pages_added = 0;
	success = TRUE;

	fil_mutex_enter_and_prepare_for_io(space_id);

	space = fil_space_get_by_id(space_id);
	ut_a(space);

	if (space->size >= size_after_extend) {
		/* Space already big enough */

		*actual_size = space->size;

		mutex_exit(&fil_system->mutex);

		return(TRUE);
	}

	page_size = fsp_flags_get_zip_size(space->flags);
	if (!page_size) {
		page_size = UNIV_PAGE_SIZE;
	}

	node = UT_LIST_GET_LAST(space->chain);

	if (!node->being_extended) {
		/* Mark this node as undergoing extension. This flag
		is used by other threads to wait for the extension
		opereation to finish. */
		node->being_extended = TRUE;
	} else {
		/* Another thread is currently extending the file. Wait
		for it to finish.
		It'd have been better to use event driven mechanism but
		the entire module is peppered with polling stuff. */
		mutex_exit(&fil_system->mutex);
		os_thread_sleep(100000);
		goto retry;
	}

	if (!fil_node_prepare_for_io(node, fil_system, space)) {
		/* The tablespace data file, such as .ibd file, is missing */
		node->being_extended = false;
		mutex_exit(&fil_system->mutex);

		return(false);
	}

	/* At this point it is safe to release fil_system mutex. No
	other thread can rename, delete or close the file because
	we have set the node->being_extended flag. */
	mutex_exit(&fil_system->mutex);

	start_page_no = space->size;
	file_start_page_no = space->size - node->size;

	/* Determine correct file block size */
	if (node->file_block_size == 0) {
		node->file_block_size = os_file_get_block_size(node->handle, node->name);
	}

#ifdef HAVE_POSIX_FALLOCATE
	if (srv_use_posix_fallocate) {
		os_offset_t	start_offset = start_page_no * page_size;
		os_offset_t	n_pages = (size_after_extend - start_page_no);
		os_offset_t	len = n_pages * page_size;

		if (posix_fallocate(node->handle, start_offset, len) == -1) {
			ib_logf(IB_LOG_LEVEL_ERROR, "preallocating file "
				"space for file \'%s\' failed.  Current size "
				INT64PF ", desired size " INT64PF "\n",
				node->name, start_offset, len+start_offset);
			os_file_handle_error_no_exit(node->name, "posix_fallocate", FALSE, __FILE__, __LINE__);
			success = FALSE;
		} else {
			success = TRUE;
		}

		mutex_enter(&fil_system->mutex);

		if (success) {
			node->size += n_pages;
			space->size += n_pages;
			os_has_said_disk_full = FALSE;
		}

		/* If posix_fallocate was used to extent the file space
		we need to complete the io. Because no actual writes were
		dispatched read operation is enough here. Without this
		there will be assertion at shutdown indicating that
		all IO is not completed. */
		fil_node_complete_io(node, fil_system, OS_FILE_READ);
		goto file_extended;
	}
#endif

	/* Extend at most 64 pages at a time */
	buf_size = ut_min(64, size_after_extend - start_page_no) * page_size;
	buf2 = static_cast<byte*>(mem_alloc(buf_size + page_size));
	buf = static_cast<byte*>(ut_align(buf2, page_size));

	memset(buf, 0, buf_size);

	while (start_page_no < size_after_extend) {
		ulint		n_pages
			= ut_min(buf_size / page_size,
				 size_after_extend - start_page_no);

		os_offset_t	offset
			= ((os_offset_t) (start_page_no - file_start_page_no))
			* page_size;
#ifdef UNIV_HOTBACKUP
		success = os_file_write(node->name, node->handle, buf,
					offset, page_size * n_pages);
#else
		success = os_aio(OS_FILE_WRITE, OS_AIO_SYNC,
				 node->name, node->handle, buf,
				 offset, page_size * n_pages,
<<<<<<< HEAD
				 NULL, NULL, space_id, NULL, 0, 0, 0, 0, 0);
=======
				 node, NULL, space_id, NULL, 0, 0, 0);
>>>>>>> 2bf3e416
#endif /* UNIV_HOTBACKUP */
		if (success) {
			os_has_said_disk_full = FALSE;
		} else {
			/* Let us measure the size of the file to determine
			how much we were able to extend it */
			os_offset_t	size;

			size = os_file_get_size(node->handle);
			ut_a(size != (os_offset_t) -1);

			n_pages = ((ulint) (size / page_size))
				- node->size - pages_added;

			pages_added += n_pages;
			break;
		}

		start_page_no += n_pages;
		pages_added += n_pages;
	}

	mem_free(buf2);

	mutex_enter(&fil_system->mutex);

	ut_a(node->being_extended);

	space->size += pages_added;
	node->size += pages_added;

	fil_node_complete_io(node, fil_system, OS_FILE_WRITE);

	/* At this point file has been extended */
file_extended:

	node->being_extended = FALSE;
	*actual_size = space->size;

#ifndef UNIV_HOTBACKUP
	if (space_id == 0) {
		ulint pages_per_mb = (1024 * 1024) / page_size;

		/* Keep the last data file size info up to date, rounded to
		full megabytes */

		srv_data_file_sizes[srv_n_data_files - 1]
			= (node->size / pages_per_mb) * pages_per_mb;
	}
#endif /* !UNIV_HOTBACKUP */

	/*
	printf("Extended %s to %lu, actual size %lu pages\n", space->name,
	size_after_extend, *actual_size); */
	mutex_exit(&fil_system->mutex);

	fil_flush(space_id);

	return(success);
}

#ifdef UNIV_HOTBACKUP
/********************************************************************//**
Extends all tablespaces to the size stored in the space header. During the
mysqlbackup --apply-log phase we extended the spaces on-demand so that log
records could be applied, but that may have left spaces still too small
compared to the size stored in the space header. */
UNIV_INTERN
void
fil_extend_tablespaces_to_stored_len(void)
/*======================================*/
{
	fil_space_t*	space;
	byte*		buf;
	ulint		actual_size;
	ulint		size_in_header;
	dberr_t		error;
	ibool		success;

	buf = mem_alloc(UNIV_PAGE_SIZE);

	mutex_enter(&fil_system->mutex);

	space = UT_LIST_GET_FIRST(fil_system->space_list);

	while (space) {
		ut_a(space->purpose == FIL_TABLESPACE);

		mutex_exit(&fil_system->mutex); /* no need to protect with a
					      mutex, because this is a
					      single-threaded operation */
		error = fil_read(TRUE, space->id,
				 fsp_flags_get_zip_size(space->flags),
				 0, 0, UNIV_PAGE_SIZE, buf, NULL);
		ut_a(error == DB_SUCCESS);

		size_in_header = fsp_get_size_low(buf);

		success = fil_extend_space_to_desired_size(
			&actual_size, space->id, size_in_header);
		if (!success) {
			fprintf(stderr,
				"InnoDB: Error: could not extend the"
				" tablespace of %s\n"
				"InnoDB: to the size stored in header,"
				" %lu pages;\n"
				"InnoDB: size after extension %lu pages\n"
				"InnoDB: Check that you have free disk space"
				" and retry!\n",
				space->name, size_in_header, actual_size);
			ut_a(success);
		}

		mutex_enter(&fil_system->mutex);

		space = UT_LIST_GET_NEXT(space_list, space);
	}

	mutex_exit(&fil_system->mutex);

	mem_free(buf);
}
#endif

/*========== RESERVE FREE EXTENTS (for a B-tree split, for example) ===*/

/*******************************************************************//**
Tries to reserve free extents in a file space.
@return	TRUE if succeed */
UNIV_INTERN
ibool
fil_space_reserve_free_extents(
/*===========================*/
	ulint	id,		/*!< in: space id */
	ulint	n_free_now,	/*!< in: number of free extents now */
	ulint	n_to_reserve)	/*!< in: how many one wants to reserve */
{
	fil_space_t*	space;
	ibool		success;

	ut_ad(fil_system);

	mutex_enter(&fil_system->mutex);

	space = fil_space_get_by_id(id);

	ut_a(space);

	if (space->n_reserved_extents + n_to_reserve > n_free_now) {
		success = FALSE;
	} else {
		space->n_reserved_extents += n_to_reserve;
		success = TRUE;
	}

	mutex_exit(&fil_system->mutex);

	return(success);
}

/*******************************************************************//**
Releases free extents in a file space. */
UNIV_INTERN
void
fil_space_release_free_extents(
/*===========================*/
	ulint	id,		/*!< in: space id */
	ulint	n_reserved)	/*!< in: how many one reserved */
{
	fil_space_t*	space;

	ut_ad(fil_system);

	mutex_enter(&fil_system->mutex);

	space = fil_space_get_by_id(id);

	ut_a(space);
	ut_a(space->n_reserved_extents >= n_reserved);

	space->n_reserved_extents -= n_reserved;

	mutex_exit(&fil_system->mutex);
}

/*******************************************************************//**
Gets the number of reserved extents. If the database is silent, this number
should be zero. */
UNIV_INTERN
ulint
fil_space_get_n_reserved_extents(
/*=============================*/
	ulint	id)		/*!< in: space id */
{
	fil_space_t*	space;
	ulint		n;

	ut_ad(fil_system);

	mutex_enter(&fil_system->mutex);

	space = fil_space_get_by_id(id);

	ut_a(space);

	n = space->n_reserved_extents;

	mutex_exit(&fil_system->mutex);

	return(n);
}

/*============================ FILE I/O ================================*/

/********************************************************************//**
NOTE: you must call fil_mutex_enter_and_prepare_for_io() first!

Prepares a file node for i/o. Opens the file if it is closed. Updates the
pending i/o's field in the node and the system appropriately. Takes the node
off the LRU list if it is in the LRU list. The caller must hold the fil_sys
mutex.
@return false if the file can't be opened, otherwise true */
static
bool
fil_node_prepare_for_io(
/*====================*/
	fil_node_t*	node,	/*!< in: file node */
	fil_system_t*	system,	/*!< in: tablespace memory cache */
	fil_space_t*	space)	/*!< in: space */
{
	ut_ad(node && system && space);
	ut_ad(mutex_own(&(system->mutex)));

	if (system->n_open > system->max_n_open + 5) {
		ut_print_timestamp(stderr);
		fprintf(stderr,
			"  InnoDB: Warning: open files %lu"
			" exceeds the limit %lu\n",
			(ulong) system->n_open,
			(ulong) system->max_n_open);
	}

	if (node->open == FALSE) {
		/* File is closed: open it */
		ut_a(node->n_pending == 0);

		if (!fil_node_open_file(node, system, space)) {
			return(false);
		}
	}

	if (node->n_pending == 0 && fil_space_belongs_in_lru(space)) {
		/* The node is in the LRU list, remove it */

		ut_a(UT_LIST_GET_LEN(system->LRU) > 0);

		UT_LIST_REMOVE(LRU, system->LRU, node);
	}

	node->n_pending++;

	return(true);
}

/********************************************************************//**
Updates the data structures when an i/o operation finishes. Updates the
pending i/o's field in the node appropriately. */
static
void
fil_node_complete_io(
/*=================*/
	fil_node_t*	node,	/*!< in: file node */
	fil_system_t*	system,	/*!< in: tablespace memory cache */
	ulint		type)	/*!< in: OS_FILE_WRITE or OS_FILE_READ; marks
				the node as modified if
				type == OS_FILE_WRITE */
{
	ut_ad(node);
	ut_ad(system);
	ut_ad(mutex_own(&(system->mutex)));

	ut_a(node->n_pending > 0);

	node->n_pending--;

	if (type == OS_FILE_WRITE) {
		ut_ad(!srv_read_only_mode);
		system->modification_counter++;
		node->modification_counter = system->modification_counter;

		if (fil_buffering_disabled(node->space)) {

			/* We don't need to keep track of unflushed
			changes as user has explicitly disabled
			buffering. */
			ut_ad(!node->space->is_in_unflushed_spaces);
			node->flush_counter = node->modification_counter;

		} else if (!node->space->is_in_unflushed_spaces) {

			node->space->is_in_unflushed_spaces = true;
			UT_LIST_ADD_FIRST(unflushed_spaces,
					  system->unflushed_spaces,
					  node->space);
		}
	}

	if (node->n_pending == 0 && fil_space_belongs_in_lru(node->space)) {

		/* The node must be put back to the LRU list */
		UT_LIST_ADD_FIRST(LRU, system->LRU, node);
	}
}

/********************************************************************//**
Report information about an invalid page access. */
static
void
fil_report_invalid_page_access(
/*===========================*/
	ulint		block_offset,	/*!< in: block offset */
	ulint		space_id,	/*!< in: space id */
	const char*	space_name,	/*!< in: space name */
	ulint		byte_offset,	/*!< in: byte offset */
	ulint		len,		/*!< in: I/O length */
	ulint		type)		/*!< in: I/O type */
{
	fprintf(stderr,
		"InnoDB: Error: trying to access page number %lu"
		" in space %lu,\n"
		"InnoDB: space name %s,\n"
		"InnoDB: which is outside the tablespace bounds.\n"
		"InnoDB: Byte offset %lu, len %lu, i/o type %lu.\n"
		"InnoDB: If you get this error at mysqld startup,"
		" please check that\n"
		"InnoDB: your my.cnf matches the ibdata files"
		" that you have in the\n"
		"InnoDB: MySQL server.\n",
		(ulong) block_offset, (ulong) space_id, space_name,
		(ulong) byte_offset, (ulong) len, (ulong) type);
}

/********************************************************************//**
Reads or writes data. This operation is asynchronous (aio).
@return DB_SUCCESS, or DB_TABLESPACE_DELETED if we are trying to do
i/o on a tablespace which does not exist */
UNIV_INTERN
dberr_t
_fil_io(
/*===*/
	ulint	type,		/*!< in: OS_FILE_READ or OS_FILE_WRITE,
				ORed to OS_FILE_LOG, if a log i/o
				and ORed to OS_AIO_SIMULATED_WAKE_LATER
				if simulated aio and we want to post a
				batch of i/os; NOTE that a simulated batch
				may introduce hidden chances of deadlocks,
				because i/os are not actually handled until
				all have been posted: use with great
				caution! */
	bool	sync,		/*!< in: true if synchronous aio is desired */
	ulint	space_id,	/*!< in: space id */
	ulint	zip_size,	/*!< in: compressed page size in bytes;
				0 for uncompressed pages */
	ulint	block_offset,	/*!< in: offset in number of blocks */
	ulint	byte_offset,	/*!< in: remainder of offset in bytes; in
				aio this must be divisible by the OS block
				size */
	ulint	len,		/*!< in: how many bytes to read or write; this
				must not cross a file boundary; in aio this
				must be a block size multiple */
	void*	buf,		/*!< in/out: buffer where to store read data
				or from where to write; in aio this must be
				appropriately aligned */
	void*	message,	/*!< in: message for aio handler if non-sync
 				aio used, else ignored */
	ulint*	write_size,	/*!< in/out: Actual write size initialized
				after fist successfull trim
				operation for this page and if
				initialized we do not trim again if
				actual page size does not decrease. */
	trx_t*	trx)
{
	ulint		mode;
	fil_space_t*	space;
	fil_node_t*	node;
	ibool		ret=TRUE;
	ulint		is_log;
	ulint		wake_later;
	os_offset_t	offset;
	ibool		ignore_nonexistent_pages;
	ibool		page_compressed = FALSE;
	ulint		page_compression_level = 0;
    ibool		page_encrypted = FALSE;
    ulint		page_encryption_key = 0;


	is_log = type & OS_FILE_LOG;
	type = type & ~OS_FILE_LOG;

	wake_later = type & OS_AIO_SIMULATED_WAKE_LATER;
	type = type & ~OS_AIO_SIMULATED_WAKE_LATER;

	ignore_nonexistent_pages = type & BUF_READ_IGNORE_NONEXISTENT_PAGES;
	type &= ~BUF_READ_IGNORE_NONEXISTENT_PAGES;

	ut_ad(byte_offset < UNIV_PAGE_SIZE);
	ut_ad(!zip_size || !byte_offset);
	ut_ad(ut_is_2pow(zip_size));
	ut_ad(buf);
	ut_ad(len > 0);
	ut_ad(UNIV_PAGE_SIZE == (ulong)(1 << UNIV_PAGE_SIZE_SHIFT));
#if (1 << UNIV_PAGE_SIZE_SHIFT_MAX) != UNIV_PAGE_SIZE_MAX
# error "(1 << UNIV_PAGE_SIZE_SHIFT_MAX) != UNIV_PAGE_SIZE_MAX"
#endif
#if (1 << UNIV_PAGE_SIZE_SHIFT_MIN) != UNIV_PAGE_SIZE_MIN
# error "(1 << UNIV_PAGE_SIZE_SHIFT_MIN) != UNIV_PAGE_SIZE_MIN"
#endif
	ut_ad(fil_validate_skip());
#ifndef UNIV_HOTBACKUP
# ifndef UNIV_LOG_DEBUG
	/* ibuf bitmap pages must be read in the sync aio mode: */
	ut_ad(recv_no_ibuf_operations
	      || type == OS_FILE_WRITE
	      || !ibuf_bitmap_page(zip_size, block_offset)
	      || sync
	      || is_log);
# endif /* UNIV_LOG_DEBUG */
	if (sync) {
		mode = OS_AIO_SYNC;
	} else if (is_log) {
		mode = OS_AIO_LOG;
	} else if (type == OS_FILE_READ
		   && !recv_no_ibuf_operations
		   && ibuf_page(space_id, zip_size, block_offset, NULL)) {
		mode = OS_AIO_IBUF;
	} else {
		mode = OS_AIO_NORMAL;
	}
#else /* !UNIV_HOTBACKUP */
	ut_a(sync);
	mode = OS_AIO_SYNC;
#endif /* !UNIV_HOTBACKUP */

	if (type == OS_FILE_READ) {
		srv_stats.data_read.add(len);
	} else if (type == OS_FILE_WRITE) {
		ut_ad(!srv_read_only_mode);
		srv_stats.data_written.add(len);
		if (fil_page_is_index_page((byte *)buf)) {
			srv_stats.index_pages_written.inc();
		} else {
			srv_stats.non_index_pages_written.inc();
		}
	}

	/* Reserve the fil_system mutex and make sure that we can open at
	least one file while holding it, if the file is not already open */

	fil_mutex_enter_and_prepare_for_io(space_id);

	space = fil_space_get_by_id(space_id);

	page_compressed = fsp_flags_is_page_compressed(space->flags);
	page_compression_level = fsp_flags_get_page_compression_level(space->flags);

    page_encrypted = fsp_flags_is_page_encrypted(space->flags);
    page_encryption_key = fsp_flags_get_page_encryption_key(space->flags);


	/* If we are deleting a tablespace we don't allow any read
	operations on that. However, we do allow write operations. */
	if (space == 0 || (type == OS_FILE_READ && space->stop_new_ops)) {
		mutex_exit(&fil_system->mutex);

		ib_logf(IB_LOG_LEVEL_ERROR,
			"Trying to do i/o to a tablespace which does "
			"not exist. i/o type %lu, space id %lu, "
			"page no. %lu, i/o length %lu bytes",
			(ulong) type, (ulong) space_id, (ulong) block_offset,
			(ulong) len);

		return(DB_TABLESPACE_DELETED);
	}

	ut_ad(mode != OS_AIO_IBUF || space->purpose == FIL_TABLESPACE);

	node = UT_LIST_GET_FIRST(space->chain);

	for (;;) {
		if (node == NULL) {
			if (ignore_nonexistent_pages) {
				mutex_exit(&fil_system->mutex);
				return(DB_ERROR);
			}

			fil_report_invalid_page_access(
				block_offset, space_id, space->name,
				byte_offset, len, type);

			ut_error;

		} else if (fil_is_user_tablespace_id(space->id)
			   && node->size == 0) {

			/* We do not know the size of a single-table tablespace
			before we open the file */
			break;
		} else if (node->size > block_offset) {
			/* Found! */
			break;
		} else {
			block_offset -= node->size;
			node = UT_LIST_GET_NEXT(chain, node);
		}
	}

	/* Open file if closed */
	if (!fil_node_prepare_for_io(node, fil_system, space)) {
		if (space->purpose == FIL_TABLESPACE
		    && fil_is_user_tablespace_id(space->id)) {
			mutex_exit(&fil_system->mutex);

			ib_logf(IB_LOG_LEVEL_ERROR,
				"Trying to do i/o to a tablespace which "
				"exists without .ibd data file. "
				"i/o type %lu, space id %lu, page no %lu, "
				"i/o length %lu bytes",
				(ulong) type, (ulong) space_id,
				(ulong) block_offset, (ulong) len);

			return(DB_TABLESPACE_DELETED);
		}

		/* The tablespace is for log. Currently, we just assert here
		to prevent handling errors along the way fil_io returns.
		Also, if the log files are missing, it would be hard to
		promise the server can continue running. */
		ut_a(0);
	}

	/* Check that at least the start offset is within the bounds of a
	single-table tablespace, including rollback tablespaces. */
	if (UNIV_UNLIKELY(node->size <= block_offset)
	    && space->id != 0 && space->purpose == FIL_TABLESPACE) {

		fil_report_invalid_page_access(
			block_offset, space_id, space->name, byte_offset,
			len, type);

		ut_error;
	}

	/* Now we have made the changes in the data structures of fil_system */
	mutex_exit(&fil_system->mutex);

	/* Calculate the low 32 bits and the high 32 bits of the file offset */

	if (!zip_size) {
		offset = ((os_offset_t) block_offset << UNIV_PAGE_SIZE_SHIFT)
			+ byte_offset;

		ut_a(node->size - block_offset
		     >= ((byte_offset + len + (UNIV_PAGE_SIZE - 1))
			 / UNIV_PAGE_SIZE));
	} else {
		ulint	zip_size_shift;
		switch (zip_size) {
		case 1024: zip_size_shift = 10; break;
		case 2048: zip_size_shift = 11; break;
		case 4096: zip_size_shift = 12; break;
		case 8192: zip_size_shift = 13; break;
		case 16384: zip_size_shift = 14; break;
		default: ut_error;
		}
		offset = ((os_offset_t) block_offset << zip_size_shift)
			+ byte_offset;
		ut_a(node->size - block_offset
		     >= (len + (zip_size - 1)) / zip_size);
	}

	/* Do aio */

	ut_a(byte_offset % OS_MIN_LOG_BLOCK_SIZE == 0);
	ut_a((len % OS_MIN_LOG_BLOCK_SIZE) == 0);

#ifndef UNIV_HOTBACKUP
	if (UNIV_UNLIKELY(space->is_corrupt && srv_pass_corrupt_table)) {

		/* should ignore i/o for the crashed space */
		if (srv_pass_corrupt_table == 1 ||
		    type == OS_FILE_WRITE) {

			mutex_enter(&fil_system->mutex);
			fil_node_complete_io(node, fil_system, type);
			mutex_exit(&fil_system->mutex);
			if (mode == OS_AIO_NORMAL) {
				ut_a(space->purpose == FIL_TABLESPACE);
				buf_page_io_complete(static_cast<buf_page_t *>
						     (message));
			}
		}

		if (srv_pass_corrupt_table == 1 && type == OS_FILE_READ) {

			return(DB_TABLESPACE_DELETED);

		} else if (type == OS_FILE_WRITE) {

			return(DB_SUCCESS);
		}
	}

	/* Queue the aio request */
    ret = os_aio(type, mode | wake_later, node->name, node->handle, buf,
             offset, len, node, message, space_id, trx, page_compressed, page_compression_level, write_size, page_encrypted, page_encryption_key);

#else
	/* In mysqlbackup do normal i/o, not aio */
	if (type == OS_FILE_READ) {
		ret = os_file_read(node->handle, buf, offset, len);
	} else {
		ut_ad(!srv_read_only_mode);
		ret = os_file_write(node->name, node->handle, buf,
				    offset, len);
	}
#endif /* !UNIV_HOTBACKUP */

	if (mode == OS_AIO_SYNC) {
		/* The i/o operation is already completed when we return from
		os_aio: */

		mutex_enter(&fil_system->mutex);

		fil_node_complete_io(node, fil_system, type);

		mutex_exit(&fil_system->mutex);

		ut_ad(fil_validate_skip());
	}

	if (!ret) {
		return(DB_OUT_OF_FILE_SPACE);
	} else {
		return(DB_SUCCESS);
	}
}

#ifndef UNIV_HOTBACKUP
/**********************************************************************//**
Waits for an aio operation to complete. This function is used to write the
handler for completed requests. The aio array of pending requests is divided
into segments (see os0file.cc for more info). The thread specifies which
segment it wants to wait for. */
UNIV_INTERN
void
fil_aio_wait(
/*=========*/
	ulint	segment)	/*!< in: the number of the segment in the aio
				array to wait for */
{
	ibool		ret;
	fil_node_t*	fil_node;
	void*		message;
	ulint		type;
	ulint		space_id = 0;

	ut_ad(fil_validate_skip());

	if (srv_use_native_aio) {
		srv_set_io_thread_op_info(segment, "native aio handle");
#ifdef WIN_ASYNC_IO
		ret = os_aio_windows_handle(
			segment, 0, &fil_node, &message, &type, &space_id);
#elif defined(LINUX_NATIVE_AIO)
		ret = os_aio_linux_handle(
			segment, &fil_node, &message, &type, &space_id);
#else
		ut_error;
		ret = 0; /* Eliminate compiler warning */
#endif /* WIN_ASYNC_IO */
	} else {
		srv_set_io_thread_op_info(segment, "simulated aio handle");

		ret = os_aio_simulated_handle(
			segment, &fil_node, &message, &type, &space_id);
	}

	ut_a(ret);
	if (fil_node == NULL) {
		ut_ad(srv_shutdown_state == SRV_SHUTDOWN_EXIT_THREADS);
		return;
	}

	srv_set_io_thread_op_info(segment, "complete io for fil node");

	mutex_enter(&fil_system->mutex);

	fil_node_complete_io(fil_node, fil_system, type);

	mutex_exit(&fil_system->mutex);

	ut_ad(fil_validate_skip());

	/* Do the i/o handling */
	/* IMPORTANT: since i/o handling for reads will read also the insert
	buffer in tablespace 0, you have to be very careful not to introduce
	deadlocks in the i/o system. We keep tablespace 0 data files always
	open, and use a special i/o thread to serve insert buffer requests. */

	if (fil_node->space->purpose == FIL_TABLESPACE) {
		srv_set_io_thread_op_info(segment, "complete io for buf page");
		buf_page_io_complete(static_cast<buf_page_t*>(message));
	} else {
		srv_set_io_thread_op_info(segment, "complete io for log");
		log_io_complete(static_cast<log_group_t*>(message));
	}
}
#endif /* UNIV_HOTBACKUP */

/**********************************************************************//**
Flushes to disk possible writes cached by the OS. If the space does not exist
or is being dropped, does not do anything. */
UNIV_INTERN
void
fil_flush(
/*======*/
	ulint	space_id)	/*!< in: file space id (this can be a group of
				log files or a tablespace of the database) */
{
	fil_space_t*	space;
	fil_node_t*	node;
	os_file_t	file;


	mutex_enter(&fil_system->mutex);

	space = fil_space_get_by_id(space_id);

	if (!space || space->stop_new_ops) {
		mutex_exit(&fil_system->mutex);

		return;
	}

	if (fil_buffering_disabled(space)) {

		/* No need to flush. User has explicitly disabled
		buffering. */
		ut_ad(!space->is_in_unflushed_spaces);
		ut_ad(fil_space_is_flushed(space));
		ut_ad(space->n_pending_flushes == 0);

#ifdef UNIV_DEBUG
		for (node = UT_LIST_GET_FIRST(space->chain);
		     node != NULL;
		     node = UT_LIST_GET_NEXT(chain, node)) {
			ut_ad(node->modification_counter
			      == node->flush_counter);
			ut_ad(node->n_pending_flushes == 0);
		}
#endif /* UNIV_DEBUG */

		mutex_exit(&fil_system->mutex);
		return;
	}

	space->n_pending_flushes++;	/*!< prevent dropping of the space while
					we are flushing */
	for (node = UT_LIST_GET_FIRST(space->chain);
	     node != NULL;
	     node = UT_LIST_GET_NEXT(chain, node)) {

		ib_int64_t old_mod_counter = node->modification_counter;;

		if (old_mod_counter <= node->flush_counter) {
			continue;
		}

		ut_a(node->open);

		if (space->purpose == FIL_TABLESPACE) {
			fil_n_pending_tablespace_flushes++;
		} else {
			fil_n_pending_log_flushes++;
			fil_n_log_flushes++;
		}
#ifdef __WIN__
		if (node->is_raw_disk) {

			goto skip_flush;
		}
#endif /* __WIN__ */
retry:
		if (node->n_pending_flushes > 0) {
			/* We want to avoid calling os_file_flush() on
			the file twice at the same time, because we do
			not know what bugs OS's may contain in file
			i/o */

			ib_int64_t sig_count =
				os_event_reset(node->sync_event);

			mutex_exit(&fil_system->mutex);

			os_event_wait_low(node->sync_event, sig_count);

			mutex_enter(&fil_system->mutex);

			if (node->flush_counter >= old_mod_counter) {

				goto skip_flush;
			}

			goto retry;
		}

		ut_a(node->open);
		file = node->handle;
		node->n_pending_flushes++;

		mutex_exit(&fil_system->mutex);

		os_file_flush(file);

		mutex_enter(&fil_system->mutex);

		os_event_set(node->sync_event);

		node->n_pending_flushes--;
skip_flush:
		if (node->flush_counter < old_mod_counter) {
			node->flush_counter = old_mod_counter;

			if (space->is_in_unflushed_spaces
			    && fil_space_is_flushed(space)) {

				space->is_in_unflushed_spaces = false;

				UT_LIST_REMOVE(
					unflushed_spaces,
					fil_system->unflushed_spaces,
					space);
			}
		}

		if (space->purpose == FIL_TABLESPACE) {
			fil_n_pending_tablespace_flushes--;
		} else {
			fil_n_pending_log_flushes--;
		}
	}

	space->n_pending_flushes--;

	mutex_exit(&fil_system->mutex);
}

/**********************************************************************//**
Flushes to disk the writes in file spaces of the given type possibly cached by
the OS. */
UNIV_INTERN
void
fil_flush_file_spaces(
/*==================*/
	ulint	purpose)	/*!< in: FIL_TABLESPACE, FIL_LOG */
{
	fil_space_t*	space;
	ulint*		space_ids;
	ulint		n_space_ids;
	ulint		i;

	mutex_enter(&fil_system->mutex);

	n_space_ids = UT_LIST_GET_LEN(fil_system->unflushed_spaces);
	if (n_space_ids == 0) {

		mutex_exit(&fil_system->mutex);
		return;
	}

	/* Assemble a list of space ids to flush.  Previously, we
	traversed fil_system->unflushed_spaces and called UT_LIST_GET_NEXT()
	on a space that was just removed from the list by fil_flush().
	Thus, the space could be dropped and the memory overwritten. */
	space_ids = static_cast<ulint*>(
		mem_alloc(n_space_ids * sizeof *space_ids));

	n_space_ids = 0;

	for (space = UT_LIST_GET_FIRST(fil_system->unflushed_spaces);
	     space;
	     space = UT_LIST_GET_NEXT(unflushed_spaces, space)) {

		if (space->purpose == purpose && !space->stop_new_ops) {

			space_ids[n_space_ids++] = space->id;
		}
	}

	mutex_exit(&fil_system->mutex);

	/* Flush the spaces.  It will not hurt to call fil_flush() on
	a non-existing space id. */
	for (i = 0; i < n_space_ids; i++) {

		fil_flush(space_ids[i]);
	}

	mem_free(space_ids);
}

/** Functor to validate the space list. */
struct	Check {
	void	operator()(const fil_node_t* elem)
	{
		ut_a(elem->open || !elem->n_pending);
	}
};

/******************************************************************//**
Checks the consistency of the tablespace cache.
@return	TRUE if ok */
UNIV_INTERN
ibool
fil_validate(void)
/*==============*/
{
	fil_space_t*	space;
	fil_node_t*	fil_node;
	ulint		n_open		= 0;
	ulint		i;

	mutex_enter(&fil_system->mutex);

	/* Look for spaces in the hash table */

	for (i = 0; i < hash_get_n_cells(fil_system->spaces); i++) {

		for (space = static_cast<fil_space_t*>(
				HASH_GET_FIRST(fil_system->spaces, i));
		     space != 0;
		     space = static_cast<fil_space_t*>(
			     	HASH_GET_NEXT(hash, space))) {

			UT_LIST_VALIDATE(
				chain, fil_node_t, space->chain, Check());

			for (fil_node = UT_LIST_GET_FIRST(space->chain);
			     fil_node != 0;
			     fil_node = UT_LIST_GET_NEXT(chain, fil_node)) {

				if (fil_node->n_pending > 0) {
					ut_a(fil_node->open);
				}

				if (fil_node->open) {
					n_open++;
				}
			}
		}
	}

	ut_a(fil_system->n_open == n_open);

	UT_LIST_CHECK(LRU, fil_node_t, fil_system->LRU);

	for (fil_node = UT_LIST_GET_FIRST(fil_system->LRU);
	     fil_node != 0;
	     fil_node = UT_LIST_GET_NEXT(LRU, fil_node)) {

		ut_a(fil_node->n_pending == 0);
		ut_a(!fil_node->being_extended);
		ut_a(fil_node->open);
		ut_a(fil_space_belongs_in_lru(fil_node->space));
	}

	mutex_exit(&fil_system->mutex);

	return(TRUE);
}

/********************************************************************//**
Returns TRUE if file address is undefined.
@return	TRUE if undefined */
UNIV_INTERN
ibool
fil_addr_is_null(
/*=============*/
	fil_addr_t	addr)	/*!< in: address */
{
	return(addr.page == FIL_NULL);
}

/********************************************************************//**
Get the predecessor of a file page.
@return	FIL_PAGE_PREV */
UNIV_INTERN
ulint
fil_page_get_prev(
/*==============*/
	const byte*	page)	/*!< in: file page */
{
	return(mach_read_from_4(page + FIL_PAGE_PREV));
}

/********************************************************************//**
Get the successor of a file page.
@return	FIL_PAGE_NEXT */
UNIV_INTERN
ulint
fil_page_get_next(
/*==============*/
	const byte*	page)	/*!< in: file page */
{
	return(mach_read_from_4(page + FIL_PAGE_NEXT));
}

/*********************************************************************//**
Sets the file page type. */
UNIV_INTERN
void
fil_page_set_type(
/*==============*/
	byte*	page,	/*!< in/out: file page */
	ulint	type)	/*!< in: type */
{
	ut_ad(page);

	mach_write_to_2(page + FIL_PAGE_TYPE, type);
}

/*********************************************************************//**
Gets the file page type.
@return type; NOTE that if the type has not been written to page, the
return value not defined */
UNIV_INTERN
ulint
fil_page_get_type(
/*==============*/
	const byte*	page)	/*!< in: file page */
{
	ut_ad(page);

	return(mach_read_from_2(page + FIL_PAGE_TYPE));
}

/****************************************************************//**
Closes the tablespace memory cache. */
UNIV_INTERN
void
fil_close(void)
/*===========*/
{
#ifndef UNIV_HOTBACKUP
	/* The mutex should already have been freed. */
	ut_ad(fil_system->mutex.magic_n == 0);
#endif /* !UNIV_HOTBACKUP */

	hash_table_free(fil_system->spaces);

	hash_table_free(fil_system->name_hash);

	ut_a(UT_LIST_GET_LEN(fil_system->LRU) == 0);
	ut_a(UT_LIST_GET_LEN(fil_system->unflushed_spaces) == 0);
	ut_a(UT_LIST_GET_LEN(fil_system->space_list) == 0);

	mem_free(fil_system);

	fil_system = NULL;
}

/********************************************************************//**
Initializes a buffer control block when the buf_pool is created. */
static
void
fil_buf_block_init(
/*===============*/
	buf_block_t*	block,		/*!< in: pointer to control block */
	byte*		frame)		/*!< in: pointer to buffer frame */
{
	UNIV_MEM_DESC(frame, UNIV_PAGE_SIZE);

	block->frame = frame;

	block->page.io_fix = BUF_IO_NONE;
	/* There are assertions that check for this. */
	block->page.buf_fix_count = 1;
	block->page.state = BUF_BLOCK_READY_FOR_USE;

	page_zip_des_init(&block->page.zip);
}

struct fil_iterator_t {
	os_file_t	file;			/*!< File handle */
	const char*	filepath;		/*!< File path name */
	os_offset_t	start;			/*!< From where to start */
	os_offset_t	end;			/*!< Where to stop */
	os_offset_t	file_size;		/*!< File size in bytes */
	ulint		page_size;		/*!< Page size */
	ulint		n_io_buffers;		/*!< Number of pages to use
						for IO */
	byte*		io_buffer;		/*!< Buffer to use for IO */
};

/********************************************************************//**
TODO: This can be made parallel trivially by chunking up the file and creating
a callback per thread. . Main benefit will be to use multiple CPUs for
checksums and compressed tables. We have to do compressed tables block by
block right now. Secondly we need to decompress/compress and copy too much
of data. These are CPU intensive.

Iterate over all the pages in the tablespace.
@param iter - Tablespace iterator
@param block - block to use for IO
@param callback - Callback to inspect and update page contents
@retval DB_SUCCESS or error code */
static
dberr_t
fil_iterate(
/*========*/
	const fil_iterator_t&	iter,
	buf_block_t*		block,
	PageCallback&		callback)
{
	os_offset_t		offset;
	ulint			page_no = 0;
	ulint			space_id = callback.get_space_id();
	ulint			n_bytes = iter.n_io_buffers * iter.page_size;

	ut_ad(!srv_read_only_mode);

	/* TODO: For compressed tables we do a lot of useless
	copying for non-index pages. Unfortunately, it is
	required by buf_zip_decompress() */

	for (offset = iter.start; offset < iter.end; offset += n_bytes) {

		byte*		io_buffer = iter.io_buffer;

		block->frame = io_buffer;

		if (callback.get_zip_size() > 0) {
			page_zip_des_init(&block->page.zip);
			page_zip_set_size(&block->page.zip, iter.page_size);
			block->page.zip.data = block->frame + UNIV_PAGE_SIZE;
			ut_d(block->page.zip.m_external = true);
			ut_ad(iter.page_size == callback.get_zip_size());

			/* Zip IO is done in the compressed page buffer. */
			io_buffer = block->page.zip.data;
		} else {
			io_buffer = iter.io_buffer;
		}

		/* We have to read the exact number of bytes. Otherwise the
		InnoDB IO functions croak on failed reads. */

		n_bytes = static_cast<ulint>(
			ut_min(static_cast<os_offset_t>(n_bytes),
			       iter.end - offset));

		ut_ad(n_bytes > 0);
		ut_ad(!(n_bytes % iter.page_size));

		if (!os_file_read(iter.file, io_buffer, offset,
				  (ulint) n_bytes,
				  fil_space_is_page_compressed(space_id))) {

			ib_logf(IB_LOG_LEVEL_ERROR, "os_file_read() failed");

			return(DB_IO_ERROR);
		}

		bool		updated = false;
		os_offset_t	page_off = offset;
		ulint		n_pages_read = (ulint) n_bytes / iter.page_size;

		for (ulint i = 0; i < n_pages_read; ++i) {

			buf_block_set_file_page(block, space_id, page_no++);

			dberr_t	err;

			if ((err = callback(page_off, block)) != DB_SUCCESS) {

				return(err);

			} else if (!updated) {
				updated = buf_block_get_state(block)
					== BUF_BLOCK_FILE_PAGE;
			}

			buf_block_set_state(block, BUF_BLOCK_NOT_USED);
			buf_block_set_state(block, BUF_BLOCK_READY_FOR_USE);

			page_off += iter.page_size;
			block->frame += iter.page_size;
		}

		/* A page was updated in the set, write back to disk. */
		if (updated
		    && !os_file_write(
				iter.filepath, iter.file, io_buffer,
				offset, (ulint) n_bytes)) {

			ib_logf(IB_LOG_LEVEL_ERROR, "os_file_write() failed");

			return(DB_IO_ERROR);
		}
	}

	return(DB_SUCCESS);
}

/********************************************************************//**
Iterate over all the pages in the tablespace.
@param table - the table definiton in the server
@param n_io_buffers - number of blocks to read and write together
@param callback - functor that will do the page updates
@return	DB_SUCCESS or error code */
UNIV_INTERN
dberr_t
fil_tablespace_iterate(
/*===================*/
	dict_table_t*	table,
	ulint		n_io_buffers,
	PageCallback&	callback)
{
	dberr_t		err;
	os_file_t	file;
	char*		filepath;

	ut_a(n_io_buffers > 0);
	ut_ad(!srv_read_only_mode);

	DBUG_EXECUTE_IF("ib_import_trigger_corruption_1",
			return(DB_CORRUPTION););

	if (DICT_TF_HAS_DATA_DIR(table->flags)) {
		dict_get_and_save_data_dir_path(table, false);
		ut_a(table->data_dir_path);

		filepath = os_file_make_remote_pathname(
			table->data_dir_path, table->name, "ibd");
	} else {
		filepath = fil_make_ibd_name(table->name, false);
	}

	{
		ibool	success;

		file = os_file_create_simple_no_error_handling(
			innodb_file_data_key, filepath,
			OS_FILE_OPEN, OS_FILE_READ_WRITE, &success, FALSE);

		DBUG_EXECUTE_IF("fil_tablespace_iterate_failure",
		{
			static bool once;

			if (!once || ut_rnd_interval(0, 10) == 5) {
				once = true;
				success = FALSE;
				os_file_close(file);
			}
		});

		if (!success) {
			/* The following call prints an error message */
			os_file_get_last_error(true);

			ib_logf(IB_LOG_LEVEL_ERROR,
				"Trying to import a tablespace, but could not "
				"open the tablespace file %s", filepath);

			mem_free(filepath);

			return(DB_TABLESPACE_NOT_FOUND);

		} else {
			err = DB_SUCCESS;
		}
	}

	callback.set_file(filepath, file);

	os_offset_t	file_size = os_file_get_size(file);
	ut_a(file_size != (os_offset_t) -1);

	/* The block we will use for every physical page */
	buf_block_t	block;

	memset(&block, 0x0, sizeof(block));

	/* Allocate a page to read in the tablespace header, so that we
	can determine the page size and zip_size (if it is compressed).
	We allocate an extra page in case it is a compressed table. One
	page is to ensure alignement. */

	void*	page_ptr = mem_alloc(3 * UNIV_PAGE_SIZE);
	byte*	page = static_cast<byte*>(ut_align(page_ptr, UNIV_PAGE_SIZE));

	fil_buf_block_init(&block, page);

	/* Read the first page and determine the page and zip size. */

	if (!os_file_read(file, page, 0, UNIV_PAGE_SIZE,
			  dict_tf_get_page_compression(table->flags))) {

		err = DB_IO_ERROR;

	} else if ((err = callback.init(file_size, &block)) == DB_SUCCESS) {
		fil_iterator_t	iter;

		iter.file = file;
		iter.start = 0;
		iter.end = file_size;
		iter.filepath = filepath;
		iter.file_size = file_size;
		iter.n_io_buffers = n_io_buffers;
		iter.page_size = callback.get_page_size();

		/* Compressed pages can't be optimised for block IO for now.
		We do the IMPORT page by page. */

		if (callback.get_zip_size() > 0) {
			iter.n_io_buffers = 1;
			ut_a(iter.page_size == callback.get_zip_size());
		}

		/** Add an extra page for compressed page scratch area. */

		void*	io_buffer = mem_alloc(
			(2 + iter.n_io_buffers) * UNIV_PAGE_SIZE);

		iter.io_buffer = static_cast<byte*>(
			ut_align(io_buffer, UNIV_PAGE_SIZE));

		err = fil_iterate(iter, &block, callback);

		mem_free(io_buffer);
	}

	if (err == DB_SUCCESS) {

		ib_logf(IB_LOG_LEVEL_INFO, "Sync to disk");

		if (!os_file_flush(file)) {
			ib_logf(IB_LOG_LEVEL_INFO, "os_file_flush() failed!");
			err = DB_IO_ERROR;
		} else {
			ib_logf(IB_LOG_LEVEL_INFO, "Sync to disk - done!");
		}
	}

	os_file_close(file);

	mem_free(page_ptr);
	mem_free(filepath);

	return(err);
}

/**
Set the tablespace compressed table size.
@return DB_SUCCESS if it is valie or DB_CORRUPTION if not */
dberr_t
PageCallback::set_zip_size(const buf_frame_t* page) UNIV_NOTHROW
{
	m_zip_size = fsp_header_get_zip_size(page);

	if (!ut_is_2pow(m_zip_size) || m_zip_size > UNIV_ZIP_SIZE_MAX) {
		return(DB_CORRUPTION);
	}

	return(DB_SUCCESS);
}

/********************************************************************//**
Delete the tablespace file and any related files like .cfg.
This should not be called for temporary tables. */
UNIV_INTERN
void
fil_delete_file(
/*============*/
	const char*	ibd_name)	/*!< in: filepath of the ibd
					tablespace */
{
	/* Force a delete of any stale .ibd files that are lying around. */

	ib_logf(IB_LOG_LEVEL_INFO, "Deleting %s", ibd_name);

	os_file_delete_if_exists(innodb_file_data_key, ibd_name);

	char*	cfg_name = fil_make_cfg_name(ibd_name);

	os_file_delete_if_exists(innodb_file_data_key, cfg_name);

	mem_free(cfg_name);
}

/*************************************************************************
Return local hash table informations. */

ulint
fil_system_hash_cells(void)
/*=======================*/
{
       if (fil_system) {
               return (fil_system->spaces->n_cells
                       + fil_system->name_hash->n_cells);
       } else {
               return 0;
       }
}

ulint
fil_system_hash_nodes(void)
/*=======================*/
{
       if (fil_system) {
               return (UT_LIST_GET_LEN(fil_system->space_list)
                       * (sizeof(fil_space_t) + MEM_BLOCK_HEADER_SIZE));
       } else {
               return 0;
       }
}

/**
Iterate over all the spaces in the space list and fetch the
tablespace names. It will return a copy of the name that must be
freed by the caller using: delete[].
@return DB_SUCCESS if all OK. */
UNIV_INTERN
dberr_t
fil_get_space_names(
/*================*/
	space_name_list_t&	space_name_list)
				/*!< in/out: List to append to */
{
	fil_space_t*	space;
	dberr_t		err = DB_SUCCESS;

	mutex_enter(&fil_system->mutex);

	for (space = UT_LIST_GET_FIRST(fil_system->space_list);
	     space != NULL;
	     space = UT_LIST_GET_NEXT(space_list, space)) {

		if (space->purpose == FIL_TABLESPACE) {
			ulint	len;
			char*	name;

			len = strlen(space->name);
			name = new(std::nothrow) char[len + 1];

			if (name == 0) {
				/* Caller to free elements allocated so far. */
				err = DB_OUT_OF_MEMORY;
				break;
			}

			memcpy(name, space->name, len);
			name[len] = 0;

			space_name_list.push_back(name);
		}
	}

	mutex_exit(&fil_system->mutex);

	return(err);
}

/****************************************************************//**
Generate redo logs for swapping two .ibd files */
UNIV_INTERN
void
fil_mtr_rename_log(
/*===============*/
	ulint		old_space_id,	/*!< in: tablespace id of the old
					table. */
	const char*	old_name,	/*!< in: old table name */
	ulint		new_space_id,	/*!< in: tablespace id of the new
					table */
	const char*	new_name,	/*!< in: new table name */
	const char*	tmp_name,	/*!< in: temp table name used while
					swapping */
	mtr_t*		mtr)		/*!< in/out: mini-transaction */
{
	if (old_space_id != TRX_SYS_SPACE) {
		fil_op_write_log(MLOG_FILE_RENAME, old_space_id,
				 0, 0, old_name, tmp_name, mtr);
	}

	if (new_space_id != TRX_SYS_SPACE) {
		fil_op_write_log(MLOG_FILE_RENAME, new_space_id,
				 0, 0, new_name, old_name, mtr);
	}
}

/*************************************************************************
functions to access is_corrupt flag of fil_space_t*/

ibool
fil_space_is_corrupt(
/*=================*/
	ulint	space_id)
{
	fil_space_t*	space;
	ibool		ret = FALSE;

	mutex_enter(&fil_system->mutex);

	space = fil_space_get_by_id(space_id);

	if (UNIV_UNLIKELY(space && space->is_corrupt)) {
		ret = TRUE;
	}

	mutex_exit(&fil_system->mutex);

	return(ret);
}

void
fil_space_set_corrupt(
/*==================*/
	ulint	space_id)
{
	fil_space_t*	space;

	mutex_enter(&fil_system->mutex);

	space = fil_space_get_by_id(space_id);

	if (space) {
		space->is_corrupt = TRUE;
	}

	mutex_exit(&fil_system->mutex);
}

/****************************************************************//**
Acquire fil_system mutex */
void
fil_system_enter(void)
/*==================*/
{
	ut_ad(!mutex_own(&fil_system->mutex));
	mutex_enter(&fil_system->mutex);
}

/****************************************************************//**
Release fil_system mutex */
void
fil_system_exit(void)
/*=================*/
{
	ut_ad(mutex_own(&fil_system->mutex));
	mutex_exit(&fil_system->mutex);
}

/*******************************************************************//**
Return space name */
char*
fil_space_name(
/*===========*/
	fil_space_t*	space)	/*!< in: space */
{
	return (space->name);
}

/*******************************************************************//**
Return space flags */
ulint
fil_space_flags(
/*===========*/
	fil_space_t*	space)	/*!< in: space */
{
	return (space->flags);
}

/*******************************************************************//**
Return page type name */
const char*
fil_get_page_type_name(
/*===================*/
	ulint	page_type)	/*!< in: FIL_PAGE_TYPE */
{
	switch(page_type) {
	case FIL_PAGE_PAGE_COMPRESSED:
		return (const char*)"PAGE_COMPRESSED";
	case FIL_PAGE_INDEX:
		return (const char*)"INDEX";
	case FIL_PAGE_UNDO_LOG:
		return (const char*)"UNDO LOG";
	case FIL_PAGE_INODE:
		return (const char*)"INODE";
	case FIL_PAGE_IBUF_FREE_LIST:
		return (const char*)"IBUF_FREE_LIST";
	case FIL_PAGE_TYPE_ALLOCATED:
		return (const char*)"ALLOCATED";
	case FIL_PAGE_IBUF_BITMAP:
		return (const char*)"IBUF_BITMAP";
	case FIL_PAGE_TYPE_SYS:
		return (const char*)"SYS";
	case FIL_PAGE_TYPE_TRX_SYS:
		return (const char*)"TRX_SYS";
	case FIL_PAGE_TYPE_FSP_HDR:
		return (const char*)"FSP_HDR";
	case FIL_PAGE_TYPE_XDES:
		return (const char*)"XDES";
	case FIL_PAGE_TYPE_BLOB:
		return (const char*)"BLOB";
	case FIL_PAGE_TYPE_ZBLOB:
		return (const char*)"ZBLOB";
	case FIL_PAGE_TYPE_ZBLOB2:
		return (const char*)"ZBLOB2";
	case FIL_PAGE_TYPE_COMPRESSED:
		return (const char*)"ORACLE PAGE COMPRESSED";
	default:
		return (const char*)"PAGE TYPE CORRUPTED";
	}
}
/****************************************************************//**
Get block size from fil node
@return block size*/
ulint
fil_node_get_block_size(
/*====================*/
	fil_node_t*     node)		/*!< in: Node where to get block
					size */
{
	return (node->file_block_size);
}<|MERGE_RESOLUTION|>--- conflicted
+++ resolved
@@ -2222,13 +2222,6 @@
 		ulint write_size=0;
 		fil_decompress_page(NULL, page, UNIV_PAGE_SIZE, &write_size);
 	}
-<<<<<<< HEAD
-	*space_id = fsp_header_get_space_id(page);
-
-
-	flushed_lsn = mach_read_from_8(page + FIL_PAGE_FILE_FLUSH_LSN);
-=======
->>>>>>> 2bf3e416
 
 	if (!one_read_already) {
 		check_msg = fil_check_first_page(page);
@@ -5361,11 +5354,7 @@
 		success = os_aio(OS_FILE_WRITE, OS_AIO_SYNC,
 				 node->name, node->handle, buf,
 				 offset, page_size * n_pages,
-<<<<<<< HEAD
-				 NULL, NULL, space_id, NULL, 0, 0, 0, 0, 0);
-=======
-				 node, NULL, space_id, NULL, 0, 0, 0);
->>>>>>> 2bf3e416
+				 node, NULL, space_id, NULL, 0, 0, 0, 0, 0);
 #endif /* UNIV_HOTBACKUP */
 		if (success) {
 			os_has_said_disk_full = FALSE;
