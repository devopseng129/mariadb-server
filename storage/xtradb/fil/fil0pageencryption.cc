--- conflicted
+++ resolved
@@ -90,13 +90,13 @@
 		fil_system_enter();
 		space = fil_space_get_by_id(space_id);
 		fil_system_exit();
-	}
+
 #ifdef UNIV_DEBUG
 		fprintf(stderr,
 				"InnoDB: Note: Preparing for encryption for space %lu name %s len %lu\n",
 				space_id, fil_space_name(space), len);
 #endif /* UNIV_DEBUG */
-
+	}
 
 
 	/* data_size -1 bytes will be encrypted at first.
@@ -121,81 +121,74 @@
 								  0x00, 0x00, 0x00, 0x00, 0x00, 0x00, 0x00, 0x00,
 								  0x00, 0x00, 0x00, 0x00, 0x00, 0x00, 0x00, 0x00};
 	uint8 key_len = 16;
-<<<<<<< HEAD
 	if (!unit_test) {
 		KeySingleton& keys = KeySingleton::getInstance();
-		if (!keys.isAvailable()) return buf;
-		if (keys.getKeys(encryption_key) == NULL) return buf;
-		char* keyString = keys.getKeys(encryption_key)->key;
-		key_len = strlen(keyString)/2;
-		my_aes_hexToUint(keyString, (unsigned char*)&rkey, key_len);
+		if (!keys.isAvailable()) {
+			err = AES_KEY_CREATION_FAILED;
+		} else if (keys.getKeys(encryption_key) == NULL) {
+			err = AES_KEY_CREATION_FAILED;
+		} else {
+			char* keyString = keys.getKeys(encryption_key)->key;
+			key_len = strlen(keyString)/2;
+			my_aes_hexToUint(keyString, (unsigned char*)&rkey, key_len);
+		}
 	}
 	const unsigned char iv[] = {0x2d, 0x1a, 0xf8, 0xd3, 0x97, 0x4e, 0x0b, 0xd3, 0xef, 0xed,
 		0x5a, 0x6f, 0x82, 0x59, 0x4f,0x5e};
+	ulint iv_len = 16;
 	if (!unit_test) {
 		KeySingleton& keys = KeySingleton::getInstance();
-		if (!keys.isAvailable()) return buf;
-		if (keys.getKeys(encryption_key) == NULL) return buf;
-		char* ivString = keys.getKeys(encryption_key)->iv;
-		if (ivString == NULL) return buf;
-		my_aes_hexToUint(ivString, (unsigned char*)&iv, 16);
-=======
-	const unsigned char iv[] = {0x2d, 0x1a, 0xf8, 0xd3, 0x97, 0x4e, 0x0b, 0xd3,
-					0xef, 0xed,	0x5a, 0x6f, 0x82, 0x59, 0x4f, 0x5e};
-	uint8 iv_len = 16;
-	if (!unit_test)
-	{
-		KeySingleton& keys = KeySingleton::getInstance();
-		keyentry *key = keys.getKeys(encryption_key);
-		if(key != NULL) {
-			key_len = strlen(key->key)/2;
-			my_aes_hexToUint(key->key, (unsigned char*)&rkey, key_len);
-			my_aes_hexToUint(key->iv, (unsigned char*)&iv, iv_len);
+		if (!keys.isAvailable()) {
+			err = AES_KEY_CREATION_FAILED;
+		} else if (keys.getKeys(encryption_key) == NULL) {
+			err = AES_KEY_CREATION_FAILED;
 		} else {
-			err = AES_KEY_CREATION_FAILED;
-		}
->>>>>>> 9fd45851
+			char* ivString = keys.getKeys(encryption_key)->iv;
+			if (ivString == NULL) return buf;
+			my_aes_hexToUint(ivString, (unsigned char*)&iv, 16);
+		}
 	}
 
 	write_size = data_size;
+	/* 1st encryption: data_size -1 bytes starting from FIL_PAGE_DATA */
 	if (err == AES_OK) {
-		/* 1st encryption: data_size -1 bytes starting from FIL_PAGE_DATA */
 		err = my_aes_encrypt_cbc((char*) buf + header_len, data_size - 1,
 				(char *) out_buf + header_len, &write_size,
 				(const unsigned char *) &rkey, key_len,
 				(const unsigned char *) &iv, iv_len);
-		; ut_ad(write_size == data_size);
-	}
-
-	if (page_compressed) {
-		/* page compressed pages: only one encryption. 3 bytes remain unencrypted. 2 bytes are appended to the encrypted buffer.
-		 * one byte is later written to the checksum header.
-		 */
-		offset = 1;
-	}
-
-	/* copy remaining bytes to output buffer */
-	memcpy(out_buf + header_len + data_size, buf + header_len + data_size - 1,
-			remainder - offset);
-
-	if (page_compressed && err == AES_OK) {
-		remaining_byte = mach_read_from_1(buf + header_len + data_size +1);
-	} else 	{
-		//create temporary buffer for 2nd encryption
-		tmp_buf = static_cast<byte *>(ut_malloc(64));
-		/* 2nd encryption: 63 bytes from out_buf, result length is 64 bytes */
-		err = my_aes_encrypt_cbc((char*)out_buf + page_size -FIL_PAGE_DATA_END -62,
-				63,
-				(char*)tmp_buf,
-				&write_size,
-				(const unsigned char *)&rkey,
-				key_len,
-				(const unsigned char *)&iv,
-				iv_len);
-		ut_ad(write_size == 64);
-		//AES_cbc_encrypt((uchar*)out_buf + page_size -FIL_PAGE_DATA_END -62, tmp_buf, 63, &aeskey, iv, AES_ENCRYPT);
-		/* copy 62 bytes from 2nd encryption to out_buf, last 2 bytes are copied later to a header field*/
-		memcpy(out_buf + page_size - FIL_PAGE_DATA_END -62, tmp_buf, 62);
+		ut_ad(write_size == data_size);
+
+
+		if (page_compressed) {
+			/* page compressed pages: only one encryption. 3 bytes remain unencrypted. 2 bytes are appended to the encrypted buffer.
+			 * one byte is later written to the checksum header. Additionally trailer remains unencrypted (8 bytes).
+			 */
+			offset = 1;
+		}
+
+		/* copy remaining bytes to output buffer */
+		memcpy(out_buf + header_len + data_size, buf + header_len + data_size - 1,
+				remainder - offset);
+
+		if (page_compressed) {
+			remaining_byte = mach_read_from_1(buf + header_len + data_size +1);
+		} else 	{
+			//create temporary buffer for 2nd encryption
+			tmp_buf = static_cast<byte *>(ut_malloc(64));
+			/* 2nd encryption: 63 bytes from out_buf, result length is 64 bytes */
+			err = my_aes_encrypt_cbc((char*)out_buf + page_size -FIL_PAGE_DATA_END -62,
+					63,
+					(char*)tmp_buf,
+					&write_size,
+					(const unsigned char *)&rkey,
+					key_len,
+					(const unsigned char *)&iv,
+					iv_len);
+			ut_ad(write_size == 64);
+			//AES_cbc_encrypt((uchar*)out_buf + page_size -FIL_PAGE_DATA_END -62, tmp_buf, 63, &aeskey, iv, AES_ENCRYPT);
+			/* copy 62 bytes from 2nd encryption to out_buf, last 2 bytes are copied later to a header field*/
+			memcpy(out_buf + page_size - FIL_PAGE_DATA_END -62, tmp_buf, 62);
+		}
 	}
 
 	/* error handling */
@@ -203,8 +196,8 @@
 		/* If error we leave the actual page as it was */
 
 		fprintf(stderr,
-				"InnoDB: Warning: Encryption failed for space %lu name %s len %lu rt %d write %lu\n",
-			space_id, fil_space_name(space), len, err, data_size);
+				"InnoDB: Warning: Encryption failed for space %lu name %s len %lu rt %d write %lu, error: %lu\n",
+			space_id, fil_space_name(space), len, err, data_size, err);
 		fflush(stderr);
 		srv_stats.pages_page_encryption_error.inc();
 		*out_len = len;
@@ -400,54 +393,53 @@
 	tmp_page_buf = static_cast<byte *>(ut_malloc(page_size));
 	memset(tmp_page_buf,0, page_size);
 
-<<<<<<< HEAD
 	const unsigned char rkey[] = {0xbd, 0xe4, 0x72, 0xa2, 0x95, 0x67, 0x5c, 0xa9,
 			0x2e, 0x04, 0x67, 0xea, 0xdb, 0xc0,0xe0, 0x23,
-			0x0,0x0,0x0,0x0,0x0,0x0,0x0,0x0,0x0,0x0,0x0,0x0,0x0,0x0,0x0,0x0};
-		uint8 key_len = 16;
-		if (!unit_test) {
-			KeySingleton& keys = KeySingleton::getInstance();
-			if (!keys.isAvailable()) return PAGE_ENCRYPTION_ERROR;
-			if (keys.getKeys(page_encryption_key) == NULL) return PAGE_ENCRYPTION_ERROR;
-			char* keyString = keys.getKeys(page_encryption_key)->key;
+			0x00,0x00,0x00,0x00,0x00,0x00,0x00,0x00,
+			0x00,0x00,0x00,0x00,0x00,0x00,0x00,0x00};
+	uint8 key_len = 16;
+	if (!unit_test) {
+		KeySingleton& keys = KeySingleton::getInstance();
+		if (!keys.isAvailable()) {
+			err = PAGE_ENCRYPTION_ERROR;
+		} else if (keys.getKeys(page_decryption_key) == NULL) {
+			err = PAGE_ENCRYPTION_ERROR;
+		} else {
+			char* keyString = keys.getKeys(page_decryption_key)->key;
 			key_len = strlen(keyString)/2;
 			my_aes_hexToUint(keyString, (unsigned char*)&rkey, key_len);
-=======
-	const unsigned char rkey[] = { 0xbd, 0xe4, 0x72, 0xa2, 0x95, 0x67, 0x5c,
-			0xa9, 0x2e, 0x04, 0x67, 0xea, 0xdb, 0xc0, 0xe0, 0x23, 0x00, 0x00,
-			0x00, 0x00, 0x00, 0x00, 0x00, 0x00, 0x00, 0x00, 0x00, 0x00, 0x00,
-			0x00, 0x00, 0x00 };
-	uint8 key_len = 16;
-	const unsigned char iv[] = { 0x2d, 0x1a, 0xf8, 0xd3, 0x97, 0x4e, 0x0b, 0xd3,
-			0xef, 0xed, 0x5a, 0x6f, 0x82, 0x59, 0x4f, 0x5e };
+		}
+	}
+
+
+
+	const unsigned char iv[] = {0x2d, 0x1a, 0xf8, 0xd3, 0x97, 0x4e, 0x0b, 0xd3, 0xef, 0xed,
+			0x5a, 0x6f, 0x82, 0x59, 0x4f,0x5e};
 	uint8 iv_len = 16;
 	if (!unit_test) {
 		KeySingleton& keys = KeySingleton::getInstance();
-		keyentry *key = keys.getKeys(page_decryption_key);
-		if (key != NULL) {
-			key_len = strlen(key->key) / 2;
-			my_aes_hexToUint(key->key, (unsigned char*) &rkey, key_len);
-			my_aes_hexToUint(key->iv, (unsigned char*) &iv, iv_len);
+		if (!keys.isAvailable()) {
+			err =  PAGE_ENCRYPTION_ERROR;
+		} else if (keys.getKeys(page_decryption_key) == NULL) {
+			err = PAGE_ENCRYPTION_ERROR;
 		} else {
-			err = AES_KEY_CREATION_FAILED;
->>>>>>> 9fd45851
-		}
-	}
-
-
-<<<<<<< HEAD
-		const unsigned char iv[] = {0x2d, 0x1a, 0xf8, 0xd3, 0x97, 0x4e, 0x0b, 0xd3, 0xef, 0xed,
-				0x5a, 0x6f, 0x82, 0x59, 0x4f,0x5e};
-		if (!unit_test) {
-			KeySingleton& keys = KeySingleton::getInstance();
-			if (!keys.isAvailable()) return PAGE_ENCRYPTION_ERROR;
-			if (keys.getKeys(page_encryption_key) == NULL) return PAGE_ENCRYPTION_ERROR;
-			my_aes_hexToUint(keys.getKeys(page_encryption_key)->iv, (unsigned char*)&iv, 16);
-		}
-		uint8 iv_len = 16;
-
-=======
->>>>>>> 9fd45851
+			my_aes_hexToUint(keys.getKeys(page_decryption_key)->iv, (unsigned char*)&iv, 16);
+		}
+	}
+
+	if (err != AES_OK) {
+		/* surely key could not be fetched */
+		fprintf(stderr, "InnoDB: Corruption: Page is marked as encrypted\n"
+				"InnoDB: but decrypt failed with error %d, encryption key: %d.\n",
+				err, (int)page_decryption_key);
+		fflush(stderr);
+		if (NULL == page_buf) {
+			ut_free(in_buf);
+		}
+		return err;
+	}
+
+
 	if (!page_compression_flag) {
 		tmp_page_buf = static_cast<byte *>(ut_malloc(page_size));
 		tmp_buf= static_cast<byte *>(ut_malloc(64));
