--- conflicted
+++ resolved
@@ -205,11 +205,7 @@
   0x0001,
   pfs_status_vars,
   NULL,
-<<<<<<< HEAD
-  "5.6.36",
-=======
   "5.6.40",
->>>>>>> 42fac324
   MariaDB_PLUGIN_MATURITY_STABLE
 }
 maria_declare_plugin_end;
