/********** PlgDBUtl Fpe C++ Program Source Code File (.CPP) ***********/
/* PROGRAM NAME: PLGDBUTL                                              */
/* -------------                                                       */
/*  Version 4.0                                                        */
/*                                                                     */
/* COPYRIGHT:                                                          */
/* ----------                                                          */
/*  (C) Copyright to the author Olivier BERTRAND          1998-2017    */
/*                                                                     */
/* WHAT THIS PROGRAM DOES:                                             */
/* -----------------------                                             */
/*  Utility functions used by DB semantic routines.                    */
/*                                                                     */
/* WHAT YOU NEED TO COMPILE THIS PROGRAM:                              */
/* --------------------------------------                              */
/*                                                                     */
/*  REQUIRED FILES:                                                    */
/*  ---------------                                                    */
/*  See Readme.C for a list and description of required SYSTEM files.  */
/*                                                                     */
/*    PLGDBUTL.C     - Source code                                     */
/*    GLOBAL.H       - Global declaration file                         */
/*    PLGDBSEM.H     - DB application declaration file                 */
/*                                                                     */
/*  REQUIRED LIBRARIES:                                                */
/*  -------------------                                                */
/*    OS2.LIB        - OS2 libray                                      */
/*    LLIBCE.LIB     - Protect mode/standard combined large model C    */
/*                     library                                         */
/*                                                                     */
/*  REQUIRED PROGRAMS:                                                 */
/*  ------------------                                                 */
/*    IBM, MS, Borland or GNU C++ Compiler                             */
/*    IBM, MS, Borland or GNU Linker                                   */
/***********************************************************************/

/***********************************************************************/
/*  Include relevant MariaDB header file.                              */
/***********************************************************************/
#include "my_global.h"
#if defined(__WIN__)
#include <io.h>
#include <fcntl.h>
#include <errno.h>
#define BIGMEM         1048576            // 1 Megabyte
#else     // !__WIN__
#include <unistd.h>
#include <fcntl.h>
//#if defined(THREAD)
#include <pthread.h>
//#endif   // THREAD
#include <stdarg.h>
#define BIGMEM      2147483647            // Max int value
#endif    // !__WIN__
#include <locale.h>

/***********************************************************************/
/*  Include application header files                                   */
/***********************************************************************/
#include "global.h"    // header containing all global declarations.
#include "plgdbsem.h"  // header containing the DB applic. declarations.
#include "preparse.h"  // For DATPAR
#include "osutil.h"
#include "maputil.h"
#include "catalog.h"
#include "colblk.h"
#include "xtable.h"    // header of TBX, TDB and TDBASE classes
#include "tabcol.h"    // header of XTAB and COLUMN classes
#include "valblk.h"
#include "rcmsg.h"
#ifdef ZIP_SUPPORT
#include "filamzip.h"
#endif // ZIP_SUPPORT
#ifdef JDBC_SUPPORT
#include "javaconn.h"
#endif // JDBC_SUPPORT
#ifdef CMGO_SUPPORT
#include "cmgoconn.h"
#endif // MONGO_SUPPORT

/***********************************************************************/
/*  DB static variables.                                               */
/***********************************************************************/
bool  Initdone = false;
bool  plugin = false;  // True when called by the XDB plugin handler 

extern "C" {
extern char version[];
} // extern "C"

<<<<<<< HEAD
//#if defined(__WIN__)
//extern CRITICAL_SECTION parsec;      // Used calling the Flex parser
//#else   // !__WIN__
extern pthread_mutex_t parmut;
//#endif  // !__WIN__
=======
extern pthread_mutex_t parmut;
>>>>>>> 01209de7

// The debug trace used by the main thread
FILE *pfile = NULL;

MBLOCK Nmblk = {NULL, false, 0, false, NULL};   // Used to init MBLOCK's

/***********************************************************************/
/*  Routines called externally and internally by utility routines.     */
/***********************************************************************/
bool PlugEvalLike(PGLOBAL, LPCSTR, LPCSTR, bool);
bool EvalLikePattern(LPCSTR, LPCSTR);
void PlugConvertConstant(PGLOBAL, void* &, short&);

#ifdef DOMDOC_SUPPORT
void CloseXMLFile(PGLOBAL, PFBLOCK, bool);
#endif   // DOMDOC_SUPPORT

#ifdef LIBXML2_SUPPORT
#include "libdoc.h"
#endif   // LIBXML2_SUPPORT

#ifdef ODBC_SUPPORT
void OdbcClose(PGLOBAL g, PFBLOCK fp);
#endif   // ODBC_SUPPORT

/***********************************************************************/
/* Routines for file IO with error reporting to g->Message             */
/* Note: errno and strerror must be called before the message file     */
/* is read in the case of XMSG compile.                                */
/***********************************************************************/
static void global_open_error_msg(GLOBAL *g, int msgid, const char *path, 
                                                        const char *mode)
{
  int  len, rno= (int)errno;
  char errmsg[256]= "";

  strncat(errmsg, strerror(errno), 255);

  switch (msgid)
  {
    case MSGID_CANNOT_OPEN:
      len= snprintf(g->Message, sizeof(g->Message) - 1,
                    MSG(CANNOT_OPEN), // Cannot open %s
                    path);
      break;

    case MSGID_OPEN_MODE_ERROR:
      len= snprintf(g->Message, sizeof(g->Message) - 1,
                    MSG(OPEN_MODE_ERROR), // "Open(%s) error %d on %s"
                    mode, rno, path);
      break;

    case MSGID_OPEN_MODE_STRERROR:
      {char fmt[256];
      strcat(strcpy(fmt, MSG(OPEN_MODE_ERROR)), ": %s");
      len= snprintf(g->Message, sizeof(g->Message) - 1,
                    fmt, // Open(%s) error %d on %s: %s
                    mode, rno, path, errmsg);
      }break;

    case MSGID_OPEN_STRERROR:
      len= snprintf(g->Message, sizeof(g->Message) - 1,
                    MSG(OPEN_STRERROR), // "open error: %s"
                    errmsg);
      break;

    case MSGID_OPEN_ERROR_AND_STRERROR:
      len= snprintf(g->Message, sizeof(g->Message) - 1,
                    //OPEN_ERROR does not work, as it wants mode %d (not %s)
                    //MSG(OPEN_ERROR) "%s",// "Open error %d in mode %d on %s: %s"
                    "Open error %d in mode %s on %s: %s",
                    rno, mode, path, errmsg);
      break;

    case MSGID_OPEN_EMPTY_FILE:
      len= snprintf(g->Message, sizeof(g->Message) - 1,
                    MSG(OPEN_EMPTY_FILE), // "Opening empty file %s: %s"
                    path, errmsg);
      break;

    default:
      DBUG_ASSERT(0);
      /* Fall through*/
    case 0:
      len= 0;
  }
  g->Message[len]= '\0';
}


FILE *global_fopen(GLOBAL *g, int msgid, const char *path, const char *mode)
{
  FILE *f;
  if (!(f= fopen(path, mode)))
    global_open_error_msg(g, msgid, path, mode);
  return f;
}


int global_open(GLOBAL *g, int msgid, const char *path, int flags)
{
  int h;
  if ((h= open(path, flags)) <= 0)
    global_open_error_msg(g, msgid, path, "");
  return h;
}


int global_open(GLOBAL *g, int msgid, const char *path, int flags, int mode)
{
  int h;
  if ((h= open(path, flags, mode)) <= 0)
  {
    char modestr[64];
    snprintf(modestr, sizeof(modestr), "%d", mode);
    global_open_error_msg(g, msgid, path, modestr);
  }
  return h;
}

DllExport void SetTrc(void)
  {
  // If tracing is on, debug must be initialized.
  debug = pfile;
  } // end of SetTrc

#if 0
/**************************************************************************/
/*  Tracing output function.                                              */
/**************************************************************************/
void ptrc(char const *fmt, ...)
  {
  va_list ap;
  va_start (ap, fmt);

//  if (trace == 0 || (trace == 1 && !pfile) || !fmt)
//    printf("In %s wrong trace=%d pfile=%p fmt=%p\n", 
//      __FILE__, trace, pfile, fmt);

  if (trace == 1)
    vfprintf(pfile, fmt, ap);
  else
    vprintf(fmt, ap);

  va_end (ap);
  } // end of ptrc
#endif // 0

/**************************************************************************/
/*  Allocate the result structure that will contain result data.          */
/**************************************************************************/
PQRYRES PlgAllocResult(PGLOBAL g, int ncol, int maxres, int ids,
                       int *buftyp, XFLD *fldtyp, 
                       unsigned int *length, bool blank, bool nonull)
{
  char     cname[NAM_LEN+1];
  int      i;
  PCOLRES *pcrp, crp;
  PQRYRES  qrp;

	try {
		/**********************************************************************/
		/*  Allocate the structure used to contain the result set.            */
		/**********************************************************************/
		qrp = (PQRYRES)PlugSubAlloc(g, NULL, sizeof(QRYRES));
		pcrp = &qrp->Colresp;
		qrp->Continued = false;
		qrp->Truncated = false;
		qrp->Info = false;
		qrp->Suball = true;
		qrp->Maxres = maxres;
		qrp->Maxsize = 0;
		qrp->Nblin = 0;
		qrp->Nbcol = 0;                                     // will be ncol
		qrp->Cursor = 0;
		qrp->BadLines = 0;

		for (i = 0; i < ncol; i++) {
			*pcrp = (PCOLRES)PlugSubAlloc(g, NULL, sizeof(COLRES));
			crp = *pcrp;
			pcrp = &crp->Next;
			memset(crp, 0, sizeof(COLRES));
			crp->Colp = NULL;
			crp->Ncol = ++qrp->Nbcol;
			crp->Type = buftyp[i];
			crp->Length = length[i];
			crp->Clen = GetTypeSize(crp->Type, length[i]);
			crp->Prec = 0;

			if (ids > 0) {
#if defined(XMSG)
				// Get header from message file
				strncpy(cname, PlugReadMessage(g, ids + crp->Ncol, NULL), NAM_LEN);
				cname[NAM_LEN] = 0;					// for truncated long names
#else   // !XMSG
				GetRcString(ids + crp->Ncol, cname, sizeof(cname));
#endif  // !XMSG
				crp->Name = (PSZ)PlugDup(g, cname);
			} else
				crp->Name = NULL;           // Will be set by caller

			if (fldtyp)
				crp->Fld = fldtyp[i];
			else
				crp->Fld = FLD_NO;

			// Allocate the Value Block that will contain data
			if (crp->Length || nonull)
				crp->Kdata = AllocValBlock(g, NULL, crp->Type, maxres,
					crp->Length, 0, true, blank, false);
			else
				crp->Kdata = NULL;

			if (trace)
				htrc("Column(%d) %s type=%d len=%d value=%p\n",
					crp->Ncol, crp->Name, crp->Type, crp->Length, crp->Kdata);

		} // endfor i

		*pcrp = NULL;

	} catch (int n) {
  	htrc("Exception %d: %s\n", n, g->Message);
	  qrp = NULL;
  } catch (const char *msg) {
  	strcpy(g->Message, msg);
	  htrc("%s\n", g->Message);
	  qrp = NULL;
  } // end catch

	return qrp;
} // end of PlgAllocResult

/***********************************************************************/
/*  Allocate and initialize the new DB User Block.                     */
/***********************************************************************/
PDBUSER PlgMakeUser(PGLOBAL g)
  {
  PDBUSER dbuserp;

  if (!(dbuserp = (PDBUSER)PlugAllocMem(g, (uint)sizeof(DBUSERBLK)))) {
    sprintf(g->Message, MSG(MALLOC_ERROR), "PlgMakeUser");
    return NULL;
    } // endif dbuserp

  memset(dbuserp, 0, sizeof(DBUSERBLK));
  dbuserp->Maxbmp = MAXBMP;
//dbuserp->UseTemp = TMP_AUTO;
  dbuserp->Check = CHK_ALL;
  strcpy(dbuserp->Server, "CONNECT");
  return dbuserp;
  } // end of PlgMakeUser

/***********************************************************************/
/*  PlgGetUser: returns DBUSER block pointer.                          */
/***********************************************************************/
PDBUSER PlgGetUser(PGLOBAL g)
  {
  PDBUSER dup = (PDBUSER)((g->Activityp) ? g->Activityp->Aptr : NULL);

  if (!dup)
    strcpy(g->Message, MSG(APPL_NOT_INIT));

  return dup;
  } // end of PlgGetUser

/***********************************************************************/
/*  PlgGetCatalog: returns CATALOG class pointer.                      */
/***********************************************************************/
PCATLG PlgGetCatalog(PGLOBAL g, bool jump)
  {
  PDBUSER dbuserp = PlgGetUser(g);
  PCATLG  cat = (dbuserp) ? dbuserp->Catalog : NULL;

  if (!cat && jump) {
    // Raise exception so caller doesn't have to check return value
    strcpy(g->Message, MSG(NO_ACTIVE_DB));
		throw 1;
	} // endif cat

  return cat;
  } // end of PlgGetCatalog

#if 0
/***********************************************************************/
/*  PlgGetDataPath: returns the default data path.                     */
/***********************************************************************/
char *PlgGetDataPath(PGLOBAL g)
  {
  PCATLG cat = PlgGetCatalog(g, false);

  return (cat) ? cat->GetDataPath() : NULL;
  } // end of PlgGetDataPath
#endif // 0

/***********************************************************************/
/*  This function returns a database path.                             */
/***********************************************************************/
char *SetPath(PGLOBAL g, const char *path)
{
  char *buf= NULL;

	if (path) {
		size_t len = strlen(path) + (*path != '.' ? 4 : 1);

		if (!(buf = (char*)PlgDBSubAlloc(g, NULL, len)))
			return NULL;

		if (PlugIsAbsolutePath(path)) {
			strcpy(buf, path);
			return buf;
		} // endif path

		if (*path != '.') {
#if defined(__WIN__)
			const char *s = "\\";
#else   // !__WIN__
			const char *s = "/";
#endif  // !__WIN__
			strcat(strcat(strcat(strcpy(buf, "."), s), path), s);
		} else
			strcpy(buf, path);

	} // endif path

  return buf;
} // end of SetPath

/***********************************************************************/
/*  Extract from a path name the required component.                   */
/*  This function assumes there is enough space in the buffer.         */
/***********************************************************************/
char *ExtractFromPath(PGLOBAL g, char *pBuff, char *FileName, OPVAL op)
  {
  char *drive = NULL, *direc = NULL, *fname = NULL, *ftype = NULL;

  switch (op) {           // Determine which part to extract
#if defined(__WIN__)
    case OP_FDISK: drive = pBuff; break;
#endif   // !UNIX
    case OP_FPATH: direc = pBuff; break;
    case OP_FNAME: fname = pBuff; break;
    case OP_FTYPE: ftype = pBuff; break;
    default:
      sprintf(g->Message, MSG(INVALID_OPER), op, "ExtractFromPath");
      return NULL;
    } // endswitch op

  // Now do the extraction
  _splitpath(FileName, drive, direc, fname, ftype);
  return pBuff;
  } // end of PlgExtractFromPath

/***********************************************************************/
/*  Check the occurence and matching of a pattern against a string.    */
/*  Because this function is only used for catalog name checking,      */
/*  it must be case insensitive.                                       */
/***********************************************************************/
static bool PlugCheckPattern(PGLOBAL g, LPCSTR string, LPCSTR pat)
  {
  if (pat && strlen(pat)) {
    // This leaves 2048 bytes (MAX_STR / 2) for each components
    LPSTR name = g->Message + MAX_STR / 2;

    strlwr(strcpy(name, string));
    strlwr(strcpy(g->Message, pat));         // Can be modified by Eval
    return EvalLikePattern(name, g->Message);
  } else
    return true;

  } // end of PlugCheckPattern

/***********************************************************************/
/*  PlugEvalLike: evaluates a LIKE clause.                             */
/*  Syntaxe: M like P escape C. strg->M, pat->P, C not implemented yet */
/***********************************************************************/
bool PlugEvalLike(PGLOBAL g, LPCSTR strg, LPCSTR pat, bool ci)
  {
  char *tp, *sp;
  bool  b;

  if (trace)
    htrc("LIKE: strg='%s' pattern='%s'\n", strg, pat);

  if (ci) {                        /* Case insensitive test             */
    if (strlen(pat) + strlen(strg) + 1 < MAX_STR)
      tp = g->Message;
    else if (!(tp = new char[strlen(pat) + strlen(strg) + 2])) {
      strcpy(g->Message, MSG(NEW_RETURN_NULL));
			throw (int)OP_LIKE;
		} /* endif tp */
    
    sp = tp + strlen(pat) + 1;
    strlwr(strcpy(tp, pat));      /* Make a lower case copy of pat     */
    strlwr(strcpy(sp, strg));     /* Make a lower case copy of strg    */
  } else {                        /* Case sensitive test               */
    if (strlen(pat) < MAX_STR)    /* In most of the case for small pat */
      tp = g->Message;            /* Use this as temporary work space. */
    else if (!(tp = new char[strlen(pat) + 1])) {
      strcpy(g->Message, MSG(NEW_RETURN_NULL));
			throw (int)OP_LIKE;
		} /* endif tp */
    
    strcpy(tp, pat);                  /* Make a copy to be worked into */
    sp = (char*)strg;
  } /* endif ci */

  b = EvalLikePattern(sp, tp);

  if (tp != g->Message)               /* If working space was obtained */
    delete [] tp;                     /* by the use of new, delete it. */

  return (b);
  } /* end of PlugEvalLike */

/***********************************************************************/
/*  M and P are variable length character string. If M and P are zero  */
/*  length strings then the Like predicate is true.                    */
/*                                                                     */
/*  The Like predicate is true if:                                     */
/*                                                                     */
/*  1- A subtring of M is a sequence of 0 or more contiguous <CR> of M */
/*     and each <CR> of M is part of exactly one substring.            */
/*                                                                     */
/*  2- If the i-th <subtring-specifyer> of P is an <arbitrary-char-    */
/*     specifier>, the i-th subtring of M is any single <CR>.          */
/*                                                                     */
/*  3- If the i-th <subtring-specifyer> of P is an <arbitrary-string-  */
/*     specifier>, then the i-th subtring of M is any sequence of zero */
/*     or more <CR>.                                                   */
/*                                                                     */
/*  4- If the i-th <subtring-specifyer> of P is neither an <arbitrary- */
/*     character-specifier> nor an <arbitrary-string-specifier>, then  */
/*     the i-th substring of M is equal to that <substring-specifier>  */
/*     according to the collating sequence of the <like-predicate>,    */
/*     without the appending of <space-character>, and has the same    */
/*     length as that <substring-specifier>.                           */
/*                                                                     */
/*  5- The number of substrings of M is equal to the number of         */
/*     <subtring-specifiers> of P.                                     */
/*                                                                     */
/*  Otherwise M like P is false.                                       */
/***********************************************************************/
bool EvalLikePattern(LPCSTR sp, LPCSTR tp)
  {
  LPSTR p;
  char  c;
  int   n;
  bool  b, t = false;

  if (trace)
    htrc("Eval Like: sp=%s tp=%s\n", 
         (sp) ? sp : "Null", (tp) ? tp : "Null");

  /********************************************************************/
  /*  If pattern is void, Like is true only if string is also void.   */
  /********************************************************************/
  if (!*tp)
    return (!*sp);

  /********************************************************************/
  /*  Analyse eventual arbitrary specifications ahead of pattern.     */
  /********************************************************************/
  for (p = (LPSTR)tp; p;)
    switch (*p) {                     /*   it can contain % and/or _   */
      case '%':                       /* An % has been found           */
        t = true;                     /* Note eventual character skip  */
        p++;
        break;
      case '_':                       /* An _ has been found           */
        if (*sp) {                    /* If more character in string   */
          sp++;                       /*   skip it                     */
          p++;
        } else
          return false;               /* Like condition is not met     */

        break;
      default:
        tp = p;                       /* Point to rest of template     */
        p = NULL;                     /* To stop For loop              */
        break;
      } /* endswitch */

  if ((p = (LPSTR)strpbrk(tp, "%_"))) /* Get position of next % or _   */
    n = p - tp;
  else
    n = strlen(tp);                   /* Get length of pattern head    */

  if (trace)
    htrc(" testing: t=%d sp=%s tp=%s p=%p\n", t, sp, tp, p);

  if (n > (signed)strlen(sp))         /* If head is longer than strg   */
    b = false;                        /* Like condition is not met     */
  else if (n == 0)                    /* If void <substring-specifier> */
    b = (t || !*sp);                  /*   true if %  or void strg.    */
  else if (!t) {
    /*******************************************************************/
    /*  No character to skip, check occurence of <subtring-specifier>  */
    /*  at the very beginning of remaining string.                     */
    /*******************************************************************/
    if (p) {
      if ((b = !strncmp(sp, tp, n)))
        b = EvalLikePattern(sp + n, p);

    } else
      b = !strcmp(sp, tp);            /*   strg and tmp heads match    */

  } else
    if (p)
      /*****************************************************************/
      /*  Here is the case explaining why we need a recursive routine. */
      /*  The test must be done not only against the first occurence   */
      /*  of the <substring-specifier> in the remaining string,        */
      /*  but also with all eventual succeeding ones.                  */
      /*****************************************************************/
      for (b = false, c = *p; !b && (signed)strlen(sp) >= n; sp++) {
        *p = '\0';                    /* Separate pattern header       */

        if ((sp = strstr(sp, tp))) {
          *p = c;
          b = EvalLikePattern(sp + n, p);
        } else {
          *p = c;
          b = false;
          break;
        } /* endif s */

        } /* endfor b, sp */

    else {
      sp += (strlen(sp) - n);
      b = !strcmp(sp, tp);
    } /* endif p */

  if (trace)
    htrc(" done: b=%d n=%d sp=%s tp=%s\n",
          b, n, (sp) ? sp : "Null", tp);

  return (b);
  } /* end of EvalLikePattern */

/***********************************************************************/
/*  MakeEscape: Escape some characters in a string.                    */
/***********************************************************************/
char *MakeEscape(PGLOBAL g, char* str, char q)
  {
  char *bufp;
  int i, k, n = 0, len = (int)strlen(str);

  for (i = 0; i < len; i++)
    if (str[i] == q || str[i] == '\\')
      n++;

  if (!n)
    return str;
  else
    bufp = (char*)PlugSubAlloc(g, NULL, len + n + 1);

  for (i = k = 0; i < len; i++) {
    if (str[i] == q || str[i] == '\\')
      bufp[k++] = '\\';

    bufp[k++] = str[i];
    } // endfor i

  bufp[k] = 0;
  return bufp;
  } /* end of MakeEscape */

/***********************************************************************/
/*  PlugConvertConstant: convert a Plug constant to an Xobject.        */
/***********************************************************************/
void PlugConvertConstant(PGLOBAL g, void* & value, short& type)
  {
  if (trace)
    htrc("PlugConvertConstant: value=%p type=%hd\n", value, type);

  if (type != TYPE_XOBJECT) {
    value = new(g) CONSTANT(g, value, type);
    type = TYPE_XOBJECT;
    } // endif type

  } // end of PlugConvertConstant

/***********************************************************************/
/*  Call the Flex preparser to convert a date format to a sscanf input */
/*  format and a Strftime output format. Flag if not 0 indicates that  */
/*  non quoted blanks are not included in the output format.           */
/***********************************************************************/
PDTP MakeDateFormat(PGLOBAL g, PCSZ dfmt, bool in, bool out, int flag)
{
	int  rc;
  PDTP pdp = (PDTP)PlugSubAlloc(g, NULL, sizeof(DATPAR));

  if (trace)
    htrc("MakeDateFormat: dfmt=%s\n", dfmt);

  memset(pdp, 0, sizeof(DATPAR));
  pdp->Format = pdp->Curp = PlugDup(g, dfmt);
  pdp->Outsize = 2 * strlen(dfmt) + 1;

  if (in)
    pdp->InFmt = (char*)PlugSubAlloc(g, NULL, pdp->Outsize);

  if (out)
    pdp->OutFmt = (char*)PlugSubAlloc(g, NULL, pdp->Outsize);

  pdp->Flag = flag;

  /*********************************************************************/
  /* Call the FLEX generated parser. In multi-threading mode the next  */
  /* instruction is protected by mutex fmdflex using static variables. */
  /*********************************************************************/
  pthread_mutex_lock(&parmut);
  rc = fmdflex(pdp);
  pthread_mutex_unlock(&parmut);

  if (trace)
    htrc("Done: in=%s out=%s rc=%d\n", SVP(pdp->InFmt), SVP(pdp->OutFmt), rc);

  return pdp;
} // end of MakeDateFormat

/***********************************************************************/
/* Extract the date from a formatted string according to format.       */
/***********************************************************************/
int ExtractDate(char *dts, PDTP pdp, int defy, int val[6])
  {
	PCSZ fmt;
	char c, d, e, W[8][12];
  int  i, k, m, numval;
  int  n, y = 30;
  bool b = true;           // true for null dates

  if (pdp)
    fmt = pdp->InFmt;
  else            // assume standard MySQL date format
    fmt = "%4d-%2d-%2d %2d:%2d:%2d";

  if (trace > 1)
    htrc("ExtractDate: dts=%s fmt=%s defy=%d\n", dts, fmt, defy);

  // Set default values for time only use
  if (defy) {
    // This may be a default value for year
    y = defy;
    val[0] = y;
    y = (y < 100) ? y : 30;
  } else
    val[0] = 70;

  val[1] = 1;
  val[2] = 1;

  for (i = 3; i < 6; i++)
    val[i] = 0;

  numval = 0;

  // Get the date field parse it with derived input format
  m = sscanf(dts, fmt, W[0], W[1], W[2], W[3], W[4], W[5], W[6], W[7]);

  if (m > pdp->Num)
    m = pdp->Num;

  for (i = 0; i < m; i++) {
    if ((n = *(int*)W[i]))
      b = false;

    switch (k = pdp->Index[i]) {
      case 0:
        if (n < y)
          n += 100;

        val[0] = n;
        numval = MY_MAX(numval, 1);
        break;
      case 1:
      case 2:
      case 3:
      case 4:
      case 5:
        val[k] = n;
        numval = MY_MAX(numval, k + 1);
        break;
      case -1:
        c = toupper(W[i][0]);
        d = toupper(W[i][1]);
        e = toupper(W[i][2]);

        switch (c) {
          case 'J':
            n = (d == 'A') ? 1
              : (e == 'N') ? 6 : 7; break;
          case 'F': n =  2; break;
          case 'M':
            n = (e == 'R') ? 3 : 5; break;
          case 'A':
            n = (d == 'P') ? 4 : 8; break;
            break;
          case 'S': n =  9; break;
          case 'O': n = 10; break;
          case 'N': n = 11; break;
          case 'D': n = 12; break;
          } /* endswitch c */

        val[1] = n;
        numval = MY_MAX(numval, 2);
        break;
      case -6:
        c = toupper(W[i][0]);
        n = val[3] % 12;

        if (c == 'P')
          n += 12;

        val[3] = n;
        break;
      } // endswitch Plugpar

    } // endfor i

  if (trace > 1)
    htrc("numval=%d val=(%d,%d,%d,%d,%d,%d)\n",
          numval, val[0], val[1], val[2], val[3], val[4], val[5]); 

  return (b) ? 0 : numval;
  } // end of ExtractDate

/***********************************************************************/
/*  Open file routine: the purpose of this routine is to make a list   */
/*  of all open file so they can be closed in SQLINIT on error jump.   */
/***********************************************************************/
FILE *PlugOpenFile(PGLOBAL g, LPCSTR fname, LPCSTR ftype)
  {
  FILE     *fop;
  PFBLOCK   fp;
  PDBUSER   dbuserp = (PDBUSER)g->Activityp->Aptr;

  if (trace) {
    htrc("PlugOpenFile: fname=%s ftype=%s\n", fname, ftype);
    htrc("dbuserp=%p\n", dbuserp);
    } // endif trace

  if ((fop= global_fopen(g, MSGID_OPEN_MODE_STRERROR, fname, ftype)) != NULL) {
    if (trace)
      htrc(" fop=%p\n", fop);

    fp = (PFBLOCK)PlugSubAlloc(g, NULL, sizeof(FBLOCK));

    if (trace)
      htrc(" fp=%p\n", fp);

    // fname may be in volatile memory such as stack
    fp->Fname = PlugDup(g, fname);
    fp->Count = 1;
    fp->Type = TYPE_FB_FILE;
    fp->File = fop;
    fp->Mode = MODE_ANY;                        // ???
    fp->Next = dbuserp->Openlist;
    dbuserp->Openlist = fp;
    } /* endif fop */

  if (trace)
    htrc(" returning fop=%p\n", fop);

  return (fop);
  } // end of PlugOpenFile

/***********************************************************************/
/*  Close file routine: the purpose of this routine is to avoid        */
/*  double closing that freeze the system on some Unix platforms.      */
/***********************************************************************/
FILE *PlugReopenFile(PGLOBAL g, PFBLOCK fp, LPCSTR md)
  {
  FILE *fop;

  if ((fop = global_fopen(g, MSGID_OPEN_MODE_STRERROR, fp->Fname, md))) {
    fp->Count = 1;
    fp->Type = TYPE_FB_FILE;
    fp->File = fop;
    } /* endif fop */

  return (fop);
  } // end of PlugOpenFile

/***********************************************************************/
/*  Close file routine: the purpose of this routine is to avoid        */
/*  double closing that freeze the system on some Unix platforms.      */
/***********************************************************************/
int PlugCloseFile(PGLOBAL g, PFBLOCK fp, bool all)
  {
  int rc = 0;

  if (trace)
    htrc("PlugCloseFile: fp=%p count=%hd type=%hd\n",
          fp, ((fp) ? fp->Count : 0), ((fp) ? fp->Type : 0));

  if (!fp || !fp->Count)
    return rc;

  switch (fp->Type) {
    case TYPE_FB_FILE:
      if (fclose((FILE *)fp->File) == EOF)
        rc = errno;

      fp->File = NULL;
      fp->Mode = MODE_ANY;
      fp->Count = 0;
      break;
    case TYPE_FB_MAP:
      if ((fp->Count = (all) ? 0 : fp->Count - 1))
        break;

      if (CloseMemMap(fp->Memory, fp->Length))
        rc = (int)GetLastError();

      fp->Memory = NULL;
      fp->Mode = MODE_ANY;
      // fall through
    case TYPE_FB_HANDLE:
      if (fp->Handle && fp->Handle != INVALID_HANDLE_VALUE)
        if (CloseFileHandle(fp->Handle))
          rc = (rc) ? rc : (int)GetLastError();

      fp->Handle = INVALID_HANDLE_VALUE;
      fp->Mode = MODE_ANY;
      fp->Count = 0;
      break;
#ifdef DOMDOC_SUPPORT
    case TYPE_FB_XML:
      CloseXMLFile(g, fp, all);
      break;
#endif   // DOMDOC_SUPPORT
#ifdef LIBXML2_SUPPORT
    case TYPE_FB_XML2:
      CloseXML2File(g, fp, all);
      break;
#endif   // LIBXML2_SUPPORT
#ifdef ODBC_SUPPORT
		case TYPE_FB_ODBC:
			OdbcClose(g, fp);
			fp->Count = 0;
			fp->File = NULL;
			break;
#endif   // ODBC_SUPPORT
#ifdef ZIP_SUPPORT
		case TYPE_FB_ZIP:
			if (fp->Mode == MODE_INSERT)
				((ZIPUTIL*)fp->File)->close();
			else
				((UNZIPUTL*)fp->File)->close();

			fp->Memory = NULL;
			fp->Mode = MODE_ANY;
			fp->Count = 0;
			fp->File = NULL;
			break;
#endif   // ZIP_SUPPORT
#ifdef JDBC_SUPPORT
		case TYPE_FB_JAVA:
			((JAVAConn*)fp->File)->Close();
			fp->Count = 0;
			fp->File = NULL;
			break;
#endif   // JDBC_SUPPORT
#ifdef CMGO_SUPPORT
		case TYPE_FB_MONGO:
			((CMgoConn*)fp->File)->Close();
			fp->Count = 0;
			fp->File = NULL;
			break;
#endif   // MONGO_SUPPORT
		default:
      rc = RC_FX;
    } // endswitch Type

  return rc;
  } // end of PlugCloseFile

/***********************************************************************/
/*  PlugCleanup: Cleanup remaining items of a SQL query.               */
/***********************************************************************/
void PlugCleanup(PGLOBAL g, bool dofree)
  {
  PCATLG  cat;
  PDBUSER dbuserp = (PDBUSER)g->Activityp->Aptr;

  // The test on Catalog is to avoid a Windows bug that can make
  // LoadString in PlugGetMessage to fail in some case
  if (!dbuserp || !(cat = dbuserp->Catalog))
    return;

  /*********************************************************************/
  /*  Close eventually still open/mapped files.                        */
  /*********************************************************************/
  for (PFBLOCK fp = dbuserp->Openlist; fp; fp = fp->Next)
    PlugCloseFile(g, fp, true);

  dbuserp->Openlist = NULL;

  if (dofree) {
    /*******************************************************************/
    /*  Cleanup any non suballocated memory still not freed.           */
    /*******************************************************************/
    for (PMBLOCK mp = dbuserp->Memlist; mp; mp = mp->Next)
      PlgDBfree(*mp);

    dbuserp->Memlist = NULL;

    /*******************************************************************/
    /*  If not using permanent storage catalog, reset volatile values. */
    /*******************************************************************/
    cat->Reset();

    /*******************************************************************/
    /*  This is the place to reset the pointer on domains.             */
    /*******************************************************************/
    dbuserp->Subcor = false;
    dbuserp->Step = "New query";     // was STEP(PARSING_QUERY);
    dbuserp->ProgMax = dbuserp->ProgCur = dbuserp->ProgSav = 0;
    } // endif dofree

  } // end of PlugCleanup

#if 0
/***********************************************************************/
/*  That stupid Windows 98 does not provide this function.             */
/***********************************************************************/
bool WritePrivateProfileInt(LPCSTR sec, LPCSTR key, int n, LPCSTR ini)
  {
  char buf[12];

  sprintf(buf, "%d", n);
  return WritePrivateProfileString(sec, key, buf, ini);
  } // end of WritePrivateProfileInt

/***********************************************************************/
/*  Retrieve a size from an INI file with eventual K or M following.   */
/***********************************************************************/
int GetIniSize(char *section, char *key, char *def, char *ini)
  {
  char c, buff[32];
  int  i;
  int  n = 0;

  GetPrivateProfileString(section, key, def, buff, sizeof(buff), ini);

  if ((i = sscanf(buff, " %d %c ", &n, &c)) == 2)
    switch (toupper(c)) {
      case 'M':
        n *= 1024;
      case 'K':
        n *= 1024;
      } // endswitch c

  if (trace)
    htrc("GetIniSize: key=%s buff=%s i=%d n=%d\n", key, buff, i, n);

  return n;
  } // end of GetIniSize

/***********************************************************************/
/* Allocate a string retrieved from an INI file and return its address */
/***********************************************************************/
DllExport PSZ GetIniString(PGLOBAL g, void *mp, LPCSTR sec, LPCSTR key,
                                                LPCSTR def, LPCSTR ini)
  {
  char  buff[_MAX_PATH];
  PSZ   p;
  int   n, m = sizeof(buff);
  char *buf = buff;

#if defined(_DEBUG)
  assert (sec && key);
#endif

 again:
  n = GetPrivateProfileString(sec, key, def, buf, m, ini);

  if (n == m - 1) {
    // String may have been truncated, make sure to have all
    if (buf != buff)
      delete [] buf;

    m *= 2;
    buf = new char[m];
    goto again;
    } // endif n

  p = (PSZ)PlugSubAlloc(g, mp, n + 1);

  if (trace)
    htrc("GetIniString: sec=%s key=%s buf=%s\n", sec, key, buf);

  strcpy(p, buf);

  if (buf != buff)
    delete [] buf;

  return p;
  } // end of GetIniString
#endif // 0

/***********************************************************************/
/*  GetAmName: return the name correponding to an AM code.             */
/***********************************************************************/
char *GetAmName(PGLOBAL g, AMT am, void *memp)
  {
  char *amn= (char*)PlugSubAlloc(g, memp, 16);

  switch (am) {
    case TYPE_AM_ERROR: strcpy(amn, "ERROR"); break;
    case TYPE_AM_ROWID: strcpy(amn, "ROWID"); break;
    case TYPE_AM_FILID: strcpy(amn, "FILID"); break;
    case TYPE_AM_VIEW:  strcpy(amn, "VIEW");  break;
    case TYPE_AM_COUNT: strcpy(amn, "COUNT"); break;
    case TYPE_AM_DCD:   strcpy(amn, "DCD");   break;
    case TYPE_AM_CMS:   strcpy(amn, "CMS");   break;
    case TYPE_AM_MAP:   strcpy(amn, "MAP");   break;
    case TYPE_AM_FMT:   strcpy(amn, "FMT");   break;
    case TYPE_AM_CSV:   strcpy(amn, "CSV");   break;
    case TYPE_AM_MCV:   strcpy(amn, "MCV");   break;
    case TYPE_AM_DOS:   strcpy(amn, "DOS");   break;
    case TYPE_AM_FIX:   strcpy(amn, "FIX");   break;
    case TYPE_AM_BIN:   strcpy(amn, "BIN");   break;
    case TYPE_AM_VCT:   strcpy(amn, "VEC");   break;
    case TYPE_AM_VMP:   strcpy(amn, "VMP");   break;
    case TYPE_AM_DBF:   strcpy(amn, "DBF");   break;
    case TYPE_AM_QRY:   strcpy(amn, "QRY");   break;
    case TYPE_AM_SQL:   strcpy(amn, "SQL");   break;
    case TYPE_AM_PLG:   strcpy(amn, "PLG");   break;
    case TYPE_AM_PLM:   strcpy(amn, "PLM");   break;
    case TYPE_AM_DOM:   strcpy(amn, "DOM");   break;
    case TYPE_AM_DIR:   strcpy(amn, "DIR");   break;
    case TYPE_AM_ODBC:  strcpy(amn, "ODBC");  break;
		case TYPE_AM_JDBC:  strcpy(amn, "JDBC");  break;
		case TYPE_AM_MAC:   strcpy(amn, "MAC");   break;
    case TYPE_AM_OEM:   strcpy(amn, "OEM");   break;
    case TYPE_AM_OUT:   strcpy(amn, "OUT");   break;
    default:           sprintf(amn, "OEM(%d)", am);
    } // endswitch am

  return amn;
  } // end of GetAmName

#if defined(SE_CATCH)
/***********************************************************************/
/*  GetExceptionDesc: return the description of an exception code.     */
/***********************************************************************/
char *GetExceptionDesc(PGLOBAL g, unsigned int e)
  {
  char *p;

  switch (e) {
    case EXCEPTION_GUARD_PAGE:
      p = MSG(GUARD_PAGE);
      break;
    case EXCEPTION_DATATYPE_MISALIGNMENT:
      p = MSG(DATA_MISALIGN);
      break;
    case EXCEPTION_BREAKPOINT:
      p = MSG(BREAKPOINT);
      break;
    case EXCEPTION_SINGLE_STEP:
      p = MSG(SINGLE_STEP);
      break;
    case EXCEPTION_ACCESS_VIOLATION:
      p = MSG(ACCESS_VIOLATN);
      break;
    case EXCEPTION_IN_PAGE_ERROR:
      p = MSG(PAGE_ERROR);
      break;
    case EXCEPTION_INVALID_HANDLE:
      p = MSG(INVALID_HANDLE);
      break;
    case EXCEPTION_ILLEGAL_INSTRUCTION:
      p = MSG(ILLEGAL_INSTR);
      break;
    case EXCEPTION_NONCONTINUABLE_EXCEPTION:
      p = MSG(NONCONT_EXCEPT);
      break;
    case EXCEPTION_INVALID_DISPOSITION:
      p = MSG(INVALID_DISP);
      break;
    case EXCEPTION_ARRAY_BOUNDS_EXCEEDED:
      p = MSG(ARRAY_BNDS_EXCD);
      break;
    case EXCEPTION_FLT_DENORMAL_OPERAND:
      p = MSG(FLT_DENORMAL_OP);
      break;
    case EXCEPTION_FLT_DIVIDE_BY_ZERO:
      p = MSG(FLT_ZERO_DIVIDE);
      break;
    case EXCEPTION_FLT_INEXACT_RESULT:
      p = MSG(FLT_BAD_RESULT);
      break;
    case EXCEPTION_FLT_INVALID_OPERATION:
      p = MSG(FLT_INVALID_OP);
      break;
    case EXCEPTION_FLT_OVERFLOW:
      p = MSG(FLT_OVERFLOW);
      break;
    case EXCEPTION_FLT_STACK_CHECK:
      p = MSG(FLT_STACK_CHECK);
      break;
    case EXCEPTION_FLT_UNDERFLOW:
      p = MSG(FLT_UNDERFLOW);
      break;
    case EXCEPTION_INT_DIVIDE_BY_ZERO:
      p = MSG(INT_ZERO_DIVIDE);
      break;
    case EXCEPTION_INT_OVERFLOW:
      p = MSG(INT_OVERFLOW);
      break;
    case EXCEPTION_PRIV_INSTRUCTION:
      p = MSG(PRIV_INSTR);
      break;
    case EXCEPTION_STACK_OVERFLOW:
      p = MSG(STACK_OVERFLOW);
      break;
    case CONTROL_C_EXIT:
      p = MSG(CONTROL_C_EXIT);
      break;
    case STATUS_NO_MEMORY:
      p = MSG(NO_MEMORY);
      break;
    default:
      p = MSG(UNKNOWN_EXCPT);
      break;
    } // endswitch nSE

  return p;
  } // end of GetExceptionDesc
#endif   // SE_CATCH

/***********************************************************************/
/*  PlgDBalloc: allocates or suballocates memory conditionally.        */
/*  If mp.Sub is true at entry, this forces suballocation.             */
/*  If the memory is allocated, makes an entry in an allocation list   */
/*  so it can be freed at the normal or error query completion.        */
/***********************************************************************/
void *PlgDBalloc(PGLOBAL g, void *area, MBLOCK& mp)
  {
//bool        b;
  size_t      maxsub, minsub;
  void       *arp = (area) ? area : g->Sarea;
  PPOOLHEADER pph = (PPOOLHEADER)arp;

  if (mp.Memp) {
    // This is a reallocation. If this block is not suballocated, it
    // was already placed in the chain of memory blocks and we must
    // not do it again as it can trigger a loop when freeing them.
    // Note: this works if blocks can be reallocated only once.
    // Otherwise a new boolean must be added to the block that
    // indicate that it is chained, or a test on the whole chain be
    // done to check whether the block is already there.
//  b = mp.Sub;
    mp.Sub = false;    // Restrict suballocation to one quarter
    } // endif Memp

  // Suballoc when possible if mp.Sub is initially true, but leaving
  // a minimum amount of storage for future operations such as the
  // optimize recalculation after insert; otherwise
  // suballoc only if size is smaller than one quarter of free mem.
  minsub = (pph->FreeBlk + pph->To_Free + 524248) >> 2;
  maxsub = (pph->FreeBlk < minsub) ? 0 : pph->FreeBlk - minsub;
  mp.Sub = mp.Size <= ((mp.Sub) ? maxsub : (maxsub >> 2));

  if (trace > 1)
    htrc("PlgDBalloc: in %p size=%d used=%d free=%d sub=%d\n",
          arp, mp.Size, pph->To_Free, pph->FreeBlk, mp.Sub);

  if (!mp.Sub) {
    // For allocations greater than one fourth of remaining storage
    // in the area, do allocate from virtual storage.
#if defined(__WIN__)
    if (mp.Size >= BIGMEM)
      mp.Memp = VirtualAlloc(NULL, mp.Size, MEM_COMMIT | MEM_RESERVE, PAGE_READWRITE);
    else
#endif
      mp.Memp = malloc(mp.Size);

    if (!mp.Inlist && mp.Memp) {
      // New allocated block, put it in the memory block chain.
      PDBUSER dbuserp = (PDBUSER)g->Activityp->Aptr;

      mp.Next = dbuserp->Memlist;
      dbuserp->Memlist = &mp;
      mp.Inlist = true;
      } // endif mp

  } else
    // Suballocating is Ok.
    mp.Memp = PlugSubAlloc(g, area, mp.Size);

  return mp.Memp;
  } // end of PlgDBalloc

/***********************************************************************/
/*  PlgDBrealloc: reallocates memory conditionally.                    */
/*  Note that this routine can fail only when block size is increased  */
/*  because otherwise we keep the old storage on failure.              */
/***********************************************************************/
void *PlgDBrealloc(PGLOBAL g, void *area, MBLOCK& mp, size_t newsize)
  {
  MBLOCK m;

#if defined(_DEBUG)
//  assert (mp.Memp != NULL);
#endif

  if (trace > 1)
    htrc("PlgDBrealloc: %p size=%d sub=%d\n", mp.Memp, mp.Size, mp.Sub);

  if (newsize == mp.Size)
    return mp.Memp;      // Nothing to do
  else
    m = mp;

  if (!mp.Sub && mp.Size < BIGMEM && newsize < BIGMEM) {
    // Allocation was done by malloc, try to use realloc but
    // suballoc if newsize is smaller than one quarter of free mem.
    size_t      maxsub;
    PPOOLHEADER pph = (PPOOLHEADER)((area) ? area : g->Sarea);

    maxsub = (pph->FreeBlk < 131072) ? 0 : pph->FreeBlk - 131072;

    if ((mp.Sub = (newsize <= (maxsub >> 2)))) {
      mp.Memp = PlugSubAlloc(g, area, newsize);
      memcpy(mp.Memp, m.Memp, MY_MIN(m.Size, newsize));
      PlgDBfree(m);    // Free the old block
    } else if (!(mp.Memp = realloc(mp.Memp, newsize))) {
      mp = m;          // Possible only if newsize > Size
      return NULL;     // Failed
    } // endif's

    mp.Size = newsize;
  } else if (!mp.Sub || newsize > mp.Size) {
    // Was suballocated or Allocation was done by VirtualAlloc
    // Make a new allocation and copy the useful part
    // Note: DO NOT reset Memp and Sub so we know that this
    // is a reallocation in PlgDBalloc
    mp.Size = newsize;

    if (PlgDBalloc(g, area, mp)) {
      memcpy(mp.Memp, m.Memp, MY_MIN(m.Size, newsize));
      PlgDBfree(m);    // Free the old block
    } else {
      mp = m;          // No space to realloc, do nothing

      if (newsize > m.Size)
        return NULL;   // Failed

    } // endif PlgDBalloc

  } // endif's

  if (trace)
    htrc(" newsize=%d newp=%p sub=%d\n", mp.Size, mp.Memp, mp.Sub);

  return mp.Memp;
  } // end of PlgDBrealloc

/***********************************************************************/
/*  PlgDBfree: free memory if not suballocated.                        */
/***********************************************************************/
void PlgDBfree(MBLOCK& mp)
  {
  if (trace > 1)
    htrc("PlgDBfree: %p sub=%d size=%d\n", mp.Memp, mp.Sub, mp.Size);

  if (!mp.Sub && mp.Memp)
#if defined(__WIN__)
    if (mp.Size >= BIGMEM)
      VirtualFree(mp.Memp, 0, MEM_RELEASE);
    else
#endif
      free(mp.Memp);

  // Do not reset Next to avoid cutting the Mblock chain
  mp.Memp = NULL;
  mp.Sub = false;
  mp.Size = 0;
  } // end of PlgDBfree

/***********************************************************************/
/*  Program for sub-allocating one item in a storage area.             */
/*  Note: This function is equivalent to PlugSubAlloc except that in   */
/*  case of insufficient memory, it returns NULL instead of doing a    */
/*  long jump. The caller must test the return value for error.        */
/***********************************************************************/
void *PlgDBSubAlloc(PGLOBAL g, void *memp, size_t size)
  {
  PPOOLHEADER pph;                           // Points on area header.

  if (!memp)
    /*******************************************************************/
    /*  Allocation is to be done in the Sarea.                         */
    /*******************************************************************/
    memp = g->Sarea;

//size = ((size + 3) / 4) * 4;       /* Round up size to multiple of 4 */
  size = ((size + 7) / 8) * 8;       /* Round up size to multiple of 8 */
  pph = (PPOOLHEADER)memp;

  if (trace > 1)
    htrc("PlgDBSubAlloc: memp=%p size=%d used=%d free=%d\n",
         memp, size, pph->To_Free, pph->FreeBlk);

  if ((uint)size > pph->FreeBlk) {   /* Not enough memory left in pool */
    sprintf(g->Message,
    "Not enough memory in Work area for request of %d (used=%d free=%d)",
            (int) size, pph->To_Free, pph->FreeBlk);

    if (trace)
      htrc("%s\n", g->Message);

    return NULL;
    } // endif size

  /*********************************************************************/
  /*  Do the suballocation the simplest way.                           */
  /*********************************************************************/
  memp = MakePtr(memp, pph->To_Free);   // Points to suballocated block
  pph->To_Free += size;                 // New offset of pool free block
  pph->FreeBlk -= size;                 // New size   of pool free block

  if (trace > 1)
    htrc("Done memp=%p used=%d free=%d\n",
         memp, pph->To_Free, pph->FreeBlk);

  return (memp);
  } // end of PlgDBSubAlloc

/***********************************************************************/
/*  Program for sub-allocating and copying a string in a storage area. */
/***********************************************************************/
char *PlgDBDup(PGLOBAL g, const char *str)
  {
  if (str) {
    char *sm = (char*)PlgDBSubAlloc(g, NULL, strlen(str) + 1);

    if (sm)
      strcpy(sm, str);

    return sm;
  } else
    return NULL;

  } // end of PlgDBDup

/***********************************************************************/
/*  PUTOUT: Plug DB object typing routine.                             */
/***********************************************************************/
void PlugPutOut(PGLOBAL g, FILE *f, short t, void *v, uint n)
  {
  char  m[64];

  if (trace)
    htrc("PUTOUT: f=%p t=%d v=%p n=%d\n", f, t, v, n);

  if (!v)
    return;

  memset(m, ' ', n);                             /* Make margin string */
  m[n] = '\0';
  n += 2;                                        /* Increase margin    */

  switch (t) {
    case TYPE_ERROR:
      fprintf(f, "--> %s\n", (PSZ)v);
      break;

    case TYPE_STRING:
    case TYPE_PSZ:
      fprintf(f, "%s%s\n", m, (PSZ)v);
      break;

    case TYPE_DOUBLE:
      fprintf(f, "%s%lf\n", m, *(double *)v);
      break;

    case TYPE_LIST:
    case TYPE_COLIST:
    case TYPE_COL:
     {PPARM p;

      if (t == TYPE_LIST)
        fprintf(f, "%s%s\n", m, MSG(LIST));
      else
        fprintf(f, "%s%s\n", m, "Colist:");

      for (p = (PPARM)v; p; p = p->Next)
        PlugPutOut(g, f, p->Type, p->Value, n);

      } break;

    case TYPE_INT:
      fprintf(f, "%s%d\n", m, *(int *)v);
      break;

    case TYPE_SHORT:
      fprintf(f, "%s%hd\n", m, *(short *)v);
      break;

    case TYPE_TINY:
      fprintf(f, "%s%d\n", m, (int)*(char *)v);
      break;

    case TYPE_VOID:
      break;

    case TYPE_SQL:
    case TYPE_TABLE:
    case TYPE_TDB:
    case TYPE_XOBJECT:
      ((PBLOCK)v)->Printf(g, f, n-2);
      break;

    default:
      fprintf(f, "%s%s %d\n", m, MSG(ANSWER_TYPE), t);
    } /* endswitch */

  return;
  } /* end of PlugPutOut */

/***********************************************************************/
/*  NewPointer: makes a table of pointer values to be changed later.   */
/***********************************************************************/
DllExport void NewPointer(PTABS t, void *oldv, void *newv)
  {
  PTABPTR tp;

  if (!oldv)                                       /* error ?????????? */
    return;

  if (!t->P1 || t->P1->Num == 50)
  {
    if (!(tp = new TABPTR)) {
      PGLOBAL g = t->G;

      sprintf(g->Message, "NewPointer: %s", MSG(MEM_ALLOC_ERROR));
			throw 3;
		} else {
      tp->Next = t->P1;
      tp->Num = 0;
      t->P1 = tp;
    } /* endif tp */
  }

  t->P1->Old[t->P1->Num] = oldv;
  t->P1->New[t->P1->Num++] = newv;
  } /* end of NewPointer */

#if 0
/***********************************************************************/
/*  Compare two files and return 0 if they are identical, else 1.      */
/***********************************************************************/
int FileComp(PGLOBAL g, char *file1, char *file2)
  {
  char *fn[2], *bp[2], buff1[4096], buff2[4096];
  int   i, k, n[2], h[2] = {-1,-1};
  int  len[2], rc = -1;

  fn[0] = file1; fn[1] = file2;
  bp[0] = buff1; bp[1] = buff2;

  for (i = 0; i < 2; i++) {
#if defined(__WIN__)
    h[i]= global_open(g, MSGID_NONE, fn[i], _O_RDONLY | _O_BINARY);
#else   // !__WIN__
    h[i]= global_open(g, MSGOD_NONE, fn[i], O_RDONLY);
#endif  // !__WIN__

    if (h[i] == -1) {
//      if (errno != ENOENT) {
        sprintf(g->Message, MSG(OPEN_MODE_ERROR),
                "rb", (int)errno, fn[i]);
        strcat(strcat(g->Message, ": "), strerror(errno));
				throw 666;
				//      } else
//        len[i] = 0;          // File does not exist yet

    } else {
      if ((len[i] = _filelength(h[i])) < 0) {
        sprintf(g->Message, MSG(FILELEN_ERROR), "_filelength", fn[i]);
				throw 666;
			} // endif len

    } // endif h

    } // endfor i

  if (len[0] != len[1])
    rc = 1;

  while (rc == -1) {
    for (i = 0; i < 2; i++)
      if ((n[i] = read(h[i], bp[i], 4096)) < 0) {
        sprintf(g->Message, MSG(READ_ERROR), fn[i], strerror(errno));
        goto fin;
        } // endif n

    if (n[0] != n[1])
      rc = 1;
    else if (*n == 0)
      rc = 0;
    else for (k = 0; k < *n; k++)
      if (*(bp[0] + k) != *(bp[1] + k)) {
        rc = 1;
        goto fin;
        } // endif bp

    } // endwhile

 fin:
  for (i = 0; i < 2; i++)
    if (h[i] != -1)
      close(h[i]);

  return rc;
  } // end of FileComp
#endif // 0<|MERGE_RESOLUTION|>--- conflicted
+++ resolved
@@ -88,15 +88,11 @@
 extern char version[];
 } // extern "C"
 
-<<<<<<< HEAD
 //#if defined(__WIN__)
 //extern CRITICAL_SECTION parsec;      // Used calling the Flex parser
 //#else   // !__WIN__
 extern pthread_mutex_t parmut;
 //#endif  // !__WIN__
-=======
-extern pthread_mutex_t parmut;
->>>>>>> 01209de7
 
 // The debug trace used by the main thread
 FILE *pfile = NULL;
