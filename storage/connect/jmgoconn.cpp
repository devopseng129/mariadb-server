--- conflicted
+++ resolved
@@ -732,11 +732,7 @@
 			return RC_FX;
 
 		if (env->CallBooleanMethod(job, docaddid, updlist, jkey, val))
-<<<<<<< HEAD
-			return 0;
-=======
 			return RC_OK;
->>>>>>> c02d61bc
 
 		env->DeleteLocalRef(jkey);
 	}	// endfor colp
@@ -746,11 +742,7 @@
 	jkey = env->NewStringUTF("$set");
 
 	if (env->CallBooleanMethod(job, docaddid, upd, jkey, updlist))
-<<<<<<< HEAD
-		return 0;
-=======
 		return RC_OK;
->>>>>>> c02d61bc
 
 	env->DeleteLocalRef(jkey);
 
@@ -817,4 +809,4 @@
 	}	// endif objfldid
 
 	return fld;
-} // end of GetColumnValue
+} // end of GetColumnValue