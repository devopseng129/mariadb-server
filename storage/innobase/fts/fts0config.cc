/*****************************************************************************

<<<<<<< HEAD
Copyright (c) 2007, 2016, Oracle and/or its affiliates. All Rights Reserved.
Copyright (c) 2017, MariaDB Corporation.
=======
Copyright (c) 2007, 2013, Oracle and/or its affiliates. All Rights Reserved.
Copyright (c) 2017, 2019, MariaDB Corporation.
>>>>>>> 3e8cab51

This program is free software; you can redistribute it and/or modify it under
the terms of the GNU General Public License as published by the Free Software
Foundation; version 2 of the License.

This program is distributed in the hope that it will be useful, but WITHOUT
ANY WARRANTY; without even the implied warranty of MERCHANTABILITY or FITNESS
FOR A PARTICULAR PURPOSE. See the GNU General Public License for more details.

You should have received a copy of the GNU General Public License along with
this program; if not, write to the Free Software Foundation, Inc.,
51 Franklin Street, Suite 500, Boston, MA 02110-1335 USA

*****************************************************************************/

/******************************************************************//**
@file fts/fts0config.cc
Full Text Search configuration table.

Created 2007/5/9 Sunny Bains
***********************************************************************/

#include "trx0roll.h"
#include "row0sel.h"

#include "fts0priv.h"

/******************************************************************//**
Callback function for fetching the config value.
@return always returns TRUE */
static
ibool
fts_config_fetch_value(
/*===================*/
	void*		row,			/*!< in: sel_node_t* */
	void*		user_arg)		/*!< in: pointer to
						 ib_vector_t */
{
	sel_node_t*	node = static_cast<sel_node_t*>(row);
	fts_string_t*	value = static_cast<fts_string_t*>(user_arg);

	dfield_t*	dfield = que_node_get_val(node->select_list);
	dtype_t*	type = dfield_get_type(dfield);
	ulint		len = dfield_get_len(dfield);
	void*		data = dfield_get_data(dfield);

	ut_a(dtype_get_mtype(type) == DATA_VARCHAR);

	if (len != UNIV_SQL_NULL) {
		ulint	max_len = ut_min(value->f_len - 1, len);

		memcpy(value->f_str, data, max_len);
		value->f_len = max_len;
		value->f_str[value->f_len] = '\0';
	}

	return(TRUE);
}

/******************************************************************//**
Get value from the config table. The caller must ensure that enough
space is allocated for value to hold the column contents.
@return DB_SUCCESS or error code */
dberr_t
fts_config_get_value(
/*=================*/
	trx_t*		trx,			/*!< transaction */
	fts_table_t*	fts_table,		/*!< in: the indexed
						FTS table */
	const char*	name,			/*!< in: get config value for
						this parameter name */
	fts_string_t*	value)			/*!< out: value read from
						config table */
{
	pars_info_t*	info;
	que_t*		graph;
	dberr_t		error;
	ulint		name_len = strlen(name);
	char		table_name[MAX_FULL_NAME_LEN];

	info = pars_info_create();

	*value->f_str = '\0';
	ut_a(value->f_len > 0);

	pars_info_bind_function(info, "my_func", fts_config_fetch_value,
				value);

	/* The len field of value must be set to the max bytes that
	it can hold. On a successful read, the len field will be set
	to the actual number of bytes copied to value. */
	pars_info_bind_varchar_literal(info, "name", (byte*) name, name_len);

	fts_table->suffix = "CONFIG";
	fts_get_table_name(fts_table, table_name);
	pars_info_bind_id(info, true, "table_name", table_name);

	graph = fts_parse_sql(
		fts_table,
		info,
		"DECLARE FUNCTION my_func;\n"
		"DECLARE CURSOR c IS SELECT value FROM $table_name"
		" WHERE key = :name;\n"
		"BEGIN\n"
		""
		"OPEN c;\n"
		"WHILE 1 = 1 LOOP\n"
		"  FETCH c INTO my_func();\n"
		"  IF c % NOTFOUND THEN\n"
		"    EXIT;\n"
		"  END IF;\n"
		"END LOOP;\n"
		"CLOSE c;");

	trx->op_info = "getting FTS config value";

	error = fts_eval_sql(trx, graph);

	mutex_enter(&dict_sys->mutex);
	que_graph_free(graph);
	mutex_exit(&dict_sys->mutex);

	return(error);
}

/*********************************************************************//**
Create the config table name for retrieving index specific value.
@return index config parameter name */
char*
fts_config_create_index_param_name(
/*===============================*/
	const char*		param,		/*!< in: base name of param */
	const dict_index_t*	index)		/*!< in: index for config */
{
	ulint		len;
	char*		name;

	/* The format of the config name is: name_<index_id>. */
	len = strlen(param);

	/* Caller is responsible for deleting name. */
	name = static_cast<char*>(ut_malloc_nokey(
		len + FTS_AUX_MIN_TABLE_ID_LENGTH + 2));
	::strcpy(name, param);
	name[len] = '_';

	fts_write_object_id(index->id, name + len + 1,
			    DICT_TF2_FLAG_IS_SET(index->table,
						 DICT_TF2_FTS_AUX_HEX_NAME));

	return(name);
}

/******************************************************************//**
Get value specific to an FTS index from the config table. The caller
must ensure that enough space is allocated for value to hold the
column contents.
@return DB_SUCCESS or error code */
dberr_t
fts_config_get_index_value(
/*=======================*/
	trx_t*		trx,			/*!< transaction */
	dict_index_t*	index,			/*!< in: index */
	const char*	param,			/*!< in: get config value for
						this parameter name */
	fts_string_t*	value)			/*!< out: value read from
						config table */
{
	char*		name;
	dberr_t		error;
	fts_table_t	fts_table;

	FTS_INIT_FTS_TABLE(&fts_table, "CONFIG", FTS_COMMON_TABLE,
			   index->table);

	/* We are responsible for free'ing name. */
	name = fts_config_create_index_param_name(param, index);

	error = fts_config_get_value(trx, &fts_table, name, value);

	ut_free(name);

	return(error);
}

/******************************************************************//**
Set the value in the config table for name.
@return DB_SUCCESS or error code */
dberr_t
fts_config_set_value(
/*=================*/
	trx_t*		trx,			/*!< transaction */
	fts_table_t*	fts_table,		/*!< in: the indexed
						FTS table */
	const char*	name,			/*!< in: get config value for
						this parameter name */
	const fts_string_t*
			value)			/*!< in: value to update */
{
	pars_info_t*	info;
	que_t*		graph;
	dberr_t		error;
	undo_no_t	undo_no;
	undo_no_t	n_rows_updated;
	ulint		name_len = strlen(name);
	char		table_name[MAX_FULL_NAME_LEN];

	info = pars_info_create();

	pars_info_bind_varchar_literal(info, "name", (byte*) name, name_len);
	pars_info_bind_varchar_literal(info, "value",
				       value->f_str, value->f_len);

	const bool dict_locked = fts_table->table->fts->fts_status
		& TABLE_DICT_LOCKED;

	fts_table->suffix = "CONFIG";
<<<<<<< HEAD
	fts_get_table_name(fts_table, table_name);
=======
	fts_get_table_name(fts_table, table_name, dict_locked);
>>>>>>> 3e8cab51
	pars_info_bind_id(info, true, "table_name", table_name);

	graph = fts_parse_sql(
		fts_table, info,
<<<<<<< HEAD
		"BEGIN UPDATE $table_name SET value = :value"
		" WHERE key = :name;");
=======
		"BEGIN UPDATE $table_name SET value = :value "
		"WHERE key = :name;");
>>>>>>> 3e8cab51

	trx->op_info = "setting FTS config value";

	undo_no = trx->undo_no;

	error = fts_eval_sql(trx, graph);

	fts_que_graph_free_check_lock(fts_table, NULL, graph);

	n_rows_updated = trx->undo_no - undo_no;

	/* Check if we need to do an insert. */
	if (n_rows_updated == 0) {
		info = pars_info_create();

		pars_info_bind_varchar_literal(
			info, "name", (byte*) name, name_len);

		pars_info_bind_varchar_literal(
			info, "value", value->f_str, value->f_len);

<<<<<<< HEAD
		fts_get_table_name(fts_table, table_name);
=======
		fts_get_table_name(fts_table, table_name, dict_locked);
>>>>>>> 3e8cab51
		pars_info_bind_id(info, true, "table_name", table_name);

		graph = fts_parse_sql(
			fts_table, info,
			"BEGIN\n"
			"INSERT INTO $table_name VALUES(:name, :value);");

		trx->op_info = "inserting FTS config value";

		error = fts_eval_sql(trx, graph);

		fts_que_graph_free_check_lock(fts_table, NULL, graph);
	}

	return(error);
}

/******************************************************************//**
Set the value specific to an FTS index in the config table.
@return DB_SUCCESS or error code */
dberr_t
fts_config_set_index_value(
/*=======================*/
	trx_t*		trx,			/*!< transaction */
	dict_index_t*	index,			/*!< in: index */
	const char*	param,			/*!< in: get config value for
						this parameter name */
	fts_string_t*	value)			/*!< out: value read from
						config table */
{
	char*		name;
	dberr_t		error;
	fts_table_t	fts_table;

	FTS_INIT_FTS_TABLE(&fts_table, "CONFIG", FTS_COMMON_TABLE,
			   index->table);

	/* We are responsible for free'ing name. */
	name = fts_config_create_index_param_name(param, index);

	error = fts_config_set_value(trx, &fts_table, name, value);

	ut_free(name);

	return(error);
}

#ifdef FTS_OPTIMIZE_DEBUG
/******************************************************************//**
Get an ulint value from the config table.
@return DB_SUCCESS if all OK else error code */
dberr_t
fts_config_get_index_ulint(
/*=======================*/
	trx_t*		trx,			/*!< in: transaction */
	dict_index_t*	index,			/*!< in: FTS index */
	const char*	name,			/*!< in: param name */
	ulint*		int_value)		/*!< out: value */
{
	dberr_t		error;
	fts_string_t	value;

	/* We set the length of value to the max bytes it can hold. This
	information is used by the callback that reads the value.*/
	value.f_len = FTS_MAX_CONFIG_VALUE_LEN;
	value.f_str = static_cast<byte*>(ut_malloc_nokey(value.f_len + 1));

	error = fts_config_get_index_value(trx, index, name, &value);

	if (UNIV_UNLIKELY(error != DB_SUCCESS)) {

		ib::error() << "(" << ut_strerr(error) << ") reading `"
			<< name << "'";
	} else {
		*int_value = strtoul((char*) value.f_str, NULL, 10);
	}

	ut_free(value.f_str);

	return(error);
}

/******************************************************************//**
Set an ulint value in the config table.
@return DB_SUCCESS if all OK else error code */
dberr_t
fts_config_set_index_ulint(
/*=======================*/
	trx_t*		trx,			/*!< in: transaction */
	dict_index_t*	index,			/*!< in: FTS index */
	const char*	name,			/*!< in: param name */
	ulint		int_value)		/*!< in: value */
{
	dberr_t		error;
	fts_string_t	value;

	/* We set the length of value to the max bytes it can hold. This
	information is used by the callback that reads the value.*/
	value.f_len = FTS_MAX_CONFIG_VALUE_LEN;
	value.f_str = static_cast<byte*>(ut_malloc_nokey(value.f_len + 1));

	// FIXME: Get rid of snprintf
	ut_a(FTS_MAX_INT_LEN < FTS_MAX_CONFIG_VALUE_LEN);

	value.f_len = snprintf(
		(char*) value.f_str, FTS_MAX_INT_LEN, ULINTPF, int_value);

	error = fts_config_set_index_value(trx, index, name, &value);

	if (UNIV_UNLIKELY(error != DB_SUCCESS)) {

		ib::error() << "(" << ut_strerr(error) << ") writing `"
			<< name << "'";
	}

	ut_free(value.f_str);

	return(error);
}
#endif /* FTS_OPTIMIZE_DEBUG */

/******************************************************************//**
Get an ulint value from the config table.
@return DB_SUCCESS if all OK else error code */
dberr_t
fts_config_get_ulint(
/*=================*/
	trx_t*		trx,			/*!< in: transaction */
	fts_table_t*	fts_table,		/*!< in: the indexed
						FTS table */
	const char*	name,			/*!< in: param name */
	ulint*		int_value)		/*!< out: value */
{
	dberr_t		error;
	fts_string_t	value;

	/* We set the length of value to the max bytes it can hold. This
	information is used by the callback that reads the value.*/
	value.f_len = FTS_MAX_CONFIG_VALUE_LEN;
	value.f_str = static_cast<byte*>(ut_malloc_nokey(value.f_len + 1));

	error = fts_config_get_value(trx, fts_table, name, &value);

	if (UNIV_UNLIKELY(error != DB_SUCCESS)) {
		ib::error() <<  "(" << ut_strerr(error) << ") reading `"
			<< name << "'";
	} else {
		*int_value = strtoul((char*) value.f_str, NULL, 10);
	}

	ut_free(value.f_str);

	return(error);
}

/******************************************************************//**
Set an ulint value in the config table.
@return DB_SUCCESS if all OK else error code */
dberr_t
fts_config_set_ulint(
/*=================*/
	trx_t*		trx,			/*!< in: transaction */
	fts_table_t*	fts_table,		/*!< in: the indexed
						FTS table */
	const char*	name,			/*!< in: param name */
	ulint		int_value)		/*!< in: value */
{
	dberr_t		error;
	fts_string_t	value;

	/* We set the length of value to the max bytes it can hold. This
	information is used by the callback that reads the value.*/
	value.f_len = FTS_MAX_CONFIG_VALUE_LEN;
	value.f_str = static_cast<byte*>(ut_malloc_nokey(value.f_len + 1));

	ut_a(FTS_MAX_INT_LEN < FTS_MAX_CONFIG_VALUE_LEN);

	value.f_len = snprintf(
		(char*) value.f_str, FTS_MAX_INT_LEN, ULINTPF, int_value);

	error = fts_config_set_value(trx, fts_table, name, &value);

	if (UNIV_UNLIKELY(error != DB_SUCCESS)) {
		ib::error() <<  "(" << ut_strerr(error) << ") writing `"
			<< name << "'";
	}

	ut_free(value.f_str);

	return(error);
<<<<<<< HEAD
}
=======
}

/******************************************************************//**
Increment the value in the config table for column name.
@return DB_SUCCESS or error code */
UNIV_INTERN
dberr_t
fts_config_increment_value(
/*=======================*/
	trx_t*		trx,			/*!< transaction */
	fts_table_t*	fts_table,		/*!< in: the indexed
						FTS table */
	const char*	name,			/*!< in: increment config value
						for this parameter name */
	ulint		delta)			/*!< in: increment by this
						much */
{
	dberr_t		error;
	fts_string_t	value;
	que_t*		graph = NULL;
	ulint		name_len = strlen(name);
	pars_info_t*	info = pars_info_create();
	char		table_name[MAX_FULL_NAME_LEN];

	/* We set the length of value to the max bytes it can hold. This
	information is used by the callback that reads the value.*/
	value.f_len = FTS_MAX_CONFIG_VALUE_LEN;
	value.f_str = static_cast<byte*>(ut_malloc(value.f_len + 1));

	*value.f_str = '\0';

	pars_info_bind_varchar_literal(info, "name", (byte*) name, name_len);

	pars_info_bind_function(
		info, "my_func", fts_config_fetch_value, &value);

	fts_table->suffix = "CONFIG";
	fts_get_table_name(fts_table, table_name);
	pars_info_bind_id(info, true, "config_table", table_name);

	graph = fts_parse_sql(
		fts_table, info,
		"DECLARE FUNCTION my_func;\n"
		"DECLARE CURSOR c IS SELECT value FROM $config_table"
		" WHERE key = :name FOR UPDATE;\n"
		"BEGIN\n"
		""
		"OPEN c;\n"
		"WHILE 1 = 1 LOOP\n"
		"  FETCH c INTO my_func();\n"
		"  IF c % NOTFOUND THEN\n"
		"    EXIT;\n"
		"  END IF;\n"
		"END LOOP;\n"
		"CLOSE c;");

	trx->op_info = "read  FTS config value";

	error = fts_eval_sql(trx, graph);

	fts_que_graph_free_check_lock(fts_table, NULL, graph);

	if (UNIV_UNLIKELY(error == DB_SUCCESS)) {
		ulint		int_value;

		int_value = strtoul((char*) value.f_str, NULL, 10);

		int_value += delta;

		ut_a(FTS_MAX_CONFIG_VALUE_LEN > FTS_MAX_INT_LEN);

		// FIXME: Get rid of snprintf
		value.f_len = snprintf(
			(char*) value.f_str, FTS_MAX_INT_LEN, "%lu", int_value);

		fts_config_set_value(trx, fts_table, name, &value);
	}

	if (UNIV_UNLIKELY(error != DB_SUCCESS)) {

		ut_print_timestamp(stderr);

		fprintf(stderr, "  InnoDB: Error: (%s) "
			"while incrementing %s.\n", ut_strerr(error), name);
	}

	ut_free(value.f_str);

	return(error);
}

/******************************************************************//**
Increment the per index value in the config table for column name.
@return DB_SUCCESS or error code */
UNIV_INTERN
dberr_t
fts_config_increment_index_value(
/*=============================*/
	trx_t*		trx,			/*!< transaction */
	dict_index_t*	index,			/*!< in: FTS index */
	const char*	param,			/*!< in: increment config value
						for this parameter name */
	ulint		delta)			/*!< in: increment by this
						much */
{
	char*		name;
	dberr_t		error;
	fts_table_t	fts_table;

	FTS_INIT_FTS_TABLE(&fts_table, "CONFIG", FTS_COMMON_TABLE,
			   index->table);

	/* We are responsible for free'ing name. */
	name = fts_config_create_index_param_name(param, index);

	error = fts_config_increment_value(trx, &fts_table, name, delta);

	ut_free(name);

	return(error);
}
>>>>>>> 3e8cab51
<|MERGE_RESOLUTION|>--- conflicted
+++ resolved
@@ -1,12 +1,7 @@
 /*****************************************************************************
 
-<<<<<<< HEAD
 Copyright (c) 2007, 2016, Oracle and/or its affiliates. All Rights Reserved.
-Copyright (c) 2017, MariaDB Corporation.
-=======
-Copyright (c) 2007, 2013, Oracle and/or its affiliates. All Rights Reserved.
 Copyright (c) 2017, 2019, MariaDB Corporation.
->>>>>>> 3e8cab51
 
 This program is free software; you can redistribute it and/or modify it under
 the terms of the GNU General Public License as published by the Free Software
@@ -224,22 +219,13 @@
 		& TABLE_DICT_LOCKED;
 
 	fts_table->suffix = "CONFIG";
-<<<<<<< HEAD
-	fts_get_table_name(fts_table, table_name);
-=======
 	fts_get_table_name(fts_table, table_name, dict_locked);
->>>>>>> 3e8cab51
 	pars_info_bind_id(info, true, "table_name", table_name);
 
 	graph = fts_parse_sql(
 		fts_table, info,
-<<<<<<< HEAD
 		"BEGIN UPDATE $table_name SET value = :value"
 		" WHERE key = :name;");
-=======
-		"BEGIN UPDATE $table_name SET value = :value "
-		"WHERE key = :name;");
->>>>>>> 3e8cab51
 
 	trx->op_info = "setting FTS config value";
 
@@ -261,11 +247,7 @@
 		pars_info_bind_varchar_literal(
 			info, "value", value->f_str, value->f_len);
 
-<<<<<<< HEAD
-		fts_get_table_name(fts_table, table_name);
-=======
 		fts_get_table_name(fts_table, table_name, dict_locked);
->>>>>>> 3e8cab51
 		pars_info_bind_id(info, true, "table_name", table_name);
 
 		graph = fts_parse_sql(
@@ -456,128 +438,4 @@
 	ut_free(value.f_str);
 
 	return(error);
-<<<<<<< HEAD
-}
-=======
-}
-
-/******************************************************************//**
-Increment the value in the config table for column name.
-@return DB_SUCCESS or error code */
-UNIV_INTERN
-dberr_t
-fts_config_increment_value(
-/*=======================*/
-	trx_t*		trx,			/*!< transaction */
-	fts_table_t*	fts_table,		/*!< in: the indexed
-						FTS table */
-	const char*	name,			/*!< in: increment config value
-						for this parameter name */
-	ulint		delta)			/*!< in: increment by this
-						much */
-{
-	dberr_t		error;
-	fts_string_t	value;
-	que_t*		graph = NULL;
-	ulint		name_len = strlen(name);
-	pars_info_t*	info = pars_info_create();
-	char		table_name[MAX_FULL_NAME_LEN];
-
-	/* We set the length of value to the max bytes it can hold. This
-	information is used by the callback that reads the value.*/
-	value.f_len = FTS_MAX_CONFIG_VALUE_LEN;
-	value.f_str = static_cast<byte*>(ut_malloc(value.f_len + 1));
-
-	*value.f_str = '\0';
-
-	pars_info_bind_varchar_literal(info, "name", (byte*) name, name_len);
-
-	pars_info_bind_function(
-		info, "my_func", fts_config_fetch_value, &value);
-
-	fts_table->suffix = "CONFIG";
-	fts_get_table_name(fts_table, table_name);
-	pars_info_bind_id(info, true, "config_table", table_name);
-
-	graph = fts_parse_sql(
-		fts_table, info,
-		"DECLARE FUNCTION my_func;\n"
-		"DECLARE CURSOR c IS SELECT value FROM $config_table"
-		" WHERE key = :name FOR UPDATE;\n"
-		"BEGIN\n"
-		""
-		"OPEN c;\n"
-		"WHILE 1 = 1 LOOP\n"
-		"  FETCH c INTO my_func();\n"
-		"  IF c % NOTFOUND THEN\n"
-		"    EXIT;\n"
-		"  END IF;\n"
-		"END LOOP;\n"
-		"CLOSE c;");
-
-	trx->op_info = "read  FTS config value";
-
-	error = fts_eval_sql(trx, graph);
-
-	fts_que_graph_free_check_lock(fts_table, NULL, graph);
-
-	if (UNIV_UNLIKELY(error == DB_SUCCESS)) {
-		ulint		int_value;
-
-		int_value = strtoul((char*) value.f_str, NULL, 10);
-
-		int_value += delta;
-
-		ut_a(FTS_MAX_CONFIG_VALUE_LEN > FTS_MAX_INT_LEN);
-
-		// FIXME: Get rid of snprintf
-		value.f_len = snprintf(
-			(char*) value.f_str, FTS_MAX_INT_LEN, "%lu", int_value);
-
-		fts_config_set_value(trx, fts_table, name, &value);
-	}
-
-	if (UNIV_UNLIKELY(error != DB_SUCCESS)) {
-
-		ut_print_timestamp(stderr);
-
-		fprintf(stderr, "  InnoDB: Error: (%s) "
-			"while incrementing %s.\n", ut_strerr(error), name);
-	}
-
-	ut_free(value.f_str);
-
-	return(error);
-}
-
-/******************************************************************//**
-Increment the per index value in the config table for column name.
-@return DB_SUCCESS or error code */
-UNIV_INTERN
-dberr_t
-fts_config_increment_index_value(
-/*=============================*/
-	trx_t*		trx,			/*!< transaction */
-	dict_index_t*	index,			/*!< in: FTS index */
-	const char*	param,			/*!< in: increment config value
-						for this parameter name */
-	ulint		delta)			/*!< in: increment by this
-						much */
-{
-	char*		name;
-	dberr_t		error;
-	fts_table_t	fts_table;
-
-	FTS_INIT_FTS_TABLE(&fts_table, "CONFIG", FTS_COMMON_TABLE,
-			   index->table);
-
-	/* We are responsible for free'ing name. */
-	name = fts_config_create_index_param_name(param, index);
-
-	error = fts_config_increment_value(trx, &fts_table, name, delta);
-
-	ut_free(name);
-
-	return(error);
-}
->>>>>>> 3e8cab51
+}