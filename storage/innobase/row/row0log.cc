/*****************************************************************************

Copyright (c) 2011, 2018, Oracle and/or its affiliates. All Rights Reserved.
Copyright (c) 2017, 2019, MariaDB Corporation.

This program is free software; you can redistribute it and/or modify it under
the terms of the GNU General Public License as published by the Free Software
Foundation; version 2 of the License.

This program is distributed in the hope that it will be useful, but WITHOUT
ANY WARRANTY; without even the implied warranty of MERCHANTABILITY or FITNESS
FOR A PARTICULAR PURPOSE. See the GNU General Public License for more details.

You should have received a copy of the GNU General Public License along with
this program; if not, write to the Free Software Foundation, Inc.,
51 Franklin Street, Fifth Floor, Boston, MA 02110-1335 USA

*****************************************************************************/

/**************************************************//**
@file row/row0log.cc
Modification log for online index creation and online table rebuild

Created 2011-05-26 Marko Makela
*******************************************************/

#include "row0log.h"
#include "row0row.h"
#include "row0ins.h"
#include "row0upd.h"
#include "row0merge.h"
#include "row0ext.h"
#include "log0crypt.h"
#include "data0data.h"
#include "que0que.h"
#include "srv0mon.h"
#include "handler0alter.h"
#include "ut0stage.h"
#include "trx0rec.h"

#include <sql_class.h>
#include <algorithm>
#include <map>

ulint onlineddl_rowlog_rows;
ulint onlineddl_rowlog_pct_used;
ulint onlineddl_pct_progress;

/** Table row modification operations during online table rebuild.
Delete-marked records are not copied to the rebuilt table. */
enum row_tab_op {
	/** Insert a record */
	ROW_T_INSERT = 0x41,
	/** Update a record in place */
	ROW_T_UPDATE,
	/** Delete (purge) a record */
	ROW_T_DELETE
};

/** Index record modification operations during online index creation */
enum row_op {
	/** Insert a record */
	ROW_OP_INSERT = 0x61,
	/** Delete a record */
	ROW_OP_DELETE
};

/** Size of the modification log entry header, in bytes */
#define ROW_LOG_HEADER_SIZE 2/*op, extra_size*/

/** Log block for modifications during online ALTER TABLE */
struct row_log_buf_t {
	byte*		block;	/*!< file block buffer */
	size_t		size; /*!< length of block in bytes */
	ut_new_pfx_t	block_pfx; /*!< opaque descriptor of "block". Set
				by ut_allocator::allocate_large() and fed to
				ut_allocator::deallocate_large(). */
	mrec_buf_t	buf;	/*!< buffer for accessing a record
				that spans two blocks */
	ulint		blocks; /*!< current position in blocks */
	ulint		bytes;	/*!< current position within block */
	ulonglong	total;	/*!< logical position, in bytes from
				the start of the row_log_table log;
				0 for row_log_online_op() and
				row_log_apply(). */
};

/** Tracks BLOB allocation during online ALTER TABLE */
class row_log_table_blob_t {
public:
	/** Constructor (declaring a BLOB freed)
	@param offset_arg row_log_t::tail::total */
#ifdef UNIV_DEBUG
	row_log_table_blob_t(ulonglong offset_arg) :
		old_offset (0), free_offset (offset_arg),
		offset (BLOB_FREED) {}
#else /* UNIV_DEBUG */
	row_log_table_blob_t() :
		offset (BLOB_FREED) {}
#endif /* UNIV_DEBUG */

	/** Declare a BLOB freed again.
	@param offset_arg row_log_t::tail::total */
#ifdef UNIV_DEBUG
	void blob_free(ulonglong offset_arg)
#else /* UNIV_DEBUG */
	void blob_free()
#endif /* UNIV_DEBUG */
	{
		ut_ad(offset < offset_arg);
		ut_ad(offset != BLOB_FREED);
		ut_d(old_offset = offset);
		ut_d(free_offset = offset_arg);
		offset = BLOB_FREED;
	}
	/** Declare a freed BLOB reused.
	@param offset_arg row_log_t::tail::total */
	void blob_alloc(ulonglong offset_arg) {
		ut_ad(free_offset <= offset_arg);
		ut_d(old_offset = offset);
		offset = offset_arg;
	}
	/** Determine if a BLOB was freed at a given log position
	@param offset_arg row_log_t::head::total after the log record
	@return true if freed */
	bool is_freed(ulonglong offset_arg) const {
		/* This is supposed to be the offset at the end of the
		current log record. */
		ut_ad(offset_arg > 0);
		/* We should never get anywhere close the magic value. */
		ut_ad(offset_arg < BLOB_FREED);
		return(offset_arg < offset);
	}
private:
	/** Magic value for a freed BLOB */
	static const ulonglong BLOB_FREED = ~0ULL;
#ifdef UNIV_DEBUG
	/** Old offset, in case a page was freed, reused, freed, ... */
	ulonglong	old_offset;
	/** Offset of last blob_free() */
	ulonglong	free_offset;
#endif /* UNIV_DEBUG */
	/** Byte offset to the log file */
	ulonglong	offset;
};

/** @brief Map of off-page column page numbers to 0 or log byte offsets.

If there is no mapping for a page number, it is safe to access.
If a page number maps to 0, it is an off-page column that has been freed.
If a page number maps to a nonzero number, the number is a byte offset
into the index->online_log, indicating that the page is safe to access
when applying log records starting from that offset. */
typedef std::map<
	ulint,
	row_log_table_blob_t,
	std::less<ulint>,
	ut_allocator<std::pair<const ulint, row_log_table_blob_t> > >
	page_no_map;

/** @brief Buffer for logging modifications during online index creation

All modifications to an index that is being created will be logged by
row_log_online_op() to this buffer.

All modifications to a table that is being rebuilt will be logged by
row_log_table_delete(), row_log_table_update(), row_log_table_insert()
to this buffer.

When head.blocks == tail.blocks, the reader will access tail.block
directly. When also head.bytes == tail.bytes, both counts will be
reset to 0 and the file will be truncated. */
struct row_log_t {
	pfs_os_file_t	fd;	/*!< file descriptor */
	ib_mutex_t	mutex;	/*!< mutex protecting error,
				max_trx and tail */
	page_no_map*	blobs;	/*!< map of page numbers of off-page columns
				that have been freed during table-rebuilding
				ALTER TABLE (row_log_table_*); protected by
				index->lock X-latch only */
	dict_table_t*	table;	/*!< table that is being rebuilt,
				or NULL when this is a secondary
				index that is being created online */
	bool		same_pk;/*!< whether the definition of the PRIMARY KEY
				has remained the same */
	const dtuple_t*	defaults;
				/*!< default values of added, changed columns,
				or NULL */
	const ulint*	col_map;/*!< mapping of old column numbers to
				new ones, or NULL if !table */
	dberr_t		error;	/*!< error that occurred during online
				table rebuild */
	/** The transaction ID of the ALTER TABLE transaction.  Any
	concurrent DML would necessarily be logged with a larger
	transaction ID, because ha_innobase::prepare_inplace_alter_table()
	acts as a barrier that ensures that any concurrent transaction
	that operates on the table would have been started after
	ha_innobase::prepare_inplace_alter_table() returns and before
	ha_innobase::commit_inplace_alter_table(commit=true) is invoked.

	Due to the nondeterministic nature of purge and due to the
	possibility of upgrading from an earlier version of MariaDB
	or MySQL, it is possible that row_log_table_low() would be
	fed DB_TRX_ID that precedes than min_trx. We must normalize
	such references to reset_trx_id[]. */
	trx_id_t	min_trx;
	trx_id_t	max_trx;/*!< biggest observed trx_id in
				row_log_online_op();
				protected by mutex and index->lock S-latch,
				or by index->lock X-latch only */
	row_log_buf_t	tail;	/*!< writer context;
				protected by mutex and index->lock S-latch,
				or by index->lock X-latch only */
	byte*		crypt_tail; /*!< writer context;
				temporary buffer used in encryption,
				decryption or NULL*/
	row_log_buf_t	head;	/*!< reader context; protected by MDL only;
				modifiable by row_log_apply_ops() */
	byte*		crypt_head; /*!< reader context;
				temporary buffer used in encryption,
				decryption or NULL */
	const char*	path;	/*!< where to create temporary file during
				log operation */
	/** the number of core fields in the clustered index of the
	source table; before row_log_table_apply() completes, the
	table could be emptied, so that table->is_instant() no longer holds,
	but all log records must be in the "instant" format. */
	unsigned	n_core_fields;
	/** the default values of non-core fields when the operation started */
	dict_col_t::def_t* non_core_fields;
	bool		allow_not_null; /*!< Whether the alter ignore is being
				used or if the sql mode is non-strict mode;
				if not, NULL values will not be converted to
				defaults */
	const TABLE*	old_table; /*< Use old table in case of error. */

	uint64_t	n_rows; /*< Number of rows read from the table */
	/** Determine whether the log should be in the 'instant ADD' format
	@param[in]	index	the clustered index of the source table
	@return	whether to use the 'instant ADD COLUMN' format */
	bool is_instant(const dict_index_t* index) const
	{
		ut_ad(table);
		ut_ad(n_core_fields <= index->n_fields);
		return n_core_fields != index->n_fields;
	}

	const byte* instant_field_value(ulint n, ulint* len) const
	{
		ut_ad(n >= n_core_fields);
		const dict_col_t::def_t& d= non_core_fields[n - n_core_fields];
		*len = d.len;
		return static_cast<const byte*>(d.data);
	}
};

/** Create the file or online log if it does not exist.
@param[in,out] log     online rebuild log
@return true if success, false if not */
static MY_ATTRIBUTE((warn_unused_result))
pfs_os_file_t
row_log_tmpfile(
	row_log_t*	log)
{
	DBUG_ENTER("row_log_tmpfile");
	if (log->fd == OS_FILE_CLOSED) {
		log->fd = row_merge_file_create_low(log->path);
		DBUG_EXECUTE_IF("row_log_tmpfile_fail",
				if (log->fd != OS_FILE_CLOSED)
					row_merge_file_destroy_low(log->fd);
				log->fd = OS_FILE_CLOSED;);
		if (log->fd != OS_FILE_CLOSED) {
			MONITOR_ATOMIC_INC(MONITOR_ALTER_TABLE_LOG_FILES);
		}
	}

	DBUG_RETURN(log->fd);
}

/** Allocate the memory for the log buffer.
@param[in,out]	log_buf	Buffer used for log operation
@return TRUE if success, false if not */
static MY_ATTRIBUTE((warn_unused_result))
bool
row_log_block_allocate(
	row_log_buf_t&	log_buf)
{
	DBUG_ENTER("row_log_block_allocate");
	if (log_buf.block == NULL) {
		DBUG_EXECUTE_IF(
			"simulate_row_log_allocation_failure",
			DBUG_RETURN(false);
		);

		log_buf.block = ut_allocator<byte>(mem_key_row_log_buf)
			.allocate_large(srv_sort_buf_size, &log_buf.block_pfx);

		if (log_buf.block == NULL) {
			DBUG_RETURN(false);
		}
		log_buf.size = srv_sort_buf_size;
	}
	DBUG_RETURN(true);
}

/** Free the log buffer.
@param[in,out]	log_buf	Buffer used for log operation */
static
void
row_log_block_free(
	row_log_buf_t&	log_buf)
{
	DBUG_ENTER("row_log_block_free");
	if (log_buf.block != NULL) {
		ut_allocator<byte>(mem_key_row_log_buf).deallocate_large(
			log_buf.block, &log_buf.block_pfx, log_buf.size);
		log_buf.block = NULL;
	}
	DBUG_VOID_RETURN;
}

/******************************************************//**
Logs an operation to a secondary index that is (or was) being created. */
void
row_log_online_op(
/*==============*/
	dict_index_t*	index,	/*!< in/out: index, S or X latched */
	const dtuple_t* tuple,	/*!< in: index tuple */
	trx_id_t	trx_id)	/*!< in: transaction ID for insert,
				or 0 for delete */
{
	byte*		b;
	ulint		extra_size;
	ulint		size;
	ulint		mrec_size;
	ulint		avail_size;
	row_log_t*	log;

	ut_ad(dtuple_validate(tuple));
	ut_ad(dtuple_get_n_fields(tuple) == dict_index_get_n_fields(index));
	ut_ad(rw_lock_own_flagged(&index->lock,
				  RW_LOCK_FLAG_X | RW_LOCK_FLAG_S));

	if (index->is_corrupted()) {
		return;
	}

	ut_ad(dict_index_is_online_ddl(index));

	/* Compute the size of the record. This differs from
	row_merge_buf_encode(), because here we do not encode
	extra_size+1 (and reserve 0 as the end-of-chunk marker). */

	size = rec_get_converted_size_temp(
		index, tuple->fields, tuple->n_fields, &extra_size);
	ut_ad(size >= extra_size);
	ut_ad(size <= sizeof log->tail.buf);

	mrec_size = ROW_LOG_HEADER_SIZE
		+ (extra_size >= 0x80) + size
		+ (trx_id ? DATA_TRX_ID_LEN : 0);

	log = index->online_log;
	mutex_enter(&log->mutex);

	if (trx_id > log->max_trx) {
		log->max_trx = trx_id;
	}

	if (!row_log_block_allocate(log->tail)) {
		log->error = DB_OUT_OF_MEMORY;
		goto err_exit;
	}

	UNIV_MEM_INVALID(log->tail.buf, sizeof log->tail.buf);

	ut_ad(log->tail.bytes < srv_sort_buf_size);
	avail_size = srv_sort_buf_size - log->tail.bytes;

	if (mrec_size > avail_size) {
		b = log->tail.buf;
	} else {
		b = log->tail.block + log->tail.bytes;
	}

	if (trx_id != 0) {
		*b++ = ROW_OP_INSERT;
		trx_write_trx_id(b, trx_id);
		b += DATA_TRX_ID_LEN;
	} else {
		*b++ = ROW_OP_DELETE;
	}

	if (extra_size < 0x80) {
		*b++ = (byte) extra_size;
	} else {
		ut_ad(extra_size < 0x8000);
		*b++ = (byte) (0x80 | (extra_size >> 8));
		*b++ = (byte) extra_size;
	}

	rec_convert_dtuple_to_temp(
		b + extra_size, index, tuple->fields, tuple->n_fields);
	b += size;

	if (mrec_size >= avail_size) {
		const os_offset_t	byte_offset
			= (os_offset_t) log->tail.blocks
			* srv_sort_buf_size;
		IORequest		request(IORequest::WRITE);
		byte*			buf = log->tail.block;

		if (byte_offset + srv_sort_buf_size >= srv_online_max_size) {
			goto write_failed;
		}

		if (mrec_size == avail_size) {
			ut_ad(b == &buf[srv_sort_buf_size]);
		} else {
			ut_ad(b == log->tail.buf + mrec_size);
			memcpy(buf + log->tail.bytes,
			       log->tail.buf, avail_size);
		}

		UNIV_MEM_ASSERT_RW(buf, srv_sort_buf_size);

		if (row_log_tmpfile(log) == OS_FILE_CLOSED) {
			log->error = DB_OUT_OF_MEMORY;
			goto err_exit;
		}

		/* If encryption is enabled encrypt buffer before writing it
		to file system. */
		if (log_tmp_is_encrypted()) {
			if (!log_tmp_block_encrypt(
				    buf, srv_sort_buf_size,
				    log->crypt_tail, byte_offset)) {
				log->error = DB_DECRYPTION_FAILED;
				goto write_failed;
			}

			srv_stats.n_rowlog_blocks_encrypted.inc();
			buf = log->crypt_tail;
		}

		log->tail.blocks++;
		if (os_file_write(
			    request,
			    "(modification log)",
			    log->fd,
			    buf, byte_offset, srv_sort_buf_size)
		    != DB_SUCCESS) {
write_failed:
			/* We set the flag directly instead of invoking
			dict_set_corrupted_index_cache_only(index) here,
			because the index is not "public" yet. */
			index->type |= DICT_CORRUPT;
		}

		UNIV_MEM_INVALID(log->tail.block, srv_sort_buf_size);
		UNIV_MEM_INVALID(buf, srv_sort_buf_size);

		memcpy(log->tail.block, log->tail.buf + avail_size,
		       mrec_size - avail_size);
		log->tail.bytes = mrec_size - avail_size;
	} else {
		log->tail.bytes += mrec_size;
		ut_ad(b == log->tail.block + log->tail.bytes);
	}

	UNIV_MEM_INVALID(log->tail.buf, sizeof log->tail.buf);
err_exit:
	mutex_exit(&log->mutex);
}

/******************************************************//**
Gets the error status of the online index rebuild log.
@return DB_SUCCESS or error code */
dberr_t
row_log_table_get_error(
/*====================*/
	const dict_index_t*	index)	/*!< in: clustered index of a table
					that is being rebuilt online */
{
	ut_ad(dict_index_is_clust(index));
	ut_ad(dict_index_is_online_ddl(index));
	return(index->online_log->error);
}

/******************************************************//**
Starts logging an operation to a table that is being rebuilt.
@return pointer to log, or NULL if no logging is necessary */
static MY_ATTRIBUTE((nonnull, warn_unused_result))
byte*
row_log_table_open(
/*===============*/
	row_log_t*	log,	/*!< in/out: online rebuild log */
	ulint		size,	/*!< in: size of log record */
	ulint*		avail)	/*!< out: available size for log record */
{
	mutex_enter(&log->mutex);

	UNIV_MEM_INVALID(log->tail.buf, sizeof log->tail.buf);

	if (log->error != DB_SUCCESS) {
err_exit:
		mutex_exit(&log->mutex);
		return(NULL);
	}

	if (!row_log_block_allocate(log->tail)) {
		log->error = DB_OUT_OF_MEMORY;
		goto err_exit;
	}

	ut_ad(log->tail.bytes < srv_sort_buf_size);
	*avail = srv_sort_buf_size - log->tail.bytes;

	if (size > *avail) {
		/* Make sure log->tail.buf is large enough */
		ut_ad(size <= sizeof log->tail.buf);
		return(log->tail.buf);
	} else {
		return(log->tail.block + log->tail.bytes);
	}
}

/******************************************************//**
Stops logging an operation to a table that is being rebuilt. */
static MY_ATTRIBUTE((nonnull))
void
row_log_table_close_func(
/*=====================*/
	dict_index_t*	index,	/*!< in/out: online rebuilt index */
#ifdef UNIV_DEBUG
	const byte*	b,	/*!< in: end of log record */
#endif /* UNIV_DEBUG */
	ulint		size,	/*!< in: size of log record */
	ulint		avail)	/*!< in: available size for log record */
{
	row_log_t*	log = index->online_log;

	ut_ad(mutex_own(&log->mutex));

	if (size >= avail) {
		const os_offset_t	byte_offset
			= (os_offset_t) log->tail.blocks
			* srv_sort_buf_size;
		IORequest		request(IORequest::WRITE);
		byte*			buf = log->tail.block;

		if (byte_offset + srv_sort_buf_size >= srv_online_max_size) {
			goto write_failed;
		}

		if (size == avail) {
			ut_ad(b == &buf[srv_sort_buf_size]);
		} else {
			ut_ad(b == log->tail.buf + size);
			memcpy(buf + log->tail.bytes, log->tail.buf, avail);
		}

		UNIV_MEM_ASSERT_RW(buf, srv_sort_buf_size);

		if (row_log_tmpfile(log) == OS_FILE_CLOSED) {
			log->error = DB_OUT_OF_MEMORY;
			goto err_exit;
		}

		/* If encryption is enabled encrypt buffer before writing it
		to file system. */
		if (log_tmp_is_encrypted()) {
			if (!log_tmp_block_encrypt(
				    log->tail.block, srv_sort_buf_size,
				    log->crypt_tail, byte_offset,
				    index->table->space_id)) {
				log->error = DB_DECRYPTION_FAILED;
				goto err_exit;
			}

			srv_stats.n_rowlog_blocks_encrypted.inc();
			buf = log->crypt_tail;
		}

		log->tail.blocks++;
		if (os_file_write(
			    request,
			    "(modification log)",
			    log->fd,
			    buf, byte_offset, srv_sort_buf_size)
		    != DB_SUCCESS) {
write_failed:
			log->error = DB_ONLINE_LOG_TOO_BIG;
		}
		UNIV_MEM_INVALID(log->tail.block, srv_sort_buf_size);
		UNIV_MEM_INVALID(buf, srv_sort_buf_size);
		memcpy(log->tail.block, log->tail.buf + avail, size - avail);
		log->tail.bytes = size - avail;
	} else {
		log->tail.bytes += size;
		ut_ad(b == log->tail.block + log->tail.bytes);
	}

	log->tail.total += size;
	UNIV_MEM_INVALID(log->tail.buf, sizeof log->tail.buf);
err_exit:
	mutex_exit(&log->mutex);

	my_atomic_addlint(&onlineddl_rowlog_rows, 1);
	/* 10000 means 100.00%, 4525 means 45.25% */
	onlineddl_rowlog_pct_used = static_cast<ulint>((log->tail.total * 10000) / srv_online_max_size);
}

#ifdef UNIV_DEBUG
# define row_log_table_close(index, b, size, avail)	\
	row_log_table_close_func(index, b, size, avail)
#else /* UNIV_DEBUG */
# define row_log_table_close(log, b, size, avail)	\
	row_log_table_close_func(index, size, avail)
#endif /* UNIV_DEBUG */

/** Check whether a virtual column is indexed in the new table being
created during alter table
@param[in]	index	cluster index
@param[in]	v_no	virtual column number
@return true if it is indexed, else false */
bool
row_log_col_is_indexed(
	const dict_index_t*	index,
	ulint			v_no)
{
	return(dict_table_get_nth_v_col(
		index->online_log->table, v_no)->m_col.ord_part);
}

/******************************************************//**
Logs a delete operation to a table that is being rebuilt.
This will be merged in row_log_table_apply_delete(). */
void
row_log_table_delete(
/*=================*/
	const rec_t*	rec,	/*!< in: clustered index leaf page record,
				page X-latched */
	dict_index_t*	index,	/*!< in/out: clustered index, S-latched
				or X-latched */
	const ulint*	offsets,/*!< in: rec_get_offsets(rec,index) */
	const byte*	sys)	/*!< in: DB_TRX_ID,DB_ROLL_PTR that should
				be logged, or NULL to use those in rec */
{
	ulint		old_pk_extra_size;
	ulint		old_pk_size;
	ulint		mrec_size;
	ulint		avail_size;
	mem_heap_t*	heap		= NULL;
	const dtuple_t*	old_pk;

	ut_ad(dict_index_is_clust(index));
	ut_ad(rec_offs_validate(rec, index, offsets));
	ut_ad(rec_offs_n_fields(offsets) == dict_index_get_n_fields(index));
	ut_ad(rec_offs_size(offsets) <= sizeof index->online_log->tail.buf);
	ut_ad(rw_lock_own_flagged(
			&index->lock,
			RW_LOCK_FLAG_S | RW_LOCK_FLAG_X | RW_LOCK_FLAG_SX));

	if (index->online_status != ONLINE_INDEX_CREATION
	    || (index->type & DICT_CORRUPT) || index->table->corrupted
	    || index->online_log->error != DB_SUCCESS) {
		return;
	}

	dict_table_t* new_table = index->online_log->table;
	dict_index_t* new_index = dict_table_get_first_index(new_table);

	ut_ad(dict_index_is_clust(new_index));
	ut_ad(!dict_index_is_online_ddl(new_index));
	ut_ad(index->online_log->min_trx);

	/* Create the tuple PRIMARY KEY,DB_TRX_ID,DB_ROLL_PTR in new_table. */
	if (index->online_log->same_pk) {
		dtuple_t*	tuple;
		ut_ad(new_index->n_uniq == index->n_uniq);

		/* The PRIMARY KEY and DB_TRX_ID,DB_ROLL_PTR are in the first
		fields of the record. */
		heap = mem_heap_create(
			DATA_TRX_ID_LEN
			+ DTUPLE_EST_ALLOC(unsigned(new_index->n_uniq) + 2));
		old_pk = tuple = dtuple_create(
			heap, unsigned(new_index->n_uniq) + 2);
		dict_index_copy_types(tuple, new_index, tuple->n_fields);
		dtuple_set_n_fields_cmp(tuple, new_index->n_uniq);

		for (ulint i = 0; i < dtuple_get_n_fields(tuple); i++) {
			ulint		len;
			const void*	field	= rec_get_nth_field(
				rec, offsets, i, &len);
			dfield_t*	dfield	= dtuple_get_nth_field(
				tuple, i);
			ut_ad(len != UNIV_SQL_NULL);
			ut_ad(!rec_offs_nth_extern(offsets, i));
			dfield_set_data(dfield, field, len);
		}

		dfield_t* db_trx_id = dtuple_get_nth_field(
			tuple, new_index->n_uniq);

		const bool replace_sys_fields
			= sys
			|| trx_read_trx_id(static_cast<byte*>(db_trx_id->data))
			< index->online_log->min_trx;

		if (replace_sys_fields) {
			if (!sys || trx_read_trx_id(sys)
			    < index->online_log->min_trx) {
				sys = reset_trx_id;
			}

			dfield_set_data(db_trx_id, sys, DATA_TRX_ID_LEN);
			dfield_set_data(db_trx_id + 1, sys + DATA_TRX_ID_LEN,
					DATA_ROLL_PTR_LEN);
		}

		ut_d(trx_id_check(db_trx_id->data,
				  index->online_log->min_trx));
	} else {
		/* The PRIMARY KEY has changed. Translate the tuple. */
		old_pk = row_log_table_get_pk(
			rec, index, offsets, NULL, &heap);

		if (!old_pk) {
			ut_ad(index->online_log->error != DB_SUCCESS);
			if (heap) {
				goto func_exit;
			}
			return;
		}
	}

	ut_ad(DATA_TRX_ID_LEN == dtuple_get_nth_field(
		      old_pk, old_pk->n_fields - 2)->len);
	ut_ad(DATA_ROLL_PTR_LEN == dtuple_get_nth_field(
		      old_pk, old_pk->n_fields - 1)->len);
	old_pk_size = rec_get_converted_size_temp(
		new_index, old_pk->fields, old_pk->n_fields,
		&old_pk_extra_size);
	ut_ad(old_pk_extra_size < 0x100);

	/* 2 = 1 (extra_size) + at least 1 byte payload */
	mrec_size = 2 + old_pk_size;

	if (byte* b = row_log_table_open(index->online_log,
					 mrec_size, &avail_size)) {
		*b++ = ROW_T_DELETE;
		*b++ = static_cast<byte>(old_pk_extra_size);

		rec_convert_dtuple_to_temp(
			b + old_pk_extra_size, new_index,
			old_pk->fields, old_pk->n_fields);

		b += old_pk_size;

		row_log_table_close(index, b, mrec_size, avail_size);
	}

func_exit:
	mem_heap_free(heap);
}

/******************************************************//**
Logs an insert or update to a table that is being rebuilt. */
static
void
row_log_table_low_redundant(
/*========================*/
	const rec_t*		rec,	/*!< in: clustered index leaf
					page record in ROW_FORMAT=REDUNDANT,
					page X-latched */
	dict_index_t*		index,	/*!< in/out: clustered index, S-latched
					or X-latched */
	bool			insert,	/*!< in: true if insert,
					false if update */
	const dtuple_t*		old_pk,	/*!< in: old PRIMARY KEY value
					(if !insert and a PRIMARY KEY
					is being created) */
	const dict_index_t*	new_index)
					/*!< in: clustered index of the
					new table, not latched */
{
	ulint		old_pk_size;
	ulint		old_pk_extra_size;
	ulint		size;
	ulint		extra_size;
	ulint		mrec_size;
	ulint		avail_size;
	mem_heap_t*	heap		= NULL;
	dtuple_t*	tuple;
	const ulint	n_fields = rec_get_n_fields_old(rec);

	ut_ad(!page_is_comp(page_align(rec)));
	ut_ad(index->n_fields >= n_fields);
	ut_ad(index->n_fields == n_fields || index->is_instant());
	ut_ad(dict_tf2_is_valid(index->table->flags, index->table->flags2));
	ut_ad(!dict_table_is_comp(index->table));  /* redundant row format */
	ut_ad(dict_index_is_clust(new_index));

	heap = mem_heap_create(DTUPLE_EST_ALLOC(n_fields));
	tuple = dtuple_create(heap, n_fields);
	dict_index_copy_types(tuple, index, n_fields);

	dtuple_set_n_fields_cmp(tuple, dict_index_get_n_unique(index));

	if (rec_get_1byte_offs_flag(rec)) {
		for (ulint i = 0; i < n_fields; i++) {
			dfield_t*	dfield;
			ulint		len;
			const void*	field;

			dfield = dtuple_get_nth_field(tuple, i);
			field = rec_get_nth_field_old(rec, i, &len);

			dfield_set_data(dfield, field, len);
		}
	} else {
		for (ulint i = 0; i < n_fields; i++) {
			dfield_t*	dfield;
			ulint		len;
			const void*	field;

			dfield = dtuple_get_nth_field(tuple, i);
			field = rec_get_nth_field_old(rec, i, &len);

			dfield_set_data(dfield, field, len);

			if (rec_2_is_field_extern(rec, i)) {
				dfield_set_ext(dfield);
			}
		}
	}

	dfield_t* db_trx_id = dtuple_get_nth_field(tuple, index->n_uniq);
	ut_ad(dfield_get_len(db_trx_id) == DATA_TRX_ID_LEN);
	ut_ad(dfield_get_len(db_trx_id + 1) == DATA_ROLL_PTR_LEN);

	if (trx_read_trx_id(static_cast<const byte*>
			    (dfield_get_data(db_trx_id)))
	    < index->online_log->min_trx) {
		dfield_set_data(db_trx_id, reset_trx_id, DATA_TRX_ID_LEN);
		dfield_set_data(db_trx_id + 1, reset_trx_id + DATA_TRX_ID_LEN,
				DATA_ROLL_PTR_LEN);
	}

	const bool is_instant = index->online_log->is_instant(index);
	rec_comp_status_t status = is_instant
		? REC_STATUS_COLUMNS_ADDED : REC_STATUS_ORDINARY;

	size = rec_get_converted_size_temp(
		index, tuple->fields, tuple->n_fields, &extra_size, status);
	if (is_instant) {
		size++;
		extra_size++;
	}

	mrec_size = ROW_LOG_HEADER_SIZE + size + (extra_size >= 0x80);

	if (insert || index->online_log->same_pk) {
		ut_ad(!old_pk);
		old_pk_extra_size = old_pk_size = 0;
	} else {
		ut_ad(old_pk);
		ut_ad(old_pk->n_fields == 2 + old_pk->n_fields_cmp);
		ut_ad(DATA_TRX_ID_LEN == dtuple_get_nth_field(
			      old_pk, old_pk->n_fields - 2)->len);
		ut_ad(DATA_ROLL_PTR_LEN == dtuple_get_nth_field(
			      old_pk, old_pk->n_fields - 1)->len);

		old_pk_size = rec_get_converted_size_temp(
			new_index, old_pk->fields, old_pk->n_fields,
			&old_pk_extra_size);
		ut_ad(old_pk_extra_size < 0x100);
		mrec_size += 1/*old_pk_extra_size*/ + old_pk_size;
	}

	if (byte* b = row_log_table_open(index->online_log,
					 mrec_size, &avail_size)) {
		if (insert) {
			*b++ = ROW_T_INSERT;
		} else {
			*b++ = ROW_T_UPDATE;

			if (old_pk_size) {
				*b++ = static_cast<byte>(old_pk_extra_size);

				rec_convert_dtuple_to_temp(
					b + old_pk_extra_size, new_index,
					old_pk->fields, old_pk->n_fields);
				b += old_pk_size;
			}
		}

		if (extra_size < 0x80) {
			*b++ = static_cast<byte>(extra_size);
		} else {
			ut_ad(extra_size < 0x8000);
			*b++ = static_cast<byte>(0x80 | (extra_size >> 8));
			*b++ = static_cast<byte>(extra_size);
		}

		if (status == REC_STATUS_COLUMNS_ADDED) {
			ut_ad(is_instant);
			if (n_fields <= index->online_log->n_core_fields) {
				status = REC_STATUS_ORDINARY;
			}
			*b = status;
		}

		rec_convert_dtuple_to_temp(
			b + extra_size, index, tuple->fields, tuple->n_fields,
			status);
		b += size;

		row_log_table_close(index, b, mrec_size, avail_size);
	}

	mem_heap_free(heap);
}

/******************************************************//**
Logs an insert or update to a table that is being rebuilt. */
static
void
row_log_table_low(
/*==============*/
	const rec_t*	rec,	/*!< in: clustered index leaf page record,
				page X-latched */
	dict_index_t*	index,	/*!< in/out: clustered index, S-latched
				or X-latched */
	const ulint*	offsets,/*!< in: rec_get_offsets(rec,index) */
	bool		insert,	/*!< in: true if insert, false if update */
	const dtuple_t*	old_pk)	/*!< in: old PRIMARY KEY value (if !insert
				and a PRIMARY KEY is being created) */
{
	ulint			old_pk_size;
	ulint			old_pk_extra_size;
	ulint			extra_size;
	ulint			mrec_size;
	ulint			avail_size;
	const dict_index_t*	new_index;
	row_log_t*		log = index->online_log;

	new_index = dict_table_get_first_index(log->table);

	ut_ad(dict_index_is_clust(index));
	ut_ad(dict_index_is_clust(new_index));
	ut_ad(!dict_index_is_online_ddl(new_index));
	ut_ad(rec_offs_validate(rec, index, offsets));
	ut_ad(rec_offs_n_fields(offsets) == dict_index_get_n_fields(index));
	ut_ad(rec_offs_size(offsets) <= sizeof log->tail.buf);
	ut_ad(rw_lock_own_flagged(
			&index->lock,
			RW_LOCK_FLAG_S | RW_LOCK_FLAG_X | RW_LOCK_FLAG_SX));
#ifdef UNIV_DEBUG
	switch (fil_page_get_type(page_align(rec))) {
	case FIL_PAGE_INDEX:
		break;
	case FIL_PAGE_TYPE_INSTANT:
		ut_ad(index->is_instant());
		ut_ad(!page_has_siblings(page_align(rec)));
		ut_ad(page_get_page_no(page_align(rec)) == index->page);
		break;
	default:
		ut_ad(!"wrong page type");
	}
#endif /* UNIV_DEBUG */
	ut_ad(!rec_is_metadata(rec, index));
	ut_ad(page_rec_is_leaf(rec));
	ut_ad(!page_is_comp(page_align(rec)) == !rec_offs_comp(offsets));
	/* old_pk=row_log_table_get_pk() [not needed in INSERT] is a prefix
	of the clustered index record (PRIMARY KEY,DB_TRX_ID,DB_ROLL_PTR),
	with no information on virtual columns */
	ut_ad(!old_pk || !insert);
	ut_ad(!old_pk || old_pk->n_v_fields == 0);

	if (index->online_status != ONLINE_INDEX_CREATION
	    || (index->type & DICT_CORRUPT) || index->table->corrupted
	    || log->error != DB_SUCCESS) {
		return;
	}

	if (!rec_offs_comp(offsets)) {
		row_log_table_low_redundant(
			rec, index, insert, old_pk, new_index);
		return;
	}

	ut_ad(page_is_comp(page_align(rec)));
	ut_ad(rec_get_status(rec) == REC_STATUS_ORDINARY
	      || rec_get_status(rec) == REC_STATUS_COLUMNS_ADDED);

	const ulint omit_size = REC_N_NEW_EXTRA_BYTES;

	const ulint rec_extra_size = rec_offs_extra_size(offsets) - omit_size;
	const bool is_instant = log->is_instant(index);
	extra_size = rec_extra_size + is_instant;

	unsigned fake_extra_size = 0;
	byte fake_extra_buf[3];
	if (is_instant && UNIV_UNLIKELY(!index->is_instant())) {
		/* The source table was emptied after ALTER TABLE
		started, and it was converted to non-instant format.
		Because row_log_table_apply_op() expects to find
		all records to be logged in the same way, we will
		be unable to copy the rec_extra_size bytes from the
		record header, but must convert them here. */
		unsigned n_add = index->n_fields - 1 - log->n_core_fields;
		fake_extra_size = rec_get_n_add_field_len(n_add);
		ut_ad(fake_extra_size == 1 || fake_extra_size == 2);
		extra_size += fake_extra_size;
		byte* fake_extra = fake_extra_buf + fake_extra_size;
		rec_set_n_add_field(fake_extra, n_add);
		ut_ad(fake_extra == fake_extra_buf);
	}

	mrec_size = ROW_LOG_HEADER_SIZE
		+ (extra_size >= 0x80) + rec_offs_size(offsets) - omit_size
		+ is_instant + fake_extra_size;

	if (insert || log->same_pk) {
		ut_ad(!old_pk);
		old_pk_extra_size = old_pk_size = 0;
	} else {
		ut_ad(old_pk);
		ut_ad(old_pk->n_fields == 2 + old_pk->n_fields_cmp);
		ut_ad(DATA_TRX_ID_LEN == dtuple_get_nth_field(
			      old_pk, old_pk->n_fields - 2)->len);
		ut_ad(DATA_ROLL_PTR_LEN == dtuple_get_nth_field(
			      old_pk, old_pk->n_fields - 1)->len);

		old_pk_size = rec_get_converted_size_temp(
			new_index, old_pk->fields, old_pk->n_fields,
			&old_pk_extra_size);
		ut_ad(old_pk_extra_size < 0x100);
		mrec_size += 1/*old_pk_extra_size*/ + old_pk_size;
	}

	if (byte* b = row_log_table_open(log, mrec_size, &avail_size)) {
		if (insert) {
			*b++ = ROW_T_INSERT;
		} else {
			*b++ = ROW_T_UPDATE;

			if (old_pk_size) {
				*b++ = static_cast<byte>(old_pk_extra_size);

				rec_convert_dtuple_to_temp(
					b + old_pk_extra_size, new_index,
					old_pk->fields, old_pk->n_fields);
				b += old_pk_size;
			}
		}

		if (extra_size < 0x80) {
			*b++ = static_cast<byte>(extra_size);
		} else {
			ut_ad(extra_size < 0x8000);
			*b++ = static_cast<byte>(0x80 | (extra_size >> 8));
			*b++ = static_cast<byte>(extra_size);
		}

		if (is_instant) {
			*b++ = fake_extra_size
				? REC_STATUS_COLUMNS_ADDED
				: rec_get_status(rec);
		} else {
			ut_ad(rec_get_status(rec) == REC_STATUS_ORDINARY);
		}

		memcpy(b, rec - rec_extra_size - omit_size, rec_extra_size);
		b += rec_extra_size;
		memcpy(b, fake_extra_buf + 1, fake_extra_size);
		b += fake_extra_size;
		ulint len;
		ulint trx_id_offs = rec_get_nth_field_offs(
			offsets, index->n_uniq, &len);
		ut_ad(len == DATA_TRX_ID_LEN);
		memcpy(b, rec, rec_offs_data_size(offsets));
		if (trx_read_trx_id(b + trx_id_offs) < log->min_trx) {
			memcpy(b + trx_id_offs,
			       reset_trx_id, sizeof reset_trx_id);
		}
		b += rec_offs_data_size(offsets);

		row_log_table_close(index, b, mrec_size, avail_size);
	}
}

/******************************************************//**
Logs an update to a table that is being rebuilt.
This will be merged in row_log_table_apply_update(). */
void
row_log_table_update(
/*=================*/
	const rec_t*	rec,	/*!< in: clustered index leaf page record,
				page X-latched */
	dict_index_t*	index,	/*!< in/out: clustered index, S-latched
				or X-latched */
	const ulint*	offsets,/*!< in: rec_get_offsets(rec,index) */
	const dtuple_t*	old_pk)	/*!< in: row_log_table_get_pk()
				before the update */
{
	row_log_table_low(rec, index, offsets, false, old_pk);
}

/** Gets the old table column of a PRIMARY KEY column.
@param table old table (before ALTER TABLE)
@param col_map mapping of old column numbers to new ones
@param col_no column position in the new table
@return old table column, or NULL if this is an added column */
static
const dict_col_t*
row_log_table_get_pk_old_col(
/*=========================*/
	const dict_table_t*	table,
	const ulint*		col_map,
	ulint			col_no)
{
	for (ulint i = 0; i < table->n_cols; i++) {
		if (col_no == col_map[i]) {
			return(dict_table_get_nth_col(table, i));
		}
	}

	return(NULL);
}

/** Maps an old table column of a PRIMARY KEY column.
@param[in]	ifield		clustered index field in the new table (after
ALTER TABLE)
@param[in,out]	dfield		clustered index tuple field in the new table
@param[in,out]	heap		memory heap for allocating dfield contents
@param[in]	rec		clustered index leaf page record in the old
table
@param[in]	offsets		rec_get_offsets(rec)
@param[in]	i		rec field corresponding to col
@param[in]	page_size	page size of the old table
@param[in]	max_len		maximum length of dfield
@param[in]	log		row log for the table
@retval DB_INVALID_NULL		if a NULL value is encountered
@retval DB_TOO_BIG_INDEX_COL	if the maximum prefix length is exceeded */
static
dberr_t
row_log_table_get_pk_col(
	const dict_field_t*	ifield,
	dfield_t*		dfield,
	mem_heap_t*		heap,
	const rec_t*		rec,
	const ulint*		offsets,
	ulint			i,
	const page_size_t&	page_size,
	ulint			max_len,
	const row_log_t*	log)
{
	const byte*	field;
	ulint		len;

	field = rec_get_nth_field(rec, offsets, i, &len);

	if (len == UNIV_SQL_NULL) {
		if (!log->allow_not_null) {
			return(DB_INVALID_NULL);
		}

		ulint n_default_cols = i - DATA_N_SYS_COLS;

		field = static_cast<const byte*>(
			log->defaults->fields[n_default_cols].data);
		if (!field) {
			return(DB_INVALID_NULL);
		}
		len = log->defaults->fields[i - DATA_N_SYS_COLS].len;
	}

	if (rec_offs_nth_extern(offsets, i)) {
		ulint	field_len = ifield->prefix_len;
		byte*	blob_field;

		if (!field_len) {
			field_len = ifield->fixed_len;
			if (!field_len) {
				field_len = max_len + 1;
			}
		}

		blob_field = static_cast<byte*>(
			mem_heap_alloc(heap, field_len));

		len = btr_copy_externally_stored_field_prefix(
			blob_field, field_len, page_size, field, len);
		if (len >= max_len + 1) {
			return(DB_TOO_BIG_INDEX_COL);
		}

		dfield_set_data(dfield, blob_field, len);
	} else {
		dfield_set_data(dfield, mem_heap_dup(heap, field, len), len);
	}

	return(DB_SUCCESS);
}

/******************************************************//**
Constructs the old PRIMARY KEY and DB_TRX_ID,DB_ROLL_PTR
of a table that is being rebuilt.
@return tuple of PRIMARY KEY,DB_TRX_ID,DB_ROLL_PTR in the rebuilt table,
or NULL if the PRIMARY KEY definition does not change */
const dtuple_t*
row_log_table_get_pk(
/*=================*/
	const rec_t*	rec,	/*!< in: clustered index leaf page record,
				page X-latched */
	dict_index_t*	index,	/*!< in/out: clustered index, S-latched
				or X-latched */
	const ulint*	offsets,/*!< in: rec_get_offsets(rec,index) */
	byte*		sys,	/*!< out: DB_TRX_ID,DB_ROLL_PTR for
				row_log_table_delete(), or NULL */
	mem_heap_t**	heap)	/*!< in/out: memory heap where allocated */
{
	dtuple_t*	tuple	= NULL;
	row_log_t*	log	= index->online_log;

	ut_ad(dict_index_is_clust(index));
	ut_ad(dict_index_is_online_ddl(index));
	ut_ad(!offsets || rec_offs_validate(rec, index, offsets));
	ut_ad(rw_lock_own_flagged(
			&index->lock,
			RW_LOCK_FLAG_S | RW_LOCK_FLAG_X | RW_LOCK_FLAG_SX));

	ut_ad(log);
	ut_ad(log->table);
	ut_ad(log->min_trx);

	if (log->same_pk) {
		/* The PRIMARY KEY columns are unchanged. */
		if (sys) {
			/* Store the DB_TRX_ID,DB_ROLL_PTR. */
			ulint	trx_id_offs = index->trx_id_offset;

			if (!trx_id_offs) {
				ulint	pos = dict_index_get_sys_col_pos(
					index, DATA_TRX_ID);
				ulint	len;
				ut_ad(pos > 0);

				if (!offsets) {
					offsets = rec_get_offsets(
						rec, index, NULL, true,
						pos + 1, heap);
				}

				trx_id_offs = rec_get_nth_field_offs(
					offsets, pos, &len);
				ut_ad(len == DATA_TRX_ID_LEN);
			}

			const byte* ptr = trx_read_trx_id(rec + trx_id_offs)
				< log->min_trx
				? reset_trx_id
				: rec + trx_id_offs;

			memcpy(sys, ptr, DATA_TRX_ID_LEN + DATA_ROLL_PTR_LEN);
			ut_d(trx_id_check(sys, log->min_trx));
		}

		return(NULL);
	}

	mutex_enter(&log->mutex);

	/* log->error is protected by log->mutex. */
	if (log->error == DB_SUCCESS) {
		dict_table_t*	new_table	= log->table;
		dict_index_t*	new_index
			= dict_table_get_first_index(new_table);
		const ulint	new_n_uniq
			= dict_index_get_n_unique(new_index);

		if (!*heap) {
			ulint	size = 0;

			if (!offsets) {
				size += (1 + REC_OFFS_HEADER_SIZE
					 + unsigned(index->n_fields))
					* sizeof *offsets;
			}

			for (ulint i = 0; i < new_n_uniq; i++) {
				size += dict_col_get_min_size(
					dict_index_get_nth_col(new_index, i));
			}

			*heap = mem_heap_create(
				DTUPLE_EST_ALLOC(new_n_uniq + 2) + size);
		}

		if (!offsets) {
			offsets = rec_get_offsets(rec, index, NULL, true,
						  ULINT_UNDEFINED, heap);
		}

		tuple = dtuple_create(*heap, new_n_uniq + 2);
		dict_index_copy_types(tuple, new_index, tuple->n_fields);
		dtuple_set_n_fields_cmp(tuple, new_n_uniq);

		const ulint max_len = DICT_MAX_FIELD_LEN_BY_FORMAT(new_table);

		const page_size_t&	page_size
			= dict_table_page_size(index->table);

		for (ulint new_i = 0; new_i < new_n_uniq; new_i++) {
			dict_field_t*	ifield;
			dfield_t*	dfield;
			ulint		prtype;
			ulint		mbminlen, mbmaxlen;

			ifield = dict_index_get_nth_field(new_index, new_i);
			dfield = dtuple_get_nth_field(tuple, new_i);

			const ulint	col_no
				= dict_field_get_col(ifield)->ind;

			if (const dict_col_t* col
			    = row_log_table_get_pk_old_col(
				    index->table, log->col_map, col_no)) {
				ulint	i = dict_col_get_clust_pos(col, index);

				if (i == ULINT_UNDEFINED) {
					ut_ad(0);
					log->error = DB_CORRUPTION;
					goto err_exit;
				}

				log->error = row_log_table_get_pk_col(
					ifield, dfield, *heap,
					rec, offsets, i, page_size, max_len, log);

				if (log->error != DB_SUCCESS) {
err_exit:
					tuple = NULL;
					goto func_exit;
				}

				mbminlen = col->mbminlen;
				mbmaxlen = col->mbmaxlen;
				prtype = col->prtype;
			} else {
				/* No matching column was found in the old
				table, so this must be an added column.
				Copy the default value. */
				ut_ad(log->defaults);

				dfield_copy(dfield, dtuple_get_nth_field(
						    log->defaults, col_no));
				mbminlen = dfield->type.mbminlen;
				mbmaxlen = dfield->type.mbmaxlen;
				prtype = dfield->type.prtype;
			}

			ut_ad(!dfield_is_ext(dfield));
			ut_ad(!dfield_is_null(dfield));

			if (ifield->prefix_len) {
				ulint	len = dtype_get_at_most_n_mbchars(
					prtype, mbminlen, mbmaxlen,
					ifield->prefix_len,
					dfield_get_len(dfield),
					static_cast<const char*>(
						dfield_get_data(dfield)));

				ut_ad(len <= dfield_get_len(dfield));
				dfield_set_len(dfield, len);
			}
		}

		const byte* trx_roll = rec
			+ row_get_trx_id_offset(index, offsets);

		/* Copy the fields, because the fields will be updated
		or the record may be moved somewhere else in the B-tree
		as part of the upcoming operation. */
		if (trx_read_trx_id(trx_roll) < log->min_trx) {
			trx_roll = reset_trx_id;
			if (sys) {
				memcpy(sys, trx_roll,
				       DATA_TRX_ID_LEN + DATA_ROLL_PTR_LEN);
			}
		} else if (sys) {
			memcpy(sys, trx_roll,
			       DATA_TRX_ID_LEN + DATA_ROLL_PTR_LEN);
			trx_roll = sys;
		} else {
			trx_roll = static_cast<const byte*>(
				mem_heap_dup(
					*heap, trx_roll,
					DATA_TRX_ID_LEN + DATA_ROLL_PTR_LEN));
		}

		ut_d(trx_id_check(trx_roll, log->min_trx));

		dfield_set_data(dtuple_get_nth_field(tuple, new_n_uniq),
				trx_roll, DATA_TRX_ID_LEN);
		dfield_set_data(dtuple_get_nth_field(tuple, new_n_uniq + 1),
				trx_roll + DATA_TRX_ID_LEN, DATA_ROLL_PTR_LEN);
	}

func_exit:
	mutex_exit(&log->mutex);
	return(tuple);
}

/******************************************************//**
Logs an insert to a table that is being rebuilt.
This will be merged in row_log_table_apply_insert(). */
void
row_log_table_insert(
/*=================*/
	const rec_t*	rec,	/*!< in: clustered index leaf page record,
				page X-latched */
	dict_index_t*	index,	/*!< in/out: clustered index, S-latched
				or X-latched */
	const ulint*	offsets)/*!< in: rec_get_offsets(rec,index) */
{
	row_log_table_low(rec, index, offsets, true, NULL);
}

/******************************************************//**
Notes that a BLOB is being freed during online ALTER TABLE. */
void
row_log_table_blob_free(
/*====================*/
	dict_index_t*	index,	/*!< in/out: clustered index, X-latched */
	ulint		page_no)/*!< in: starting page number of the BLOB */
{
	ut_ad(dict_index_is_clust(index));
	ut_ad(dict_index_is_online_ddl(index));
	ut_ad(rw_lock_own_flagged(
			&index->lock,
			RW_LOCK_FLAG_X | RW_LOCK_FLAG_SX));
	ut_ad(page_no != FIL_NULL);

	if (index->online_log->error != DB_SUCCESS) {
		return;
	}

	page_no_map*	blobs	= index->online_log->blobs;

	if (blobs == NULL) {
		index->online_log->blobs = blobs = UT_NEW_NOKEY(page_no_map());
	}

#ifdef UNIV_DEBUG
	const ulonglong	log_pos = index->online_log->tail.total;
#else
# define log_pos /* empty */
#endif /* UNIV_DEBUG */

	const page_no_map::value_type v(page_no,
					row_log_table_blob_t(log_pos));

	std::pair<page_no_map::iterator,bool> p = blobs->insert(v);

	if (!p.second) {
		/* Update the existing mapping. */
		ut_ad(p.first->first == page_no);
		p.first->second.blob_free(log_pos);
	}
#undef log_pos
}

/******************************************************//**
Notes that a BLOB is being allocated during online ALTER TABLE. */
void
row_log_table_blob_alloc(
/*=====================*/
	dict_index_t*	index,	/*!< in/out: clustered index, X-latched */
	ulint		page_no)/*!< in: starting page number of the BLOB */
{
	ut_ad(dict_index_is_clust(index));
	ut_ad(dict_index_is_online_ddl(index));

	ut_ad(rw_lock_own_flagged(
			&index->lock,
			RW_LOCK_FLAG_X | RW_LOCK_FLAG_SX));

	ut_ad(page_no != FIL_NULL);

	if (index->online_log->error != DB_SUCCESS) {
		return;
	}

	/* Only track allocations if the same page has been freed
	earlier. Double allocation without a free is not allowed. */
	if (page_no_map* blobs = index->online_log->blobs) {
		page_no_map::iterator p = blobs->find(page_no);

		if (p != blobs->end()) {
			ut_ad(p->first == page_no);
			p->second.blob_alloc(index->online_log->tail.total);
		}
	}
}

/******************************************************//**
Converts a log record to a table row.
@return converted row, or NULL if the conversion fails */
static MY_ATTRIBUTE((nonnull, warn_unused_result))
const dtuple_t*
row_log_table_apply_convert_mrec(
/*=============================*/
	const mrec_t*		mrec,		/*!< in: merge record */
	dict_index_t*		index,		/*!< in: index of mrec */
	const ulint*		offsets,	/*!< in: offsets of mrec */
	row_log_t*		log,		/*!< in: rebuild context */
	mem_heap_t*		heap,		/*!< in/out: memory heap */
	dberr_t*		error)		/*!< out: DB_SUCCESS or
						DB_MISSING_HISTORY or
						reason of failure */
{
	dtuple_t*	row;

	log->n_rows++;
	*error = DB_SUCCESS;

	/* This is based on row_build(). */
	if (log->defaults) {
		row = dtuple_copy(log->defaults, heap);
		/* dict_table_copy_types() would set the fields to NULL */
		for (ulint i = 0; i < dict_table_get_n_cols(log->table); i++) {
			dict_col_copy_type(
				dict_table_get_nth_col(log->table, i),
				dfield_get_type(dtuple_get_nth_field(row, i)));
		}
	} else {
		row = dtuple_create(heap, dict_table_get_n_cols(log->table));
		dict_table_copy_types(row, log->table);
	}

	for (ulint i = 0; i < rec_offs_n_fields(offsets); i++) {
		const dict_field_t*	ind_field
			= dict_index_get_nth_field(index, i);

		if (ind_field->prefix_len) {
			/* Column prefixes can only occur in key
			fields, which cannot be stored externally. For
			a column prefix, there should also be the full
			field in the clustered index tuple. The row
			tuple comprises full fields, not prefixes. */
			ut_ad(!rec_offs_nth_extern(offsets, i));
			continue;
		}

		const dict_col_t*	col
			= dict_field_get_col(ind_field);

		ulint			col_no
			= log->col_map[dict_col_get_no(col)];

		if (col_no == ULINT_UNDEFINED) {
			/* dropped column */
			continue;
		}

		dfield_t*	dfield
			= dtuple_get_nth_field(row, col_no);

		ulint			len;
		const byte*		data;

		if (rec_offs_nth_extern(offsets, i)) {
			ut_ad(rec_offs_any_extern(offsets));
			rw_lock_x_lock(dict_index_get_lock(index));

			if (const page_no_map* blobs = log->blobs) {
				data = rec_get_nth_field(
					mrec, offsets, i, &len);
				ut_ad(len >= BTR_EXTERN_FIELD_REF_SIZE);

				ulint	page_no = mach_read_from_4(
					data + len - (BTR_EXTERN_FIELD_REF_SIZE
						      - BTR_EXTERN_PAGE_NO));
				page_no_map::const_iterator p = blobs->find(
					page_no);
				if (p != blobs->end()
				    && p->second.is_freed(log->head.total)) {
					/* This BLOB has been freed.
					We must not access the row. */
					*error = DB_MISSING_HISTORY;
					dfield_set_data(dfield, data, len);
					dfield_set_ext(dfield);
					goto blob_done;
				}
			}

			data = btr_rec_copy_externally_stored_field(
				mrec, offsets,
				dict_table_page_size(index->table),
				i, &len, heap);
			ut_a(data);
			dfield_set_data(dfield, data, len);
blob_done:
			rw_lock_x_unlock(dict_index_get_lock(index));
		} else {
			data = rec_get_nth_field(mrec, offsets, i, &len);
			if (len == UNIV_SQL_DEFAULT) {
				data = log->instant_field_value(i, &len);
			}
			dfield_set_data(dfield, data, len);
		}

		if (len != UNIV_SQL_NULL && col->mtype == DATA_MYSQL
		    && col->len != len && !dict_table_is_comp(log->table)) {

			ut_ad(col->len >= len);
			if (dict_table_is_comp(index->table)) {
				byte*	buf = (byte*) mem_heap_alloc(heap,
								     col->len);
				memcpy(buf, dfield->data, len);
				memset(buf + len, 0x20, col->len - len);

				dfield_set_data(dfield, buf, col->len);
			} else {
				/* field length mismatch should not happen
				when rebuilding the redundant row format
				table. */
				ut_ad(0);
				*error = DB_CORRUPTION;
				return(NULL);
			}
		}

		/* See if any columns were changed to NULL or NOT NULL. */
		const dict_col_t*	new_col
			= dict_table_get_nth_col(log->table, col_no);
		ut_ad(new_col->mtype == col->mtype);

		/* Assert that prtype matches except for nullability. */
		ut_ad(!((new_col->prtype ^ col->prtype) & ~DATA_NOT_NULL));
		ut_ad(!((new_col->prtype ^ dfield_get_type(dfield)->prtype)
			& ~DATA_NOT_NULL));

		if (new_col->prtype == col->prtype) {
			continue;
		}

		if ((new_col->prtype & DATA_NOT_NULL)
		    && dfield_is_null(dfield)) {

			const dfield_t& default_field
				= log->defaults->fields[col_no];
			Field* field = log->old_table->field[col_no];

			field->set_warning(Sql_condition::WARN_LEVEL_WARN,
					   WARN_DATA_TRUNCATED, 1, ulong(log->n_rows));

			if (!log->allow_not_null) {
				/* We got a NULL value for a NOT NULL column. */
				*error = DB_INVALID_NULL;
				return NULL;
			}

			*dfield = default_field;
		}

		/* Adjust the DATA_NOT_NULL flag in the parsed row. */
		dfield_get_type(dfield)->prtype = new_col->prtype;

		ut_ad(dict_col_type_assert_equal(new_col,
						 dfield_get_type(dfield)));
	}

	return(row);
}

/******************************************************//**
Replays an insert operation on a table that was rebuilt.
@return DB_SUCCESS or error code */
static MY_ATTRIBUTE((nonnull, warn_unused_result))
dberr_t
row_log_table_apply_insert_low(
/*===========================*/
	que_thr_t*		thr,		/*!< in: query graph */
	const dtuple_t*		row,		/*!< in: table row
						in the old table definition */
	mem_heap_t*		offsets_heap,	/*!< in/out: memory heap
						that can be emptied */
	mem_heap_t*		heap,		/*!< in/out: memory heap */
	row_merge_dup_t*	dup)		/*!< in/out: for reporting
						duplicate key errors */
{
	dberr_t		error;
	dtuple_t*	entry;
	const row_log_t*log	= dup->index->online_log;
	dict_index_t*	index	= dict_table_get_first_index(log->table);
	ulint		n_index = 0;

	ut_ad(dtuple_validate(row));

	DBUG_LOG("ib_alter_table",
		 "insert table " << index->table->id << " (index "
		 << index->id << "): " << rec_printer(row).str());

	static const ulint	flags
		= (BTR_CREATE_FLAG
		   | BTR_NO_LOCKING_FLAG
		   | BTR_NO_UNDO_LOG_FLAG
		   | BTR_KEEP_SYS_FLAG);

	entry = row_build_index_entry(row, NULL, index, heap);

	error = row_ins_clust_index_entry_low(
		flags, BTR_MODIFY_TREE, index, index->n_uniq,
		entry, 0, thr);

	switch (error) {
	case DB_SUCCESS:
		break;
	case DB_SUCCESS_LOCKED_REC:
		/* The row had already been copied to the table. */
		return(DB_SUCCESS);
	default:
		return(error);
	}

	ut_ad(dict_index_is_clust(index));

	for (n_index += index->type != DICT_CLUSTERED;
	     (index = dict_table_get_next_index(index)); n_index++) {
		if (index->type & DICT_FTS) {
			continue;
		}

		entry = row_build_index_entry(row, NULL, index, heap);
		error = row_ins_sec_index_entry_low(
			flags, BTR_MODIFY_TREE,
<<<<<<< HEAD
			index, offsets_heap, heap, entry,
			thr_get_trx(thr)->id, thr, false);
=======
			index, offsets_heap, heap, entry, trx_id, thr);
>>>>>>> 2931fd29

		if (error != DB_SUCCESS) {
			if (error == DB_DUPLICATE_KEY) {
				thr_get_trx(thr)->error_key_num = n_index;
			}
			break;
		}
	}

	return(error);
}

/******************************************************//**
Replays an insert operation on a table that was rebuilt.
@return DB_SUCCESS or error code */
static MY_ATTRIBUTE((nonnull, warn_unused_result))
dberr_t
row_log_table_apply_insert(
/*=======================*/
	que_thr_t*		thr,		/*!< in: query graph */
	const mrec_t*		mrec,		/*!< in: record to insert */
	const ulint*		offsets,	/*!< in: offsets of mrec */
	mem_heap_t*		offsets_heap,	/*!< in/out: memory heap
						that can be emptied */
	mem_heap_t*		heap,		/*!< in/out: memory heap */
	row_merge_dup_t*	dup)		/*!< in/out: for reporting
						duplicate key errors */
{
	row_log_t*log	= dup->index->online_log;
	dberr_t		error;
	const dtuple_t*	row	= row_log_table_apply_convert_mrec(
		mrec, dup->index, offsets, log, heap, &error);

	switch (error) {
	case DB_MISSING_HISTORY:
		ut_ad(log->blobs);
		/* Because some BLOBs are missing, we know that the
		transaction was rolled back later (a rollback of
		an insert can free BLOBs).
		We can simply skip the insert: the subsequent
		ROW_T_DELETE will be ignored, or a ROW_T_UPDATE will
		be interpreted as ROW_T_INSERT. */
		return(DB_SUCCESS);
	case DB_SUCCESS:
		ut_ad(row != NULL);
		break;
	default:
		ut_ad(0);
		/* fall through */
	case DB_INVALID_NULL:
		ut_ad(row == NULL);
		return(error);
	}

	error = row_log_table_apply_insert_low(
		thr, row, offsets_heap, heap, dup);
	if (error != DB_SUCCESS) {
		/* Report the erroneous row using the new
		version of the table. */
		innobase_row_to_mysql(dup->table, log->table, row);
	}
	return(error);
}

/******************************************************//**
Deletes a record from a table that is being rebuilt.
@return DB_SUCCESS or error code */
static MY_ATTRIBUTE((nonnull, warn_unused_result))
dberr_t
row_log_table_apply_delete_low(
/*===========================*/
	btr_pcur_t*		pcur,		/*!< in/out: B-tree cursor,
						will be trashed */
	const ulint*		offsets,	/*!< in: offsets on pcur */
	mem_heap_t*		heap,		/*!< in/out: memory heap */
	mtr_t*			mtr)		/*!< in/out: mini-transaction,
						will be committed */
{
	dberr_t		error;
	row_ext_t*	ext;
	dtuple_t*	row;
	dict_index_t*	index	= btr_pcur_get_btr_cur(pcur)->index;

	ut_ad(dict_index_is_clust(index));

	DBUG_LOG("ib_alter_table",
		 "delete table " << index->table->id << " (index "
		 << index->id << "): "
		 << rec_printer(btr_pcur_get_rec(pcur), offsets).str());

	if (dict_table_get_next_index(index)) {
		/* Build a row template for purging secondary index entries. */
		row = row_build(
			ROW_COPY_DATA, index, btr_pcur_get_rec(pcur),
			offsets, NULL, NULL, NULL, &ext, heap);
	} else {
		row = NULL;
	}

	btr_cur_pessimistic_delete(&error, FALSE, btr_pcur_get_btr_cur(pcur),
				   BTR_CREATE_FLAG, false, mtr);
	mtr_commit(mtr);

	if (error != DB_SUCCESS) {
		return(error);
	}

	while ((index = dict_table_get_next_index(index)) != NULL) {
		if (index->type & DICT_FTS) {
			continue;
		}

		const dtuple_t*	entry = row_build_index_entry(
			row, ext, index, heap);
		mtr->start();
		index->set_modified(*mtr);
		btr_pcur_open(index, entry, PAGE_CUR_LE,
			      BTR_MODIFY_TREE | BTR_LATCH_FOR_DELETE,
			      pcur, mtr);
#ifdef UNIV_DEBUG
		switch (btr_pcur_get_btr_cur(pcur)->flag) {
		case BTR_CUR_DELETE_REF:
		case BTR_CUR_DEL_MARK_IBUF:
		case BTR_CUR_DELETE_IBUF:
		case BTR_CUR_INSERT_TO_IBUF:
			/* We did not request buffering. */
			break;
		case BTR_CUR_HASH:
		case BTR_CUR_HASH_FAIL:
		case BTR_CUR_BINARY:
			goto flag_ok;
		}
		ut_ad(0);
flag_ok:
#endif /* UNIV_DEBUG */

		if (page_rec_is_infimum(btr_pcur_get_rec(pcur))
		    || btr_pcur_get_low_match(pcur) < index->n_uniq) {
			/* All secondary index entries should be
			found, because new_table is being modified by
			this thread only, and all indexes should be
			updated in sync. */
			mtr->commit();
			return(DB_INDEX_CORRUPT);
		}

		btr_cur_pessimistic_delete(&error, FALSE,
					   btr_pcur_get_btr_cur(pcur),
					   BTR_CREATE_FLAG, false, mtr);
		mtr->commit();
	}

	return(error);
}

/******************************************************//**
Replays a delete operation on a table that was rebuilt.
@return DB_SUCCESS or error code */
static MY_ATTRIBUTE((nonnull, warn_unused_result))
dberr_t
row_log_table_apply_delete(
/*=======================*/
	ulint			trx_id_col,	/*!< in: position of
						DB_TRX_ID in the new
						clustered index */
	const mrec_t*		mrec,		/*!< in: merge record */
	const ulint*		moffsets,	/*!< in: offsets of mrec */
	mem_heap_t*		offsets_heap,	/*!< in/out: memory heap
						that can be emptied */
	mem_heap_t*		heap,		/*!< in/out: memory heap */
	const row_log_t*	log)		/*!< in: online log */
{
	dict_table_t*	new_table = log->table;
	dict_index_t*	index = dict_table_get_first_index(new_table);
	dtuple_t*	old_pk;
	mtr_t		mtr;
	btr_pcur_t	pcur;
	ulint*		offsets;

	ut_ad(rec_offs_n_fields(moffsets)
	      == dict_index_get_n_unique(index) + 2);
	ut_ad(!rec_offs_any_extern(moffsets));

	/* Convert the row to a search tuple. */
	old_pk = dtuple_create(heap, index->n_uniq);
	dict_index_copy_types(old_pk, index, index->n_uniq);

	for (ulint i = 0; i < index->n_uniq; i++) {
		ulint		len;
		const void*	field;
		field = rec_get_nth_field(mrec, moffsets, i, &len);
		ut_ad(len != UNIV_SQL_NULL);
		dfield_set_data(dtuple_get_nth_field(old_pk, i),
				field, len);
	}

	mtr_start(&mtr);
	index->set_modified(mtr);
	btr_pcur_open(index, old_pk, PAGE_CUR_LE,
		      BTR_MODIFY_TREE | BTR_LATCH_FOR_DELETE,
		      &pcur, &mtr);
#ifdef UNIV_DEBUG
	switch (btr_pcur_get_btr_cur(&pcur)->flag) {
	case BTR_CUR_DELETE_REF:
	case BTR_CUR_DEL_MARK_IBUF:
	case BTR_CUR_DELETE_IBUF:
	case BTR_CUR_INSERT_TO_IBUF:
		/* We did not request buffering. */
		break;
	case BTR_CUR_HASH:
	case BTR_CUR_HASH_FAIL:
	case BTR_CUR_BINARY:
		goto flag_ok;
	}
	ut_ad(0);
flag_ok:
#endif /* UNIV_DEBUG */

	if (page_rec_is_infimum(btr_pcur_get_rec(&pcur))
	    || btr_pcur_get_low_match(&pcur) < index->n_uniq) {
all_done:
		mtr_commit(&mtr);
		/* The record was not found. All done. */
		/* This should only happen when an earlier
		ROW_T_INSERT was skipped or
		ROW_T_UPDATE was interpreted as ROW_T_DELETE
		due to BLOBs having been freed by rollback. */
		return(DB_SUCCESS);
	}

	offsets = rec_get_offsets(btr_pcur_get_rec(&pcur), index, NULL, true,
				  ULINT_UNDEFINED, &offsets_heap);
#if defined UNIV_DEBUG || defined UNIV_BLOB_LIGHT_DEBUG
	ut_a(!rec_offs_any_null_extern(btr_pcur_get_rec(&pcur), offsets));
#endif /* UNIV_DEBUG || UNIV_BLOB_LIGHT_DEBUG */

	/* Only remove the record if DB_TRX_ID,DB_ROLL_PTR match. */

	{
		ulint		len;
		const byte*	mrec_trx_id
			= rec_get_nth_field(mrec, moffsets, trx_id_col, &len);
		ut_ad(len == DATA_TRX_ID_LEN);
		const byte*	rec_trx_id
			= rec_get_nth_field(btr_pcur_get_rec(&pcur), offsets,
					    trx_id_col, &len);
		ut_ad(len == DATA_TRX_ID_LEN);
		ut_d(trx_id_check(rec_trx_id, log->min_trx));
		ut_d(trx_id_check(mrec_trx_id, log->min_trx));

		ut_ad(rec_get_nth_field(mrec, moffsets, trx_id_col + 1, &len)
		      == mrec_trx_id + DATA_TRX_ID_LEN);
		ut_ad(len == DATA_ROLL_PTR_LEN);
		ut_ad(rec_get_nth_field(btr_pcur_get_rec(&pcur), offsets,
					trx_id_col + 1, &len)
		      == rec_trx_id + DATA_TRX_ID_LEN);
		ut_ad(len == DATA_ROLL_PTR_LEN);

		if (memcmp(mrec_trx_id, rec_trx_id,
			   DATA_TRX_ID_LEN + DATA_ROLL_PTR_LEN)) {
			/* The ROW_T_DELETE was logged for a different
			PRIMARY KEY,DB_TRX_ID,DB_ROLL_PTR.
			This is possible if a ROW_T_INSERT was skipped
			or a ROW_T_UPDATE was interpreted as ROW_T_DELETE
			because some BLOBs were missing due to
			(1) rolling back the initial insert, or
			(2) purging the BLOB for a later ROW_T_DELETE
			(3) purging 'old values' for a later ROW_T_UPDATE
			or ROW_T_DELETE. */
			ut_ad(!log->same_pk);
			goto all_done;
		}
	}

	return row_log_table_apply_delete_low(&pcur, offsets, heap, &mtr);
}

/******************************************************//**
Replays an update operation on a table that was rebuilt.
@return DB_SUCCESS or error code */
static MY_ATTRIBUTE((nonnull, warn_unused_result))
dberr_t
row_log_table_apply_update(
/*=======================*/
	que_thr_t*		thr,		/*!< in: query graph */
	ulint			new_trx_id_col,	/*!< in: position of
						DB_TRX_ID in the new
						clustered index */
	const mrec_t*		mrec,		/*!< in: new value */
	const ulint*		offsets,	/*!< in: offsets of mrec */
	mem_heap_t*		offsets_heap,	/*!< in/out: memory heap
						that can be emptied */
	mem_heap_t*		heap,		/*!< in/out: memory heap */
	row_merge_dup_t*	dup,		/*!< in/out: for reporting
						duplicate key errors */
	const dtuple_t*		old_pk)		/*!< in: PRIMARY KEY and
						DB_TRX_ID,DB_ROLL_PTR
						of the old value,
						or PRIMARY KEY if same_pk */
{
	row_log_t*	log	= dup->index->online_log;
	const dtuple_t*	row;
	dict_index_t*	index	= dict_table_get_first_index(log->table);
	mtr_t		mtr;
	btr_pcur_t	pcur;
	dberr_t		error;
	ulint		n_index = 0;

	ut_ad(dtuple_get_n_fields_cmp(old_pk)
	      == dict_index_get_n_unique(index));
	ut_ad(dtuple_get_n_fields(old_pk)
	      == dict_index_get_n_unique(index)
	      + (log->same_pk ? 0 : 2));

	row = row_log_table_apply_convert_mrec(
		mrec, dup->index, offsets, log, heap, &error);

	switch (error) {
	case DB_MISSING_HISTORY:
		/* The record contained BLOBs that are now missing. */
		ut_ad(log->blobs);
		/* Whether or not we are updating the PRIMARY KEY, we
		know that there should be a subsequent
		ROW_T_DELETE for rolling back a preceding ROW_T_INSERT,
		overriding this ROW_T_UPDATE record. (*1)

		This allows us to interpret this ROW_T_UPDATE
		as ROW_T_DELETE.

		When applying the subsequent ROW_T_DELETE, no matching
		record will be found. */
		/* fall through */
	case DB_SUCCESS:
		ut_ad(row != NULL);
		break;
	default:
		ut_ad(0);
		/* fall through */
	case DB_INVALID_NULL:
		ut_ad(row == NULL);
		return(error);
	}

	mtr_start(&mtr);
	index->set_modified(mtr);
	btr_pcur_open(index, old_pk, PAGE_CUR_LE,
		      BTR_MODIFY_TREE, &pcur, &mtr);
#ifdef UNIV_DEBUG
	switch (btr_pcur_get_btr_cur(&pcur)->flag) {
	case BTR_CUR_DELETE_REF:
	case BTR_CUR_DEL_MARK_IBUF:
	case BTR_CUR_DELETE_IBUF:
	case BTR_CUR_INSERT_TO_IBUF:
		ut_ad(0);/* We did not request buffering. */
	case BTR_CUR_HASH:
	case BTR_CUR_HASH_FAIL:
	case BTR_CUR_BINARY:
		break;
	}
#endif /* UNIV_DEBUG */

	if (page_rec_is_infimum(btr_pcur_get_rec(&pcur))
	    || btr_pcur_get_low_match(&pcur) < index->n_uniq) {
		/* The record was not found. This should only happen
		when an earlier ROW_T_INSERT or ROW_T_UPDATE was
		diverted because BLOBs were freed when the insert was
		later rolled back. */

		ut_ad(log->blobs);

		if (error == DB_SUCCESS) {
			/* An earlier ROW_T_INSERT could have been
			skipped because of a missing BLOB, like this:

			BEGIN;
			INSERT INTO t SET blob_col='blob value';
			UPDATE t SET blob_col='';
			ROLLBACK;

			This would generate the following records:
			ROW_T_INSERT (referring to 'blob value')
			ROW_T_UPDATE
			ROW_T_UPDATE (referring to 'blob value')
			ROW_T_DELETE
			[ROLLBACK removes the 'blob value']

			The ROW_T_INSERT would have been skipped
			because of a missing BLOB. Now we are
			executing the first ROW_T_UPDATE.
			The second ROW_T_UPDATE (for the ROLLBACK)
			would be interpreted as ROW_T_DELETE, because
			the BLOB would be missing.

			We could probably assume that the transaction
			has been rolled back and simply skip the
			'insert' part of this ROW_T_UPDATE record.
			However, there might be some complex scenario
			that could interfere with such a shortcut.
			So, we will insert the row (and risk
			introducing a bogus duplicate key error
			for the ALTER TABLE), and a subsequent
			ROW_T_UPDATE or ROW_T_DELETE will delete it. */
			mtr_commit(&mtr);
			error = row_log_table_apply_insert_low(
				thr, row, offsets_heap, heap, dup);
		} else {
			/* Some BLOBs are missing, so we are interpreting
			this ROW_T_UPDATE as ROW_T_DELETE (see *1).
			Because the record was not found, we do nothing. */
			ut_ad(error == DB_MISSING_HISTORY);
			error = DB_SUCCESS;
func_exit:
			mtr_commit(&mtr);
		}
func_exit_committed:
		ut_ad(mtr.has_committed());

		if (error != DB_SUCCESS) {
			/* Report the erroneous row using the new
			version of the table. */
			innobase_row_to_mysql(dup->table, log->table, row);
		}

		return(error);
	}

	/* Prepare to update (or delete) the record. */
	ulint*		cur_offsets	= rec_get_offsets(
		btr_pcur_get_rec(&pcur), index, NULL, true,
		ULINT_UNDEFINED, &offsets_heap);

	if (!log->same_pk) {
		/* Only update the record if DB_TRX_ID,DB_ROLL_PTR match what
		was buffered. */
		ulint		len;
		const byte*	rec_trx_id
			= rec_get_nth_field(btr_pcur_get_rec(&pcur),
					    cur_offsets, index->n_uniq, &len);
		const dfield_t*	old_pk_trx_id
			= dtuple_get_nth_field(old_pk, index->n_uniq);
		ut_ad(len == DATA_TRX_ID_LEN);
		ut_d(trx_id_check(rec_trx_id, log->min_trx));
		ut_ad(old_pk_trx_id->len == DATA_TRX_ID_LEN);
		ut_ad(old_pk_trx_id[1].len == DATA_ROLL_PTR_LEN);
		ut_ad(DATA_TRX_ID_LEN
		      + static_cast<const char*>(old_pk_trx_id->data)
		      == old_pk_trx_id[1].data);
		ut_d(trx_id_check(old_pk_trx_id->data, log->min_trx));

		if (memcmp(rec_trx_id, old_pk_trx_id->data,
			   DATA_TRX_ID_LEN + DATA_ROLL_PTR_LEN)) {
			/* The ROW_T_UPDATE was logged for a different
			DB_TRX_ID,DB_ROLL_PTR. This is possible if an
			earlier ROW_T_INSERT or ROW_T_UPDATE was diverted
			because some BLOBs were missing due to rolling
			back the initial insert or due to purging
			the old BLOB values of an update. */
			ut_ad(log->blobs);
			if (error != DB_SUCCESS) {
				ut_ad(error == DB_MISSING_HISTORY);
				/* Some BLOBs are missing, so we are
				interpreting this ROW_T_UPDATE as
				ROW_T_DELETE (see *1).
				Because this is a different row,
				we will do nothing. */
				error = DB_SUCCESS;
			} else {
				/* Because the user record is missing due to
				BLOBs that were missing when processing
				an earlier log record, we should
				interpret the ROW_T_UPDATE as ROW_T_INSERT.
				However, there is a different user record
				with the same PRIMARY KEY value already. */
				error = DB_DUPLICATE_KEY;
			}

			goto func_exit;
		}
	}

	if (error != DB_SUCCESS) {
		ut_ad(error == DB_MISSING_HISTORY);
		ut_ad(log->blobs);
		/* Some BLOBs are missing, so we are interpreting
		this ROW_T_UPDATE as ROW_T_DELETE (see *1). */
		error = row_log_table_apply_delete_low(
			&pcur, cur_offsets, heap, &mtr);
		goto func_exit_committed;
	}

	dtuple_t*	entry	= row_build_index_entry_low(
		row, NULL, index, heap, ROW_BUILD_NORMAL);
	upd_t*		update	= row_upd_build_difference_binary(
		index, entry, btr_pcur_get_rec(&pcur), cur_offsets,
		false, NULL, heap, dup->table, &error);
	if (error != DB_SUCCESS) {
		goto func_exit;
	}

	if (!update->n_fields) {
		/* Nothing to do. */
		goto func_exit;
	}

	const bool	pk_updated
		= upd_get_nth_field(update, 0)->field_no < new_trx_id_col;

	if (pk_updated || rec_offs_any_extern(cur_offsets)) {
		/* If the record contains any externally stored
		columns, perform the update by delete and insert,
		because we will not write any undo log that would
		allow purge to free any orphaned externally stored
		columns. */

		if (pk_updated && log->same_pk) {
			/* The ROW_T_UPDATE log record should only be
			written when the PRIMARY KEY fields of the
			record did not change in the old table.  We
			can only get a change of PRIMARY KEY columns
			in the rebuilt table if the PRIMARY KEY was
			redefined (!same_pk). */
			ut_ad(0);
			error = DB_CORRUPTION;
			goto func_exit;
		}

		error = row_log_table_apply_delete_low(
			&pcur, cur_offsets, heap, &mtr);
		ut_ad(mtr.has_committed());

		if (error == DB_SUCCESS) {
			error = row_log_table_apply_insert_low(
				thr, row, offsets_heap, heap, dup);
		}

		goto func_exit_committed;
	}

	dtuple_t*	old_row;
	row_ext_t*	old_ext;

	if (dict_table_get_next_index(index)) {
		/* Construct the row corresponding to the old value of
		the record. */
		old_row = row_build(
			ROW_COPY_DATA, index, btr_pcur_get_rec(&pcur),
			cur_offsets, NULL, NULL, NULL, &old_ext, heap);
		ut_ad(old_row);

		DBUG_LOG("ib_alter_table",
			 "update table " << index->table->id
			 << " (index " << index->id
			 << ": " << rec_printer(old_row).str()
			 << " to " << rec_printer(row).str());
	} else {
		old_row = NULL;
		old_ext = NULL;
	}

	big_rec_t*	big_rec;

	error = btr_cur_pessimistic_update(
		BTR_CREATE_FLAG | BTR_NO_LOCKING_FLAG
		| BTR_NO_UNDO_LOG_FLAG | BTR_KEEP_SYS_FLAG
		| BTR_KEEP_POS_FLAG,
		btr_pcur_get_btr_cur(&pcur),
		&cur_offsets, &offsets_heap, heap, &big_rec,
		update, 0, thr, 0, &mtr);

	if (big_rec) {
		if (error == DB_SUCCESS) {
			error = btr_store_big_rec_extern_fields(
				&pcur, cur_offsets, big_rec, &mtr,
				BTR_STORE_UPDATE);
		}

		dtuple_big_rec_free(big_rec);
	}

	for (n_index += index->type != DICT_CLUSTERED;
	     (index = dict_table_get_next_index(index)); n_index++) {
		if (index->type & DICT_FTS) {
			continue;
		}

		if (error != DB_SUCCESS) {
			break;
		}

		if (!row_upd_changes_ord_field_binary(
			    index, update, thr, old_row, NULL)) {
			continue;
		}

		if (dict_index_has_virtual(index)) {
			dtuple_copy_v_fields(old_row, old_pk);
		}

		mtr_commit(&mtr);

		entry = row_build_index_entry(old_row, old_ext, index, heap);
		if (!entry) {
			ut_ad(0);
			return(DB_CORRUPTION);
		}

		mtr_start(&mtr);
		index->set_modified(mtr);

		if (ROW_FOUND != row_search_index_entry(
			    index, entry, BTR_MODIFY_TREE, &pcur, &mtr)) {
			ut_ad(0);
			error = DB_CORRUPTION;
			break;
		}

		btr_cur_pessimistic_delete(
			&error, FALSE, btr_pcur_get_btr_cur(&pcur),
			BTR_CREATE_FLAG, false, &mtr);

		if (error != DB_SUCCESS) {
			break;
		}

		mtr_commit(&mtr);

		entry = row_build_index_entry(row, NULL, index, heap);
		error = row_ins_sec_index_entry_low(
			BTR_CREATE_FLAG | BTR_NO_LOCKING_FLAG
			| BTR_NO_UNDO_LOG_FLAG | BTR_KEEP_SYS_FLAG,
			BTR_MODIFY_TREE, index, offsets_heap, heap,
<<<<<<< HEAD
			entry, thr_get_trx(thr)->id, thr, false);
=======
			entry, trx_id, thr);
>>>>>>> 2931fd29

		/* Report correct index name for duplicate key error. */
		if (error == DB_DUPLICATE_KEY) {
			thr_get_trx(thr)->error_key_num = n_index;
		}

		mtr_start(&mtr);
		index->set_modified(mtr);
	}

	goto func_exit;
}

/******************************************************//**
Applies an operation to a table that was rebuilt.
@return NULL on failure (mrec corruption) or when out of data;
pointer to next record on success */
static MY_ATTRIBUTE((nonnull, warn_unused_result))
const mrec_t*
row_log_table_apply_op(
/*===================*/
	que_thr_t*		thr,		/*!< in: query graph */
	ulint			new_trx_id_col,	/*!< in: position of
						DB_TRX_ID in new index */
	row_merge_dup_t*	dup,		/*!< in/out: for reporting
						duplicate key errors */
	dberr_t*		error,		/*!< out: DB_SUCCESS
						or error code */
	mem_heap_t*		offsets_heap,	/*!< in/out: memory heap
						that can be emptied */
	mem_heap_t*		heap,		/*!< in/out: memory heap */
	const mrec_t*		mrec,		/*!< in: merge record */
	const mrec_t*		mrec_end,	/*!< in: end of buffer */
	ulint*			offsets)	/*!< in/out: work area
						for parsing mrec */
{
	row_log_t*	log	= dup->index->online_log;
	dict_index_t*	new_index = dict_table_get_first_index(log->table);
	ulint		extra_size;
	const mrec_t*	next_mrec;
	dtuple_t*	old_pk;

	ut_ad(dict_index_is_clust(dup->index));
	ut_ad(dup->index->table != log->table);
	ut_ad(log->head.total <= log->tail.total);

	*error = DB_SUCCESS;

	/* 3 = 1 (op type) + 1 (extra_size) + at least 1 byte payload */
	if (mrec + 3 >= mrec_end) {
		return(NULL);
	}

	const bool is_instant = log->is_instant(dup->index);
	const mrec_t* const mrec_start = mrec;

	switch (*mrec++) {
	default:
		ut_ad(0);
		*error = DB_CORRUPTION;
		return(NULL);
	case ROW_T_INSERT:
		extra_size = *mrec++;

		if (extra_size >= 0x80) {
			/* Read another byte of extra_size. */

			extra_size = (extra_size & 0x7f) << 8;
			extra_size |= *mrec++;
		}

		mrec += extra_size;

		ut_ad(extra_size || !is_instant);

		if (mrec > mrec_end) {
			return(NULL);
		}

		rec_offs_set_n_fields(offsets, dup->index->n_fields);
		rec_init_offsets_temp(mrec, dup->index, offsets,
				      log->n_core_fields, log->non_core_fields,
				      is_instant
				      ? static_cast<rec_comp_status_t>(
					      *(mrec - extra_size))
				      : REC_STATUS_ORDINARY);

		next_mrec = mrec + rec_offs_data_size(offsets);

		if (next_mrec > mrec_end) {
			return(NULL);
		} else {
			log->head.total += ulint(next_mrec - mrec_start);
			*error = row_log_table_apply_insert(
				thr, mrec, offsets, offsets_heap,
				heap, dup);
		}
		break;

	case ROW_T_DELETE:
		/* 1 (extra_size) + at least 1 (payload) */
		if (mrec + 2 >= mrec_end) {
			return(NULL);
		}

		extra_size = *mrec++;
		ut_ad(mrec < mrec_end);

		/* We assume extra_size < 0x100 for the PRIMARY KEY prefix.
		For fixed-length PRIMARY key columns, it is 0. */
		mrec += extra_size;

		/* The ROW_T_DELETE record was converted by
		rec_convert_dtuple_to_temp() using new_index. */
		ut_ad(!new_index->is_instant());
		rec_offs_set_n_fields(offsets,
				      unsigned(new_index->n_uniq) + 2);
		rec_init_offsets_temp(mrec, new_index, offsets);
		next_mrec = mrec + rec_offs_data_size(offsets);
		if (next_mrec > mrec_end) {
			return(NULL);
		}

		log->head.total += ulint(next_mrec - mrec_start);

		*error = row_log_table_apply_delete(
			new_trx_id_col,
			mrec, offsets, offsets_heap, heap, log);
		break;

	case ROW_T_UPDATE:
		/* Logically, the log entry consists of the
		(PRIMARY KEY,DB_TRX_ID) of the old value (converted
		to the new primary key definition) followed by
		the new value in the old table definition. If the
		definition of the columns belonging to PRIMARY KEY
		is not changed, the log will only contain
		DB_TRX_ID,new_row. */

		if (log->same_pk) {
			ut_ad(new_index->n_uniq == dup->index->n_uniq);

			extra_size = *mrec++;

			if (extra_size >= 0x80) {
				/* Read another byte of extra_size. */

				extra_size = (extra_size & 0x7f) << 8;
				extra_size |= *mrec++;
			}

			mrec += extra_size;

			ut_ad(extra_size || !is_instant);

			if (mrec > mrec_end) {
				return(NULL);
			}

			rec_offs_set_n_fields(offsets, dup->index->n_fields);
			rec_init_offsets_temp(mrec, dup->index, offsets,
					      log->n_core_fields,
					      log->non_core_fields,
					      is_instant
					      ? static_cast<rec_comp_status_t>(
						      *(mrec - extra_size))
					      : REC_STATUS_ORDINARY);

			next_mrec = mrec + rec_offs_data_size(offsets);

			if (next_mrec > mrec_end) {
				return(NULL);
			}

			old_pk = dtuple_create(heap, new_index->n_uniq);
			dict_index_copy_types(
				old_pk, new_index, old_pk->n_fields);

			/* Copy the PRIMARY KEY fields from mrec to old_pk. */
			for (ulint i = 0; i < new_index->n_uniq; i++) {
				const void*	field;
				ulint		len;
				dfield_t*	dfield;

				ut_ad(!rec_offs_nth_extern(offsets, i));

				field = rec_get_nth_field(
					mrec, offsets, i, &len);
				ut_ad(len != UNIV_SQL_NULL);

				dfield = dtuple_get_nth_field(old_pk, i);
				dfield_set_data(dfield, field, len);
			}
		} else {
			/* We assume extra_size < 0x100
			for the PRIMARY KEY prefix. */
			mrec += *mrec + 1;

			if (mrec > mrec_end) {
				return(NULL);
			}

			/* Get offsets for PRIMARY KEY,
			DB_TRX_ID, DB_ROLL_PTR. */
			/* The old_pk prefix was converted by
			rec_convert_dtuple_to_temp() using new_index. */
			ut_ad(!new_index->is_instant());
			rec_offs_set_n_fields(offsets,
					      unsigned(new_index->n_uniq) + 2);
			rec_init_offsets_temp(mrec, new_index, offsets);

			next_mrec = mrec + rec_offs_data_size(offsets);
			if (next_mrec + 2 > mrec_end) {
				return(NULL);
			}

			/* Copy the PRIMARY KEY fields and
			DB_TRX_ID, DB_ROLL_PTR from mrec to old_pk. */
			old_pk = dtuple_create(
				heap, unsigned(new_index->n_uniq) + 2);
			dict_index_copy_types(old_pk, new_index,
					      old_pk->n_fields);

			for (ulint i = 0;
			     i < dict_index_get_n_unique(new_index) + 2;
			     i++) {
				const void*	field;
				ulint		len;
				dfield_t*	dfield;

				ut_ad(!rec_offs_nth_extern(offsets, i));

				field = rec_get_nth_field(
					mrec, offsets, i, &len);
				ut_ad(len != UNIV_SQL_NULL);

				dfield = dtuple_get_nth_field(old_pk, i);
				dfield_set_data(dfield, field, len);
			}

			mrec = next_mrec;

			/* Fetch the new value of the row as it was
			in the old table definition. */
			extra_size = *mrec++;

			if (extra_size >= 0x80) {
				/* Read another byte of extra_size. */

				extra_size = (extra_size & 0x7f) << 8;
				extra_size |= *mrec++;
			}

			mrec += extra_size;

			ut_ad(extra_size || !is_instant);

			if (mrec > mrec_end) {
				return(NULL);
			}

			rec_offs_set_n_fields(offsets, dup->index->n_fields);
			rec_init_offsets_temp(mrec, dup->index, offsets,
					      log->n_core_fields,
					      log->non_core_fields,
					      is_instant
					      ? static_cast<rec_comp_status_t>(
						      *(mrec - extra_size))
					      : REC_STATUS_ORDINARY);

			next_mrec = mrec + rec_offs_data_size(offsets);

			if (next_mrec > mrec_end) {
				return(NULL);
			}
		}

		ut_ad(next_mrec <= mrec_end);
		log->head.total += ulint(next_mrec - mrec_start);
		dtuple_set_n_fields_cmp(old_pk, new_index->n_uniq);

		*error = row_log_table_apply_update(
			thr, new_trx_id_col,
			mrec, offsets, offsets_heap, heap, dup, old_pk);
		break;
	}

	ut_ad(log->head.total <= log->tail.total);
	mem_heap_empty(offsets_heap);
	mem_heap_empty(heap);
	return(next_mrec);
}

#ifdef HAVE_PSI_STAGE_INTERFACE
/** Estimate how much an ALTER TABLE progress should be incremented per
one block of log applied.
For the other phases of ALTER TABLE we increment the progress with 1 per
page processed.
@return amount of abstract units to add to work_completed when one block
of log is applied.
*/
inline
ulint
row_log_progress_inc_per_block()
{
	/* We must increment the progress once per page (as in
	univ_page_size, usually 16KiB). One block here is srv_sort_buf_size
	(usually 1MiB). */
	const ulint	pages_per_block = std::max<ulint>(
		ulint(srv_sort_buf_size >> srv_page_size_shift), 1);

	/* Multiply by an artificial factor of 6 to even the pace with
	the rest of the ALTER TABLE phases, they process page_size amount
	of data faster. */
	return(pages_per_block * 6);
}

/** Estimate how much work is to be done by the log apply phase
of an ALTER TABLE for this index.
@param[in]	index	index whose log to assess
@return work to be done by log-apply in abstract units
*/
ulint
row_log_estimate_work(
	const dict_index_t*	index)
{
	if (index == NULL || index->online_log == NULL) {
		return(0);
	}

	const row_log_t*	l = index->online_log;
	const ulint		bytes_left =
		static_cast<ulint>(l->tail.total - l->head.total);
	const ulint		blocks_left = bytes_left / srv_sort_buf_size;

	return(blocks_left * row_log_progress_inc_per_block());
}
#else /* HAVE_PSI_STAGE_INTERFACE */
inline
ulint
row_log_progress_inc_per_block()
{
	return(0);
}
#endif /* HAVE_PSI_STAGE_INTERFACE */

/** Applies operations to a table was rebuilt.
@param[in]	thr	query graph
@param[in,out]	dup	for reporting duplicate key errors
@param[in,out]	stage	performance schema accounting object, used by
ALTER TABLE. If not NULL, then stage->inc() will be called for each block
of log that is applied.
@return DB_SUCCESS, or error code on failure */
static MY_ATTRIBUTE((warn_unused_result))
dberr_t
row_log_table_apply_ops(
	que_thr_t*		thr,
	row_merge_dup_t*	dup,
	ut_stage_alter_t*	stage)
{
	dberr_t		error;
	const mrec_t*	mrec		= NULL;
	const mrec_t*	next_mrec;
	const mrec_t*	mrec_end	= NULL; /* silence bogus warning */
	const mrec_t*	next_mrec_end;
	mem_heap_t*	heap;
	mem_heap_t*	offsets_heap;
	ulint*		offsets;
	bool		has_index_lock;
	dict_index_t*	index		= const_cast<dict_index_t*>(
		dup->index);
	dict_table_t*	new_table	= index->online_log->table;
	dict_index_t*	new_index	= dict_table_get_first_index(
		new_table);
	const ulint	i		= 1 + REC_OFFS_HEADER_SIZE
		+ ut_max(dict_index_get_n_fields(index),
			 dict_index_get_n_unique(new_index) + 2);
	const ulint	new_trx_id_col	= dict_col_get_clust_pos(
		dict_table_get_sys_col(new_table, DATA_TRX_ID), new_index);
	trx_t*		trx		= thr_get_trx(thr);

	ut_ad(dict_index_is_clust(index));
	ut_ad(dict_index_is_online_ddl(index));
	ut_ad(trx->mysql_thd);
	ut_ad(rw_lock_own(dict_index_get_lock(index), RW_LOCK_X));
	ut_ad(!dict_index_is_online_ddl(new_index));
	ut_ad(dict_col_get_clust_pos(
		      dict_table_get_sys_col(index->table, DATA_TRX_ID), index)
	      != ULINT_UNDEFINED);
	ut_ad(new_trx_id_col > 0);
	ut_ad(new_trx_id_col != ULINT_UNDEFINED);

	UNIV_MEM_INVALID(&mrec_end, sizeof mrec_end);

	offsets = static_cast<ulint*>(ut_malloc_nokey(i * sizeof *offsets));
	offsets[0] = i;
	offsets[1] = dict_index_get_n_fields(index);

	heap = mem_heap_create(srv_page_size);
	offsets_heap = mem_heap_create(srv_page_size);
	has_index_lock = true;

next_block:
	ut_ad(has_index_lock);
	ut_ad(rw_lock_own(dict_index_get_lock(index), RW_LOCK_X));
	ut_ad(index->online_log->head.bytes == 0);

	stage->inc(row_log_progress_inc_per_block());

	if (trx_is_interrupted(trx)) {
		goto interrupted;
	}

	if (index->is_corrupted()) {
		error = DB_INDEX_CORRUPT;
		goto func_exit;
	}

	ut_ad(dict_index_is_online_ddl(index));

	error = index->online_log->error;

	if (error != DB_SUCCESS) {
		goto func_exit;
	}

	if (UNIV_UNLIKELY(index->online_log->head.blocks
			  > index->online_log->tail.blocks)) {
unexpected_eof:
		ib::error() << "Unexpected end of temporary file for table "
			<< index->table->name;
corruption:
		error = DB_CORRUPTION;
		goto func_exit;
	}

	if (index->online_log->head.blocks
	    == index->online_log->tail.blocks) {
		if (index->online_log->head.blocks) {
#ifdef HAVE_FTRUNCATE
			/* Truncate the file in order to save space. */
			if (index->online_log->fd > 0
			    && ftruncate(index->online_log->fd, 0) == -1) {
				ib::error()
					<< "\'" << index->name + 1
					<< "\' failed with error "
					<< errno << ":" << strerror(errno);

				goto corruption;
			}
#endif /* HAVE_FTRUNCATE */
			index->online_log->head.blocks
				= index->online_log->tail.blocks = 0;
		}

		next_mrec = index->online_log->tail.block;
		next_mrec_end = next_mrec + index->online_log->tail.bytes;

		if (next_mrec_end == next_mrec) {
			/* End of log reached. */
all_done:
			ut_ad(has_index_lock);
			ut_ad(index->online_log->head.blocks == 0);
			ut_ad(index->online_log->tail.blocks == 0);
			index->online_log->head.bytes = 0;
			index->online_log->tail.bytes = 0;
			error = DB_SUCCESS;
			goto func_exit;
		}
	} else {
		os_offset_t	ofs;

		ofs = (os_offset_t) index->online_log->head.blocks
			* srv_sort_buf_size;

		ut_ad(has_index_lock);
		has_index_lock = false;
		rw_lock_x_unlock(dict_index_get_lock(index));

		log_free_check();

		ut_ad(dict_index_is_online_ddl(index));

		if (!row_log_block_allocate(index->online_log->head)) {
			error = DB_OUT_OF_MEMORY;
			goto func_exit;
		}

		IORequest		request(IORequest::READ);
		byte*			buf = index->online_log->head.block;

		if (os_file_read_no_error_handling(
			    request, index->online_log->fd,
			    buf, ofs, srv_sort_buf_size, 0) != DB_SUCCESS) {
			ib::error()
				<< "Unable to read temporary file"
				" for table " << index->table->name;
			goto corruption;
		}

		if (log_tmp_is_encrypted()) {
			if (!log_tmp_block_decrypt(
				    buf, srv_sort_buf_size,
				    index->online_log->crypt_head, ofs)) {
				error = DB_DECRYPTION_FAILED;
				goto func_exit;
			}

			srv_stats.n_rowlog_blocks_decrypted.inc();
			memcpy(buf, index->online_log->crypt_head,
			       srv_sort_buf_size);
		}

#ifdef POSIX_FADV_DONTNEED
		/* Each block is read exactly once.  Free up the file cache. */
		posix_fadvise(index->online_log->fd,
			      ofs, srv_sort_buf_size, POSIX_FADV_DONTNEED);
#endif /* POSIX_FADV_DONTNEED */

		next_mrec = index->online_log->head.block;
		next_mrec_end = next_mrec + srv_sort_buf_size;
	}

	/* This read is not protected by index->online_log->mutex for
	performance reasons. We will eventually notice any error that
	was flagged by a DML thread. */
	error = index->online_log->error;

	if (error != DB_SUCCESS) {
		goto func_exit;
	}

	if (mrec) {
		/* A partial record was read from the previous block.
		Copy the temporary buffer full, as we do not know the
		length of the record. Parse subsequent records from
		the bigger buffer index->online_log->head.block
		or index->online_log->tail.block. */

		ut_ad(mrec == index->online_log->head.buf);
		ut_ad(mrec_end > mrec);
		ut_ad(mrec_end < (&index->online_log->head.buf)[1]);

		memcpy((mrec_t*) mrec_end, next_mrec,
		       ulint((&index->online_log->head.buf)[1] - mrec_end));
		mrec = row_log_table_apply_op(
			thr, new_trx_id_col,
			dup, &error, offsets_heap, heap,
			index->online_log->head.buf,
			(&index->online_log->head.buf)[1], offsets);
		if (error != DB_SUCCESS) {
			goto func_exit;
		} else if (UNIV_UNLIKELY(mrec == NULL)) {
			/* The record was not reassembled properly. */
			goto corruption;
		}
		/* The record was previously found out to be
		truncated. Now that the parse buffer was extended,
		it should proceed beyond the old end of the buffer. */
		ut_a(mrec > mrec_end);

		index->online_log->head.bytes = ulint(mrec - mrec_end);
		next_mrec += index->online_log->head.bytes;
	}

	ut_ad(next_mrec <= next_mrec_end);
	/* The following loop must not be parsing the temporary
	buffer, but head.block or tail.block. */

	/* mrec!=NULL means that the next record starts from the
	middle of the block */
	ut_ad((mrec == NULL) == (index->online_log->head.bytes == 0));

#ifdef UNIV_DEBUG
	if (next_mrec_end == index->online_log->head.block
	    + srv_sort_buf_size) {
		/* If tail.bytes == 0, next_mrec_end can also be at
		the end of tail.block. */
		if (index->online_log->tail.bytes == 0) {
			ut_ad(next_mrec == next_mrec_end);
			ut_ad(index->online_log->tail.blocks == 0);
			ut_ad(index->online_log->head.blocks == 0);
			ut_ad(index->online_log->head.bytes == 0);
		} else {
			ut_ad(next_mrec == index->online_log->head.block
			      + index->online_log->head.bytes);
			ut_ad(index->online_log->tail.blocks
			      > index->online_log->head.blocks);
		}
	} else if (next_mrec_end == index->online_log->tail.block
		   + index->online_log->tail.bytes) {
		ut_ad(next_mrec == index->online_log->tail.block
		      + index->online_log->head.bytes);
		ut_ad(index->online_log->tail.blocks == 0);
		ut_ad(index->online_log->head.blocks == 0);
		ut_ad(index->online_log->head.bytes
		      <= index->online_log->tail.bytes);
	} else {
		ut_error;
	}
#endif /* UNIV_DEBUG */

	mrec_end = next_mrec_end;

	while (!trx_is_interrupted(trx)) {
		mrec = next_mrec;
		ut_ad(mrec <= mrec_end);

		if (mrec == mrec_end) {
			/* We are at the end of the log.
			   Mark the replay all_done. */
			if (has_index_lock) {
				goto all_done;
			}
		}

		if (!has_index_lock) {
			/* We are applying operations from a different
			block than the one that is being written to.
			We do not hold index->lock in order to
			allow other threads to concurrently buffer
			modifications. */
			ut_ad(mrec >= index->online_log->head.block);
			ut_ad(mrec_end == index->online_log->head.block
			      + srv_sort_buf_size);
			ut_ad(index->online_log->head.bytes
			      < srv_sort_buf_size);

			/* Take the opportunity to do a redo log
			checkpoint if needed. */
			log_free_check();
		} else {
			/* We are applying operations from the last block.
			Do not allow other threads to buffer anything,
			so that we can finally catch up and synchronize. */
			ut_ad(index->online_log->head.blocks == 0);
			ut_ad(index->online_log->tail.blocks == 0);
			ut_ad(mrec_end == index->online_log->tail.block
			      + index->online_log->tail.bytes);
			ut_ad(mrec >= index->online_log->tail.block);
		}

		/* This read is not protected by index->online_log->mutex
		for performance reasons. We will eventually notice any
		error that was flagged by a DML thread. */
		error = index->online_log->error;

		if (error != DB_SUCCESS) {
			goto func_exit;
		}

		next_mrec = row_log_table_apply_op(
			thr, new_trx_id_col,
			dup, &error, offsets_heap, heap,
			mrec, mrec_end, offsets);

		if (error != DB_SUCCESS) {
			goto func_exit;
		} else if (next_mrec == next_mrec_end) {
			/* The record happened to end on a block boundary.
			Do we have more blocks left? */
			if (has_index_lock) {
				/* The index will be locked while
				applying the last block. */
				goto all_done;
			}

			mrec = NULL;
process_next_block:
			rw_lock_x_lock(dict_index_get_lock(index));
			has_index_lock = true;

			index->online_log->head.bytes = 0;
			index->online_log->head.blocks++;
			goto next_block;
		} else if (next_mrec != NULL) {
			ut_ad(next_mrec < next_mrec_end);
			index->online_log->head.bytes
				+= ulint(next_mrec - mrec);
		} else if (has_index_lock) {
			/* When mrec is within tail.block, it should
			be a complete record, because we are holding
			index->lock and thus excluding the writer. */
			ut_ad(index->online_log->tail.blocks == 0);
			ut_ad(mrec_end == index->online_log->tail.block
			      + index->online_log->tail.bytes);
			ut_ad(0);
			goto unexpected_eof;
		} else {
			memcpy(index->online_log->head.buf, mrec,
			       ulint(mrec_end - mrec));
			mrec_end += ulint(index->online_log->head.buf - mrec);
			mrec = index->online_log->head.buf;
			goto process_next_block;
		}
	}

interrupted:
	error = DB_INTERRUPTED;
func_exit:
	if (!has_index_lock) {
		rw_lock_x_lock(dict_index_get_lock(index));
	}

	mem_heap_free(offsets_heap);
	mem_heap_free(heap);
	row_log_block_free(index->online_log->head);
	ut_free(offsets);
	return(error);
}

/** Apply the row_log_table log to a table upon completing rebuild.
@param[in]	thr		query graph
@param[in]	old_table	old table
@param[in,out]	table		MySQL table (for reporting duplicates)
@param[in,out]	stage		performance schema accounting object, used by
ALTER TABLE. stage->begin_phase_log_table() will be called initially and then
stage->inc() will be called for each block of log that is applied.
@param[in]	new_table	Altered table
@return DB_SUCCESS, or error code on failure */
dberr_t
row_log_table_apply(
	que_thr_t*		thr,
	dict_table_t*		old_table,
	struct TABLE*		table,
	ut_stage_alter_t*	stage,
	dict_table_t*		new_table)
{
	dberr_t		error;
	dict_index_t*	clust_index;

	thr_get_trx(thr)->error_key_num = 0;
	DBUG_EXECUTE_IF("innodb_trx_duplicates",
			thr_get_trx(thr)->duplicates = TRX_DUP_REPLACE;);

	stage->begin_phase_log_table();

	ut_ad(!rw_lock_own(&dict_operation_lock, RW_LOCK_S));
	clust_index = dict_table_get_first_index(old_table);

	if (clust_index->online_log->n_rows == 0) {
		clust_index->online_log->n_rows = new_table->stat_n_rows;
	}

	rw_lock_x_lock(dict_index_get_lock(clust_index));

	if (!clust_index->online_log) {
		ut_ad(dict_index_get_online_status(clust_index)
		      == ONLINE_INDEX_COMPLETE);
		/* This function should not be called unless
		rebuilding a table online. Build in some fault
		tolerance. */
		ut_ad(0);
		error = DB_ERROR;
	} else {
		row_merge_dup_t	dup = {
			clust_index, table,
			clust_index->online_log->col_map, 0
		};

		error = row_log_table_apply_ops(thr, &dup, stage);

		ut_ad(error != DB_SUCCESS
		      || clust_index->online_log->head.total
		      == clust_index->online_log->tail.total);
	}

	rw_lock_x_unlock(dict_index_get_lock(clust_index));
	DBUG_EXECUTE_IF("innodb_trx_duplicates",
			thr_get_trx(thr)->duplicates = 0;);

	return(error);
}

/******************************************************//**
Allocate the row log for an index and flag the index
for online creation.
@retval true if success, false if not */
bool
row_log_allocate(
/*=============*/
	const trx_t*	trx,	/*!< in: the ALTER TABLE transaction */
	dict_index_t*	index,	/*!< in/out: index */
	dict_table_t*	table,	/*!< in/out: new table being rebuilt,
				or NULL when creating a secondary index */
	bool		same_pk,/*!< in: whether the definition of the
				PRIMARY KEY has remained the same */
	const dtuple_t*	defaults,
				/*!< in: default values of
				added, changed columns, or NULL */
	const ulint*	col_map,/*!< in: mapping of old column
				numbers to new ones, or NULL if !table */
	const char*	path,	/*!< in: where to create temporary file */
	const TABLE*	old_table,	/*!< in: table definition before alter */
	const bool	allow_not_null) /*!< in: allow null to not-null
					conversion */
{
	row_log_t*	log;
	DBUG_ENTER("row_log_allocate");

	ut_ad(!dict_index_is_online_ddl(index));
	ut_ad(dict_index_is_clust(index) == !!table);
	ut_ad(!table || index->table != table);
	ut_ad(same_pk || table);
	ut_ad(!table || col_map);
	ut_ad(!defaults || col_map);
	ut_ad(rw_lock_own(dict_index_get_lock(index), RW_LOCK_X));
	ut_ad(trx_state_eq(trx, TRX_STATE_ACTIVE));
	ut_ad(trx->id);

	log = static_cast<row_log_t*>(ut_malloc_nokey(sizeof *log));

	if (log == NULL) {
		DBUG_RETURN(false);
	}

	log->fd = OS_FILE_CLOSED;
	mutex_create(LATCH_ID_INDEX_ONLINE_LOG, &log->mutex);

	log->blobs = NULL;
	log->table = table;
	log->same_pk = same_pk;
	log->defaults = defaults;
	log->col_map = col_map;
	log->error = DB_SUCCESS;
	log->min_trx = trx->id;
	log->max_trx = 0;
	log->tail.blocks = log->tail.bytes = 0;
	log->tail.total = 0;
	log->tail.block = log->head.block = NULL;
	log->crypt_tail = log->crypt_head = NULL;
	log->head.blocks = log->head.bytes = 0;
	log->head.total = 0;
	log->path = path;
	log->n_core_fields = index->n_core_fields;
	ut_ad(!table || log->is_instant(index) == index->is_instant());
	log->allow_not_null = allow_not_null;
	log->old_table = old_table;
	log->n_rows = 0;

	if (table && index->is_instant()) {
		const unsigned n = log->n_core_fields;
		log->non_core_fields = UT_NEW_ARRAY_NOKEY(
			dict_col_t::def_t, index->n_fields - n);
		for (unsigned i = n; i < index->n_fields; i++) {
			log->non_core_fields[i - n]
				= index->fields[i].col->def_val;
		}
	} else {
		log->non_core_fields = NULL;
	}

	dict_index_set_online_status(index, ONLINE_INDEX_CREATION);
	index->online_log = log;

	if (log_tmp_is_encrypted()) {
		ulint size = srv_sort_buf_size;
		log->crypt_head = static_cast<byte *>(os_mem_alloc_large(&size));
		log->crypt_tail = static_cast<byte *>(os_mem_alloc_large(&size));

		if (!log->crypt_head || !log->crypt_tail) {
			row_log_free(log);
			DBUG_RETURN(false);
		}
	}

	/* While we might be holding an exclusive data dictionary lock
	here, in row_log_abort_sec() we will not always be holding it. Use
	atomic operations in both cases. */
	MONITOR_ATOMIC_INC(MONITOR_ONLINE_CREATE_INDEX);

	DBUG_RETURN(true);
}

/******************************************************//**
Free the row log for an index that was being created online. */
void
row_log_free(
/*=========*/
	row_log_t*&	log)	/*!< in,own: row log */
{
	MONITOR_ATOMIC_DEC(MONITOR_ONLINE_CREATE_INDEX);

	UT_DELETE(log->blobs);
	UT_DELETE_ARRAY(log->non_core_fields);
	row_log_block_free(log->tail);
	row_log_block_free(log->head);
	row_merge_file_destroy_low(log->fd);

	if (log->crypt_head) {
		os_mem_free_large(log->crypt_head, srv_sort_buf_size);
	}

	if (log->crypt_tail) {
		os_mem_free_large(log->crypt_tail, srv_sort_buf_size);
	}

	mutex_free(&log->mutex);
	ut_free(log);
	log = NULL;
}

/******************************************************//**
Get the latest transaction ID that has invoked row_log_online_op()
during online creation.
@return latest transaction ID, or 0 if nothing was logged */
trx_id_t
row_log_get_max_trx(
/*================*/
	dict_index_t*	index)	/*!< in: index, must be locked */
{
	ut_ad(dict_index_get_online_status(index) == ONLINE_INDEX_CREATION);

	ut_ad((rw_lock_own(dict_index_get_lock(index), RW_LOCK_S)
	       && mutex_own(&index->online_log->mutex))
	      || rw_lock_own(dict_index_get_lock(index), RW_LOCK_X));

	return(index->online_log->max_trx);
}

/******************************************************//**
Applies an operation to a secondary index that was being created. */
static MY_ATTRIBUTE((nonnull))
void
row_log_apply_op_low(
/*=================*/
	dict_index_t*	index,		/*!< in/out: index */
	row_merge_dup_t*dup,		/*!< in/out: for reporting
					duplicate key errors */
	dberr_t*	error,		/*!< out: DB_SUCCESS or error code */
	mem_heap_t*	offsets_heap,	/*!< in/out: memory heap for
					allocating offsets; can be emptied */
	bool		has_index_lock, /*!< in: true if holding index->lock
					in exclusive mode */
	enum row_op	op,		/*!< in: operation being applied */
	trx_id_t	trx_id,		/*!< in: transaction identifier */
	const dtuple_t*	entry)		/*!< in: row */
{
	mtr_t		mtr;
	btr_cur_t	cursor;
	ulint*		offsets = NULL;

	ut_ad(!dict_index_is_clust(index));

	ut_ad(rw_lock_own(dict_index_get_lock(index), RW_LOCK_X)
	      == has_index_lock);

	ut_ad(!index->is_corrupted());
	ut_ad(trx_id != 0 || op == ROW_OP_DELETE);

	DBUG_LOG("ib_create_index",
		 (op == ROW_OP_INSERT ? "insert " : "delete ")
		 << (has_index_lock ? "locked index " : "unlocked index ")
		 << index->id << ',' << ib::hex(trx_id) << ": "
		 << rec_printer(entry).str());

	mtr_start(&mtr);
	index->set_modified(mtr);

	/* We perform the pessimistic variant of the operations if we
	already hold index->lock exclusively. First, search the
	record. The operation may already have been performed,
	depending on when the row in the clustered index was
	scanned. */
	btr_cur_search_to_nth_level(index, 0, entry, PAGE_CUR_LE,
				    has_index_lock
				    ? BTR_MODIFY_TREE
				    : BTR_MODIFY_LEAF,
				    &cursor, 0, __FILE__, __LINE__,
				    &mtr);

	ut_ad(dict_index_get_n_unique(index) > 0);
	/* This test is somewhat similar to row_ins_must_modify_rec(),
	but not identical for unique secondary indexes. */
	if (cursor.low_match >= dict_index_get_n_unique(index)
	    && !page_rec_is_infimum(btr_cur_get_rec(&cursor))) {
		/* We have a matching record. */
		bool	exists	= (cursor.low_match
				   == dict_index_get_n_fields(index));
#ifdef UNIV_DEBUG
		rec_t*	rec	= btr_cur_get_rec(&cursor);
		ut_ad(page_rec_is_user_rec(rec));
		ut_ad(!rec_get_deleted_flag(rec, page_rec_is_comp(rec)));
#endif /* UNIV_DEBUG */

		ut_ad(exists || dict_index_is_unique(index));

		switch (op) {
		case ROW_OP_DELETE:
			if (!exists) {
				/* The existing record matches the
				unique secondary index key, but the
				PRIMARY KEY columns differ. So, this
				exact record does not exist. For
				example, we could detect a duplicate
				key error in some old index before
				logging an ROW_OP_INSERT for our
				index. This ROW_OP_DELETE could have
				been logged for rolling back
				TRX_UNDO_INSERT_REC. */
				goto func_exit;
			}

			if (btr_cur_optimistic_delete(
				    &cursor, BTR_CREATE_FLAG, &mtr)) {
				*error = DB_SUCCESS;
				break;
			}

			if (!has_index_lock) {
				/* This needs a pessimistic operation.
				Lock the index tree exclusively. */
				mtr_commit(&mtr);
				mtr_start(&mtr);
				index->set_modified(mtr);
				btr_cur_search_to_nth_level(
					index, 0, entry, PAGE_CUR_LE,
					BTR_MODIFY_TREE, &cursor, 0,
					__FILE__, __LINE__, &mtr);

				/* No other thread than the current one
				is allowed to modify the index tree.
				Thus, the record should still exist. */
				ut_ad(cursor.low_match
				      >= dict_index_get_n_fields(index));
				ut_ad(page_rec_is_user_rec(
					      btr_cur_get_rec(&cursor)));
			}

			/* As there are no externally stored fields in
			a secondary index record, the parameter
			rollback=false will be ignored. */

			btr_cur_pessimistic_delete(
				error, FALSE, &cursor,
				BTR_CREATE_FLAG, false, &mtr);
			break;
		case ROW_OP_INSERT:
			if (exists) {
				/* The record already exists. There
				is nothing to be inserted.
				This could happen when processing
				TRX_UNDO_DEL_MARK_REC in statement
				rollback:

				UPDATE of PRIMARY KEY can lead to
				statement rollback if the updated
				value of the PRIMARY KEY already
				exists. In this case, the UPDATE would
				be mapped to DELETE;INSERT, and we
				only wrote undo log for the DELETE
				part. The duplicate key error would be
				triggered before logging the INSERT
				part.

				Theoretically, we could also get a
				similar situation when a DELETE operation
				is blocked by a FOREIGN KEY constraint. */
				goto func_exit;
			}

			if (dtuple_contains_null(entry)) {
				/* The UNIQUE KEY columns match, but
				there is a NULL value in the key, and
				NULL!=NULL. */
				goto insert_the_rec;
			}

			goto duplicate;
		}
	} else {
		switch (op) {
			rec_t*		rec;
			big_rec_t*	big_rec;
		case ROW_OP_DELETE:
			/* The record does not exist. For example, we
			could detect a duplicate key error in some old
			index before logging an ROW_OP_INSERT for our
			index. This ROW_OP_DELETE could be logged for
			rolling back TRX_UNDO_INSERT_REC. */
			goto func_exit;
		case ROW_OP_INSERT:
			if (dict_index_is_unique(index)
			    && (cursor.up_match
				>= dict_index_get_n_unique(index)
				|| cursor.low_match
				>= dict_index_get_n_unique(index))
			    && (!index->n_nullable
				|| !dtuple_contains_null(entry))) {
duplicate:
				/* Duplicate key */
				ut_ad(dict_index_is_unique(index));
				row_merge_dup_report(dup, entry->fields);
				*error = DB_DUPLICATE_KEY;
				goto func_exit;
			}
insert_the_rec:
			/* Insert the record. As we are inserting into
			a secondary index, there cannot be externally
			stored columns (!big_rec). */
			*error = btr_cur_optimistic_insert(
				BTR_NO_UNDO_LOG_FLAG
				| BTR_NO_LOCKING_FLAG
				| BTR_CREATE_FLAG,
				&cursor, &offsets, &offsets_heap,
				const_cast<dtuple_t*>(entry),
				&rec, &big_rec, 0, NULL, &mtr);
			ut_ad(!big_rec);
			if (*error != DB_FAIL) {
				break;
			}

			if (!has_index_lock) {
				/* This needs a pessimistic operation.
				Lock the index tree exclusively. */
				mtr_commit(&mtr);
				mtr_start(&mtr);
				index->set_modified(mtr);
				btr_cur_search_to_nth_level(
					index, 0, entry, PAGE_CUR_LE,
					BTR_MODIFY_TREE, &cursor, 0,
					__FILE__, __LINE__, &mtr);
			}

			/* We already determined that the
			record did not exist. No other thread
			than the current one is allowed to
			modify the index tree. Thus, the
			record should still not exist. */

			*error = btr_cur_pessimistic_insert(
				BTR_NO_UNDO_LOG_FLAG
				| BTR_NO_LOCKING_FLAG
				| BTR_CREATE_FLAG,
				&cursor, &offsets, &offsets_heap,
				const_cast<dtuple_t*>(entry),
				&rec, &big_rec,
				0, NULL, &mtr);
			ut_ad(!big_rec);
			break;
		}
		mem_heap_empty(offsets_heap);
	}

	if (*error == DB_SUCCESS && trx_id) {
		page_update_max_trx_id(btr_cur_get_block(&cursor),
				       btr_cur_get_page_zip(&cursor),
				       trx_id, &mtr);
	}

func_exit:
	mtr_commit(&mtr);
}

/******************************************************//**
Applies an operation to a secondary index that was being created.
@return NULL on failure (mrec corruption) or when out of data;
pointer to next record on success */
static MY_ATTRIBUTE((nonnull, warn_unused_result))
const mrec_t*
row_log_apply_op(
/*=============*/
	dict_index_t*	index,		/*!< in/out: index */
	row_merge_dup_t*dup,		/*!< in/out: for reporting
					duplicate key errors */
	dberr_t*	error,		/*!< out: DB_SUCCESS or error code */
	mem_heap_t*	offsets_heap,	/*!< in/out: memory heap for
					allocating offsets; can be emptied */
	mem_heap_t*	heap,		/*!< in/out: memory heap for
					allocating data tuples */
	bool		has_index_lock, /*!< in: true if holding index->lock
					in exclusive mode */
	const mrec_t*	mrec,		/*!< in: merge record */
	const mrec_t*	mrec_end,	/*!< in: end of buffer */
	ulint*		offsets)	/*!< in/out: work area for
					rec_init_offsets_temp() */

{
	enum row_op	op;
	ulint		extra_size;
	ulint		data_size;
	ulint		n_ext;
	dtuple_t*	entry;
	trx_id_t	trx_id;

	/* Online index creation is only used for secondary indexes. */
	ut_ad(!dict_index_is_clust(index));

	ut_ad(rw_lock_own(dict_index_get_lock(index), RW_LOCK_X)
	      == has_index_lock);

	if (index->is_corrupted()) {
		*error = DB_INDEX_CORRUPT;
		return(NULL);
	}

	*error = DB_SUCCESS;

	if (mrec + ROW_LOG_HEADER_SIZE >= mrec_end) {
		return(NULL);
	}

	switch (*mrec) {
	case ROW_OP_INSERT:
		if (ROW_LOG_HEADER_SIZE + DATA_TRX_ID_LEN + mrec >= mrec_end) {
			return(NULL);
		}

		op = static_cast<enum row_op>(*mrec++);
		trx_id = trx_read_trx_id(mrec);
		mrec += DATA_TRX_ID_LEN;
		break;
	case ROW_OP_DELETE:
		op = static_cast<enum row_op>(*mrec++);
		trx_id = 0;
		break;
	default:
corrupted:
		ut_ad(0);
		*error = DB_CORRUPTION;
		return(NULL);
	}

	extra_size = *mrec++;

	ut_ad(mrec < mrec_end);

	if (extra_size >= 0x80) {
		/* Read another byte of extra_size. */

		extra_size = (extra_size & 0x7f) << 8;
		extra_size |= *mrec++;
	}

	mrec += extra_size;

	if (mrec > mrec_end) {
		return(NULL);
	}

	rec_init_offsets_temp(mrec, index, offsets);

	if (rec_offs_any_extern(offsets)) {
		/* There should never be any externally stored fields
		in a secondary index, which is what online index
		creation is used for. Therefore, the log file must be
		corrupted. */
		goto corrupted;
	}

	data_size = rec_offs_data_size(offsets);

	mrec += data_size;

	if (mrec > mrec_end) {
		return(NULL);
	}

	entry = row_rec_to_index_entry_low(
		mrec - data_size, index, offsets, &n_ext, heap);
	/* Online index creation is only implemented for secondary
	indexes, which never contain off-page columns. */
	ut_ad(n_ext == 0);

	row_log_apply_op_low(index, dup, error, offsets_heap,
			     has_index_lock, op, trx_id, entry);
	return(mrec);
}

/** Applies operations to a secondary index that was being created.
@param[in]	trx	transaction (for checking if the operation was
interrupted)
@param[in,out]	index	index
@param[in,out]	dup	for reporting duplicate key errors
@param[in,out]	stage	performance schema accounting object, used by
ALTER TABLE. If not NULL, then stage->inc() will be called for each block
of log that is applied.
@return DB_SUCCESS, or error code on failure */
static
dberr_t
row_log_apply_ops(
	const trx_t*		trx,
	dict_index_t*		index,
	row_merge_dup_t*	dup,
	ut_stage_alter_t*	stage)
{
	dberr_t		error;
	const mrec_t*	mrec	= NULL;
	const mrec_t*	next_mrec;
	const mrec_t*	mrec_end= NULL; /* silence bogus warning */
	const mrec_t*	next_mrec_end;
	mem_heap_t*	offsets_heap;
	mem_heap_t*	heap;
	ulint*		offsets;
	bool		has_index_lock;
	const ulint	i	= 1 + REC_OFFS_HEADER_SIZE
		+ dict_index_get_n_fields(index);

	ut_ad(dict_index_is_online_ddl(index));
	ut_ad(!index->is_committed());
	ut_ad(rw_lock_own(dict_index_get_lock(index), RW_LOCK_X));
	ut_ad(index->online_log);
	UNIV_MEM_INVALID(&mrec_end, sizeof mrec_end);

	offsets = static_cast<ulint*>(ut_malloc_nokey(i * sizeof *offsets));
	offsets[0] = i;
	offsets[1] = dict_index_get_n_fields(index);

	offsets_heap = mem_heap_create(srv_page_size);
	heap = mem_heap_create(srv_page_size);
	has_index_lock = true;

next_block:
	ut_ad(has_index_lock);
	ut_ad(rw_lock_own(dict_index_get_lock(index), RW_LOCK_X));
	ut_ad(index->online_log->head.bytes == 0);

	stage->inc(row_log_progress_inc_per_block());

	if (trx_is_interrupted(trx)) {
		goto interrupted;
	}

	error = index->online_log->error;
	if (error != DB_SUCCESS) {
		goto func_exit;
	}

	if (index->is_corrupted()) {
		error = DB_INDEX_CORRUPT;
		goto func_exit;
	}

	if (UNIV_UNLIKELY(index->online_log->head.blocks
			  > index->online_log->tail.blocks)) {
unexpected_eof:
		ib::error() << "Unexpected end of temporary file for index "
			<< index->name;
corruption:
		error = DB_CORRUPTION;
		goto func_exit;
	}

	if (index->online_log->head.blocks
	    == index->online_log->tail.blocks) {
		if (index->online_log->head.blocks) {
#ifdef HAVE_FTRUNCATE
			/* Truncate the file in order to save space. */
			if (index->online_log->fd > 0
			    && ftruncate(index->online_log->fd, 0) == -1) {
				ib::error()
					<< "\'" << index->name + 1
					<< "\' failed with error "
					<< errno << ":" << strerror(errno);

				goto corruption;
			}
#endif /* HAVE_FTRUNCATE */
			index->online_log->head.blocks
				= index->online_log->tail.blocks = 0;
		}

		next_mrec = index->online_log->tail.block;
		next_mrec_end = next_mrec + index->online_log->tail.bytes;

		if (next_mrec_end == next_mrec) {
			/* End of log reached. */
all_done:
			ut_ad(has_index_lock);
			ut_ad(index->online_log->head.blocks == 0);
			ut_ad(index->online_log->tail.blocks == 0);
			error = DB_SUCCESS;
			goto func_exit;
		}
	} else {
		os_offset_t	ofs = static_cast<os_offset_t>(
			index->online_log->head.blocks)
			* srv_sort_buf_size;
		IORequest	request(IORequest::READ);

		ut_ad(has_index_lock);
		has_index_lock = false;
		rw_lock_x_unlock(dict_index_get_lock(index));

		log_free_check();

		if (!row_log_block_allocate(index->online_log->head)) {
			error = DB_OUT_OF_MEMORY;
			goto func_exit;
		}

		byte*	buf = index->online_log->head.block;

		if (os_file_read_no_error_handling(
			    request, index->online_log->fd,
			    buf, ofs, srv_sort_buf_size, 0) != DB_SUCCESS) {
			ib::error()
				<< "Unable to read temporary file"
				" for index " << index->name;
			goto corruption;
		}

		if (log_tmp_is_encrypted()) {
			if (!log_tmp_block_decrypt(
				    buf, srv_sort_buf_size,
				    index->online_log->crypt_head, ofs)) {
				error = DB_DECRYPTION_FAILED;
				goto func_exit;
			}

			srv_stats.n_rowlog_blocks_decrypted.inc();
			memcpy(buf, index->online_log->crypt_head, srv_sort_buf_size);
		}

#ifdef POSIX_FADV_DONTNEED
		/* Each block is read exactly once.  Free up the file cache. */
		posix_fadvise(index->online_log->fd,
			      ofs, srv_sort_buf_size, POSIX_FADV_DONTNEED);
#endif /* POSIX_FADV_DONTNEED */

		next_mrec = index->online_log->head.block;
		next_mrec_end = next_mrec + srv_sort_buf_size;
	}

	if (mrec) {
		/* A partial record was read from the previous block.
		Copy the temporary buffer full, as we do not know the
		length of the record. Parse subsequent records from
		the bigger buffer index->online_log->head.block
		or index->online_log->tail.block. */

		ut_ad(mrec == index->online_log->head.buf);
		ut_ad(mrec_end > mrec);
		ut_ad(mrec_end < (&index->online_log->head.buf)[1]);

		memcpy((mrec_t*) mrec_end, next_mrec,
		       ulint((&index->online_log->head.buf)[1] - mrec_end));
		mrec = row_log_apply_op(
			index, dup, &error, offsets_heap, heap,
			has_index_lock, index->online_log->head.buf,
			(&index->online_log->head.buf)[1], offsets);
		if (error != DB_SUCCESS) {
			goto func_exit;
		} else if (UNIV_UNLIKELY(mrec == NULL)) {
			/* The record was not reassembled properly. */
			goto corruption;
		}
		/* The record was previously found out to be
		truncated. Now that the parse buffer was extended,
		it should proceed beyond the old end of the buffer. */
		ut_a(mrec > mrec_end);

		index->online_log->head.bytes = ulint(mrec - mrec_end);
		next_mrec += index->online_log->head.bytes;
	}

	ut_ad(next_mrec <= next_mrec_end);
	/* The following loop must not be parsing the temporary
	buffer, but head.block or tail.block. */

	/* mrec!=NULL means that the next record starts from the
	middle of the block */
	ut_ad((mrec == NULL) == (index->online_log->head.bytes == 0));

#ifdef UNIV_DEBUG
	if (next_mrec_end == index->online_log->head.block
	    + srv_sort_buf_size) {
		/* If tail.bytes == 0, next_mrec_end can also be at
		the end of tail.block. */
		if (index->online_log->tail.bytes == 0) {
			ut_ad(next_mrec == next_mrec_end);
			ut_ad(index->online_log->tail.blocks == 0);
			ut_ad(index->online_log->head.blocks == 0);
			ut_ad(index->online_log->head.bytes == 0);
		} else {
			ut_ad(next_mrec == index->online_log->head.block
			      + index->online_log->head.bytes);
			ut_ad(index->online_log->tail.blocks
			      > index->online_log->head.blocks);
		}
	} else if (next_mrec_end == index->online_log->tail.block
		   + index->online_log->tail.bytes) {
		ut_ad(next_mrec == index->online_log->tail.block
		      + index->online_log->head.bytes);
		ut_ad(index->online_log->tail.blocks == 0);
		ut_ad(index->online_log->head.blocks == 0);
		ut_ad(index->online_log->head.bytes
		      <= index->online_log->tail.bytes);
	} else {
		ut_error;
	}
#endif /* UNIV_DEBUG */

	mrec_end = next_mrec_end;

	while (!trx_is_interrupted(trx)) {
		mrec = next_mrec;
		ut_ad(mrec < mrec_end);

		if (!has_index_lock) {
			/* We are applying operations from a different
			block than the one that is being written to.
			We do not hold index->lock in order to
			allow other threads to concurrently buffer
			modifications. */
			ut_ad(mrec >= index->online_log->head.block);
			ut_ad(mrec_end == index->online_log->head.block
			      + srv_sort_buf_size);
			ut_ad(index->online_log->head.bytes
			      < srv_sort_buf_size);

			/* Take the opportunity to do a redo log
			checkpoint if needed. */
			log_free_check();
		} else {
			/* We are applying operations from the last block.
			Do not allow other threads to buffer anything,
			so that we can finally catch up and synchronize. */
			ut_ad(index->online_log->head.blocks == 0);
			ut_ad(index->online_log->tail.blocks == 0);
			ut_ad(mrec_end == index->online_log->tail.block
			      + index->online_log->tail.bytes);
			ut_ad(mrec >= index->online_log->tail.block);
		}

		next_mrec = row_log_apply_op(
			index, dup, &error, offsets_heap, heap,
			has_index_lock, mrec, mrec_end, offsets);

		if (error != DB_SUCCESS) {
			goto func_exit;
		} else if (next_mrec == next_mrec_end) {
			/* The record happened to end on a block boundary.
			Do we have more blocks left? */
			if (has_index_lock) {
				/* The index will be locked while
				applying the last block. */
				goto all_done;
			}

			mrec = NULL;
process_next_block:
			rw_lock_x_lock(dict_index_get_lock(index));
			has_index_lock = true;

			index->online_log->head.bytes = 0;
			index->online_log->head.blocks++;
			goto next_block;
		} else if (next_mrec != NULL) {
			ut_ad(next_mrec < next_mrec_end);
			index->online_log->head.bytes
				+= ulint(next_mrec - mrec);
		} else if (has_index_lock) {
			/* When mrec is within tail.block, it should
			be a complete record, because we are holding
			index->lock and thus excluding the writer. */
			ut_ad(index->online_log->tail.blocks == 0);
			ut_ad(mrec_end == index->online_log->tail.block
			      + index->online_log->tail.bytes);
			ut_ad(0);
			goto unexpected_eof;
		} else {
			memcpy(index->online_log->head.buf, mrec,
			       ulint(mrec_end - mrec));
			mrec_end += ulint(index->online_log->head.buf - mrec);
			mrec = index->online_log->head.buf;
			goto process_next_block;
		}
	}

interrupted:
	error = DB_INTERRUPTED;
func_exit:
	if (!has_index_lock) {
		rw_lock_x_lock(dict_index_get_lock(index));
	}

	switch (error) {
	case DB_SUCCESS:
		break;
	case DB_INDEX_CORRUPT:
		if (((os_offset_t) index->online_log->tail.blocks + 1)
		    * srv_sort_buf_size >= srv_online_max_size) {
			/* The log file grew too big. */
			error = DB_ONLINE_LOG_TOO_BIG;
		}
		/* fall through */
	default:
		/* We set the flag directly instead of invoking
		dict_set_corrupted_index_cache_only(index) here,
		because the index is not "public" yet. */
		index->type |= DICT_CORRUPT;
	}

	mem_heap_free(heap);
	mem_heap_free(offsets_heap);
	row_log_block_free(index->online_log->head);
	ut_free(offsets);
	return(error);
}

/** Apply the row log to the index upon completing index creation.
@param[in]	trx	transaction (for checking if the operation was
interrupted)
@param[in,out]	index	secondary index
@param[in,out]	table	MySQL table (for reporting duplicates)
@param[in,out]	stage	performance schema accounting object, used by
ALTER TABLE. stage->begin_phase_log_index() will be called initially and then
stage->inc() will be called for each block of log that is applied.
@return DB_SUCCESS, or error code on failure */
dberr_t
row_log_apply(
	const trx_t*		trx,
	dict_index_t*		index,
	struct TABLE*		table,
	ut_stage_alter_t*	stage)
{
	dberr_t		error;
	row_log_t*	log;
	row_merge_dup_t	dup = { index, table, NULL, 0 };
	DBUG_ENTER("row_log_apply");

	ut_ad(dict_index_is_online_ddl(index));
	ut_ad(!dict_index_is_clust(index));

	stage->begin_phase_log_index();

	log_free_check();

	rw_lock_x_lock(dict_index_get_lock(index));

	if (!dict_table_is_corrupted(index->table)) {
		error = row_log_apply_ops(trx, index, &dup, stage);
	} else {
		error = DB_SUCCESS;
	}

	if (error != DB_SUCCESS) {
		ut_ad(index->table->space);
		/* We set the flag directly instead of invoking
		dict_set_corrupted_index_cache_only(index) here,
		because the index is not "public" yet. */
		index->type |= DICT_CORRUPT;
		index->table->drop_aborted = TRUE;

		dict_index_set_online_status(index, ONLINE_INDEX_ABORTED);
	} else {
		ut_ad(dup.n_dup == 0);
		dict_index_set_online_status(index, ONLINE_INDEX_COMPLETE);
	}

	log = index->online_log;
	index->online_log = NULL;
	rw_lock_x_unlock(dict_index_get_lock(index));

	row_log_free(log);

	DBUG_RETURN(error);
}<|MERGE_RESOLUTION|>--- conflicted
+++ resolved
@@ -1740,12 +1740,8 @@
 		entry = row_build_index_entry(row, NULL, index, heap);
 		error = row_ins_sec_index_entry_low(
 			flags, BTR_MODIFY_TREE,
-<<<<<<< HEAD
 			index, offsets_heap, heap, entry,
-			thr_get_trx(thr)->id, thr, false);
-=======
-			index, offsets_heap, heap, entry, trx_id, thr);
->>>>>>> 2931fd29
+			thr_get_trx(thr)->id, thr);
 
 		if (error != DB_SUCCESS) {
 			if (error == DB_DUPLICATE_KEY) {
@@ -2377,11 +2373,7 @@
 			BTR_CREATE_FLAG | BTR_NO_LOCKING_FLAG
 			| BTR_NO_UNDO_LOG_FLAG | BTR_KEEP_SYS_FLAG,
 			BTR_MODIFY_TREE, index, offsets_heap, heap,
-<<<<<<< HEAD
-			entry, thr_get_trx(thr)->id, thr, false);
-=======
-			entry, trx_id, thr);
->>>>>>> 2931fd29
+			entry, thr_get_trx(thr)->id, thr);
 
 		/* Report correct index name for duplicate key error. */
 		if (error == DB_DUPLICATE_KEY) {
