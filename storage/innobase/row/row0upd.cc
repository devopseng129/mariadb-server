/*****************************************************************************

<<<<<<< HEAD
Copyright (c) 1996, 2016, Oracle and/or its affiliates. All Rights Reserved.
Copyright (c) 2015, 2017, MariaDB Corporation.
=======
Copyright (c) 1996, 2017, Oracle and/or its affiliates. All Rights Reserved.
Copyright (c) 2015, 2016, MariaDB Corporation.
>>>>>>> 79d28533

This program is free software; you can redistribute it and/or modify it under
the terms of the GNU General Public License as published by the Free Software
Foundation; version 2 of the License.

This program is distributed in the hope that it will be useful, but WITHOUT
ANY WARRANTY; without even the implied warranty of MERCHANTABILITY or FITNESS
FOR A PARTICULAR PURPOSE. See the GNU General Public License for more details.

You should have received a copy of the GNU General Public License along with
this program; if not, write to the Free Software Foundation, Inc.,
51 Franklin Street, Suite 500, Boston, MA 02110-1335 USA

*****************************************************************************/

/**************************************************//**
@file row/row0upd.cc
Update of a row

Created 12/27/1996 Heikki Tuuri
*******************************************************/

#include "ha_prototypes.h"

#include "row0upd.h"
#include "dict0dict.h"
#include "dict0mem.h"
#include "trx0undo.h"
#include "rem0rec.h"
#include "dict0boot.h"
#include "dict0crea.h"
#include "mach0data.h"
#include "btr0btr.h"
#include "btr0cur.h"
#include "que0que.h"
#include "row0ext.h"
#include "row0ins.h"
#include "row0log.h"
#include "row0row.h"
#include "row0sel.h"
#include "rem0cmp.h"
#include "lock0lock.h"
#include "log0log.h"
#include "pars0sym.h"
#include "eval0eval.h"
#include "buf0lru.h"
#include "trx0rec.h"
#include "fts0fts.h"
#include "fts0types.h"
#include <algorithm>
#include <mysql/plugin.h>
#include <mysql/service_wsrep.h>

/* What kind of latch and lock can we assume when the control comes to
   -------------------------------------------------------------------
an update node?
--------------
Efficiency of massive updates would require keeping an x-latch on a
clustered index page through many updates, and not setting an explicit
x-lock on clustered index records, as they anyway will get an implicit
x-lock when they are updated. A problem is that the read nodes in the
graph should know that they must keep the latch when passing the control
up to the update node, and not set any record lock on the record which
will be updated. Another problem occurs if the execution is stopped,
as the kernel switches to another query thread, or the transaction must
wait for a lock. Then we should be able to release the latch and, maybe,
acquire an explicit x-lock on the record.
	Because this seems too complicated, we conclude that the less
efficient solution of releasing all the latches when the control is
transferred to another node, and acquiring explicit x-locks, is better. */

/* How is a delete performed? If there is a delete without an
explicit cursor, i.e., a searched delete, there are at least
two different situations:
the implicit select cursor may run on (1) the clustered index or
on (2) a secondary index. The delete is performed by setting
the delete bit in the record and substituting the id of the
deleting transaction for the original trx id, and substituting a
new roll ptr for previous roll ptr. The old trx id and roll ptr
are saved in the undo log record. Thus, no physical changes occur
in the index tree structure at the time of the delete. Only
when the undo log is purged, the index records will be physically
deleted from the index trees.

The query graph executing a searched delete would consist of
a delete node which has as a subtree a select subgraph.
The select subgraph should return a (persistent) cursor
in the clustered index, placed on page which is x-latched.
The delete node should look for all secondary index records for
this clustered index entry and mark them as deleted. When is
the x-latch freed? The most efficient way for performing a
searched delete is obviously to keep the x-latch for several
steps of query graph execution. */

/*************************************************************************
IMPORTANT NOTE: Any operation that generates redo MUST check that there
is enough space in the redo log before for that operation. This is
done by calling log_free_check(). The reason for checking the
availability of the redo log space before the start of the operation is
that we MUST not hold any synchonization objects when performing the
check.
If you make a change in this module make sure that no codepath is
introduced where a call to log_free_check() is bypassed. */

/***********************************************************//**
Checks if an update vector changes some of the first ordering fields of an
index record. This is only used in foreign key checks and we can assume
that index does not contain column prefixes.
@return TRUE if changes */
static
ibool
row_upd_changes_first_fields_binary(
/*================================*/
	dtuple_t*	entry,	/*!< in: old value of index entry */
	dict_index_t*	index,	/*!< in: index of entry */
	const upd_t*	update,	/*!< in: update vector for the row */
	ulint		n);	/*!< in: how many first fields to check */

/*********************************************************************//**
Checks if index currently is mentioned as a referenced index in a foreign
key constraint.

NOTE that since we do not hold dict_operation_lock when leaving the
function, it may be that the referencing table has been dropped when
we leave this function: this function is only for heuristic use!

@return TRUE if referenced */
static
ibool
row_upd_index_is_referenced(
/*========================*/
	dict_index_t*	index,	/*!< in: index */
	trx_t*		trx)	/*!< in: transaction */
{
	dict_table_t*	table		= index->table;
	ibool		froze_data_dict	= FALSE;
	ibool		is_referenced	= FALSE;

	if (table->referenced_set.empty()) {
		return(FALSE);
	}

	if (trx->dict_operation_lock_mode == 0) {
		row_mysql_freeze_data_dictionary(trx);
		froze_data_dict = TRUE;
	}

	dict_foreign_set::iterator	it
		= std::find_if(table->referenced_set.begin(),
			       table->referenced_set.end(),
			       dict_foreign_with_index(index));

	is_referenced = (it != table->referenced_set.end());

	if (froze_data_dict) {
		row_mysql_unfreeze_data_dictionary(trx);
	}

	return(is_referenced);
}

#ifdef WITH_WSREP
static
ibool
wsrep_row_upd_index_is_foreign(
/*========================*/
	dict_index_t*	index,	/*!< in: index */
	trx_t*		trx)	/*!< in: transaction */
{
	dict_table_t*	table		= index->table;
	ibool		froze_data_dict	= FALSE;
	ibool		is_referenced	= FALSE;

	if (table->foreign_set.empty()) {
		return(FALSE);
	}

	if (trx->dict_operation_lock_mode == 0) {
		row_mysql_freeze_data_dictionary(trx);
		froze_data_dict = TRUE;
	}

	dict_foreign_set::iterator	it
		= std::find_if(table->foreign_set.begin(),
			       table->foreign_set.end(),
			       dict_foreign_with_foreign_index(index));

	is_referenced = (it != table->foreign_set.end());

	if (froze_data_dict) {
		row_mysql_unfreeze_data_dictionary(trx);
	}

	return(is_referenced);
}
#endif /* WITH_WSREP */

/*********************************************************************//**
Checks if possible foreign key constraints hold after a delete of the record
under pcur.

NOTE that this function will temporarily commit mtr and lose the
pcur position!

@return DB_SUCCESS or an error code */
static MY_ATTRIBUTE((nonnull, warn_unused_result))
dberr_t
row_upd_check_references_constraints(
/*=================================*/
	upd_node_t*	node,	/*!< in: row update node */
	btr_pcur_t*	pcur,	/*!< in: cursor positioned on a record; NOTE: the
				cursor position is lost in this function! */
	dict_table_t*	table,	/*!< in: table in question */
	dict_index_t*	index,	/*!< in: index of the cursor */
	ulint*		offsets,/*!< in/out: rec_get_offsets(pcur.rec, index) */
	que_thr_t*	thr,	/*!< in: query thread */
	mtr_t*		mtr)	/*!< in: mtr */
{
	dict_foreign_t*	foreign;
	mem_heap_t*	heap;
	dtuple_t*	entry;
	trx_t*		trx;
	const rec_t*	rec;
	ulint		n_ext;
	dberr_t		err;
	ibool		got_s_lock	= FALSE;

	DBUG_ENTER("row_upd_check_references_constraints");

	if (table->referenced_set.empty()) {
		DBUG_RETURN(DB_SUCCESS);
	}

	trx = thr_get_trx(thr);

	rec = btr_pcur_get_rec(pcur);
	ut_ad(rec_offs_validate(rec, index, offsets));

	heap = mem_heap_create(500);

	entry = row_rec_to_index_entry(rec, index, offsets, &n_ext, heap);

	mtr_commit(mtr);

	DEBUG_SYNC_C("foreign_constraint_check_for_update");

	mtr_start_trx(mtr, trx);

	if (trx->dict_operation_lock_mode == 0) {
		got_s_lock = TRUE;

		row_mysql_freeze_data_dictionary(trx);
	}

	DEBUG_SYNC_C_IF_THD(thr_get_trx(thr)->mysql_thd,
			    "foreign_constraint_check_for_insert");

	for (dict_foreign_set::iterator it = table->referenced_set.begin();
	     it != table->referenced_set.end();
	     ++it) {

		foreign = *it;

		/* Note that we may have an update which updates the index
		record, but does NOT update the first fields which are
		referenced in a foreign key constraint. Then the update does
		NOT break the constraint. */

		if (foreign->referenced_index == index
		    && (node->is_delete
			|| row_upd_changes_first_fields_binary(
				entry, index, node->update,
				foreign->n_fields))) {
			dict_table_t*	foreign_table = foreign->foreign_table;

			dict_table_t*	ref_table = NULL;

			if (foreign_table == NULL) {

				ref_table = dict_table_open_on_name(
					foreign->foreign_table_name_lookup,
					FALSE, FALSE, DICT_ERR_IGNORE_NONE);
			}

			/* dict_operation_lock is held both here
			(UPDATE or DELETE with FOREIGN KEY) and by TRUNCATE
			TABLE operations.
			If a TRUNCATE TABLE operation is in progress,
			there can be 2 possible conditions:
			1) row_truncate_table_for_mysql() is not yet called.
			2) Truncate releases dict_operation_lock
			during eviction of pages from buffer pool
			for a file-per-table tablespace.

			In case of (1), truncate will wait for FK operation
			to complete.
			In case of (2), truncate will be rolled forward even
			if it is interrupted. So if the foreign table is
			undergoing a truncate, ignore the FK check. */

			if (foreign_table) {
				mutex_enter(&fil_system->mutex);
				const fil_space_t* space = fil_space_get_by_id(
					foreign_table->space);
				const bool being_truncated = space
					&& space->is_being_truncated;
				mutex_exit(&fil_system->mutex);
				if (being_truncated) {
					continue;
				}
			}

			/* NOTE that if the thread ends up waiting for a lock
			we will release dict_operation_lock temporarily!
			But the counter on the table protects 'foreign' from
			being dropped while the check is running. */

			err = row_ins_check_foreign_constraint(
				FALSE, foreign, table, entry, thr);

			if (ref_table != NULL) {
				dict_table_close(ref_table, FALSE, FALSE);
			}

			if (err != DB_SUCCESS) {
				goto func_exit;
			}
		}
	}

	err = DB_SUCCESS;

func_exit:
	if (got_s_lock) {
		row_mysql_unfreeze_data_dictionary(trx);
	}

	mem_heap_free(heap);

	DEBUG_SYNC_C("foreign_constraint_check_for_update_done");

	DBUG_EXECUTE_IF("row_upd_cascade_lock_wait_err",
		err = DB_LOCK_WAIT;
		DBUG_SET("-d,row_upd_cascade_lock_wait_err"););

	DBUG_RETURN(err);
}

#ifdef WITH_WSREP
static
dberr_t
wsrep_row_upd_check_foreign_constraints(
/*=================================*/
	upd_node_t*	node,	/*!< in: row update node */
	btr_pcur_t*	pcur,	/*!< in: cursor positioned on a record; NOTE: the
				cursor position is lost in this function! */
	dict_table_t*	table,	/*!< in: table in question */
	dict_index_t*	index,	/*!< in: index of the cursor */
	ulint*		offsets,/*!< in/out: rec_get_offsets(pcur.rec, index) */
	que_thr_t*	thr,	/*!< in: query thread */
	mtr_t*		mtr)	/*!< in: mtr */
{
	dict_foreign_t*	foreign;
	mem_heap_t*	heap;
	dtuple_t*	entry;
	trx_t*		trx;
	const rec_t*	rec;
	ulint		n_ext;
	dberr_t		err;
	ibool		got_s_lock	= FALSE;
	ibool		opened     	= FALSE;

	if (table->foreign_set.empty()) {
		return(DB_SUCCESS);
	}

	trx = thr_get_trx(thr);

	/* TODO: make native slave thread bail out here */

	rec = btr_pcur_get_rec(pcur);
	ut_ad(rec_offs_validate(rec, index, offsets));

	heap = mem_heap_create(500);

	entry = row_rec_to_index_entry(rec, index, offsets,
				       &n_ext, heap);

	mtr_commit(mtr);

	mtr_start(mtr);

	if (trx->dict_operation_lock_mode == 0) {
		got_s_lock = TRUE;

		row_mysql_freeze_data_dictionary(trx);
	}

	for (dict_foreign_set::iterator it = table->foreign_set.begin();
	     it != table->foreign_set.end();
	     ++it) {

		foreign = *it;
		/* Note that we may have an update which updates the index
		record, but does NOT update the first fields which are
		referenced in a foreign key constraint. Then the update does
		NOT break the constraint. */

		if (foreign->foreign_index == index
		    && (node->is_delete
			|| row_upd_changes_first_fields_binary(
				entry, index, node->update,
				foreign->n_fields))) {

			if (foreign->referenced_table == NULL) {
				foreign->referenced_table =
					dict_table_open_on_name(
					  foreign->referenced_table_name_lookup,
					  FALSE, FALSE, DICT_ERR_IGNORE_NONE);
				opened = (foreign->referenced_table) ? TRUE : FALSE;
			}

			/* NOTE that if the thread ends up waiting for a lock
			we will release dict_operation_lock temporarily!
			But the counter on the table protects 'foreign' from
			being dropped while the check is running. */

			err = row_ins_check_foreign_constraint(
				TRUE, foreign, table, entry, thr);

			if (foreign->referenced_table) {
				if (opened == TRUE) {
					dict_table_close(foreign->referenced_table, FALSE, FALSE);
					opened = FALSE;
				}
			}

			if (err != DB_SUCCESS) {
				goto func_exit;
			}
		}
	}

	err = DB_SUCCESS;
func_exit:
	if (got_s_lock) {
		row_mysql_unfreeze_data_dictionary(trx);
	}

	mem_heap_free(heap);

	return(err);
}
#endif /* WITH_WSREP */

/*********************************************************************//**
Creates an update node for a query graph.
@return own: update node */
upd_node_t*
upd_node_create(
/*============*/
	mem_heap_t*	heap)	/*!< in: mem heap where created */
{
	upd_node_t*	node;

	node = static_cast<upd_node_t*>(
		mem_heap_zalloc(heap, sizeof(upd_node_t)));

	node->common.type = QUE_NODE_UPDATE;
	node->state = UPD_NODE_UPDATE_CLUSTERED;
	node->heap = mem_heap_create(128);
	node->magic_n = UPD_NODE_MAGIC_N;

	return(node);
}

/*********************************************************************//**
Updates the trx id and roll ptr field in a clustered index record in database
recovery. */
void
row_upd_rec_sys_fields_in_recovery(
/*===============================*/
	rec_t*		rec,	/*!< in/out: record */
	page_zip_des_t*	page_zip,/*!< in/out: compressed page, or NULL */
	const ulint*	offsets,/*!< in: array returned by rec_get_offsets() */
	ulint		pos,	/*!< in: TRX_ID position in rec */
	trx_id_t	trx_id,	/*!< in: transaction id */
	roll_ptr_t	roll_ptr)/*!< in: roll ptr of the undo log record */
{
	ut_ad(rec_offs_validate(rec, NULL, offsets));

	if (page_zip) {
		page_zip_write_trx_id_and_roll_ptr(
			page_zip, rec, offsets, pos, trx_id, roll_ptr);
	} else {
		byte*	field;
		ulint	len;

		field = rec_get_nth_field(rec, offsets, pos, &len);
		ut_ad(len == DATA_TRX_ID_LEN);
#if DATA_TRX_ID + 1 != DATA_ROLL_PTR
# error "DATA_TRX_ID + 1 != DATA_ROLL_PTR"
#endif
		trx_write_trx_id(field, trx_id);
		trx_write_roll_ptr(field + DATA_TRX_ID_LEN, roll_ptr);
	}
}

/*********************************************************************//**
Sets the trx id or roll ptr field of a clustered index entry. */
void
row_upd_index_entry_sys_field(
/*==========================*/
	dtuple_t*	entry,	/*!< in/out: index entry, where the memory
				buffers for sys fields are already allocated:
				the function just copies the new values to
				them */
	dict_index_t*	index,	/*!< in: clustered index */
	ulint		type,	/*!< in: DATA_TRX_ID or DATA_ROLL_PTR */
	ib_uint64_t	val)	/*!< in: value to write */
{
	dfield_t*	dfield;
	byte*		field;
	ulint		pos;

	ut_ad(dict_index_is_clust(index));

	pos = dict_index_get_sys_col_pos(index, type);

	dfield = dtuple_get_nth_field(entry, pos);
	field = static_cast<byte*>(dfield_get_data(dfield));

	if (type == DATA_TRX_ID) {
		ut_ad(val > 0);
		trx_write_trx_id(field, val);
	} else {
		ut_ad(type == DATA_ROLL_PTR);
		trx_write_roll_ptr(field, val);
	}
}

/***********************************************************//**
Returns TRUE if row update changes size of some field in index or if some
field to be updated is stored externally in rec or update.
@return TRUE if the update changes the size of some field in index or
the field is external in rec or update */
ibool
row_upd_changes_field_size_or_external(
/*===================================*/
	dict_index_t*	index,	/*!< in: index */
	const ulint*	offsets,/*!< in: rec_get_offsets(rec, index) */
	const upd_t*	update)	/*!< in: update vector */
{
	const upd_field_t*	upd_field;
	const dfield_t*		new_val;
	ulint			old_len;
	ulint			new_len;
	ulint			n_fields;
	ulint			i;

	ut_ad(rec_offs_validate(NULL, index, offsets));
	n_fields = upd_get_n_fields(update);

	for (i = 0; i < n_fields; i++) {
		upd_field = upd_get_nth_field(update, i);

		/* We should ignore virtual field if the index is not
		a virtual index */
		if (upd_fld_is_virtual_col(upd_field)
		    && dict_index_has_virtual(index) != DICT_VIRTUAL) {
			continue;
		}

		new_val = &(upd_field->new_val);
		new_len = dfield_get_len(new_val);

		if (dfield_is_null(new_val) && !rec_offs_comp(offsets)) {
			/* A bug fixed on Dec 31st, 2004: we looked at the
			SQL NULL size from the wrong field! We may backport
			this fix also to 4.0. The merge to 5.0 will be made
			manually immediately after we commit this to 4.1. */

			new_len = dict_col_get_sql_null_size(
				dict_index_get_nth_col(index,
						       upd_field->field_no),
				0);
		}

		old_len = rec_offs_nth_size(offsets, upd_field->field_no);

		if (rec_offs_comp(offsets)
		    && rec_offs_nth_sql_null(offsets,
					     upd_field->field_no)) {
			/* Note that in the compact table format, for a
			variable length field, an SQL NULL will use zero
			bytes in the offset array at the start of the physical
			record, but a zero-length value (empty string) will
			use one byte! Thus, we cannot use update-in-place
			if we update an SQL NULL varchar to an empty string! */

			old_len = UNIV_SQL_NULL;
		}

		if (dfield_is_ext(new_val) || old_len != new_len
		    || rec_offs_nth_extern(offsets, upd_field->field_no)) {

			return(TRUE);
		}
	}

	return(FALSE);
}

/***********************************************************//**
Returns true if row update contains disowned external fields.
@return true if the update contains disowned external fields. */
bool
row_upd_changes_disowned_external(
/*==============================*/
	const upd_t*	update)	/*!< in: update vector */
{
	const upd_field_t*	upd_field;
	const dfield_t*		new_val;
	ulint			new_len;
	ulint                   n_fields;
	ulint			i;

	n_fields = upd_get_n_fields(update);

	for (i = 0; i < n_fields; i++) {
		const byte*	field_ref;

		upd_field = upd_get_nth_field(update, i);
		new_val = &(upd_field->new_val);
		new_len = dfield_get_len(new_val);

		if (!dfield_is_ext(new_val)) {
			continue;
		}

		ut_ad(new_len >= BTR_EXTERN_FIELD_REF_SIZE);

		field_ref = static_cast<const byte*>(dfield_get_data(new_val))
			    + new_len - BTR_EXTERN_FIELD_REF_SIZE;

		if (field_ref[BTR_EXTERN_LEN] & BTR_EXTERN_OWNER_FLAG) {
			return(true);
		}
	}

	return(false);
}

/***********************************************************//**
Replaces the new column values stored in the update vector to the
record given. No field size changes are allowed. This function is
usually invoked on a clustered index. The only use case for a
secondary index is row_ins_sec_index_entry_by_modify() or its
counterpart in ibuf_insert_to_index_page(). */
void
row_upd_rec_in_place(
/*=================*/
	rec_t*		rec,	/*!< in/out: record where replaced */
	dict_index_t*	index,	/*!< in: the index the record belongs to */
	const ulint*	offsets,/*!< in: array returned by rec_get_offsets() */
	const upd_t*	update,	/*!< in: update vector */
	page_zip_des_t*	page_zip)/*!< in: compressed page with enough space
				available, or NULL */
{
	const upd_field_t*	upd_field;
	const dfield_t*		new_val;
	ulint			n_fields;
	ulint			i;

	ut_ad(rec_offs_validate(rec, index, offsets));

	if (rec_offs_comp(offsets)) {
		rec_set_info_bits_new(rec, update->info_bits);
	} else {
		rec_set_info_bits_old(rec, update->info_bits);
	}

	n_fields = upd_get_n_fields(update);

	for (i = 0; i < n_fields; i++) {
		upd_field = upd_get_nth_field(update, i);

		/* No need to update virtual columns for non-virtual index */
		if (upd_fld_is_virtual_col(upd_field)
		    && !dict_index_has_virtual(index)) {
			continue;
		}

		new_val = &(upd_field->new_val);
		ut_ad(!dfield_is_ext(new_val) ==
		      !rec_offs_nth_extern(offsets, upd_field->field_no));

		rec_set_nth_field(rec, offsets, upd_field->field_no,
				  dfield_get_data(new_val),
				  dfield_get_len(new_val));
	}

	if (page_zip) {
		page_zip_write_rec(page_zip, rec, index, offsets, 0);
	}
}

/*********************************************************************//**
Writes into the redo log the values of trx id and roll ptr and enough info
to determine their positions within a clustered index record.
@return new pointer to mlog */
byte*
row_upd_write_sys_vals_to_log(
/*==========================*/
	dict_index_t*	index,	/*!< in: clustered index */
	trx_id_t	trx_id,	/*!< in: transaction id */
	roll_ptr_t	roll_ptr,/*!< in: roll ptr of the undo log record */
	byte*		log_ptr,/*!< pointer to a buffer of size > 20 opened
				in mlog */
	mtr_t*		mtr MY_ATTRIBUTE((unused))) /*!< in: mtr */
{
	ut_ad(dict_index_is_clust(index));
	ut_ad(mtr);

	log_ptr += mach_write_compressed(log_ptr,
					 dict_index_get_sys_col_pos(
						 index, DATA_TRX_ID));

	trx_write_roll_ptr(log_ptr, roll_ptr);
	log_ptr += DATA_ROLL_PTR_LEN;

	log_ptr += mach_u64_write_compressed(log_ptr, trx_id);

	return(log_ptr);
}

/*********************************************************************//**
Parses the log data of system field values.
@return log data end or NULL */
byte*
row_upd_parse_sys_vals(
/*===================*/
	const byte*	ptr,	/*!< in: buffer */
	const byte*	end_ptr,/*!< in: buffer end */
	ulint*		pos,	/*!< out: TRX_ID position in record */
	trx_id_t*	trx_id,	/*!< out: trx id */
	roll_ptr_t*	roll_ptr)/*!< out: roll ptr */
{
	*pos = mach_parse_compressed(&ptr, end_ptr);

	if (ptr == NULL) {

		return(NULL);
	}

	if (end_ptr < ptr + DATA_ROLL_PTR_LEN) {

		return(NULL);
	}

	*roll_ptr = trx_read_roll_ptr(ptr);
	ptr += DATA_ROLL_PTR_LEN;

	*trx_id = mach_u64_parse_compressed(&ptr, end_ptr);

	return(const_cast<byte*>(ptr));
}

/***********************************************************//**
Writes to the redo log the new values of the fields occurring in the index. */
void
row_upd_index_write_log(
/*====================*/
	const upd_t*	update,	/*!< in: update vector */
	byte*		log_ptr,/*!< in: pointer to mlog buffer: must
				contain at least MLOG_BUF_MARGIN bytes
				of free space; the buffer is closed
				within this function */
	mtr_t*		mtr)	/*!< in: mtr into whose log to write */
{
	const upd_field_t*	upd_field;
	const dfield_t*		new_val;
	ulint			len;
	ulint			n_fields;
	byte*			buf_end;
	ulint			i;

	n_fields = upd_get_n_fields(update);

	buf_end = log_ptr + MLOG_BUF_MARGIN;

	mach_write_to_1(log_ptr, update->info_bits);
	log_ptr++;
	log_ptr += mach_write_compressed(log_ptr, n_fields);

	for (i = 0; i < n_fields; i++) {

#if MLOG_BUF_MARGIN <= 30
# error "MLOG_BUF_MARGIN <= 30"
#endif

		if (log_ptr + 30 > buf_end) {
			mlog_close(mtr, log_ptr);

			log_ptr = mlog_open(mtr, MLOG_BUF_MARGIN);
			buf_end = log_ptr + MLOG_BUF_MARGIN;
		}

		upd_field = upd_get_nth_field(update, i);

		new_val = &(upd_field->new_val);

		len = dfield_get_len(new_val);

		/* If this is a virtual column, mark it using special
		field_no */
		ulint	field_no = upd_fld_is_virtual_col(upd_field)
				   ? REC_MAX_N_FIELDS + upd_field->field_no
				   : upd_field->field_no;

		log_ptr += mach_write_compressed(log_ptr, field_no);
		log_ptr += mach_write_compressed(log_ptr, len);

		if (len != UNIV_SQL_NULL) {
			if (log_ptr + len < buf_end) {
				memcpy(log_ptr, dfield_get_data(new_val), len);

				log_ptr += len;
			} else {
				mlog_close(mtr, log_ptr);

				mlog_catenate_string(
					mtr,
					static_cast<byte*>(
						dfield_get_data(new_val)),
					len);

				log_ptr = mlog_open(mtr, MLOG_BUF_MARGIN);
				buf_end = log_ptr + MLOG_BUF_MARGIN;
			}
		}
	}

	mlog_close(mtr, log_ptr);
}

/*********************************************************************//**
Parses the log data written by row_upd_index_write_log.
@return log data end or NULL */
byte*
row_upd_index_parse(
/*================*/
	const byte*	ptr,	/*!< in: buffer */
	const byte*	end_ptr,/*!< in: buffer end */
	mem_heap_t*	heap,	/*!< in: memory heap where update vector is
				built */
	upd_t**		update_out)/*!< out: update vector */
{
	upd_t*		update;
	upd_field_t*	upd_field;
	dfield_t*	new_val;
	ulint		len;
	ulint		n_fields;
	ulint		info_bits;
	ulint		i;

	if (end_ptr < ptr + 1) {

		return(NULL);
	}

	info_bits = mach_read_from_1(ptr);
	ptr++;
	n_fields = mach_parse_compressed(&ptr, end_ptr);

	if (ptr == NULL) {

		return(NULL);
	}

	update = upd_create(n_fields, heap);
	update->info_bits = info_bits;

	for (i = 0; i < n_fields; i++) {
		ulint	field_no;
		upd_field = upd_get_nth_field(update, i);
		new_val = &(upd_field->new_val);

		field_no = mach_parse_compressed(&ptr, end_ptr);

		if (ptr == NULL) {

			return(NULL);
		}

		/* Check if this is a virtual column, mark the prtype
		if that is the case */
		if (field_no >= REC_MAX_N_FIELDS) {
			new_val->type.prtype |= DATA_VIRTUAL;
			field_no -= REC_MAX_N_FIELDS;
		}

		upd_field->field_no = field_no;

		len = mach_parse_compressed(&ptr, end_ptr);

		if (ptr == NULL) {

			return(NULL);
		}

		if (len != UNIV_SQL_NULL) {

			if (end_ptr < ptr + len) {

				return(NULL);
			}

			dfield_set_data(new_val,
					mem_heap_dup(heap, ptr, len), len);
			ptr += len;
		} else {
			dfield_set_null(new_val);
		}
	}

	*update_out = update;

	return(const_cast<byte*>(ptr));
}

/***************************************************************//**
Builds an update vector from those fields which in a secondary index entry
differ from a record that has the equal ordering fields. NOTE: we compare
the fields as binary strings!
@return own: update vector of differing fields */
upd_t*
row_upd_build_sec_rec_difference_binary(
/*====================================*/
	const rec_t*	rec,	/*!< in: secondary index record */
	dict_index_t*	index,	/*!< in: index */
	const ulint*	offsets,/*!< in: rec_get_offsets(rec, index) */
	const dtuple_t*	entry,	/*!< in: entry to insert */
	mem_heap_t*	heap)	/*!< in: memory heap from which allocated */
{
	upd_field_t*	upd_field;
	const dfield_t*	dfield;
	const byte*	data;
	ulint		len;
	upd_t*		update;
	ulint		n_diff;
	ulint		i;

	/* This function is used only for a secondary index */
	ut_a(!dict_index_is_clust(index));
	ut_ad(rec_offs_validate(rec, index, offsets));
	ut_ad(rec_offs_n_fields(offsets) == dtuple_get_n_fields(entry));
	ut_ad(!rec_offs_any_extern(offsets));

	update = upd_create(dtuple_get_n_fields(entry), heap);

	n_diff = 0;

	for (i = 0; i < dtuple_get_n_fields(entry); i++) {

		data = rec_get_nth_field(rec, offsets, i, &len);

		dfield = dtuple_get_nth_field(entry, i);

		/* NOTE that it may be that len != dfield_get_len(dfield) if we
		are updating in a character set and collation where strings of
		different length can be equal in an alphabetical comparison,
		and also in the case where we have a column prefix index
		and the last characters in the index field are spaces; the
		latter case probably caused the assertion failures reported at
		row0upd.cc line 713 in versions 4.0.14 - 4.0.16. */

		/* NOTE: we compare the fields as binary strings!
		(No collation) */

		if (!dfield_data_is_binary_equal(dfield, len, data)) {

			upd_field = upd_get_nth_field(update, n_diff);

			dfield_copy(&(upd_field->new_val), dfield);

			upd_field_set_field_no(upd_field, i, index, NULL);

			n_diff++;
		}
	}

	update->n_fields = n_diff;

	return(update);
}

/** Builds an update vector from those fields, excluding the roll ptr and
trx id fields, which in an index entry differ from a record that has
the equal ordering fields. NOTE: we compare the fields as binary strings!
@param[in]	index		clustered index
@param[in]	entry		clustered index entry to insert
@param[in]	rec		clustered index record
@param[in]	offsets		rec_get_offsets(rec,index), or NULL
@param[in]	no_sys		skip the system columns
				DB_TRX_ID and DB_ROLL_PTR
@param[in]	trx		transaction (for diagnostics),
				or NULL
@param[in]	heap		memory heap from which allocated
@param[in]	mysql_table	NULL, or mysql table object when
				user thread invokes dml
@return own: update vector of differing fields, excluding roll ptr and
trx id */
upd_t*
row_upd_build_difference_binary(
	dict_index_t*	index,
	const dtuple_t*	entry,
	const rec_t*	rec,
	const ulint*	offsets,
	bool		no_sys,
	trx_t*		trx,
	mem_heap_t*	heap,
	TABLE*		mysql_table)
{
	upd_field_t*	upd_field;
	dfield_t*	dfield;
	const byte*	data;
	ulint		len;
	upd_t*		update;
	ulint		n_diff;
	ulint		trx_id_pos;
	ulint		i;
	ulint		offsets_[REC_OFFS_NORMAL_SIZE];
	ulint		n_fld = dtuple_get_n_fields(entry);
	ulint		n_v_fld = dtuple_get_n_v_fields(entry);
	rec_offs_init(offsets_);

	/* This function is used only for a clustered index */
	ut_a(dict_index_is_clust(index));

	update = upd_create(n_fld + n_v_fld, heap);

	n_diff = 0;

	trx_id_pos = dict_index_get_sys_col_pos(index, DATA_TRX_ID);
	ut_ad(dict_index_get_sys_col_pos(index, DATA_ROLL_PTR)
	      == trx_id_pos + 1);

	if (!offsets) {
		offsets = rec_get_offsets(rec, index, offsets_,
					  ULINT_UNDEFINED, &heap);
	} else {
		ut_ad(rec_offs_validate(rec, index, offsets));
	}

	for (i = 0; i < n_fld; i++) {

		data = rec_get_nth_field(rec, offsets, i, &len);

		dfield = dtuple_get_nth_field(entry, i);

		/* NOTE: we compare the fields as binary strings!
		(No collation) */
		if (no_sys) {
			/* TRX_ID */
			if (i == trx_id_pos) {
				continue;
			}

			/* DB_ROLL_PTR */
			if (i == trx_id_pos + 1) {
				continue;
			}
		}

		if (!dfield_is_ext(dfield)
		    != !rec_offs_nth_extern(offsets, i)
		    || !dfield_data_is_binary_equal(dfield, len, data)) {

			upd_field = upd_get_nth_field(update, n_diff);

			dfield_copy(&(upd_field->new_val), dfield);

			upd_field_set_field_no(upd_field, i, index, trx);

			n_diff++;
		}
	}

	/* Check the virtual columns updates. Even if there is no non-virtual
	column (base columns) change, we will still need to build the
	indexed virtual column value so that undo log would log them (
	for purge/mvcc purpose) */
	if (n_v_fld > 0) {
		row_ext_t*	ext;
		mem_heap_t*	v_heap = NULL;
		THD*		thd;

		if (trx == NULL) {
			thd = current_thd;
		} else {
			thd = trx->mysql_thd;
		}

		ut_ad(!update->old_vrow);

		for (i = 0; i < n_v_fld; i++) {
			const dict_v_col_t*     col
                                = dict_table_get_nth_v_col(index->table, i);

			if (!col->m_col.ord_part) {
				continue;
			}

			if (update->old_vrow == NULL) {
				update->old_vrow = row_build(
					ROW_COPY_POINTERS, index, rec, offsets,
					index->table, NULL, NULL, &ext, heap);
			}

			dfield = dtuple_get_nth_v_field(entry, i);

			dfield_t*	vfield = innobase_get_computed_value(
				update->old_vrow, col, index,
				&v_heap, heap, NULL, thd, mysql_table,
				NULL, NULL, NULL);

			if (!dfield_data_is_binary_equal(
				dfield, vfield->len,
				static_cast<byte*>(vfield->data))) {
				upd_field = upd_get_nth_field(update, n_diff);

				upd_field->old_v_val = static_cast<dfield_t*>(
					mem_heap_alloc(
						heap,
						sizeof *upd_field->old_v_val));

				dfield_copy(upd_field->old_v_val, vfield);

				dfield_copy(&(upd_field->new_val), dfield);

				upd_field_set_v_field_no(
					upd_field, i, index);

				n_diff++;

			}
		}

		if (v_heap) {
			mem_heap_free(v_heap);
		}
	}

	update->n_fields = n_diff;
	ut_ad(update->validate());

	return(update);
}

/** Fetch a prefix of an externally stored column.
This is similar to row_ext_lookup(), but the row_ext_t holds the old values
of the column and must not be poisoned with the new values.
@param[in]	data		'internally' stored part of the field
containing also the reference to the external part
@param[in]	local_len	length of data, in bytes
@param[in]	page_size	BLOB page size
@param[in,out]	len		input - length of prefix to
fetch; output: fetched length of the prefix
@param[in,out]	heap		heap where to allocate
@return BLOB prefix */
static
byte*
row_upd_ext_fetch(
	const byte*		data,
	ulint			local_len,
	const page_size_t&	page_size,
	ulint*			len,
	mem_heap_t*		heap)
{
	byte*	buf = static_cast<byte*>(mem_heap_alloc(heap, *len));

	*len = btr_copy_externally_stored_field_prefix(
		buf, *len, page_size, data, local_len);

	/* We should never update records containing a half-deleted BLOB. */
	ut_a(*len);

	return(buf);
}

/** Replaces the new column value stored in the update vector in
the given index entry field.
@param[in,out]	dfield		data field of the index entry
@param[in]	field		index field
@param[in]	col		field->col
@param[in]	uf		update field
@param[in,out]	heap		memory heap for allocating and copying
the new value
@param[in]	page_size	page size */
static
void
row_upd_index_replace_new_col_val(
	dfield_t*		dfield,
	const dict_field_t*	field,
	const dict_col_t*	col,
	const upd_field_t*	uf,
	mem_heap_t*		heap,
	const page_size_t&	page_size)
{
	ulint		len;
	const byte*	data;

	dfield_copy_data(dfield, &uf->new_val);

	if (dfield_is_null(dfield)) {
		return;
	}

	len = dfield_get_len(dfield);
	data = static_cast<const byte*>(dfield_get_data(dfield));

	if (field->prefix_len > 0) {
		ibool		fetch_ext = dfield_is_ext(dfield)
			&& len < (ulint) field->prefix_len
			+ BTR_EXTERN_FIELD_REF_SIZE;

		if (fetch_ext) {
			ulint	l = len;

			len = field->prefix_len;

			data = row_upd_ext_fetch(data, l, page_size,
						 &len, heap);
		}

		len = dtype_get_at_most_n_mbchars(col->prtype,
						  col->mbminmaxlen,
						  field->prefix_len, len,
						  (const char*) data);

		dfield_set_data(dfield, data, len);

		if (!fetch_ext) {
			dfield_dup(dfield, heap);
		}

		return;
	}

	switch (uf->orig_len) {
		byte*	buf;
	case BTR_EXTERN_FIELD_REF_SIZE:
		/* Restore the original locally stored
		part of the column.  In the undo log,
		InnoDB writes a longer prefix of externally
		stored columns, so that column prefixes
		in secondary indexes can be reconstructed. */
		dfield_set_data(dfield,
				data + len - BTR_EXTERN_FIELD_REF_SIZE,
				BTR_EXTERN_FIELD_REF_SIZE);
		dfield_set_ext(dfield);
		/* fall through */
	case 0:
		dfield_dup(dfield, heap);
		break;
	default:
		/* Reconstruct the original locally
		stored part of the column.  The data
		will have to be copied. */
		ut_a(uf->orig_len > BTR_EXTERN_FIELD_REF_SIZE);
		buf = static_cast<byte*>(mem_heap_alloc(heap, uf->orig_len));

		/* Copy the locally stored prefix. */
		memcpy(buf, data,
		       uf->orig_len - BTR_EXTERN_FIELD_REF_SIZE);

		/* Copy the BLOB pointer. */
		memcpy(buf + uf->orig_len - BTR_EXTERN_FIELD_REF_SIZE,
		       data + len - BTR_EXTERN_FIELD_REF_SIZE,
		       BTR_EXTERN_FIELD_REF_SIZE);

		dfield_set_data(dfield, buf, uf->orig_len);
		dfield_set_ext(dfield);
		break;
	}
}

/***********************************************************//**
Replaces the new column values stored in the update vector to the index entry
given. */
void
row_upd_index_replace_new_col_vals_index_pos(
/*=========================================*/
	dtuple_t*	entry,	/*!< in/out: index entry where replaced;
				the clustered index record must be
				covered by a lock or a page latch to
				prevent deletion (rollback or purge) */
	dict_index_t*	index,	/*!< in: index; NOTE that this may also be a
				non-clustered index */
	const upd_t*	update,	/*!< in: an update vector built for the index so
				that the field number in an upd_field is the
				index position */
	ibool		order_only,
				/*!< in: if TRUE, limit the replacement to
				ordering fields of index; note that this
				does not work for non-clustered indexes. */
	mem_heap_t*	heap)	/*!< in: memory heap for allocating and
				copying the new values */
{
	ulint		i;
	ulint		n_fields;
	const page_size_t&	page_size = dict_table_page_size(index->table);

	dtuple_set_info_bits(entry, update->info_bits);

	if (order_only) {
		n_fields = dict_index_get_n_unique(index);
	} else {
		n_fields = dict_index_get_n_fields(index);
	}

	for (i = 0; i < n_fields; i++) {
		const dict_field_t*	field;
		const dict_col_t*	col;
		const upd_field_t*	uf;

		field = dict_index_get_nth_field(index, i);
		col = dict_field_get_col(field);
		if (dict_col_is_virtual(col)) {
			const dict_v_col_t*	vcol = reinterpret_cast<
							const dict_v_col_t*>(
								col);

			uf = upd_get_field_by_field_no(
				update, vcol->v_pos, true);
		} else {
			uf = upd_get_field_by_field_no(
				update, i, false);
		}

		if (uf) {
			row_upd_index_replace_new_col_val(
				dtuple_get_nth_field(entry, i),
				field, col, uf, heap, page_size);
		}
	}
}

/***********************************************************//**
Replaces the new column values stored in the update vector to the index entry
given. */
void
row_upd_index_replace_new_col_vals(
/*===============================*/
	dtuple_t*	entry,	/*!< in/out: index entry where replaced;
				the clustered index record must be
				covered by a lock or a page latch to
				prevent deletion (rollback or purge) */
	dict_index_t*	index,	/*!< in: index; NOTE that this may also be a
				non-clustered index */
	const upd_t*	update,	/*!< in: an update vector built for the
				CLUSTERED index so that the field number in
				an upd_field is the clustered index position */
	mem_heap_t*	heap)	/*!< in: memory heap for allocating and
				copying the new values */
{
	ulint			i;
	const dict_index_t*	clust_index
		= dict_table_get_first_index(index->table);
	const page_size_t&	page_size = dict_table_page_size(index->table);

	dtuple_set_info_bits(entry, update->info_bits);

	for (i = 0; i < dict_index_get_n_fields(index); i++) {
		const dict_field_t*	field;
		const dict_col_t*	col;
		const upd_field_t*	uf;

		field = dict_index_get_nth_field(index, i);
		col = dict_field_get_col(field);
		if (dict_col_is_virtual(col)) {
			const dict_v_col_t*	vcol = reinterpret_cast<
							const dict_v_col_t*>(
								col);

			uf = upd_get_field_by_field_no(
				update, vcol->v_pos, true);
		} else {
			uf = upd_get_field_by_field_no(
				update,
				dict_col_get_clust_pos(col, clust_index),
				false);
		}

		if (uf) {
			row_upd_index_replace_new_col_val(
				dtuple_get_nth_field(entry, i),
				field, col, uf, heap, page_size);
		}
	}
}

/** Replaces the virtual column values stored in the update vector.
@param[in,out]	row	row whose column to be set
@param[in]	field	data to set
@param[in]	len	data length
@param[in]	vcol	virtual column info */
static
void
row_upd_set_vcol_data(
	dtuple_t*		row,
	const byte*             field,
	ulint                   len,
	dict_v_col_t*		vcol)
{
	dfield_t*	dfield = dtuple_get_nth_v_field(row, vcol->v_pos);

	if (dfield_get_type(dfield)->mtype == DATA_MISSING) {
		dict_col_copy_type(&vcol->m_col, dfield_get_type(dfield));

		dfield_set_data(dfield, field, len);
	}
}

/** Replaces the virtual column values stored in a dtuple with that of
a update vector.
@param[in,out]	row	row whose column to be updated
@param[in]	table	table
@param[in]	update	an update vector built for the clustered index
@param[in]	upd_new	update to new or old value
@param[in,out]	undo_row undo row (if needs to be updated)
@param[in]	ptr	remaining part in update undo log */
void
row_upd_replace_vcol(
	dtuple_t*		row,
	const dict_table_t*	table,
	const upd_t*		update,
	bool			upd_new,
	dtuple_t*		undo_row,
	const byte*		ptr)
{
	ulint			col_no;
	ulint			i;
	ulint			n_cols;

	n_cols = dtuple_get_n_v_fields(row);
	for (col_no = 0; col_no < n_cols; col_no++) {
		dfield_t*		dfield;

		const dict_v_col_t*	col
			= dict_table_get_nth_v_col(table, col_no);

		/* If there is no index on the column, do not bother for
		value update */
		if (!col->m_col.ord_part) {
			dict_index_t*	clust_index
				= dict_table_get_first_index(table);

			/* Skip the column if there is no online alter
			table in progress or it is not being indexed
			in new table */
			if (!dict_index_is_online_ddl(clust_index)
			    || !row_log_col_is_indexed(clust_index, col_no)) {
				continue;
			}
		}

		dfield = dtuple_get_nth_v_field(row, col_no);

		for (i = 0; i < upd_get_n_fields(update); i++) {
			const upd_field_t*	upd_field
				= upd_get_nth_field(update, i);
			if (!upd_fld_is_virtual_col(upd_field)
			    || upd_field->field_no != col->v_pos) {
				continue;
			}

			if (upd_new) {
				dfield_copy_data(dfield, &upd_field->new_val);
			} else {
				dfield_copy_data(dfield, upd_field->old_v_val);
			}

			dfield_get_type(dfield)->mtype =
				upd_field->new_val.type.mtype;
			dfield_get_type(dfield)->prtype =
				upd_field->new_val.type.prtype;
			dfield_get_type(dfield)->mbminmaxlen =
				upd_field->new_val.type.mbminmaxlen;
			break;
		}
	}

	bool	first_v_col = true;
	bool	is_undo_log = true;

	/* We will read those unchanged (but indexed) virtual columns in */
	if (ptr != NULL) {
		const byte*	end_ptr;

		end_ptr = ptr + mach_read_from_2(ptr);
		ptr += 2;

		while (ptr != end_ptr) {
			const byte*             field;
			ulint                   field_no;
			ulint                   len;
			ulint                   orig_len;
			bool			is_v;

			field_no = mach_read_next_compressed(&ptr);

			is_v = (field_no >= REC_MAX_N_FIELDS);

			if (is_v) {
				ptr = trx_undo_read_v_idx(
					table, ptr, first_v_col, &is_undo_log,
					&field_no);
				first_v_col = false;
			}

			ptr = trx_undo_rec_get_col_val(
				ptr, &field, &len, &orig_len);

			if (field_no == ULINT_UNDEFINED) {
				ut_ad(is_v);
				continue;
			}

			if (is_v) {
				dict_v_col_t* vcol = dict_table_get_nth_v_col(
							table, field_no);

				row_upd_set_vcol_data(row, field, len, vcol);

				if (undo_row) {
					row_upd_set_vcol_data(
						undo_row, field, len, vcol);
				}
			}
			ut_ad(ptr<= end_ptr);
		}
	}
}

/***********************************************************//**
Replaces the new column values stored in the update vector. */
void
row_upd_replace(
/*============*/
	dtuple_t*		row,	/*!< in/out: row where replaced,
					indexed by col_no;
					the clustered index record must be
					covered by a lock or a page latch to
					prevent deletion (rollback or purge) */
	row_ext_t**		ext,	/*!< out, own: NULL, or externally
					stored column prefixes */
	const dict_index_t*	index,	/*!< in: clustered index */
	const upd_t*		update,	/*!< in: an update vector built for the
					clustered index */
	mem_heap_t*		heap)	/*!< in: memory heap */
{
	ulint			col_no;
	ulint			i;
	ulint			n_cols;
	ulint			n_ext_cols;
	ulint*			ext_cols;
	const dict_table_t*	table;

	ut_ad(row);
	ut_ad(ext);
	ut_ad(index);
	ut_ad(dict_index_is_clust(index));
	ut_ad(update);
	ut_ad(heap);
	ut_ad(update->validate());

	n_cols = dtuple_get_n_fields(row);
	table = index->table;
	ut_ad(n_cols == dict_table_get_n_cols(table));

	ext_cols = static_cast<ulint*>(
		mem_heap_alloc(heap, n_cols * sizeof *ext_cols));

	n_ext_cols = 0;

	dtuple_set_info_bits(row, update->info_bits);

	for (col_no = 0; col_no < n_cols; col_no++) {

		const dict_col_t*	col
			= dict_table_get_nth_col(table, col_no);
		const ulint		clust_pos
			= dict_col_get_clust_pos(col, index);
		dfield_t*		dfield;

		if (UNIV_UNLIKELY(clust_pos == ULINT_UNDEFINED)) {

			continue;
		}

		dfield = dtuple_get_nth_field(row, col_no);

		for (i = 0; i < upd_get_n_fields(update); i++) {

			const upd_field_t*	upd_field
				= upd_get_nth_field(update, i);

			if (upd_field->field_no != clust_pos
			    || upd_fld_is_virtual_col(upd_field)) {

				continue;
			}

			dfield_copy_data(dfield, &upd_field->new_val);
			break;
		}

		if (dfield_is_ext(dfield) && col->ord_part) {
			ext_cols[n_ext_cols++] = col_no;
		}
	}

	if (n_ext_cols) {
		*ext = row_ext_create(n_ext_cols, ext_cols, table->flags, row,
				      heap);
	} else {
		*ext = NULL;
	}

	row_upd_replace_vcol(row, table, update, true, NULL, NULL);
}

/***********************************************************//**
Checks if an update vector changes an ordering field of an index record.

This function is fast if the update vector is short or the number of ordering
fields in the index is small. Otherwise, this can be quadratic.
NOTE: we compare the fields as binary strings!
@return TRUE if update vector changes an ordering field in the index record */
ibool
row_upd_changes_ord_field_binary_func(
/*==================================*/
	dict_index_t*	index,	/*!< in: index of the record */
	const upd_t*	update,	/*!< in: update vector for the row; NOTE: the
				field numbers in this MUST be clustered index
				positions! */
#ifdef UNIV_DEBUG
	const que_thr_t*thr,	/*!< in: query thread */
#endif /* UNIV_DEBUG */
	const dtuple_t*	row,	/*!< in: old value of row, or NULL if the
				row and the data values in update are not
				known when this function is called, e.g., at
				compile time */
	const row_ext_t*ext,	/*!< NULL, or prefixes of the externally
				stored columns in the old row */
	ulint		flag)	/*!< in: ROW_BUILD_NORMAL,
				ROW_BUILD_FOR_PURGE or ROW_BUILD_FOR_UNDO */
{
	ulint			n_unique;
	ulint			i;
	const dict_index_t*	clust_index;

	ut_ad(thr);
	ut_ad(thr->graph);
	ut_ad(thr->graph->trx);

	n_unique = dict_index_get_n_unique(index);

	clust_index = dict_table_get_first_index(index->table);

	for (i = 0; i < n_unique; i++) {

		const dict_field_t*	ind_field;
		const dict_col_t*	col;
		ulint			col_no;
		const upd_field_t*	upd_field;
		const dfield_t*		dfield;
		dfield_t		dfield_ext;
		ulint			dfield_len= 0;
		const byte*		buf;
		bool			is_virtual;
		const dict_v_col_t*	vcol = NULL;

		ind_field = dict_index_get_nth_field(index, i);
		col = dict_field_get_col(ind_field);
		col_no = dict_col_get_no(col);
		is_virtual = dict_col_is_virtual(col);

		if (is_virtual) {
			vcol = reinterpret_cast<const dict_v_col_t*>(col);

			upd_field = upd_get_field_by_field_no(
				update, vcol->v_pos, true);
		} else {
			upd_field = upd_get_field_by_field_no(
				update,
				dict_col_get_clust_pos(col, clust_index),
				false);
		}

		if (upd_field == NULL) {
			continue;
		}

		if (row == NULL) {
			ut_ad(ext == NULL);
			return(TRUE);
		}

		if (is_virtual) {
			dfield = dtuple_get_nth_v_field(
				row,  vcol->v_pos);
		} else {
			dfield = dtuple_get_nth_field(row, col_no);
		}

		/* For spatial index update, since the different geometry
		data could generate same MBR, so, if the new index entry is
		same as old entry, which means the MBR is not changed, we
		don't need to do anything. */
		if (dict_index_is_spatial(index) && i == 0) {
			double		mbr1[SPDIMS * 2];
			double		mbr2[SPDIMS * 2];
			rtr_mbr_t*	old_mbr;
			rtr_mbr_t*	new_mbr;
			uchar*		dptr = NULL;
			ulint		flen = 0;
			ulint		dlen = 0;
			mem_heap_t*	temp_heap = NULL;
			const dfield_t*	new_field = &upd_field->new_val;

			const page_size_t	page_size
				= (ext != NULL)
				? ext->page_size
				: dict_table_page_size(
					index->table);

			ut_ad(dfield->data != NULL
			      && dfield->len > GEO_DATA_HEADER_SIZE);
			ut_ad(dict_col_get_spatial_status(col) != SPATIAL_NONE);

			/* Get the old mbr. */
			if (dfield_is_ext(dfield)) {
				/* For off-page stored data, we
				need to read the whole field data. */
				flen = dfield_get_len(dfield);
				dptr = static_cast<byte*>(
					dfield_get_data(dfield));
				temp_heap = mem_heap_create(1000);

				dptr = btr_copy_externally_stored_field(
					&dlen, dptr,
					page_size,
					flen,
					temp_heap);
			} else {
				dptr = static_cast<uchar*>(dfield->data);
				dlen = dfield->len;
			}

			rtree_mbr_from_wkb(dptr + GEO_DATA_HEADER_SIZE,
					   static_cast<uint>(dlen
					   - GEO_DATA_HEADER_SIZE),
					   SPDIMS, mbr1);
			old_mbr = reinterpret_cast<rtr_mbr_t*>(mbr1);

			/* Get the new mbr. */
			if (dfield_is_ext(new_field)) {
				if (flag == ROW_BUILD_FOR_UNDO
				    && dict_table_get_format(index->table)
					>= UNIV_FORMAT_B) {
					/* For undo, and the table is Barrcuda,
					we need to skip the prefix data. */
					flen = BTR_EXTERN_FIELD_REF_SIZE;
					ut_ad(dfield_get_len(new_field) >=
					      BTR_EXTERN_FIELD_REF_SIZE);
					dptr = static_cast<byte*>(
						dfield_get_data(new_field))
						+ dfield_get_len(new_field)
						- BTR_EXTERN_FIELD_REF_SIZE;
				} else {
					flen = dfield_get_len(new_field);
					dptr = static_cast<byte*>(
						dfield_get_data(new_field));
				}

				if (temp_heap == NULL) {
					temp_heap = mem_heap_create(1000);
				}

				dptr = btr_copy_externally_stored_field(
					&dlen, dptr,
					page_size,
					flen,
					temp_heap);
			} else {
				dptr = static_cast<uchar*>(upd_field->new_val.data);
				dlen = upd_field->new_val.len;
			}
			rtree_mbr_from_wkb(dptr + GEO_DATA_HEADER_SIZE,
					   static_cast<uint>(dlen
					   - GEO_DATA_HEADER_SIZE),
					   SPDIMS, mbr2);
			new_mbr = reinterpret_cast<rtr_mbr_t*>(mbr2);

			if (temp_heap) {
				mem_heap_free(temp_heap);
			}

			if (!MBR_EQUAL_CMP(old_mbr, new_mbr)) {
				return(TRUE);
			} else {
				continue;
			}
		}

		/* This treatment of column prefix indexes is loosely
		based on row_build_index_entry(). */

		if (UNIV_LIKELY(ind_field->prefix_len == 0)
		    || dfield_is_null(dfield)) {
			/* do nothing special */
		} else if (ext) {
			/* Silence a compiler warning without
			silencing a Valgrind error. */
			dfield_len = 0;
			UNIV_MEM_INVALID(&dfield_len, sizeof dfield_len);
			/* See if the column is stored externally. */
			buf = row_ext_lookup(ext, col_no, &dfield_len);

			ut_ad(col->ord_part);

			if (UNIV_LIKELY_NULL(buf)) {
				if (UNIV_UNLIKELY(buf == field_ref_zero)) {
					/* The externally stored field
					was not written yet. This
					record should only be seen by
					recv_recovery_rollback_active(),
					when the server had crashed before
					storing the field. */
					ut_ad(thr->graph->trx->is_recovered);
					ut_ad(trx_is_recv(thr->graph->trx));
					return(TRUE);
				}

				goto copy_dfield;
			}
		} else if (dfield_is_ext(dfield)) {
			dfield_len = dfield_get_len(dfield);
			ut_a(dfield_len > BTR_EXTERN_FIELD_REF_SIZE);
			dfield_len -= BTR_EXTERN_FIELD_REF_SIZE;
			ut_a(dict_index_is_clust(index)
			     || ind_field->prefix_len <= dfield_len);

			buf = static_cast<byte*>(dfield_get_data(dfield));
copy_dfield:
			ut_a(dfield_len > 0);
			dfield_copy(&dfield_ext, dfield);
			dfield_set_data(&dfield_ext, buf, dfield_len);
			dfield = &dfield_ext;
		}

		if (!dfield_datas_are_binary_equal(
			    dfield, &upd_field->new_val,
			    ind_field->prefix_len)) {

			return(TRUE);
		}
	}

	return(FALSE);
}

/***********************************************************//**
Checks if an update vector changes an ordering field of an index record.
NOTE: we compare the fields as binary strings!
@return TRUE if update vector may change an ordering field in an index
record */
ibool
row_upd_changes_some_index_ord_field_binary(
/*========================================*/
	const dict_table_t*	table,	/*!< in: table */
	const upd_t*		update)	/*!< in: update vector for the row */
{
	upd_field_t*	upd_field;
	dict_index_t*	index;
	ulint		i;

	index = dict_table_get_first_index(table);

	for (i = 0; i < upd_get_n_fields(update); i++) {

		upd_field = upd_get_nth_field(update, i);

		if (upd_fld_is_virtual_col(upd_field)) {
			if (dict_table_get_nth_v_col(index->table,
						     upd_field->field_no)
			    ->m_col.ord_part) {
				return(TRUE);
			}
		} else {
			if (dict_field_get_col(dict_index_get_nth_field(
				index, upd_field->field_no))->ord_part) {
				return(TRUE);
			}
		}
	}

	return(FALSE);
}

/***********************************************************//**
Checks if an FTS Doc ID column is affected by an UPDATE.
@return whether the Doc ID column is changed */
bool
row_upd_changes_doc_id(
/*===================*/
	dict_table_t*	table,		/*!< in: table */
	upd_field_t*	upd_field)	/*!< in: field to check */
{
	ulint		col_no;
	dict_index_t*	clust_index;
	fts_t*		fts = table->fts;

	clust_index = dict_table_get_first_index(table);

	/* Convert from index-specific column number to table-global
	column number. */
	col_no = dict_index_get_nth_col_no(clust_index, upd_field->field_no);

	return(col_no == fts->doc_col);
}
/***********************************************************//**
Checks if an FTS indexed column is affected by an UPDATE.
@return offset within fts_t::indexes if FTS indexed column updated else
ULINT_UNDEFINED */
ulint
row_upd_changes_fts_column(
/*=======================*/
	dict_table_t*	table,		/*!< in: table */
	upd_field_t*	upd_field)	/*!< in: field to check */
{
	ulint		col_no;
	dict_index_t*	clust_index;
	fts_t*		fts = table->fts;

	if (upd_fld_is_virtual_col(upd_field)) {
		col_no = upd_field->field_no;
		return(dict_table_is_fts_column(fts->indexes, col_no, true));
	} else {
		clust_index = dict_table_get_first_index(table);

		/* Convert from index-specific column number to table-global
		column number. */
		col_no = dict_index_get_nth_col_no(clust_index,
						   upd_field->field_no);
		return(dict_table_is_fts_column(fts->indexes, col_no, false));
	}

}

/***********************************************************//**
Checks if an update vector changes some of the first ordering fields of an
index record. This is only used in foreign key checks and we can assume
that index does not contain column prefixes.
@return TRUE if changes */
static
ibool
row_upd_changes_first_fields_binary(
/*================================*/
	dtuple_t*	entry,	/*!< in: index entry */
	dict_index_t*	index,	/*!< in: index of entry */
	const upd_t*	update,	/*!< in: update vector for the row */
	ulint		n)	/*!< in: how many first fields to check */
{
	ulint		n_upd_fields;
	ulint		i, j;
	dict_index_t*	clust_index;

	ut_ad(update && index);
	ut_ad(n <= dict_index_get_n_fields(index));

	n_upd_fields = upd_get_n_fields(update);
	clust_index = dict_table_get_first_index(index->table);

	for (i = 0; i < n; i++) {

		const dict_field_t*	ind_field;
		const dict_col_t*	col;
		ulint			col_pos;

		ind_field = dict_index_get_nth_field(index, i);
		col = dict_field_get_col(ind_field);
		col_pos = dict_col_get_clust_pos(col, clust_index);

		ut_a(ind_field->prefix_len == 0);

		for (j = 0; j < n_upd_fields; j++) {

			upd_field_t*	upd_field
				= upd_get_nth_field(update, j);

			if (col_pos == upd_field->field_no
			    && !dfield_datas_are_binary_equal(
				    dtuple_get_nth_field(entry, i),
				    &upd_field->new_val, 0)) {

				return(TRUE);
			}
		}
	}

	return(FALSE);
}

/*********************************************************************//**
Copies the column values from a record. */
UNIV_INLINE
void
row_upd_copy_columns(
/*=================*/
	rec_t*		rec,	/*!< in: record in a clustered index */
	const ulint*	offsets,/*!< in: array returned by rec_get_offsets() */
	sym_node_t*	column)	/*!< in: first column in a column list, or
				NULL */
{
	byte*	data;
	ulint	len;

	while (column) {
		data = rec_get_nth_field(rec, offsets,
					 column->field_nos[SYM_CLUST_FIELD_NO],
					 &len);
		eval_node_copy_and_alloc_val(column, data, len);

		column = UT_LIST_GET_NEXT(col_var_list, column);
	}
}

/*********************************************************************//**
Calculates the new values for fields to update. Note that row_upd_copy_columns
must have been called first. */
UNIV_INLINE
void
row_upd_eval_new_vals(
/*==================*/
	upd_t*	update)	/*!< in/out: update vector */
{
	que_node_t*	exp;
	upd_field_t*	upd_field;
	ulint		n_fields;
	ulint		i;

	n_fields = upd_get_n_fields(update);

	for (i = 0; i < n_fields; i++) {
		upd_field = upd_get_nth_field(update, i);

		exp = upd_field->exp;

		eval_exp(exp);

		dfield_copy_data(&(upd_field->new_val), que_node_get_val(exp));
	}
}

/** Stores to the heap the virtual columns that need for any indexes
@param[in,out]	node		row update node
@param[in]	update		an update vector if it is update
@param[in]	thd		mysql thread handle
@param[in,out]	mysql_table	mysql table object */
void
row_upd_store_v_row(
	upd_node_t*	node,
	const upd_t*	update,
	THD*		thd,
	TABLE*		mysql_table)
{
	mem_heap_t*	heap = NULL;
	dict_index_t*	index = dict_table_get_first_index(node->table);

	for (ulint col_no = 0; col_no < dict_table_get_n_v_cols(node->table);
	     col_no++) {

		const dict_v_col_t*     col
			= dict_table_get_nth_v_col(node->table, col_no);

		if (col->m_col.ord_part) {
			dfield_t*	dfield
				= dtuple_get_nth_v_field(node->row, col_no);
			ulint		n_upd
				= update ? upd_get_n_fields(update) : 0;
			ulint		i = 0;

			/* Check if the value is already in update vector */
			for (i = 0; i < n_upd; i++) {
				const upd_field_t*      upd_field
					= upd_get_nth_field(update, i);
				if (!(upd_field->new_val.type.prtype
				      & DATA_VIRTUAL)
				    || upd_field->field_no != col->v_pos) {
					continue;
				}

				dfield_copy_data(dfield, upd_field->old_v_val);
				break;
			}

			/* Not updated */
			if (i >= n_upd) {
				/* If this is an update, then the value
				should be in update->old_vrow */
				if (update) {
					if (update->old_vrow == NULL) {
						/* This only happens in
						cascade update. And virtual
						column can't be affected,
						so it is Ok to set it to NULL */
						ut_ad(!node->cascade_top);
						dfield_set_null(dfield);
					} else {
						dfield_t*       vfield
							= dtuple_get_nth_v_field(
								update->old_vrow,
								col_no);
						dfield_copy_data(dfield, vfield);
					}
				} else {
					/* Need to compute, this happens when
					deleting row */
					innobase_get_computed_value(
						node->row, col, index,
						&heap, node->heap, NULL,
						thd, mysql_table, NULL,
						NULL, NULL);
				}
			}
		}
	}

	if (heap) {
		mem_heap_free(heap);
	}
}

/** Stores to the heap the row on which the node->pcur is positioned.
@param[in]	node		row update node
@param[in]	thd		mysql thread handle
@param[in,out]	mysql_table	NULL, or mysql table object when
				user thread invokes dml */
void
row_upd_store_row(
	upd_node_t*	node,
	THD*		thd,
	TABLE*		mysql_table)
{
	dict_index_t*	clust_index;
	rec_t*		rec;
	mem_heap_t*	heap		= NULL;
	row_ext_t**	ext;
	ulint		offsets_[REC_OFFS_NORMAL_SIZE];
	const ulint*	offsets;
	rec_offs_init(offsets_);

	ut_ad(node->pcur->latch_mode != BTR_NO_LATCHES);

	if (node->row != NULL) {
		mem_heap_empty(node->heap);
	}

	clust_index = dict_table_get_first_index(node->table);

	rec = btr_pcur_get_rec(node->pcur);

	offsets = rec_get_offsets(rec, clust_index, offsets_,
				  ULINT_UNDEFINED, &heap);

	if (dict_table_get_format(node->table) >= UNIV_FORMAT_B) {
		/* In DYNAMIC or COMPRESSED format, there is no prefix
		of externally stored columns in the clustered index
		record. Build a cache of column prefixes. */
		ext = &node->ext;
	} else {
		/* REDUNDANT and COMPACT formats store a local
		768-byte prefix of each externally stored column.
		No cache is needed. */
		ext = NULL;
		node->ext = NULL;
	}

	node->row = row_build(ROW_COPY_DATA, clust_index, rec, offsets,
			      NULL, NULL, NULL, ext, node->heap);

	if (node->table->n_v_cols) {
		row_upd_store_v_row(node, node->is_delete ? NULL : node->update,
				    thd, mysql_table);
	}

	if (node->is_delete) {
		node->upd_row = NULL;
		node->upd_ext = NULL;
	} else {
		node->upd_row = dtuple_copy(node->row, node->heap);
		row_upd_replace(node->upd_row, &node->upd_ext,
				clust_index, node->update, node->heap);
	}

	if (UNIV_LIKELY_NULL(heap)) {
		mem_heap_free(heap);
	}
}

/***********************************************************//**
Print a MBR data from disk */
static
void
srv_mbr_print(const byte* data)
{
        double a, b, c, d;
        a = mach_double_read(data);
        data += sizeof(double);
        b = mach_double_read(data);
        data += sizeof(double);
        c = mach_double_read(data);
        data += sizeof(double);
        d = mach_double_read(data);

        ib::info() << "GIS MBR INFO: " << a << " and " << b << ", " << c
		<< ", " << d << "\n";
}

/***********************************************************//**
Updates a secondary index entry of a row.
@return DB_SUCCESS if operation successfully completed, else error
code or DB_LOCK_WAIT */
static MY_ATTRIBUTE((nonnull, warn_unused_result))
dberr_t
row_upd_sec_index_entry(
/*====================*/
	upd_node_t*	node,	/*!< in: row update node */
	que_thr_t*	thr)	/*!< in: query thread */
{
	mtr_t			mtr;
	const rec_t*		rec;
	btr_pcur_t		pcur;
	mem_heap_t*		heap;
	dtuple_t*		entry;
	dict_index_t*		index;
	btr_cur_t*		btr_cur;
	ibool			referenced;
	dberr_t			err	= DB_SUCCESS;
	trx_t*			trx	= thr_get_trx(thr);
	ulint			mode;
	ulint			flags;
	enum row_search_result	search_result;

	ut_ad(trx->id != 0);

	index = node->index;

	referenced = row_upd_index_is_referenced(index, trx);
#ifdef WITH_WSREP
	bool foreign = wsrep_row_upd_index_is_foreign(index, trx);
#endif /* WITH_WSREP */

	heap = mem_heap_create(1024);

	/* Build old index entry */
	entry = row_build_index_entry(node->row, node->ext, index, heap);
	ut_a(entry);

	log_free_check();

	DEBUG_SYNC_C_IF_THD(trx->mysql_thd,
			    "before_row_upd_sec_index_entry");

	mtr_start_trx(&mtr, trx);
	mtr.set_named_space(index->space);

	/* Disable REDO logging as lifetime of temp-tables is limited to
	server or connection lifetime and so REDO information is not needed
	on restart for recovery.
	Disable locking as temp-tables are not shared across connection. */
	if (dict_table_is_temporary(index->table)) {
		flags = BTR_NO_LOCKING_FLAG;
		mtr.set_log_mode(MTR_LOG_NO_REDO);
	} else {
		flags = index->table->no_rollback() ? BTR_NO_ROLLBACK : 0;
	}

	if (!index->is_committed()) {
		/* The index->online_status may change if the index is
		or was being created online, but not committed yet. It
		is protected by index->lock. */

		mtr_s_lock(dict_index_get_lock(index), &mtr);

		switch (dict_index_get_online_status(index)) {
		case ONLINE_INDEX_COMPLETE:
			/* This is a normal index. Do not log anything.
			Perform the update on the index tree directly. */
			break;
		case ONLINE_INDEX_CREATION:
			/* Log a DELETE and optionally INSERT. */
			row_log_online_op(index, entry, 0);

			if (!node->is_delete) {
				mem_heap_empty(heap);
				entry = row_build_index_entry(
					node->upd_row, node->upd_ext,
					index, heap);
				ut_a(entry);
				row_log_online_op(index, entry, trx->id);
			}
			/* fall through */
		case ONLINE_INDEX_ABORTED:
		case ONLINE_INDEX_ABORTED_DROPPED:
			mtr_commit(&mtr);
			goto func_exit;
		}

		/* We can only buffer delete-mark operations if there
		are no foreign key constraints referring to the index.
		Change buffering is disabled for temporary tables and
		spatial index. */
		mode = (referenced || dict_table_is_temporary(index->table)
			|| dict_index_is_spatial(index))
			? BTR_MODIFY_LEAF_ALREADY_S_LATCHED
			: BTR_DELETE_MARK_LEAF_ALREADY_S_LATCHED;
	} else {
		/* For secondary indexes,
		index->online_status==ONLINE_INDEX_COMPLETE if
		index->is_committed(). */
		ut_ad(!dict_index_is_online_ddl(index));

		/* We can only buffer delete-mark operations if there
		are no foreign key constraints referring to the index.
		Change buffering is disabled for temporary tables and
		spatial index. */
		mode = (referenced || dict_table_is_temporary(index->table)
			|| dict_index_is_spatial(index))
			? BTR_MODIFY_LEAF
			: BTR_DELETE_MARK_LEAF;
	}

	if (dict_index_is_spatial(index)) {
		ut_ad(mode & BTR_MODIFY_LEAF);
		mode |= BTR_RTREE_DELETE_MARK;
	}

	/* Set the query thread, so that ibuf_insert_low() will be
	able to invoke thd_get_trx(). */
	btr_pcur_get_btr_cur(&pcur)->thr = thr;

	search_result = row_search_index_entry(index, entry, mode,
					       &pcur, &mtr);

	btr_cur = btr_pcur_get_btr_cur(&pcur);

	rec = btr_cur_get_rec(btr_cur);

	switch (search_result) {
	case ROW_NOT_DELETED_REF:	/* should only occur for BTR_DELETE */
		ut_error;
		break;
	case ROW_BUFFERED:
		/* Entry was delete marked already. */
		break;

	case ROW_NOT_FOUND:
		if (!index->is_committed()) {
			/* When online CREATE INDEX copied the update
			that we already made to the clustered index,
			and completed the secondary index creation
			before we got here, the old secondary index
			record would not exist. The CREATE INDEX
			should be waiting for a MySQL meta-data lock
			upgrade at least until this UPDATE returns.
			After that point, set_committed(true) would be
			invoked by commit_inplace_alter_table(). */
			break;
		}

		if (dict_index_is_spatial(index) && btr_cur->rtr_info->fd_del) {
			/* We found the record, but a delete marked */
			break;
		}

		ib::error()
			<< "Record in index " << index->name
			<< " of table " << index->table->name
			<< " was not found on update: " << *entry
			<< " at: " << rec_index_print(rec, index);
		if (entry->fields[0].data)
			srv_mbr_print((unsigned char*)entry->fields[0].data);
#ifdef UNIV_DEBUG
		mtr_commit(&mtr);
		mtr_start(&mtr);
		ut_ad(btr_validate_index(index, 0, false));
		ut_ad(0);
#endif /* UNIV_DEBUG */
		break;
	case ROW_FOUND:
		ut_ad(err == DB_SUCCESS);

		/* Delete mark the old index record; it can already be
		delete marked if we return after a lock wait in
		row_ins_sec_index_entry() below */
		if (!rec_get_deleted_flag(
			    rec, dict_table_is_comp(index->table))) {

#ifdef WITH_WSREP
			que_node_t *parent = que_node_get_parent(node);
#endif
			err = btr_cur_del_mark_set_sec_rec(
				flags, btr_cur, TRUE, thr, &mtr);
			if (err != DB_SUCCESS) {
				break;
			}
#ifdef WITH_WSREP
			if (err == DB_SUCCESS && !referenced                  &&
			    !(parent && que_node_get_type(parent) ==
				QUE_NODE_UPDATE                               &&
			      (std::find(((upd_node_t*)parent)->cascade_upd_nodes->begin(),
                                         ((upd_node_t*)parent)->cascade_upd_nodes->end(),
                                         node) ==
                               ((upd_node_t*)parent)->cascade_upd_nodes->end()))  &&
                            foreign
                        ) {
				ulint*	offsets =
					rec_get_offsets(
						rec, index, NULL, ULINT_UNDEFINED,
						&heap);

				err = wsrep_row_upd_check_foreign_constraints(
					node, &pcur, index->table,
					index, offsets, thr, &mtr);

				switch (err) {
				case DB_SUCCESS:
				case DB_NO_REFERENCED_ROW:
					err = DB_SUCCESS;
					break;
				case DB_DEADLOCK:
					if (wsrep_debug) {
						ib::warn() << "WSREP: sec index FK check fail for deadlock"
							   << " index " << index->name()
							   << " table " << index->table->name.m_name;
					}
					break;
				default:
					ib::error() << "WSREP: referenced FK check fail: " << err
						    << " index " << index->name()
						    << " table " << index->table->name.m_name;

					break;
				}
			}
#endif /* WITH_WSREP */
		}

		ut_ad(err == DB_SUCCESS);

		if (referenced) {

			ulint*	offsets;

			offsets = rec_get_offsets(
				rec, index, NULL, ULINT_UNDEFINED,
				&heap);

			/* NOTE that the following call loses
			the position of pcur ! */
			err = row_upd_check_references_constraints(
				node, &pcur, index->table,
				index, offsets, thr, &mtr);
		}
	}

	btr_pcur_close(&pcur);
	mtr_commit(&mtr);

	if (node->is_delete || err != DB_SUCCESS) {

		goto func_exit;
	}

	mem_heap_empty(heap);

	/* Build a new index entry */
	entry = row_build_index_entry(node->upd_row, node->upd_ext,
				      index, heap);
	ut_a(entry);

	/* Insert new index entry */
	err = row_ins_sec_index_entry(index, entry, thr, false);

func_exit:
	mem_heap_free(heap);

	return(err);
}

/***********************************************************//**
Updates the secondary index record if it is changed in the row update or
deletes it if this is a delete.
@return DB_SUCCESS if operation successfully completed, else error
code or DB_LOCK_WAIT */
static MY_ATTRIBUTE((nonnull, warn_unused_result))
dberr_t
row_upd_sec_step(
/*=============*/
	upd_node_t*	node,	/*!< in: row update node */
	que_thr_t*	thr)	/*!< in: query thread */
{
	ut_ad((node->state == UPD_NODE_UPDATE_ALL_SEC)
	      || (node->state == UPD_NODE_UPDATE_SOME_SEC));
	ut_ad(!dict_index_is_clust(node->index));

	if (node->state == UPD_NODE_UPDATE_ALL_SEC
	    || row_upd_changes_ord_field_binary(node->index, node->update,
						thr, node->row, node->ext)) {
		return(row_upd_sec_index_entry(node, thr));
	}

	return(DB_SUCCESS);
}

#ifdef UNIV_DEBUG
# define row_upd_clust_rec_by_insert_inherit(rec,offsets,entry,update)	\
	row_upd_clust_rec_by_insert_inherit_func(rec,offsets,entry,update)
#else /* UNIV_DEBUG */
# define row_upd_clust_rec_by_insert_inherit(rec,offsets,entry,update)	\
	row_upd_clust_rec_by_insert_inherit_func(rec,entry,update)
#endif /* UNIV_DEBUG */
/*******************************************************************//**
Mark non-updated off-page columns inherited when the primary key is
updated. We must mark them as inherited in entry, so that they are not
freed in a rollback. A limited version of this function used to be
called btr_cur_mark_dtuple_inherited_extern().
@return whether any columns were inherited */
static
bool
row_upd_clust_rec_by_insert_inherit_func(
/*=====================================*/
	const rec_t*	rec,	/*!< in: old record, or NULL */
#ifdef UNIV_DEBUG
	const ulint*	offsets,/*!< in: rec_get_offsets(rec), or NULL */
#endif /* UNIV_DEBUG */
	dtuple_t*	entry,	/*!< in/out: updated entry to be
				inserted into the clustered index */
	const upd_t*	update)	/*!< in: update vector */
{
	bool	inherit	= false;
	ulint	i;

	ut_ad(!rec == !offsets);
	ut_ad(!rec || rec_offs_any_extern(offsets));

	for (i = 0; i < dtuple_get_n_fields(entry); i++) {
		dfield_t*	dfield	= dtuple_get_nth_field(entry, i);
		byte*		data;
		ulint		len;

		ut_ad(!offsets
		      || !rec_offs_nth_extern(offsets, i)
		      == !dfield_is_ext(dfield)
		      || upd_get_field_by_field_no(update, i, false));
		if (!dfield_is_ext(dfield)
		    || upd_get_field_by_field_no(update, i, false)) {
			continue;
		}

#ifdef UNIV_DEBUG
		if (UNIV_LIKELY(rec != NULL)) {
			const byte* rec_data
				= rec_get_nth_field(rec, offsets, i, &len);
			ut_ad(len == dfield_get_len(dfield));
			ut_ad(len != UNIV_SQL_NULL);
			ut_ad(len >= BTR_EXTERN_FIELD_REF_SIZE);

			rec_data += len - BTR_EXTERN_FIELD_REF_SIZE;

			/* The pointer must not be zero. */
			ut_ad(memcmp(rec_data, field_ref_zero,
				     BTR_EXTERN_FIELD_REF_SIZE));
			/* The BLOB must be owned. */
			ut_ad(!(rec_data[BTR_EXTERN_LEN]
				& BTR_EXTERN_OWNER_FLAG));
		}
#endif /* UNIV_DEBUG */

		len = dfield_get_len(dfield);
		ut_a(len != UNIV_SQL_NULL);
		ut_a(len >= BTR_EXTERN_FIELD_REF_SIZE);

		data = static_cast<byte*>(dfield_get_data(dfield));

		data += len - BTR_EXTERN_FIELD_REF_SIZE;
		/* The pointer must not be zero. */
		ut_a(memcmp(data, field_ref_zero, BTR_EXTERN_FIELD_REF_SIZE));

		/* The BLOB must be owned, unless we are resuming from
		a lock wait and we already had disowned the BLOB. */
		ut_a(rec == NULL
		     || !(data[BTR_EXTERN_LEN] & BTR_EXTERN_OWNER_FLAG));
		data[BTR_EXTERN_LEN] &= ~BTR_EXTERN_OWNER_FLAG;
		data[BTR_EXTERN_LEN] |= BTR_EXTERN_INHERITED_FLAG;
		/* The BTR_EXTERN_INHERITED_FLAG only matters in
		rollback of a fresh insert (insert_undo log).
		Purge (operating on update_undo log) will always free
		the extern fields of a delete-marked row. */

		inherit = true;
	}

	return(inherit);
}

/***********************************************************//**
Marks the clustered index record deleted and inserts the updated version
of the record to the index. This function should be used when the ordering
fields of the clustered index record change. This should be quite rare in
database applications.
@return DB_SUCCESS if operation successfully completed, else error
code or DB_LOCK_WAIT */
static MY_ATTRIBUTE((nonnull, warn_unused_result))
dberr_t
row_upd_clust_rec_by_insert(
/*========================*/
	upd_node_t*	node,	/*!< in/out: row update node */
	dict_index_t*	index,	/*!< in: clustered index of the record */
	que_thr_t*	thr,	/*!< in: query thread */
	ibool		referenced,/*!< in: TRUE if index may be referenced in
				a foreign key constraint */
	ibool		foreign, /*!< in: TRUE if index is foreign key index */
	mtr_t*		mtr)	/*!< in/out: mtr; gets committed here */
{
	mem_heap_t*	heap;
	btr_pcur_t*	pcur;
	btr_cur_t*	btr_cur;
	trx_t*		trx;
	dict_table_t*	table;
	dtuple_t*	entry;
	dberr_t		err;
	rec_t*		rec;
	ulint*		offsets			= NULL;
#ifdef WITH_WSREP
	que_node_t *parent = que_node_get_parent(node);
#endif

	ut_ad(node);
	ut_ad(dict_index_is_clust(index));

	trx = thr_get_trx(thr);
	table = node->table;
	pcur = node->pcur;
	btr_cur	= btr_pcur_get_btr_cur(pcur);

	heap = mem_heap_create(1000);

	entry = row_build_index_entry_low(node->upd_row, node->upd_ext,
					  index, heap, ROW_BUILD_FOR_INSERT);
	ut_ad(dtuple_get_info_bits(entry) == 0);

	row_upd_index_entry_sys_field(entry, index, DATA_TRX_ID, trx->id);

	switch (node->state) {
	default:
		ut_error;
	case UPD_NODE_INSERT_CLUSTERED:
		/* A lock wait occurred in row_ins_clust_index_entry() in
		the previous invocation of this function. */
		row_upd_clust_rec_by_insert_inherit(
			NULL, NULL, entry, node->update);
		break;
	case UPD_NODE_UPDATE_CLUSTERED:
		/* This is the first invocation of the function where
		we update the primary key.  Delete-mark the old record
		in the clustered index and prepare to insert a new entry. */
		rec = btr_cur_get_rec(btr_cur);
		offsets = rec_get_offsets(rec, index, NULL,
					  ULINT_UNDEFINED, &heap);
		ut_ad(page_rec_is_user_rec(rec));

		if (rec_get_deleted_flag(rec, rec_offs_comp(offsets))) {
			/* If the clustered index record is already delete
			marked, then we are here after a DB_LOCK_WAIT.
			Skip delete marking clustered index and disowning
			its blobs. */
			ut_ad(row_get_rec_trx_id(rec, index, offsets)
			      == trx->id);
			ut_ad(!trx_undo_roll_ptr_is_insert(
			              row_get_rec_roll_ptr(rec, index,
							   offsets)));
			goto check_fk;
		}

		err = btr_cur_del_mark_set_clust_rec(
			btr_cur_get_block(btr_cur), rec, index, offsets,
			thr, node->row, mtr);
		if (err != DB_SUCCESS) {
err_exit:
			mtr_commit(mtr);
			mem_heap_free(heap);
			return(err);
		}

		/* If the the new row inherits externally stored
		fields (off-page columns a.k.a. BLOBs) from the
		delete-marked old record, mark them disowned by the
		old record and owned by the new entry. */

		if (rec_offs_any_extern(offsets)) {
			if (row_upd_clust_rec_by_insert_inherit(
				    rec, offsets, entry, node->update)) {
				/* The blobs are disowned here, expecting the
				insert down below to inherit them.  But if the
				insert fails, then this disown will be undone
				when the operation is rolled back. */
				btr_cur_disown_inherited_fields(
					btr_cur_get_page_zip(btr_cur),
					rec, index, offsets, node->update,
					mtr);
			}
		}
check_fk:
		if (referenced) {
			/* NOTE that the following call loses
			the position of pcur ! */

			err = row_upd_check_references_constraints(
				node, pcur, table, index, offsets, thr, mtr);

			if (err != DB_SUCCESS) {
				goto err_exit;
			}
		}
#ifdef WITH_WSREP
		if (!referenced                                              &&
		    !(parent && que_node_get_type(parent) == QUE_NODE_UPDATE &&
                      (std::find(((upd_node_t*)parent)->cascade_upd_nodes->begin(),
                                 ((upd_node_t*)parent)->cascade_upd_nodes->end(),
                                 node) ==
                       ((upd_node_t*)parent)->cascade_upd_nodes->end()))       &&
		    foreign
		) {
			err = wsrep_row_upd_check_foreign_constraints(
				node, pcur, table, index, offsets, thr, mtr);
			switch (err) {
			case DB_SUCCESS:
			case DB_NO_REFERENCED_ROW:
				err = DB_SUCCESS;
				break;
			case DB_DEADLOCK:
				if (wsrep_debug) {
					ib::warn() << "WSREP: sec index FK check fail for deadlock"
						   << " index " << index->name()
						   << " table " << index->table->name.m_name;
				}
				break;
			default:
				ib::error() << "WSREP: referenced FK check fail: " << err
					    << " index " << index->name()
					    << " table " << index->table->name.m_name;

				break;
			}

			if (err != DB_SUCCESS) {
				goto err_exit;
			}
		}
#endif /* WITH_WSREP */
	}

	mtr_commit(mtr);

	err = row_ins_clust_index_entry(
		index, entry, thr,
		node->upd_ext ? node->upd_ext->n_ext : 0, false);
	node->state = UPD_NODE_INSERT_CLUSTERED;

	mem_heap_free(heap);

	return(err);
}

/***********************************************************//**
Updates a clustered index record of a row when the ordering fields do
not change.
@return DB_SUCCESS if operation successfully completed, else error
code or DB_LOCK_WAIT */
static MY_ATTRIBUTE((nonnull, warn_unused_result))
dberr_t
row_upd_clust_rec(
/*==============*/
	ulint		flags,  /*!< in: undo logging and locking flags */
	upd_node_t*	node,	/*!< in: row update node */
	dict_index_t*	index,	/*!< in: clustered index */
	ulint*		offsets,/*!< in: rec_get_offsets() on node->pcur */
	mem_heap_t**	offsets_heap,
				/*!< in/out: memory heap, can be emptied */
	que_thr_t*	thr,	/*!< in: query thread */
	mtr_t*		mtr)	/*!< in: mtr; gets committed here */
{
	mem_heap_t*	heap		= NULL;
	big_rec_t*	big_rec		= NULL;
	btr_pcur_t*	pcur;
	btr_cur_t*	btr_cur;
	dberr_t		err;
	const dtuple_t*	rebuilt_old_pk	= NULL;

	ut_ad(node);
	ut_ad(dict_index_is_clust(index));
	ut_ad(!thr_get_trx(thr)->in_rollback);

	pcur = node->pcur;
	btr_cur = btr_pcur_get_btr_cur(pcur);

	ut_ad(btr_cur_get_index(btr_cur) == index);
	ut_ad(!rec_get_deleted_flag(btr_cur_get_rec(btr_cur),
				    dict_table_is_comp(index->table)));
	ut_ad(rec_offs_validate(btr_cur_get_rec(btr_cur), index, offsets));

	if (dict_index_is_online_ddl(index)) {
		rebuilt_old_pk = row_log_table_get_pk(
			btr_cur_get_rec(btr_cur), index, offsets, NULL, &heap);
	}

	/* Try optimistic updating of the record, keeping changes within
	the page; we do not check locks because we assume the x-lock on the
	record to update */

	if (node->cmpl_info & UPD_NODE_NO_SIZE_CHANGE) {
		err = btr_cur_update_in_place(
			flags | BTR_NO_LOCKING_FLAG, btr_cur,
			offsets, node->update,
			node->cmpl_info, thr, thr_get_trx(thr)->id, mtr);
	} else {
		err = btr_cur_optimistic_update(
			flags | BTR_NO_LOCKING_FLAG, btr_cur,
			&offsets, offsets_heap, node->update,
			node->cmpl_info, thr, thr_get_trx(thr)->id, mtr);
	}

	if (err == DB_SUCCESS) {
		goto success;
	}

	mtr_commit(mtr);

	if (buf_LRU_buf_pool_running_out()) {

		err = DB_LOCK_TABLE_FULL;
		goto func_exit;
	}
	/* We may have to modify the tree structure: do a pessimistic descent
	down the index tree */

	mtr_start_trx(mtr, thr_get_trx(thr));
	mtr->set_named_space(index->space);

	/* Disable REDO logging as lifetime of temp-tables is limited to
	server or connection lifetime and so REDO information is not needed
	on restart for recovery.
	Disable locking as temp-tables are not shared across connection. */
	if (dict_table_is_temporary(index->table)) {
		flags |= BTR_NO_LOCKING_FLAG;
		mtr->set_log_mode(MTR_LOG_NO_REDO);
	}

	/* NOTE: this transaction has an s-lock or x-lock on the record and
	therefore other transactions cannot modify the record when we have no
	latch on the page. In addition, we assume that other query threads of
	the same transaction do not modify the record in the meantime.
	Therefore we can assert that the restoration of the cursor succeeds. */

	ut_a(btr_pcur_restore_position(BTR_MODIFY_TREE, pcur, mtr));

	ut_ad(!rec_get_deleted_flag(btr_pcur_get_rec(pcur),
				    dict_table_is_comp(index->table)));

	if (!heap) {
		heap = mem_heap_create(1024);
	}

	err = btr_cur_pessimistic_update(
		flags | BTR_NO_LOCKING_FLAG | BTR_KEEP_POS_FLAG, btr_cur,
		&offsets, offsets_heap, heap, &big_rec,
		node->update, node->cmpl_info,
		thr, thr_get_trx(thr)->id, mtr);
	if (big_rec) {
		ut_a(err == DB_SUCCESS);

		DEBUG_SYNC_C("before_row_upd_extern");
		err = btr_store_big_rec_extern_fields(
			pcur, node->update, offsets, big_rec, mtr,
			BTR_STORE_UPDATE);
		DEBUG_SYNC_C("after_row_upd_extern");
	}

	if (err == DB_SUCCESS) {
success:
		if (dict_index_is_online_ddl(index)) {
			dtuple_t*	new_v_row = NULL;
			dtuple_t*	old_v_row = NULL;

			if (!(node->cmpl_info & UPD_NODE_NO_ORD_CHANGE)) {
				new_v_row = node->upd_row;
				old_v_row = node->update->old_vrow;
			}

			row_log_table_update(
				btr_cur_get_rec(btr_cur),
				index, offsets, rebuilt_old_pk, new_v_row,
				old_v_row);
		}
	}

	mtr_commit(mtr);
func_exit:
	if (heap) {
		mem_heap_free(heap);
	}

	if (big_rec) {
		dtuple_big_rec_free(big_rec);
	}

	return(err);
}

/***********************************************************//**
Delete marks a clustered index record.
@return DB_SUCCESS if operation successfully completed, else error code */
static MY_ATTRIBUTE((nonnull, warn_unused_result))
dberr_t
row_upd_del_mark_clust_rec(
/*=======================*/
	upd_node_t*	node,	/*!< in: row update node */
	dict_index_t*	index,	/*!< in: clustered index */
	ulint*		offsets,/*!< in/out: rec_get_offsets() for the
				record under the cursor */
	que_thr_t*	thr,	/*!< in: query thread */
	ibool		referenced,
				/*!< in: TRUE if index may be referenced in
				a foreign key constraint */
	ibool		foreign,/*!< in: TRUE if index is foreign key index */
	mtr_t*		mtr)	/*!< in: mtr; gets committed here */
{
	btr_pcur_t*	pcur;
	btr_cur_t*	btr_cur;
	dberr_t		err;
	rec_t*		rec;
#ifdef WITH_WSREP
	que_node_t *parent = que_node_get_parent(node);
#endif
	ut_ad(node);
	ut_ad(dict_index_is_clust(index));
	ut_ad(node->is_delete);

	pcur = node->pcur;
	btr_cur = btr_pcur_get_btr_cur(pcur);

	/* Store row because we have to build also the secondary index
	entries */

	row_upd_store_row(node, thr_get_trx(thr)->mysql_thd,
			  thr->prebuilt ? thr->prebuilt->m_mysql_table : NULL);

	/* Mark the clustered index record deleted; we do not have to check
	locks, because we assume that we have an x-lock on the record */

	rec = btr_cur_get_rec(btr_cur);

	err = btr_cur_del_mark_set_clust_rec(
		btr_cur_get_block(btr_cur), rec,
		index, offsets, thr, node->row, mtr);

	if (err == DB_SUCCESS && referenced) {
		/* NOTE that the following call loses the position of pcur ! */

		err = row_upd_check_references_constraints(
			node, pcur, index->table, index, offsets, thr, mtr);
	}
#ifdef WITH_WSREP
	if (err == DB_SUCCESS && !referenced                         &&
	    !(parent && que_node_get_type(parent) == QUE_NODE_UPDATE &&
              (std::find(((upd_node_t*)parent)->cascade_upd_nodes->begin(),
                         ((upd_node_t*)parent)->cascade_upd_nodes->end(),
                         node) ==
               ((upd_node_t*)parent)->cascade_upd_nodes->end()))       &&
	    thr_get_trx(thr)                                         &&
	    foreign
	) {
		err = wsrep_row_upd_check_foreign_constraints(
			node, pcur, index->table, index, offsets, thr, mtr);
		switch (err) {
		case DB_SUCCESS:
		case DB_NO_REFERENCED_ROW:
			err = DB_SUCCESS;
			break;
		case DB_DEADLOCK:
			if (wsrep_debug) {
				ib::warn() << "WSREP: sec index FK check fail for deadlock"
					   << " index " << index->name()
					   << " table " << index->table->name.m_name;
			}
			break;
		default:
			ib::error() << "WSREP: referenced FK check fail: " << err
				    << " index " << index->name()
				    << " table " << index->table->name.m_name;

			break;
		}
	}
#endif /* WITH_WSREP */

	mtr_commit(mtr);

	return(err);
}

/***********************************************************//**
Updates the clustered index record.
@return DB_SUCCESS if operation successfully completed, DB_LOCK_WAIT
in case of a lock wait, else error code */
static MY_ATTRIBUTE((nonnull, warn_unused_result))
dberr_t
row_upd_clust_step(
/*===============*/
	upd_node_t*	node,	/*!< in: row update node */
	que_thr_t*	thr)	/*!< in: query thread */
{
	dict_index_t*	index;
	btr_pcur_t*	pcur;
	ibool		success;
	dberr_t		err;
	mtr_t		mtr;
	rec_t*		rec;
	mem_heap_t*	heap	= NULL;
	ulint		offsets_[REC_OFFS_NORMAL_SIZE];
	ulint*		offsets;
	ibool		referenced;
	ulint		flags;
	ibool		foreign = FALSE;
	trx_t*		trx = thr_get_trx(thr);

	rec_offs_init(offsets_);

	index = dict_table_get_first_index(node->table);

	referenced = row_upd_index_is_referenced(index, trx);

#ifdef WITH_WSREP
	foreign = wsrep_row_upd_index_is_foreign(
		index, thr_get_trx(thr));
#endif

	pcur = node->pcur;

	/* We have to restore the cursor to its position */

	mtr_start_trx(&mtr, thr_get_trx(thr));
	mtr.set_named_space(index->space);

	if (dict_table_is_temporary(node->table)) {
		/* Disable locking, because temporary tables are
		private to the connection (no concurrent access). */
		flags = node->table->no_rollback()
			? BTR_NO_ROLLBACK
			: BTR_NO_LOCKING_FLAG;
		/* Redo logging only matters for persistent tables. */
		mtr.set_log_mode(MTR_LOG_NO_REDO);
	} else {
		flags = node->table->no_rollback() ? BTR_NO_ROLLBACK : 0;
	}

	/* If the restoration does not succeed, then the same
	transaction has deleted the record on which the cursor was,
	and that is an SQL error. If the restoration succeeds, it may
	still be that the same transaction has successively deleted
	and inserted a record with the same ordering fields, but in
	that case we know that the transaction has at least an
	implicit x-lock on the record. */

	ut_a(pcur->rel_pos == BTR_PCUR_ON);

	ulint	mode;

	DEBUG_SYNC_C_IF_THD(
		thr_get_trx(thr)->mysql_thd,
		"innodb_row_upd_clust_step_enter");

	if (dict_index_is_online_ddl(index)) {
		ut_ad(node->table->id != DICT_INDEXES_ID);
		mode = BTR_MODIFY_LEAF | BTR_ALREADY_S_LATCHED;
		mtr_s_lock(dict_index_get_lock(index), &mtr);
	} else {
		mode = BTR_MODIFY_LEAF;
	}

	success = btr_pcur_restore_position(mode, pcur, &mtr);

	if (!success) {
		err = DB_RECORD_NOT_FOUND;

		mtr_commit(&mtr);

		return(err);
	}

	/* If this is a row in SYS_INDEXES table of the data dictionary,
	then we have to free the file segments of the index tree associated
	with the index */

	if (node->is_delete && node->table->id == DICT_INDEXES_ID) {

		ut_ad(!dict_index_is_online_ddl(index));

		dict_drop_index_tree(
			btr_pcur_get_rec(pcur), pcur, &mtr);

		mtr_commit(&mtr);

		mtr_start_trx(&mtr, thr_get_trx(thr));
		mtr.set_named_space(index->space);

		success = btr_pcur_restore_position(BTR_MODIFY_LEAF, pcur,
						    &mtr);
		if (!success) {
			err = DB_ERROR;

			mtr_commit(&mtr);

			return(err);
		}
	}

	rec = btr_pcur_get_rec(pcur);
	offsets = rec_get_offsets(rec, index, offsets_,
				  ULINT_UNDEFINED, &heap);

	if (!flags && !node->has_clust_rec_x_lock) {
		err = lock_clust_rec_modify_check_and_lock(
			0, btr_pcur_get_block(pcur),
			rec, index, offsets, thr);
		if (err != DB_SUCCESS) {
			mtr_commit(&mtr);
			goto exit_func;
		}
	}

	ut_ad(index->table->no_rollback()
	      || lock_trx_has_rec_x_lock(thr_get_trx(thr), index->table,
					 btr_pcur_get_block(pcur),
					 page_rec_get_heap_no(rec)));

	/* NOTE: the following function calls will also commit mtr */

	if (node->is_delete) {
		err = row_upd_del_mark_clust_rec(
			node, index, offsets, thr, referenced, foreign, &mtr);

		if (err == DB_SUCCESS) {
			node->state = UPD_NODE_UPDATE_ALL_SEC;
			node->index = dict_table_get_next_index(index);
		}

		goto exit_func;
	}

	/* If the update is made for MySQL, we already have the update vector
	ready, else we have to do some evaluation: */

	if (UNIV_UNLIKELY(!node->in_mysql_interface)) {
		/* Copy the necessary columns from clust_rec and calculate the
		new values to set */
		row_upd_copy_columns(rec, offsets,
				     UT_LIST_GET_FIRST(node->columns));
		row_upd_eval_new_vals(node->update);
	}

	if (node->cmpl_info & UPD_NODE_NO_ORD_CHANGE) {

		err = row_upd_clust_rec(
			flags, node, index, offsets, &heap, thr, &mtr);
		goto exit_func;
	}

	row_upd_store_row(node, trx->mysql_thd,
			  thr->prebuilt ? thr->prebuilt->m_mysql_table : NULL);

	if (row_upd_changes_ord_field_binary(index, node->update, thr,
					     node->row, node->ext)) {

		/* Update causes an ordering field (ordering fields within
		the B-tree) of the clustered index record to change: perform
		the update by delete marking and inserting.

		TODO! What to do to the 'Halloween problem', where an update
		moves the record forward in index so that it is again
		updated when the cursor arrives there? Solution: the
		read operation must check the undo record undo number when
		choosing records to update. MySQL solves now the problem
		externally! */

		err = row_upd_clust_rec_by_insert(
			node, index, thr, referenced, foreign, &mtr);
		if (err != DB_SUCCESS) {

			goto exit_func;
		}

		node->state = UPD_NODE_UPDATE_ALL_SEC;
	} else {
		err = row_upd_clust_rec(
			flags, node, index, offsets, &heap, thr, &mtr);

		if (err != DB_SUCCESS) {

			goto exit_func;
		}

		node->state = UPD_NODE_UPDATE_SOME_SEC;
	}

	node->index = dict_table_get_next_index(index);

exit_func:
	if (heap) {
		mem_heap_free(heap);
	}
	return(err);
}

/***********************************************************//**
Updates the affected index records of a row. When the control is transferred
to this node, we assume that we have a persistent cursor which was on a
record, and the position of the cursor is stored in the cursor.
@return DB_SUCCESS if operation successfully completed, else error
code or DB_LOCK_WAIT */
static
dberr_t
row_upd(
/*====*/
	upd_node_t*	node,	/*!< in: row update node */
	que_thr_t*	thr)	/*!< in: query thread */
{
	dberr_t		err	= DB_SUCCESS;
	DBUG_ENTER("row_upd");

	ut_ad(!thr_get_trx(thr)->in_rollback);

	DBUG_PRINT("row_upd", ("table: %s", node->table->name.m_name));
	DBUG_PRINT("row_upd", ("info bits in update vector: 0x" ULINTPFx,
			       node->update ? node->update->info_bits: 0));
	DBUG_PRINT("row_upd", ("foreign_id: %s",
			       node->foreign ? node->foreign->id: "NULL"));

	if (UNIV_LIKELY(node->in_mysql_interface)) {

		/* We do not get the cmpl_info value from the MySQL
		interpreter: we must calculate it on the fly: */

		if (node->is_delete
		    || row_upd_changes_some_index_ord_field_binary(
			    node->table, node->update)) {
			node->cmpl_info = 0;
		} else {
			node->cmpl_info = UPD_NODE_NO_ORD_CHANGE;
		}
	}

	switch (node->state) {
	case UPD_NODE_UPDATE_CLUSTERED:
	case UPD_NODE_INSERT_CLUSTERED:
		log_free_check();

		err = row_upd_clust_step(node, thr);

		if (err != DB_SUCCESS) {

			DBUG_RETURN(err);
		}
	}

	DEBUG_SYNC_C_IF_THD(thr_get_trx(thr)->mysql_thd,
			    "after_row_upd_clust");

	if (node->index == NULL
	    || (!node->is_delete
		&& (node->cmpl_info & UPD_NODE_NO_ORD_CHANGE))) {

		DBUG_RETURN(DB_SUCCESS);
	}

	DBUG_EXECUTE_IF("row_upd_skip_sec", node->index = NULL;);

	do {
		/* Skip corrupted index */
		dict_table_skip_corrupt_index(node->index);

		if (!node->index) {
			break;
		}

		if (node->index->type != DICT_FTS) {
			err = row_upd_sec_step(node, thr);

			if (err != DB_SUCCESS) {

				DBUG_RETURN(err);
			}
		}

		node->index = dict_table_get_next_index(node->index);
	} while (node->index != NULL);

	ut_ad(err == DB_SUCCESS);

	/* Do some cleanup */

	if (node->row != NULL) {
		node->row = NULL;
		node->ext = NULL;
		node->upd_row = NULL;
		node->upd_ext = NULL;
		mem_heap_empty(node->heap);
	}

	node->state = UPD_NODE_UPDATE_CLUSTERED;

	DBUG_RETURN(err);
}

/***********************************************************//**
Updates a row in a table. This is a high-level function used in SQL execution
graphs.
@return query thread to run next or NULL */
que_thr_t*
row_upd_step(
/*=========*/
	que_thr_t*	thr)	/*!< in: query thread */
{
	upd_node_t*	node;
	sel_node_t*	sel_node;
	que_node_t*	parent;
	dberr_t		err		= DB_SUCCESS;
	trx_t*		trx;
	DBUG_ENTER("row_upd_step");

	ut_ad(thr);

	trx = thr_get_trx(thr);

	node = static_cast<upd_node_t*>(thr->run_node);

	sel_node = node->select;

	parent = que_node_get_parent(node);

	ut_ad(que_node_get_type(node) == QUE_NODE_UPDATE);

	if (thr->prev_node == parent) {
		node->state = UPD_NODE_SET_IX_LOCK;
	}

	if (node->state == UPD_NODE_SET_IX_LOCK) {

		if (!node->has_clust_rec_x_lock) {
			/* It may be that the current session has not yet
			started its transaction, or it has been committed: */

			err = lock_table(0, node->table, LOCK_IX, thr);

			if (err != DB_SUCCESS) {

				goto error_handling;
			}
		}

		node->state = UPD_NODE_UPDATE_CLUSTERED;

		if (node->searched_update) {
			/* Reset the cursor */
			sel_node->state = SEL_NODE_OPEN;

			/* Fetch a row to update */

			thr->run_node = sel_node;

			DBUG_RETURN(thr);
		}
	}

	/* sel_node is NULL if we are in the MySQL interface */

	if (sel_node && (sel_node->state != SEL_NODE_FETCH)) {

		if (!node->searched_update) {
			/* An explicit cursor should be positioned on a row
			to update */

			ut_error;

			err = DB_ERROR;

			goto error_handling;
		}

		ut_ad(sel_node->state == SEL_NODE_NO_MORE_ROWS);

		/* No more rows to update, or the select node performed the
		updates directly in-place */

		thr->run_node = parent;

		DBUG_RETURN(thr);
	}

	/* DO THE CHECKS OF THE CONSISTENCY CONSTRAINTS HERE */

	err = row_upd(node, thr);

error_handling:
	trx->error_state = err;

	if (err != DB_SUCCESS) {
		DBUG_RETURN(NULL);
	}

	/* DO THE TRIGGER ACTIONS HERE */

	if (node->searched_update) {
		/* Fetch next row to update */

		thr->run_node = sel_node;
	} else {
		/* It was an explicit cursor update */

		thr->run_node = parent;
	}

	node->state = UPD_NODE_UPDATE_CLUSTERED;

	DBUG_RETURN(thr);
}

#ifndef DBUG_OFF

/** Ensure that the member cascade_upd_nodes has only one update node
for each of the tables.  This is useful for testing purposes. */
void upd_node_t::check_cascade_only_once()
{
	DBUG_ENTER("upd_node_t::check_cascade_only_once");

	dbug_trace();

	for (upd_cascade_t::const_iterator i = cascade_upd_nodes->begin();
	     i != cascade_upd_nodes->end(); ++i) {

		const upd_node_t*	update_node = *i;
		std::string	table_name(update_node->table->name.m_name);
		ulint	count = 0;

		for (upd_cascade_t::const_iterator j
			= cascade_upd_nodes->begin();
		     j != cascade_upd_nodes->end(); ++j) {

			const upd_node_t*	node = *j;

			if (table_name == node->table->name.m_name) {
				DBUG_ASSERT(count++ == 0);
			}
		}
	}

	DBUG_VOID_RETURN;
}

/** Print information about this object into the trace log file. */
void upd_node_t::dbug_trace()
{
	DBUG_ENTER("upd_node_t::dbug_trace");

	for (upd_cascade_t::const_iterator i = cascade_upd_nodes->begin();
	     i != cascade_upd_nodes->end(); ++i) {
		DBUG_LOG("upd_node_t", "cascade_upd_nodes: Cascade to table: "
			 << (*i)->table->name);
	}

	for (upd_cascade_t::const_iterator j = new_upd_nodes->begin();
	     j != new_upd_nodes->end(); ++j) {
		DBUG_LOG("upd_node_t", "new_upd_nodes: Cascade to table: "
			 << (*j)->table->name);
	}

	DBUG_VOID_RETURN;
}
#endif /* !DBUG_OFF */<|MERGE_RESOLUTION|>--- conflicted
+++ resolved
@@ -1,12 +1,7 @@
 /*****************************************************************************
 
-<<<<<<< HEAD
-Copyright (c) 1996, 2016, Oracle and/or its affiliates. All Rights Reserved.
+Copyright (c) 1996, 2017, Oracle and/or its affiliates. All Rights Reserved.
 Copyright (c) 2015, 2017, MariaDB Corporation.
-=======
-Copyright (c) 1996, 2017, Oracle and/or its affiliates. All Rights Reserved.
-Copyright (c) 2015, 2016, MariaDB Corporation.
->>>>>>> 79d28533
 
 This program is free software; you can redistribute it and/or modify it under
 the terms of the GNU General Public License as published by the Free Software
