--- conflicted
+++ resolved
@@ -2055,7 +2055,6 @@
 	fil_system->spaces = hash_create(hash_size);
 	fil_system->name_hash = hash_create(hash_size);
 
-<<<<<<< HEAD
 	UT_LIST_INIT(fil_system->LRU, &fil_node_t::LRU);
 	UT_LIST_INIT(fil_system->space_list, &fil_space_t::space_list);
 	UT_LIST_INIT(fil_system->rotation_list, &fil_space_t::rotation_list);
@@ -2063,8 +2062,6 @@
 		     &fil_space_t::unflushed_spaces);
 	UT_LIST_INIT(fil_system->named_spaces, &fil_space_t::named_spaces);
 
-=======
->>>>>>> 13a350ac
 	fil_system->max_n_open = max_n_open;
 
 	fil_space_crypt_init();
@@ -2710,7 +2707,6 @@
 			err = fil_write(cur_page_id, page_size, 0,
 					page_size.physical(), page);
 		} else {
-<<<<<<< HEAD
 			ut_ad(page_size.is_compressed());
 
 			/* We don't want to rewrite empty pages. */
@@ -2737,19 +2733,6 @@
 					ut_a(data[i] == 0);
 				}
 #endif /* UNIV_DEBUG */
-=======
-			/* Create the database directory for name, if it does
-			not exist yet */
-			fil_create_directory_for_tablename(name);
-
-			if (fil_create_new_single_table_tablespace(
-				    space_id, name, NULL, flags,
-				    DICT_TF2_USE_TABLESPACE,
-				    FIL_IBD_FILE_INITIAL_SIZE,
-				    FIL_ENCRYPTION_DEFAULT,
-				    FIL_DEFAULT_ENCRYPTION_KEY) != DB_SUCCESS) {
-				ut_error;
->>>>>>> 13a350ac
 			}
 		}
 
@@ -5892,28 +5875,15 @@
 
 	ut_ad(!srv_read_only_mode);
 
-<<<<<<< HEAD
-	/* For old style compressed tables we do a lot of useless copying
-	for non-index pages. Unfortunately, it is required by
-	buf_zip_decompress() */
-
-	ulint	read_type = IORequest::READ;
-	ulint	write_type = IORequest::WRITE;
-=======
 	/* TODO: For compressed tables we do a lot of useless
 	copying for non-index pages. Unfortunately, it is
 	required by buf_zip_decompress() */
-	const bool	row_compressed = callback.get_zip_size() > 0;
->>>>>>> 13a350ac
+	const bool	row_compressed
+		= callback.get_page_size().is_compressed();
 
 	for (offset = iter.start; offset < iter.end; offset += n_bytes) {
 
 		byte*		io_buffer = iter.io_buffer;
-<<<<<<< HEAD
-		const bool	row_compressed
-			= callback.get_page_size().is_compressed();
-=======
->>>>>>> 13a350ac
 
 		block->frame = io_buffer;
 
@@ -5933,11 +5903,6 @@
 
 			/* Zip IO is done in the compressed page buffer. */
 			io_buffer = block->page.zip.data;
-<<<<<<< HEAD
-		} else {
-			io_buffer = iter.io_buffer;
-=======
->>>>>>> 13a350ac
 		}
 
 		/* We have to read the exact number of bytes. Otherwise the
@@ -5950,31 +5915,14 @@
 		ut_ad(n_bytes > 0);
 		ut_ad(!(n_bytes % iter.page_size));
 
-<<<<<<< HEAD
-		dberr_t		err = DB_SUCCESS;
-		IORequest	read_request(read_type);
-
-		byte* readptr = io_buffer;
-		byte* writeptr = io_buffer;
-		bool encrypted = false;
-
-		/* Use additional crypt io buffer if tablespace is encrypted */
-		if (iter.crypt_data != NULL && iter.crypt_data->should_encrypt()) {
-
-			encrypted = true;
-			readptr = iter.crypt_io_buffer;
-			writeptr = iter.crypt_io_buffer;
-		}
-=======
-		const bool encrypted = iter.crypt_data != NULL
+		const bool	encrypted = iter.crypt_data != NULL
 			&& iter.crypt_data->should_encrypt();
 		/* Use additional crypt io buffer if tablespace is encrypted */
-		byte* const readptr = encrypted
+		byte* const	readptr = encrypted
 			? iter.crypt_io_buffer : io_buffer;
-		byte* const writeptr = readptr;
->>>>>>> 13a350ac
-
-		err = os_file_read(
+		byte* const	writeptr = readptr;
+		IORequest	read_request(IORequest::READ);
+		dberr_t		err = os_file_read(
 			read_request, iter.file, readptr, offset,
 			(ulint) n_bytes);
 
@@ -5999,15 +5947,9 @@
 
 			ulint page_type = mach_read_from_2(src+FIL_PAGE_TYPE);
 
-<<<<<<< HEAD
-			bool page_compressed =
-				(page_type == FIL_PAGE_PAGE_COMPRESSED_ENCRYPTED
-				 || page_type == FIL_PAGE_PAGE_COMPRESSED);
-=======
 			const bool page_compressed
 				= page_type == FIL_PAGE_PAGE_COMPRESSED_ENCRYPTED
 				|| page_type == FIL_PAGE_PAGE_COMPRESSED;
->>>>>>> 13a350ac
 
 			/* If tablespace is encrypted, we need to decrypt
 			the page. Note that tablespaces are not in
@@ -6152,7 +6094,7 @@
 			block->frame += iter.page_size;
 		}
 
-		IORequest	write_request(write_type);
+		IORequest	write_request(IORequest::WRITE);
 
 		/* A page was updated in the set, write back to disk.
 		Note: We don't have the compression algorithm, we write
