--- conflicted
+++ resolved
@@ -1199,14 +1199,43 @@
 
 			const dict_col_t*	col
 				= dict_table_get_nth_col(table, col_no);
-			const char* col_name = dict_table_get_col_name(table,
-				col_no);
 
 			if (!col->ord_part) {
 				continue;
 			}
 
-			if (update) {
+			const ulint pos = dict_index_get_nth_col_pos(
+				index, col_no, NULL);
+			/* All non-virtual columns must be present in
+			the clustered index. */
+			ut_ad(pos != ULINT_UNDEFINED);
+
+			const bool is_ext = rec_offs_nth_extern(offsets, pos);
+			const spatial_status_t spatial_status = is_ext
+				? dict_col_get_spatial_status(col)
+				: SPATIAL_NONE;
+
+			switch (spatial_status) {
+			case SPATIAL_UNKNOWN:
+				ut_ad(0);
+				/* fall through */
+			case SPATIAL_MIXED:
+			case SPATIAL_ONLY:
+				/* Externally stored spatially indexed
+				columns will be (redundantly) logged
+				again, because we did not write the
+				MBR yet, that is, the previous call to
+				trx_undo_page_report_modify_ext()
+				was with SPATIAL_UNKNOWN. */
+				break;
+			case SPATIAL_NONE:
+				if (!update) {
+					/* This is a DELETE operation. */
+					break;
+				}
+				/* Avoid redundantly logging indexed
+				columns that were updated. */
+
 				for (i = 0; i < update->n_fields; i++) {
 					const ulint field_no
 						= upd_get_nth_field(update, i)
@@ -1221,28 +1250,10 @@
 			}
 
 			if (true) {
-				ulint			pos;
-				spatial_status_t	spatial_status;
-
-				spatial_status = SPATIAL_NONE;
-
 				/* Write field number to undo log */
 				if (trx_undo_left(undo_page, ptr) < 5 + 15) {
 
 					return(0);
-				}
-
-				pos = dict_index_get_nth_col_pos(index,
-								 col_no,
-								 NULL);
-				if (pos == ULINT_UNDEFINED) {
-					ib::error() << "Column " << col_no
-						    << " name " << col_name
-						    << " not found from index " << index->name
-						    << " table. " << table->name.m_name
-						    << " Table has " << dict_table_get_n_cols(table)
-						    << " and index has " << dict_index_get_n_fields(index)
-						    << " fields.";
 				}
 
 				ptr += mach_write_compressed(ptr, pos);
@@ -1251,7 +1262,7 @@
 				field = rec_get_nth_field(rec, offsets, pos,
 							  &flen);
 
-				if (rec_offs_nth_extern(offsets, pos)) {
+				if (is_ext) {
 					const dict_col_t*	col =
 						dict_index_get_nth_col(
 							index, pos);
@@ -1260,10 +1271,6 @@
 							table, col);
 
 					ut_a(prefix_len < sizeof ext_buf);
-
-					spatial_status =
-						dict_col_get_spatial_status(
-							col);
 
 					/* If there is a spatial index on it,
 					log its MBR */
@@ -1691,16 +1698,17 @@
 			->mtype = DATA_MISSING;
 	}
 
-<<<<<<< HEAD
 	dtuple_init_v_fld(*row);
-=======
+
 	for (const upd_field_t* uf = update->fields, * const ue
 		     = update->fields + update->n_fields;
 	     uf != ue; uf++) {
+		if (uf->old_v_val) {
+			continue;
+		}
 		ulint c = dict_index_get_nth_col(index, uf->field_no)->ind;
 		*dtuple_get_nth_field(*row, c) = uf->new_val;
 	}
->>>>>>> 016caa3d
 
 	end_ptr = ptr + mach_read_from_2(ptr);
 	ptr += 2;
@@ -1728,7 +1736,6 @@
 
 		ptr = trx_undo_rec_get_col_val(ptr, &field, &len, &orig_len);
 
-<<<<<<< HEAD
 		/* This column could be dropped or no longer indexed */
 		if (field_no == ULINT_UNDEFINED) {
 			ut_ad(is_virtual);
@@ -1748,21 +1755,18 @@
 			col = dict_index_get_nth_col(index, field_no);
 			col_no = dict_col_get_no(col);
 			dfield = dtuple_get_nth_field(*row, col_no);
+			ut_ad(dfield->type.mtype == DATA_MISSING
+			      || dict_col_type_assert_equal(col,
+							    &dfield->type));
+			ut_ad(dfield->type.mtype == DATA_MISSING
+			      || dfield->len == len
+			      || (len != UNIV_SQL_NULL
+				  && len >= UNIV_EXTERN_STORAGE_FIELD));
 			dict_col_copy_type(
 				dict_table_get_nth_col(index->table, col_no),
 				dfield_get_type(dfield));
 		}
 
-=======
-		dfield = dtuple_get_nth_field(*row, col_no);
-		ut_ad(dfield->type.mtype == DATA_MISSING
-		      || dict_col_type_assert_equal(col, &dfield->type));
-		ut_ad(dfield->type.mtype == DATA_MISSING
-		      || dfield->len == len);
-		dict_col_copy_type(
-			dict_table_get_nth_col(index->table, col_no),
-			dfield_get_type(dfield));
->>>>>>> 016caa3d
 		dfield_set_data(dfield, field, len);
 
 		if (len != UNIV_SQL_NULL
