--- conflicted
+++ resolved
@@ -1140,11 +1140,7 @@
 			>= DICT_TF_FORMAT_ZIP);
 
 		node->index = dict_index_get_if_in_cache_low(index_id);
-<<<<<<< HEAD
-		ut_a(err == DB_SUCCESS ? node->index != NULL : node->index == NULL);
-=======
 		ut_a((node->index == NULL) == (err != DB_SUCCESS));
->>>>>>> e7061f7e
 
 		if (err != DB_SUCCESS) {
 
