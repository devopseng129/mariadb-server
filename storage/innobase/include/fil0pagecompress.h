/*****************************************************************************

Copyright (C) 2013, 2016 MariaDB Corporation. All Rights Reserved.

This program is free software; you can redistribute it and/or modify it under
the terms of the GNU General Public License as published by the Free Software
Foundation; version 2 of the License.

This program is distributed in the hope that it will be useful, but WITHOUT
ANY WARRANTY; without even the implied warranty of MERCHANTABILITY or FITNESS
FOR A PARTICULAR PURPOSE. See the GNU General Public License for more details.

You should have received a copy of the GNU General Public License along with
this program; if not, write to the Free Software Foundation, Inc.,
51 Franklin St, Fifth Floor, Boston, MA 02110-1301 USA

*****************************************************************************/

#ifndef fil0pagecompress_h
#define fil0pagecompress_h

#include "fsp0fsp.h"
#include "fsp0pagecompress.h"

/******************************************************************//**
@file include/fil0pagecompress.h
Helper functions for extracting/storing page compression and
atomic writes information to table space.

Created 11/12/2013 Jan Lindström jan.lindstrom@skysql.com
***********************************************************************/

/*******************************************************************//**
Returns the page compression level flag of the space, or 0 if the space
is not compressed. The tablespace must be cached in the memory cache.
@return	page compression level if page compressed, ULINT_UNDEFINED if space not found */
UNIV_INLINE
ulint
fil_space_get_page_compression_level(
/*=================================*/
	ulint	id);	/*!< in: space id */
/*******************************************************************//**
Returns the page compression flag of the space, or false if the space
is not compressed. The tablespace must be cached in the memory cache.
@return	true if page compressed, false if not or space not found */
UNIV_INLINE
<<<<<<< HEAD
bool
=======
ibool
>>>>>>> c13b5011
fil_space_is_page_compressed(
/*=========================*/
	ulint	id);	/*!< in: space id */
/*******************************************************************//**
Returns the page compression flag of the space, or false if the space
is not compressed. The tablespace must be cached in the memory cache.
@return	true if page compressed, false if not or space not found */
UNIV_INTERN
bool
fil_space_get_page_compressed(
/*=========================*/
	fil_space_t*	space);	/*!< in: space id */
/*******************************************************************//**
Returns the atomic writes flag of the space, or false if the space
is not using atomic writes. The tablespace must be cached in the memory cache.
@return	atomic write table option value */
UNIV_INLINE
atomic_writes_t
fil_space_get_atomic_writes(
/*=========================*/
	ulint	id);	/*!< in: space id */
<<<<<<< HEAD
=======
/*******************************************************************//**
Find out wheather the page is index page or not
@return	true if page type index page, false if not */
UNIV_INLINE
ibool
fil_page_is_index_page(
/*===================*/
	byte	*buf);	/*!< in: page */

/****************************************************************//**
Get the name of the compression algorithm used for page
compression.
@return compression algorithm name or "UNKNOWN" if not known*/
UNIV_INLINE
const char*
fil_get_compression_alg_name(
/*=========================*/
       ulint	comp_alg);	/*!<in: compression algorithm number */
>>>>>>> c13b5011

/****************************************************************//**
For page compressed pages compress the page before actual write
operation.
@return compressed page to be written*/
UNIV_INTERN
byte*
fil_compress_page(
/*==============*/
	ulint	space_id,	/*!< in: tablespace id of the
				table. */
	byte*	buf,		/*!< in: buffer from which to write; in aio
				this must be appropriately aligned */
	byte*	out_buf,	/*!< out: compressed buffer */
	ulint	len,		/*!< in: length of input buffer.*/
	ulint	level,		/* in: compression level */
	ulint	block_size,	/*!< in: block size */
	bool	encrypted,	/*!< in: is page also encrypted */
	ulint*	out_len,	/*!< out: actual length of compressed
				page */
	byte*	lzo_mem);	/*!< in: temporal memory used by LZO */

/****************************************************************//**
For page compressed pages decompress the page after actual read
operation. */
UNIV_INTERN
void
fil_decompress_page(
/*================*/
	byte*	page_buf,	/*!< in: preallocated buffer or NULL */
	byte*	buf,		/*!< out: buffer from which to read; in aio
				this must be appropriately aligned */
	ulong	len,		/*!< in: length of output buffer.*/
	ulint*	write_size,	/*!< in/out: Actual payload size of
				the compressed data. */
	bool	return_error=false);
				/*!< in: true if only an error should
				be produced when decompression fails.
				By default this parameter is false. */

/****************************************************************//**
Get space id from fil node
@return space id*/
UNIV_INTERN
ulint
fil_node_get_space_id(
/*==================*/
        fil_node_t*	node);	/*!< in: Node where to get space id*/

/****************************************************************//**
Get block size from fil node
@return block size*/
UNIV_INLINE
ulint
fil_node_get_block_size(
/*====================*/
	fil_node_t*	node);	/*!< in: Node where to get block
				size */
<<<<<<< HEAD

=======
/*******************************************************************//**
Find out wheather the page is page compressed
@return	true if page is page compressed*/
UNIV_INLINE
ibool
fil_page_is_compressed(
/*===================*/
	byte*	buf);	/*!< in: page */

/*******************************************************************//**
Find out wheather the page is page compressed
@return	true if page is page compressed*/
UNIV_INLINE
ibool
fil_page_is_compressed_encrypted(
/*=============================*/
	byte*	buf);	/*!< in: page */

/*******************************************************************//**
Find out wheather the page is page compressed with lzo method
@return	true if page is page compressed with lzo method*/
UNIV_INLINE
ibool
fil_page_is_lzo_compressed(
/*=======================*/
	byte*	buf);	/*!< in: page */
>>>>>>> c13b5011
#endif<|MERGE_RESOLUTION|>--- conflicted
+++ resolved
@@ -44,11 +44,7 @@
 is not compressed. The tablespace must be cached in the memory cache.
 @return	true if page compressed, false if not or space not found */
 UNIV_INLINE
-<<<<<<< HEAD
 bool
-=======
-ibool
->>>>>>> c13b5011
 fil_space_is_page_compressed(
 /*=========================*/
 	ulint	id);	/*!< in: space id */
@@ -70,27 +66,6 @@
 fil_space_get_atomic_writes(
 /*=========================*/
 	ulint	id);	/*!< in: space id */
-<<<<<<< HEAD
-=======
-/*******************************************************************//**
-Find out wheather the page is index page or not
-@return	true if page type index page, false if not */
-UNIV_INLINE
-ibool
-fil_page_is_index_page(
-/*===================*/
-	byte	*buf);	/*!< in: page */
-
-/****************************************************************//**
-Get the name of the compression algorithm used for page
-compression.
-@return compression algorithm name or "UNKNOWN" if not known*/
-UNIV_INLINE
-const char*
-fil_get_compression_alg_name(
-/*=========================*/
-       ulint	comp_alg);	/*!<in: compression algorithm number */
->>>>>>> c13b5011
 
 /****************************************************************//**
 For page compressed pages compress the page before actual write
@@ -149,34 +124,4 @@
 /*====================*/
 	fil_node_t*	node);	/*!< in: Node where to get block
 				size */
-<<<<<<< HEAD
-
-=======
-/*******************************************************************//**
-Find out wheather the page is page compressed
-@return	true if page is page compressed*/
-UNIV_INLINE
-ibool
-fil_page_is_compressed(
-/*===================*/
-	byte*	buf);	/*!< in: page */
-
-/*******************************************************************//**
-Find out wheather the page is page compressed
-@return	true if page is page compressed*/
-UNIV_INLINE
-ibool
-fil_page_is_compressed_encrypted(
-/*=============================*/
-	byte*	buf);	/*!< in: page */
-
-/*******************************************************************//**
-Find out wheather the page is page compressed with lzo method
-@return	true if page is page compressed with lzo method*/
-UNIV_INLINE
-ibool
-fil_page_is_lzo_compressed(
-/*=======================*/
-	byte*	buf);	/*!< in: page */
->>>>>>> c13b5011
 #endif