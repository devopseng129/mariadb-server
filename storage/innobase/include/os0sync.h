--- conflicted
+++ resolved
@@ -466,32 +466,7 @@
 # define os_atomic_decrement_uint64(ptr, amount) \
 	os_atomic_decrement(ptr, amount)
 
-<<<<<<< HEAD
-# if defined(HAVE_IB_GCC_ATOMIC_TEST_AND_SET)
-
-/** Do an atomic test-and-set.
-@param[in,out]	ptr		Memory location to set to non-zero
-@return the previous value */
-inline
-lock_word_t
-os_atomic_test_and_set(volatile lock_word_t* ptr)
-{
-       return(__atomic_test_and_set(ptr, __ATOMIC_ACQUIRE));
-}
-
-/** Do an atomic clear.
-@param[in,out]	ptr		Memory location to set to zero */
-inline
-void
-os_atomic_clear(volatile lock_word_t* ptr)
-{
-	__atomic_clear(ptr, __ATOMIC_RELEASE);
-}
-
-# elif defined(HAVE_ATOMIC_BUILTINS)
-=======
 # if defined(IB_STRONG_MEMORY_MODEL)
->>>>>>> f1aae861
 
 /** Do an atomic test and set.
 @param[in,out]	ptr		Memory location to set to non-zero
