--- conflicted
+++ resolved
@@ -1,6 +1,6 @@
 /*****************************************************************************
 
-Copyright (c) 1995, 2010, Innobase Oy. All Rights Reserved.
+Copyright (c) 1995, 2011, Oracle and/or its affiliates. All Rights Reserved.
 Copyright (c) 2008, Google Inc.
 
 Portions of this file contain modifications contributed and copyrighted by
@@ -897,19 +897,6 @@
 
 	block->page.buf_fix_count++;
 }
-#ifdef UNIV_SYNC_DEBUG
-/** Increments the bufferfix count.
-@param b	in/out: block to bufferfix
-@param f	in: file name where requested
-@param l	in: line number where requested */
-# define buf_block_buf_fix_inc(b,f,l) buf_block_buf_fix_inc_func(f,l,b)
-#else /* UNIV_SYNC_DEBUG */
-/** Increments the bufferfix count.
-@param b	in/out: block to bufferfix
-@param f	in: file name where requested
-@param l	in: line number where requested */
-# define buf_block_buf_fix_inc(b,f,l) buf_block_buf_fix_inc_func(b)
-#endif /* UNIV_SYNC_DEBUG */
 
 /*******************************************************************//**
 Decrements the bufferfix count. */
@@ -1160,7 +1147,7 @@
 				where we have acquired latch */
 	ulint		level)	/*!< in: latching order level */
 {
-	sync_thread_add_level(&block->lock, level);
+	sync_thread_add_level(&block->lock, level, FALSE);
 }
 #endif /* UNIV_SYNC_DEBUG */
 /********************************************************************//**
@@ -1170,7 +1157,6 @@
 buf_pool_mutex_enter_all(void)
 /*==========================*/
 {
-<<<<<<< HEAD
 	ulint   i;
 
 	for (i = 0; i < srv_buf_pool_instances; i++) {
@@ -1196,8 +1182,5 @@
 		buf_pool = buf_pool_from_array(i);
 		buf_pool_mutex_exit(buf_pool);
 	}
-=======
-	sync_thread_add_level(&(buf_block_align(frame)->lock), level, FALSE);
->>>>>>> 417a2679
 }
 #endif /* !UNIV_HOTBACKUP */