/*****************************************************************************

Copyright (c) 1995, 2016, Oracle and/or its affiliates. All Rights Reserved.
Copyright (c) 2017, MariaDB Corporation.

This program is free software; you can redistribute it and/or modify it under
the terms of the GNU General Public License as published by the Free Software
Foundation; version 2 of the License.

This program is distributed in the hope that it will be useful, but WITHOUT
ANY WARRANTY; without even the implied warranty of MERCHANTABILITY or FITNESS
FOR A PARTICULAR PURPOSE. See the GNU General Public License for more details.

You should have received a copy of the GNU General Public License along with
this program; if not, write to the Free Software Foundation, Inc.,
51 Franklin Street, Suite 500, Boston, MA 02110-1335 USA

*****************************************************************************/

/**************************************************//**
@file include/buf0lru.h
The database buffer pool LRU replacement algorithm

Created 11/5/1995 Heikki Tuuri
*******************************************************/

#ifndef buf0lru_h
#define buf0lru_h

#include "univ.i"
#include "ut0byte.h"
#include "buf0types.h"

// Forward declaration
struct trx_t;

/******************************************************************//**
Returns TRUE if less than 25 % of the buffer pool is available. This can be
used in heuristics to prevent huge transactions eating up the whole buffer
pool for their locks.
@return TRUE if less than 25 % of buffer pool left */
ibool
buf_LRU_buf_pool_running_out(void);
/*==============================*/

/*#######################################################################
These are low-level functions
#########################################################################*/

/** Minimum LRU list length for which the LRU_old pointer is defined */
#define BUF_LRU_OLD_MIN_LEN	512	/* 8 megabytes of 16k pages */

<<<<<<< HEAD
/******************************************************************//**
Flushes all dirty pages or removes all pages belonging
to a given tablespace. A PROBLEM: if readahead is being started, what
guarantees that it will not try to read in pages after this operation
has completed? */
=======
/** Empty the flush list for all pages belonging to a tablespace.
@param[in]	id		tablespace identifier
@param[in]	trx		transaction, for checking for user interrupt;
				or NULL if nothing is to be written
@param[in]	drop_ahi	whether to drop the adaptive hash index */
UNIV_INTERN
>>>>>>> 56911096
void
buf_LRU_flush_or_remove_pages(ulint id, const trx_t* trx, bool drop_ahi=false);

#if defined UNIV_DEBUG || defined UNIV_BUF_DEBUG
/********************************************************************//**
Insert a compressed block into buf_pool->zip_clean in the LRU order. */
void
buf_LRU_insert_zip_clean(
/*=====================*/
	buf_page_t*	bpage);	/*!< in: pointer to the block in question */
#endif /* UNIV_DEBUG || UNIV_BUF_DEBUG */

/******************************************************************//**
Try to free a block.  If bpage is a descriptor of a compressed-only
page, the descriptor object will be freed as well.

NOTE: If this function returns true, it will temporarily
release buf_pool->mutex.  Furthermore, the page frame will no longer be
accessible via bpage.

The caller must hold buf_pool->mutex and must not hold any
buf_page_get_mutex() when calling this function.
@return true if freed, false otherwise. */
bool
buf_LRU_free_page(
/*==============*/
	buf_page_t*	bpage,	/*!< in: block to be freed */
	bool		zip)	/*!< in: true if should remove also the
				compressed page of an uncompressed page */
	MY_ATTRIBUTE((nonnull));
/******************************************************************//**
Try to free a replaceable block.
@return true if found and freed */
bool
buf_LRU_scan_and_free_block(
/*========================*/
	buf_pool_t*	buf_pool,	/*!< in: buffer pool instance */
	bool		scan_all)	/*!< in: scan whole LRU list
					if true, otherwise scan only
					'old' blocks. */
	MY_ATTRIBUTE((nonnull,warn_unused_result));
/******************************************************************//**
Returns a free block from the buf_pool.  The block is taken off the
free list.  If it is empty, returns NULL.
@return a free control block, or NULL if the buf_block->free list is empty */
buf_block_t*
buf_LRU_get_free_only(
/*==================*/
	buf_pool_t*	buf_pool);	/*!< buffer pool instance */
/******************************************************************//**
Returns a free block from the buf_pool. The block is taken off the
free list. If free list is empty, blocks are moved from the end of the
LRU list to the free list.
This function is called from a user thread when it needs a clean
block to read in a page. Note that we only ever get a block from
the free list. Even when we flush a page or find a page in LRU scan
we put it to free list to be used.
* iteration 0:
  * get a block from free list, success:done
  * if buf_pool->try_LRU_scan is set
    * scan LRU up to srv_LRU_scan_depth to find a clean block
    * the above will put the block on free list
    * success:retry the free list
  * flush one dirty page from tail of LRU to disk
    * the above will put the block on free list
    * success: retry the free list
* iteration 1:
  * same as iteration 0 except:
    * scan whole LRU list
    * scan LRU list even if buf_pool->try_LRU_scan is not set
* iteration > 1:
  * same as iteration 1 but sleep 10ms
@return the free control block, in state BUF_BLOCK_READY_FOR_USE */
buf_block_t*
buf_LRU_get_free_block(
/*===================*/
	buf_pool_t*	buf_pool)	/*!< in/out: buffer pool instance */
	MY_ATTRIBUTE((nonnull,warn_unused_result));
/******************************************************************//**
Determines if the unzip_LRU list should be used for evicting a victim
instead of the general LRU list.
@return TRUE if should use unzip_LRU */
ibool
buf_LRU_evict_from_unzip_LRU(
/*=========================*/
	buf_pool_t*	buf_pool);
/******************************************************************//**
Puts a block back to the free list. */
void
buf_LRU_block_free_non_file_page(
/*=============================*/
	buf_block_t*	block);	/*!< in: block, must not contain a file page */
/******************************************************************//**
Adds a block to the LRU list. Please make sure that the page_size is
already set when invoking the function, so that we can get correct
page_size from the buffer page when adding a block into LRU */
void
buf_LRU_add_block(
/*==============*/
	buf_page_t*	bpage,	/*!< in: control block */
	ibool		old);	/*!< in: TRUE if should be put to the old
				blocks in the LRU list, else put to the
				start; if the LRU list is very short, added to
				the start regardless of this parameter */
/******************************************************************//**
Adds a block to the LRU list of decompressed zip pages. */
void
buf_unzip_LRU_add_block(
/*====================*/
	buf_block_t*	block,	/*!< in: control block */
	ibool		old);	/*!< in: TRUE if should be put to the end
				of the list, else put to the start */
/******************************************************************//**
Moves a block to the start of the LRU list. */
void
buf_LRU_make_block_young(
/*=====================*/
	buf_page_t*	bpage);	/*!< in: control block */
/**********************************************************************//**
Updates buf_pool->LRU_old_ratio.
@return updated old_pct */
uint
buf_LRU_old_ratio_update(
/*=====================*/
	uint	old_pct,/*!< in: Reserve this percentage of
			the buffer pool for "old" blocks. */
	ibool	adjust);/*!< in: TRUE=adjust the LRU list;
			FALSE=just assign buf_pool->LRU_old_ratio
			during the initialization of InnoDB */
/********************************************************************//**
Update the historical stats that we are collecting for LRU eviction
policy at the end of each interval. */
void
buf_LRU_stat_update(void);
/*=====================*/

/******************************************************************//**
Remove one page from LRU list and put it to free list */
void
buf_LRU_free_one_page(
/*==================*/
	buf_page_t*	bpage)	/*!< in/out: block, must contain a file page and
				be in a state where it can be freed; there
				may or may not be a hash index to the page */
	MY_ATTRIBUTE((nonnull));

/******************************************************************//**
Adjust LRU hazard pointers if needed. */
void
buf_LRU_adjust_hp(
/*==============*/
	buf_pool_t*		buf_pool,/*!< in: buffer pool instance */
	const buf_page_t*	bpage);	/*!< in: control block */

#if defined UNIV_DEBUG || defined UNIV_BUF_DEBUG
/**********************************************************************//**
Validates the LRU list.
@return TRUE */
ibool
buf_LRU_validate(void);
/*==================*/
#endif /* UNIV_DEBUG || UNIV_BUF_DEBUG */
#if defined UNIV_DEBUG_PRINT || defined UNIV_DEBUG || defined UNIV_BUF_DEBUG
/**********************************************************************//**
Prints the LRU list. */
void
buf_LRU_print(void);
/*===============*/
#endif /* UNIV_DEBUG_PRINT || UNIV_DEBUG || UNIV_BUF_DEBUG */

/** @name Heuristics for detecting index scan @{ */
/** The denominator of buf_pool->LRU_old_ratio. */
#define BUF_LRU_OLD_RATIO_DIV	1024
/** Maximum value of buf_pool->LRU_old_ratio.
@see buf_LRU_old_adjust_len
@see buf_pool->LRU_old_ratio_update */
#define BUF_LRU_OLD_RATIO_MAX	BUF_LRU_OLD_RATIO_DIV
/** Minimum value of buf_pool->LRU_old_ratio.
@see buf_LRU_old_adjust_len
@see buf_pool->LRU_old_ratio_update
The minimum must exceed
(BUF_LRU_OLD_TOLERANCE + 5) * BUF_LRU_OLD_RATIO_DIV / BUF_LRU_OLD_MIN_LEN. */
#define BUF_LRU_OLD_RATIO_MIN	51

#if BUF_LRU_OLD_RATIO_MIN >= BUF_LRU_OLD_RATIO_MAX
# error "BUF_LRU_OLD_RATIO_MIN >= BUF_LRU_OLD_RATIO_MAX"
#endif
#if BUF_LRU_OLD_RATIO_MAX > BUF_LRU_OLD_RATIO_DIV
# error "BUF_LRU_OLD_RATIO_MAX > BUF_LRU_OLD_RATIO_DIV"
#endif

/** Move blocks to "new" LRU list only if the first access was at
least this many milliseconds ago.  Not protected by any mutex or latch. */
extern uint	buf_LRU_old_threshold_ms;
/* @} */

/** @brief Statistics for selecting the LRU list for eviction.

These statistics are not 'of' LRU but 'for' LRU.  We keep count of I/O
and page_zip_decompress() operations.  Based on the statistics we decide
if we want to evict from buf_pool->unzip_LRU or buf_pool->LRU. */
struct buf_LRU_stat_t
{
	ulint	io;	/**< Counter of buffer pool I/O operations. */
	ulint	unzip;	/**< Counter of page_zip_decompress operations. */
};

/** Current operation counters.  Not protected by any mutex.
Cleared by buf_LRU_stat_update(). */
extern buf_LRU_stat_t	buf_LRU_stat_cur;

/** Running sum of past values of buf_LRU_stat_cur.
Updated by buf_LRU_stat_update().  Protected by buf_pool->mutex. */
extern buf_LRU_stat_t	buf_LRU_stat_sum;

/********************************************************************//**
Increments the I/O counter in buf_LRU_stat_cur. */
#define buf_LRU_stat_inc_io() buf_LRU_stat_cur.io++
/********************************************************************//**
Increments the page_zip_decompress() counter in buf_LRU_stat_cur. */
#define buf_LRU_stat_inc_unzip() buf_LRU_stat_cur.unzip++

#endif<|MERGE_RESOLUTION|>--- conflicted
+++ resolved
@@ -50,20 +50,12 @@
 /** Minimum LRU list length for which the LRU_old pointer is defined */
 #define BUF_LRU_OLD_MIN_LEN	512	/* 8 megabytes of 16k pages */
 
-<<<<<<< HEAD
-/******************************************************************//**
-Flushes all dirty pages or removes all pages belonging
-to a given tablespace. A PROBLEM: if readahead is being started, what
-guarantees that it will not try to read in pages after this operation
-has completed? */
-=======
 /** Empty the flush list for all pages belonging to a tablespace.
 @param[in]	id		tablespace identifier
 @param[in]	trx		transaction, for checking for user interrupt;
 				or NULL if nothing is to be written
 @param[in]	drop_ahi	whether to drop the adaptive hash index */
 UNIV_INTERN
->>>>>>> 56911096
 void
 buf_LRU_flush_or_remove_pages(ulint id, const trx_t* trx, bool drop_ahi=false);
 
