/*****************************************************************************

Copyright (c) 1996, 2016, Oracle and/or its affiliates. All Rights Reserved.
Copyright (c) 2014, 2017, MariaDB Corporation.

This program is free software; you can redistribute it and/or modify it under
the terms of the GNU General Public License as published by the Free Software
Foundation; version 2 of the License.

This program is distributed in the hope that it will be useful, but WITHOUT
ANY WARRANTY; without even the implied warranty of MERCHANTABILITY or FITNESS
FOR A PARTICULAR PURPOSE. See the GNU General Public License for more details.

You should have received a copy of the GNU General Public License along with
this program; if not, write to the Free Software Foundation, Inc.,
51 Franklin Street, Suite 500, Boston, MA 02110-1335 USA

*****************************************************************************/

/**************************************************//**
@file lock/lock0lock.cc
The transaction lock system

Created 5/7/1996 Heikki Tuuri
*******************************************************/

#define LOCK_MODULE_IMPLEMENTATION


#include "ha_prototypes.h"

#include <mysql/service_thd_error_context.h>
#include <sql_class.h>

#include "lock0lock.h"
#include "lock0priv.h"
#include "dict0mem.h"
#include "usr0sess.h"
#include "trx0purge.h"
#include "trx0sys.h"
#include "srv0mon.h"
#include "ut0vec.h"
#include "btr0btr.h"
#include "dict0boot.h"
#include "ut0new.h"
#include "row0sel.h"
#include "row0mysql.h"
#include "pars0pars.h"

#include <set>

#ifdef WITH_WSREP
#include <mysql/service_wsrep.h>
#endif /* WITH_WSREP */

/** Lock scheduling algorithm */
ulong innodb_lock_schedule_algorithm = INNODB_LOCK_SCHEDULE_ALGORITHM_FCFS;

/** The value of innodb_deadlock_detect */
my_bool	innobase_deadlock_detect;

/** Total number of cached record locks */
static const ulint	REC_LOCK_CACHE = 8;

/** Maximum record lock size in bytes */
static const ulint	REC_LOCK_SIZE = sizeof(ib_lock_t) + 256;

/** Total number of cached table locks */
static const ulint	TABLE_LOCK_CACHE = 8;

/** Size in bytes, of the table lock instance */
static const ulint	TABLE_LOCK_SIZE = sizeof(ib_lock_t);

/*********************************************************************//**
Checks if a waiting record lock request still has to wait in a queue.
@return lock that is causing the wait */
static
const lock_t*
lock_rec_has_to_wait_in_queue(
/*==========================*/
	const lock_t*	wait_lock);	/*!< in: waiting record lock */

/*************************************************************//**
Grants a lock to a waiting lock request and releases the waiting transaction.
The caller must hold lock_sys->mutex. */
static
void
lock_grant(
/*=======*/
	lock_t*	lock,	/*!< in/out: waiting lock request */
	bool	owns_trx_mutex);    /*!< in: whether lock->trx->mutex is owned */

extern "C" void thd_rpl_deadlock_check(MYSQL_THD thd, MYSQL_THD other_thd);
extern "C" int thd_need_wait_reports(const MYSQL_THD thd);
extern "C" int thd_need_ordering_with(const MYSQL_THD thd, const MYSQL_THD other_thd);

extern "C" int thd_deadlock_victim_preference(const MYSQL_THD thd1, const MYSQL_THD thd2);

/** Print info of a table lock.
@param[in,out]	file	output stream
@param[in]	lock	table lock */
static
void
lock_table_print(FILE* file, const lock_t* lock);

/** Print info of a record lock.
@param[in,out]	file	output stream
@param[in]	lock	record lock */
static
void
lock_rec_print(FILE* file, const lock_t* lock);

/** Deadlock checker. */
class DeadlockChecker {
public:
	/** Checks if a joining lock request results in a deadlock. If
	a deadlock is found this function will resolve the deadlock
	by choosing a victim transaction and rolling it back. It
	will attempt to resolve all deadlocks. The returned transaction
	id will be the joining transaction id or 0 if some other
	transaction was chosen as a victim and rolled back or no
	deadlock found.

	@param lock lock the transaction is requesting
	@param trx transaction requesting the lock

	@return id of transaction chosen as victim or 0 */
	static const trx_t* check_and_resolve(
		const lock_t*	lock,
		trx_t*		trx);

private:
	/** Do a shallow copy. Default destructor OK.
	@param trx the start transaction (start node)
	@param wait_lock lock that a transaction wants
	@param mark_start visited node counter */
	DeadlockChecker(
		const trx_t*	trx,
		const lock_t*	wait_lock,
		ib_uint64_t	mark_start,
		bool report_waiters)
		:
		m_cost(),
		m_start(trx),
		m_too_deep(),
		m_wait_lock(wait_lock),
		m_mark_start(mark_start),
		m_n_elems(),
		m_report_waiters(report_waiters)
	{
	}

	/** Check if the search is too deep. */
	bool is_too_deep() const
	{
		return(m_n_elems > LOCK_MAX_DEPTH_IN_DEADLOCK_CHECK
		       || m_cost > LOCK_MAX_N_STEPS_IN_DEADLOCK_CHECK);
	}

	/** Save current state.
	@param lock lock to push on the stack.
	@param heap_no the heap number to push on the stack.
	@return false if stack is full. */
	bool push(const lock_t*	lock, ulint heap_no)
	{
		ut_ad((lock_get_type_low(lock) & LOCK_REC)
		      || (lock_get_type_low(lock) & LOCK_TABLE));

		ut_ad(((lock_get_type_low(lock) & LOCK_TABLE) != 0)
		      == (heap_no == ULINT_UNDEFINED));

		/* Ensure that the stack is bounded. */
		if (m_n_elems >= UT_ARR_SIZE(s_states)) {
			return(false);
		}

		state_t&	state = s_states[m_n_elems++];

		state.m_lock = lock;
		state.m_wait_lock = m_wait_lock;
		state.m_heap_no =heap_no;

		return(true);
	}

	/** Restore state.
	@param[out] lock current lock
	@param[out] heap_no current heap_no */
	void pop(const lock_t*& lock, ulint& heap_no)
	{
		ut_a(m_n_elems > 0);

		const state_t&	state = s_states[--m_n_elems];

		lock = state.m_lock;
		heap_no = state.m_heap_no;
		m_wait_lock = state.m_wait_lock;
	}

	/** Check whether the node has been visited.
	@param lock lock to check
	@return true if the node has been visited */
	bool is_visited(const lock_t* lock) const
	{
		return(lock->trx->lock.deadlock_mark > m_mark_start);
	}

	/** Get the next lock in the queue that is owned by a transaction
	whose sub-tree has not already been searched.
	Note: "next" here means PREV for table locks.
	@param lock Lock in queue
	@param heap_no heap_no if lock is a record lock else ULINT_UNDEFINED
	@return next lock or NULL if at end of queue */
	const lock_t* get_next_lock(const lock_t* lock, ulint heap_no) const;

	/** Get the first lock to search. The search starts from the current
	wait_lock. What we are really interested in is an edge from the
	current wait_lock's owning transaction to another transaction that has
	a lock ahead in the queue. We skip locks where the owning transaction's
	sub-tree has already been searched.

	Note: The record locks are traversed from the oldest lock to the
	latest. For table locks we go from latest to oldest.

	For record locks, we first position the iterator on first lock on
	the page and then reposition on the actual heap_no. This is required
	due to the way the record lock has is implemented.

	@param[out] heap_no if rec lock, else ULINT_UNDEFINED.

	@return first lock or NULL */
	const lock_t* get_first_lock(ulint* heap_no) const;

	/** Notify that a deadlock has been detected and print the conflicting
	transaction info.
	@param lock lock causing deadlock */
	void notify(const lock_t* lock) const;

	/** Select the victim transaction that should be rolledback.
	@return victim transaction */
	const trx_t* select_victim() const;

	/** Rollback transaction selected as the victim. */
	void trx_rollback();

	/** Looks iteratively for a deadlock. Note: the joining transaction
	may have been granted its lock by the deadlock checks.

	@return 0 if no deadlock else the victim transaction.*/
	const trx_t* search();

	/** Print transaction data to the deadlock file and possibly to stderr.
	@param trx transaction
	@param max_query_len max query length to print */
	static void print(const trx_t* trx, ulint max_query_len);

	/** rewind(3) the file used for storing the latest detected deadlock
	and print a heading message to stderr if printing of all deadlocks to
	stderr is enabled. */
	static void start_print();

	/** Print lock data to the deadlock file and possibly to stderr.
	@param lock record or table type lock */
	static void print(const lock_t* lock);

	/** Print a message to the deadlock file and possibly to stderr.
	@param msg message to print */
	static void print(const char* msg);

	/** Print info about transaction that was rolled back.
	@param trx transaction rolled back
	@param lock lock trx wants */
	static void rollback_print(const trx_t* trx, const lock_t* lock);

private:
	/** DFS state information, used during deadlock checking. */
	struct state_t {
		const lock_t*	m_lock;		/*!< Current lock */
		const lock_t*	m_wait_lock;	/*!< Waiting for lock */
		ulint		m_heap_no;	/*!< heap number if rec lock */
	};

	/** Used in deadlock tracking. Protected by lock_sys->mutex. */
	static ib_uint64_t	s_lock_mark_counter;

	/** Calculation steps thus far. It is the count of the nodes visited. */
	ulint			m_cost;

	/** Joining transaction that is requesting a lock in an
	incompatible mode */
	const trx_t*		m_start;

	/** TRUE if search was too deep and was aborted */
	bool			m_too_deep;

	/** Lock that trx wants */
	const lock_t*		m_wait_lock;

	/**  Value of lock_mark_count at the start of the deadlock check. */
	ib_uint64_t		m_mark_start;

	/** Number of states pushed onto the stack */
	size_t			m_n_elems;

	/** This is to avoid malloc/free calls. */
	static state_t		s_states[MAX_STACK_SIZE];

       /** Set if thd_rpl_deadlock_check() should be called for waits. */
       bool m_report_waiters;
};

/** Counter to mark visited nodes during deadlock search. */
ib_uint64_t	DeadlockChecker::s_lock_mark_counter = 0;

/** The stack used for deadlock searches. */
DeadlockChecker::state_t	DeadlockChecker::s_states[MAX_STACK_SIZE];

#ifdef UNIV_DEBUG
/*********************************************************************//**
Validates the lock system.
@return TRUE if ok */
static
bool
lock_validate();
/*============*/

/*********************************************************************//**
Validates the record lock queues on a page.
@return TRUE if ok */
static
ibool
lock_rec_validate_page(
/*===================*/
	const buf_block_t*	block)	/*!< in: buffer block */
	MY_ATTRIBUTE((warn_unused_result));
#endif /* UNIV_DEBUG */

/* The lock system */
lock_sys_t*	lock_sys	= NULL;

/** We store info on the latest deadlock error to this buffer. InnoDB
Monitor will then fetch it and print */
static bool	lock_deadlock_found = false;

/** Only created if !srv_read_only_mode */
static FILE*		lock_latest_err_file;

/*********************************************************************//**
Reports that a transaction id is insensible, i.e., in the future. */
void
lock_report_trx_id_insanity(
/*========================*/
	trx_id_t	trx_id,		/*!< in: trx id */
	const rec_t*	rec,		/*!< in: user record */
	dict_index_t*	index,		/*!< in: index */
	const ulint*	offsets,	/*!< in: rec_get_offsets(rec, index) */
	trx_id_t	max_trx_id)	/*!< in: trx_sys_get_max_trx_id() */
{
	ib::error()
		<< "Transaction id " << trx_id
		<< " associated with record" << rec_offsets_print(rec, offsets)
		<< " in index " << index->name
		<< " of table " << index->table->name
		<< " is greater than the global counter " << max_trx_id
		<< "! The table is corrupted.";
}

/*********************************************************************//**
Checks that a transaction id is sensible, i.e., not in the future.
@return true if ok */
#ifdef UNIV_DEBUG

#else
static MY_ATTRIBUTE((warn_unused_result))
#endif
bool
lock_check_trx_id_sanity(
/*=====================*/
	trx_id_t	trx_id,		/*!< in: trx id */
	const rec_t*	rec,		/*!< in: user record */
	dict_index_t*	index,		/*!< in: index */
	const ulint*	offsets)	/*!< in: rec_get_offsets(rec, index) */
{
	ut_ad(rec_offs_validate(rec, index, offsets));

	trx_id_t	max_trx_id = trx_sys_get_max_trx_id();
	bool		is_ok = trx_id < max_trx_id;

	if (!is_ok) {
		lock_report_trx_id_insanity(
			trx_id, rec, index, offsets, max_trx_id);
	}

	return(is_ok);
}

/*********************************************************************//**
Checks that a record is seen in a consistent read.
@return true if sees, or false if an earlier version of the record
should be retrieved */
bool
lock_clust_rec_cons_read_sees(
/*==========================*/
	const rec_t*	rec,	/*!< in: user record which should be read or
				passed over by a read cursor */
	dict_index_t*	index,	/*!< in: clustered index */
	const ulint*	offsets,/*!< in: rec_get_offsets(rec, index) */
	ReadView*	view)	/*!< in: consistent read view */
{
	ut_ad(dict_index_is_clust(index));
	ut_ad(page_rec_is_user_rec(rec));
	ut_ad(rec_offs_validate(rec, index, offsets));

	/* Temp-tables are not shared across connections and multiple
	transactions from different connections cannot simultaneously
	operate on same temp-table and so read of temp-table is
	always consistent read. */
	if (srv_read_only_mode || dict_table_is_temporary(index->table)) {
		ut_ad(view == 0 || dict_table_is_temporary(index->table));
		return(true);
	}

	/* NOTE that we call this function while holding the search
	system latch. */

	trx_id_t	trx_id = row_get_rec_trx_id(rec, index, offsets);

	return(view->changes_visible(trx_id, index->table->name));
}

/*********************************************************************//**
Checks that a non-clustered index record is seen in a consistent read.

NOTE that a non-clustered index page contains so little information on
its modifications that also in the case false, the present version of
rec may be the right, but we must check this from the clustered index
record.

@return true if certainly sees, or false if an earlier version of the
clustered index record might be needed */
bool
lock_sec_rec_cons_read_sees(
/*========================*/
	const rec_t*		rec,	/*!< in: user record which
					should be read or passed over
					by a read cursor */
	const dict_index_t*	index,	/*!< in: index */
	const ReadView*	view)	/*!< in: consistent read view */
{
	ut_ad(page_rec_is_user_rec(rec));

	/* NOTE that we might call this function while holding the search
	system latch. */

	if (recv_recovery_is_on()) {

		return(false);

	} else if (dict_table_is_temporary(index->table)) {

		/* Temp-tables are not shared across connections and multiple
		transactions from different connections cannot simultaneously
		operate on same temp-table and so read of temp-table is
		always consistent read. */

		return(true);
	}

	trx_id_t	max_trx_id = page_get_max_trx_id(page_align(rec));

	ut_ad(max_trx_id > 0);

	return(view->sees(max_trx_id));
}

/*********************************************************************//**
Creates the lock system at database start. */
void
lock_sys_create(
/*============*/
	ulint	n_cells)	/*!< in: number of slots in lock hash table */
{
	ulint	lock_sys_sz;

	lock_sys_sz = sizeof(*lock_sys) + OS_THREAD_MAX_N * sizeof(srv_slot_t);

	lock_sys = static_cast<lock_sys_t*>(ut_zalloc_nokey(lock_sys_sz));

	void*	ptr = &lock_sys[1];

	lock_sys->waiting_threads = static_cast<srv_slot_t*>(ptr);

	lock_sys->last_slot = lock_sys->waiting_threads;

	mutex_create(LATCH_ID_LOCK_SYS, &lock_sys->mutex);

	mutex_create(LATCH_ID_LOCK_SYS_WAIT, &lock_sys->wait_mutex);

	lock_sys->timeout_event = os_event_create(0);

	lock_sys->rec_hash = hash_create(n_cells);
	lock_sys->prdt_hash = hash_create(n_cells);
	lock_sys->prdt_page_hash = hash_create(n_cells);

	if (!srv_read_only_mode) {
		lock_latest_err_file = os_file_create_tmpfile(NULL);
		ut_a(lock_latest_err_file);
	}
}

/** Calculates the fold value of a lock: used in migrating the hash table.
@param[in]	lock	record lock object
@return	folded value */
static
ulint
lock_rec_lock_fold(
	const lock_t*	lock)
{
	return(lock_rec_fold(lock->un_member.rec_lock.space,
			     lock->un_member.rec_lock.page_no));
}

/** Resize the lock hash tables.
@param[in]	n_cells	number of slots in lock hash table */
void
lock_sys_resize(
	ulint	n_cells)
{
	hash_table_t*	old_hash;

	lock_mutex_enter();

	old_hash = lock_sys->rec_hash;
	lock_sys->rec_hash = hash_create(n_cells);
	HASH_MIGRATE(old_hash, lock_sys->rec_hash, lock_t, hash,
		     lock_rec_lock_fold);
	hash_table_free(old_hash);

	old_hash = lock_sys->prdt_hash;
	lock_sys->prdt_hash = hash_create(n_cells);
	HASH_MIGRATE(old_hash, lock_sys->prdt_hash, lock_t, hash,
		     lock_rec_lock_fold);
	hash_table_free(old_hash);

	old_hash = lock_sys->prdt_page_hash;
	lock_sys->prdt_page_hash = hash_create(n_cells);
	HASH_MIGRATE(old_hash, lock_sys->prdt_page_hash, lock_t, hash,
		     lock_rec_lock_fold);
	hash_table_free(old_hash);

	/* need to update block->lock_hash_val */
	for (ulint i = 0; i < srv_buf_pool_instances; ++i) {
		buf_pool_t*	buf_pool = buf_pool_from_array(i);

		buf_pool_mutex_enter(buf_pool);
		buf_page_t*	bpage;
		bpage = UT_LIST_GET_FIRST(buf_pool->LRU);

		while (bpage != NULL) {
			if (buf_page_get_state(bpage)
			    == BUF_BLOCK_FILE_PAGE) {
				buf_block_t*	block;
				block = reinterpret_cast<buf_block_t*>(
					bpage);

				block->lock_hash_val
					= lock_rec_hash(
						bpage->id.space(),
						bpage->id.page_no());
			}
			bpage = UT_LIST_GET_NEXT(LRU, bpage);
		}
		buf_pool_mutex_exit(buf_pool);
	}

	lock_mutex_exit();
}

/*********************************************************************//**
Closes the lock system at database shutdown. */
void
lock_sys_close(void)
/*================*/
{
	if (lock_latest_err_file != NULL) {
		fclose(lock_latest_err_file);
		lock_latest_err_file = NULL;
	}

	hash_table_free(lock_sys->rec_hash);
	hash_table_free(lock_sys->prdt_hash);
	hash_table_free(lock_sys->prdt_page_hash);

	os_event_destroy(lock_sys->timeout_event);

	mutex_destroy(&lock_sys->mutex);
	mutex_destroy(&lock_sys->wait_mutex);

	srv_slot_t*	slot = lock_sys->waiting_threads;

	for (ulint i = 0; i < OS_THREAD_MAX_N; i++, ++slot) {
		if (slot->event != NULL) {
			os_event_destroy(slot->event);
		}
	}

	ut_free(lock_sys);

	lock_sys = NULL;
}

/*********************************************************************//**
Gets the size of a lock struct.
@return size in bytes */
ulint
lock_get_size(void)
/*===============*/
{
	return((ulint) sizeof(lock_t));
}

/*********************************************************************//**
Gets the source table of an ALTER TABLE transaction.  The table must be
covered by an IX or IS table lock.
@return the source table of transaction, if it is covered by an IX or
IS table lock; dest if there is no source table, and NULL if the
transaction is locking more than two tables or an inconsistency is
found */
dict_table_t*
lock_get_src_table(
/*===============*/
	trx_t*		trx,	/*!< in: transaction */
	dict_table_t*	dest,	/*!< in: destination of ALTER TABLE */
	lock_mode*	mode)	/*!< out: lock mode of the source table */
{
	dict_table_t*	src;
	lock_t*		lock;

	ut_ad(!lock_mutex_own());

	src = NULL;
	*mode = LOCK_NONE;

	/* The trx mutex protects the trx_locks for our purposes.
	Other transactions could want to convert one of our implicit
	record locks to an explicit one. For that, they would need our
	trx mutex. Waiting locks can be removed while only holding
	lock_sys->mutex, but this is a running transaction and cannot
	thus be holding any waiting locks. */
	trx_mutex_enter(trx);

	for (lock = UT_LIST_GET_FIRST(trx->lock.trx_locks);
	     lock != NULL;
	     lock = UT_LIST_GET_NEXT(trx_locks, lock)) {
		lock_table_t*	tab_lock;
		lock_mode	lock_mode;
		if (!(lock_get_type_low(lock) & LOCK_TABLE)) {
			/* We are only interested in table locks. */
			continue;
		}
		tab_lock = &lock->un_member.tab_lock;
		if (dest == tab_lock->table) {
			/* We are not interested in the destination table. */
			continue;
		} else if (!src) {
			/* This presumably is the source table. */
			src = tab_lock->table;
			if (UT_LIST_GET_LEN(src->locks) != 1
			    || UT_LIST_GET_FIRST(src->locks) != lock) {
				/* We only support the case when
				there is only one lock on this table. */
				src = NULL;
				goto func_exit;
			}
		} else if (src != tab_lock->table) {
			/* The transaction is locking more than
			two tables (src and dest): abort */
			src = NULL;
			goto func_exit;
		}

		/* Check that the source table is locked by
		LOCK_IX or LOCK_IS. */
		lock_mode = lock_get_mode(lock);
		if (lock_mode == LOCK_IX || lock_mode == LOCK_IS) {
			if (*mode != LOCK_NONE && *mode != lock_mode) {
				/* There are multiple locks on src. */
				src = NULL;
				goto func_exit;
			}
			*mode = lock_mode;
		}
	}

	if (!src) {
		/* No source table lock found: flag the situation to caller */
		src = dest;
	}

func_exit:
	trx_mutex_exit(trx);
	return(src);
}

/*********************************************************************//**
Determine if the given table is exclusively "owned" by the given
transaction, i.e., transaction holds LOCK_IX and possibly LOCK_AUTO_INC
on the table.
@return TRUE if table is only locked by trx, with LOCK_IX, and
possibly LOCK_AUTO_INC */
ibool
lock_is_table_exclusive(
/*====================*/
	const dict_table_t*	table,	/*!< in: table */
	const trx_t*		trx)	/*!< in: transaction */
{
	const lock_t*	lock;
	ibool		ok	= FALSE;

	ut_ad(table);
	ut_ad(trx);

	lock_mutex_enter();

	for (lock = UT_LIST_GET_FIRST(table->locks);
	     lock != NULL;
	     lock = UT_LIST_GET_NEXT(locks, &lock->un_member.tab_lock)) {
		if (lock->trx != trx) {
			/* A lock on the table is held
			by some other transaction. */
			goto not_ok;
		}

		if (!(lock_get_type_low(lock) & LOCK_TABLE)) {
			/* We are interested in table locks only. */
			continue;
		}

		switch (lock_get_mode(lock)) {
		case LOCK_IX:
			ok = TRUE;
			break;
		case LOCK_AUTO_INC:
			/* It is allowed for trx to hold an
			auto_increment lock. */
			break;
		default:
not_ok:
			/* Other table locks than LOCK_IX are not allowed. */
			ok = FALSE;
			goto func_exit;
		}
	}

func_exit:
	lock_mutex_exit();

	return(ok);
}

/*********************************************************************//**
Sets the wait flag of a lock and the back pointer in trx to lock. */
UNIV_INLINE
void
lock_set_lock_and_trx_wait(
/*=======================*/
	lock_t*	lock,	/*!< in: lock */
	trx_t*	trx)	/*!< in/out: trx */
{
	ut_ad(lock);
	ut_ad(lock->trx == trx);
	ut_ad(trx->lock.wait_lock == NULL);
	ut_ad(lock_mutex_own());
	ut_ad(trx_mutex_own(trx));

	trx->lock.wait_lock = lock;
	lock->type_mode |= LOCK_WAIT;
}

/**********************************************************************//**
The back pointer to a waiting lock request in the transaction is set to NULL
and the wait bit in lock type_mode is reset. */
UNIV_INLINE
void
lock_reset_lock_and_trx_wait(
/*=========================*/
	lock_t*	lock)	/*!< in/out: record lock */
{
	ut_ad(lock_get_wait(lock));
	ut_ad(lock_mutex_own());

	if (lock->trx->lock.wait_lock &&
	    lock->trx->lock.wait_lock != lock) {
		const char*	stmt=NULL;
		const char*	stmt2=NULL;
		size_t		stmt_len;
		trx_id_t trx_id = 0;
		stmt = lock->trx->mysql_thd
			? innobase_get_stmt_unsafe(
				lock->trx->mysql_thd, &stmt_len)
			: NULL;

		if (lock->trx->lock.wait_lock &&
			lock->trx->lock.wait_lock->trx) {
			trx_id = lock->trx->lock.wait_lock->trx->id;
			stmt2 = lock->trx->lock.wait_lock->trx->mysql_thd
				? innobase_get_stmt_unsafe(
					lock->trx->lock.wait_lock
					->trx->mysql_thd, &stmt_len)
				: NULL;
		}

		ib::error() <<
			"Trx id " << lock->trx->id
				  << " is waiting a lock in statement "
				  << (stmt ? stmt : "NULL")
				  << " for this trx id " << trx_id
				  << " and statement "
				  << (stmt2 ? stmt2 : "NULL")
				  << "wait_lock " << lock->trx->lock.wait_lock;
		ut_ad(0);
	}

	lock->trx->lock.wait_lock = NULL;
	lock->type_mode &= ~LOCK_WAIT;
}

/*********************************************************************//**
Gets the gap flag of a record lock.
@return LOCK_GAP or 0 */
UNIV_INLINE
ulint
lock_rec_get_gap(
/*=============*/
	const lock_t*	lock)	/*!< in: record lock */
{
	ut_ad(lock);
	ut_ad(lock_get_type_low(lock) == LOCK_REC);

	return(lock->type_mode & LOCK_GAP);
}

/*********************************************************************//**
Gets the LOCK_REC_NOT_GAP flag of a record lock.
@return LOCK_REC_NOT_GAP or 0 */
UNIV_INLINE
ulint
lock_rec_get_rec_not_gap(
/*=====================*/
	const lock_t*	lock)	/*!< in: record lock */
{
	ut_ad(lock);
	ut_ad(lock_get_type_low(lock) == LOCK_REC);

	return(lock->type_mode & LOCK_REC_NOT_GAP);
}

/*********************************************************************//**
Gets the waiting insert flag of a record lock.
@return LOCK_INSERT_INTENTION or 0 */
UNIV_INLINE
ulint
lock_rec_get_insert_intention(
/*==========================*/
	const lock_t*	lock)	/*!< in: record lock */
{
	ut_ad(lock);
	ut_ad(lock_get_type_low(lock) == LOCK_REC);

	return(lock->type_mode & LOCK_INSERT_INTENTION);
}

/*********************************************************************//**
Checks if a lock request for a new lock has to wait for request lock2.
@return TRUE if new lock has to wait for lock2 to be removed */
UNIV_INLINE
ibool
lock_rec_has_to_wait(
/*=================*/
	bool		for_locking,
				/*!< in is called locking or releasing */
	const trx_t*	trx,	/*!< in: trx of new lock */
	ulint		type_mode,/*!< in: precise mode of the new lock
				to set: LOCK_S or LOCK_X, possibly
				ORed to LOCK_GAP or LOCK_REC_NOT_GAP,
				LOCK_INSERT_INTENTION */
	const lock_t*	lock2,	/*!< in: another record lock; NOTE that
				it is assumed that this has a lock bit
				set on the same record as in the new
				lock we are setting */
	bool		lock_is_on_supremum)
				/*!< in: TRUE if we are setting the
				lock on the 'supremum' record of an
				index page: we know then that the lock
				request is really for a 'gap' type lock */
{
	ut_ad(trx && lock2);
	ut_ad(lock_get_type_low(lock2) == LOCK_REC);

	if (trx != lock2->trx
	    && !lock_mode_compatible(static_cast<lock_mode>(
			             LOCK_MODE_MASK & type_mode),
				     lock_get_mode(lock2))) {

		/* We have somewhat complex rules when gap type record locks
		cause waits */

		if ((lock_is_on_supremum || (type_mode & LOCK_GAP))
		    && !(type_mode & LOCK_INSERT_INTENTION)) {

			/* Gap type locks without LOCK_INSERT_INTENTION flag
			do not need to wait for anything. This is because
			different users can have conflicting lock types
			on gaps. */

			return(FALSE);
		}

		if (!(type_mode & LOCK_INSERT_INTENTION)
		    && lock_rec_get_gap(lock2)) {

			/* Record lock (LOCK_ORDINARY or LOCK_REC_NOT_GAP
			does not need to wait for a gap type lock */

			return(FALSE);
		}

		if ((type_mode & LOCK_GAP)
		    && lock_rec_get_rec_not_gap(lock2)) {

			/* Lock on gap does not need to wait for
			a LOCK_REC_NOT_GAP type lock */

			return(FALSE);
		}

		if (lock_rec_get_insert_intention(lock2)) {

			/* No lock request needs to wait for an insert
			intention lock to be removed. This is ok since our
			rules allow conflicting locks on gaps. This eliminates
			a spurious deadlock caused by a next-key lock waiting
			for an insert intention lock; when the insert
			intention lock was granted, the insert deadlocked on
			the waiting next-key lock.

			Also, insert intention locks do not disturb each
			other. */

			return(FALSE);
		}

		if ((type_mode & LOCK_GAP || lock_rec_get_gap(lock2)) &&
		    !thd_need_ordering_with(trx->mysql_thd,
					    lock2->trx->mysql_thd)) {
			/* If the upper server layer has already decided on the
			commit order between the transaction requesting the
			lock and the transaction owning the lock, we do not
			need to wait for gap locks. Such ordeering by the upper
			server layer happens in parallel replication, where the
			commit order is fixed to match the original order on the
			master.

			Such gap locks are mainly needed to get serialisability
			between transactions so that they will be binlogged in
			the correct order so that statement-based replication
			will give the correct results. Since the right order
			was already determined on the master, we do not need
			to enforce it again here.

			Skipping the locks is not essential for correctness,
			since in case of deadlock we will just kill the later
			transaction and retry it. But it can save some
			unnecessary rollbacks and retries. */

			return (FALSE);
		}

#ifdef WITH_WSREP
		/* if BF thread is locking and has conflict with another BF
		   thread, we need to look at trx ordering and lock types */
		if (wsrep_thd_is_BF(trx->mysql_thd, FALSE)         &&
		    wsrep_thd_is_BF(lock2->trx->mysql_thd, TRUE)) {

			if (wsrep_debug) {
				ib::info() <<
					"BF-BF lock conflict, locking: " << for_locking;
				lock_rec_print(stderr, lock2);
				ib::info() << " SQL1: "
					   << wsrep_thd_query(trx->mysql_thd);
				ib::info() << " SQL2: "
					   << wsrep_thd_query(lock2->trx->mysql_thd);
			}

			if (wsrep_trx_order_before(trx->mysql_thd,
						   lock2->trx->mysql_thd) &&
			    (type_mode & LOCK_MODE_MASK) == LOCK_X        &&
			    (lock2->type_mode & LOCK_MODE_MASK) == LOCK_X) {
				if (for_locking || wsrep_debug) {
					/* exclusive lock conflicts are not
					   accepted */
					ib::info() <<
						"BF-BF X lock conflict,"
						"mode: " << type_mode <<
						" supremum: " << lock_is_on_supremum;
					ib::info() <<
						"conflicts states: my "
						   << wsrep_thd_conflict_state(trx->mysql_thd, FALSE)
						   << " locked "
						   << wsrep_thd_conflict_state(lock2->trx->mysql_thd, FALSE);
					lock_rec_print(stderr, lock2);
					ib::info() << " SQL1: "
						   << wsrep_thd_query(trx->mysql_thd);
					ib::info() << " SQL2: "
						   << wsrep_thd_query(lock2->trx->mysql_thd);

					if (for_locking) {
						return FALSE;
					}
				}
			} else {
				/* if lock2->index->n_uniq <=
				   lock2->index->n_user_defined_cols
				   operation is on uniq index
				*/
				if (wsrep_debug) {
					ib::info() <<
						"BF conflict, modes: "
						   << type_mode << ":" << lock2->type_mode
						   << " idx: " << lock2->index->name()
						   << " table: " << lock2->index->table->name.m_name
						   << " n_uniq: " << lock2->index->n_uniq
						   << " n_user: " << lock2->index->n_user_defined_cols;
					ib::info() << " SQL1: "
						   << wsrep_thd_query(trx->mysql_thd);
					ib::info() << " SQL2: "
						   << wsrep_thd_query(lock2->trx->mysql_thd);
				}
				return FALSE;
			}
		}
#endif /* WITH_WSREP */

		return(TRUE);
	}

	return(FALSE);
}

/*********************************************************************//**
Checks if a lock request lock1 has to wait for request lock2.
@return TRUE if lock1 has to wait for lock2 to be removed */
ibool
lock_has_to_wait(
/*=============*/
	const lock_t*	lock1,	/*!< in: waiting lock */
	const lock_t*	lock2)	/*!< in: another lock; NOTE that it is
				assumed that this has a lock bit set
				on the same record as in lock1 if the
				locks are record locks */
{
	ut_ad(lock1 && lock2);

	if (lock1->trx != lock2->trx
	    && !lock_mode_compatible(lock_get_mode(lock1),
				     lock_get_mode(lock2))) {
		if (lock_get_type_low(lock1) == LOCK_REC) {
			ut_ad(lock_get_type_low(lock2) == LOCK_REC);

			/* If this lock request is for a supremum record
			then the second bit on the lock bitmap is set */

			if (lock1->type_mode
			    & (LOCK_PREDICATE | LOCK_PRDT_PAGE)) {
				return(lock_prdt_has_to_wait(
					lock1->trx, lock1->type_mode,
					lock_get_prdt_from_lock(lock1),
					lock2));
			} else {
				return(lock_rec_has_to_wait(false,
					lock1->trx, lock1->type_mode, lock2,
					lock_rec_get_nth_bit(lock1, true)));
			}
		}

		return(TRUE);
	}

	return(FALSE);
}

/*============== RECORD LOCK BASIC FUNCTIONS ============================*/

/**********************************************************************//**
Looks for a set bit in a record lock bitmap. Returns ULINT_UNDEFINED,
if none found.
@return bit index == heap number of the record, or ULINT_UNDEFINED if
none found */
ulint
lock_rec_find_set_bit(
/*==================*/
	const lock_t*	lock)	/*!< in: record lock with at least one bit set */
{
	for (ulint i = 0; i < lock_rec_get_n_bits(lock); ++i) {

		if (lock_rec_get_nth_bit(lock, i)) {

			return(i);
		}
	}

	return(ULINT_UNDEFINED);
}

/** Reset the nth bit of a record lock.
@param[in,out] lock record lock
@param[in] i index of the bit that will be reset
@return previous value of the bit */
UNIV_INLINE
byte
lock_rec_reset_nth_bit(
	lock_t*	lock,
	ulint	i)
{
	ut_ad(lock_get_type_low(lock) == LOCK_REC);
	ut_ad(i < lock->un_member.rec_lock.n_bits);

	byte*	b = reinterpret_cast<byte*>(&lock[1]) + (i >> 3);
	byte	mask = static_cast<byte>(1U << (i & 7));
	byte	bit = *b & mask;
	*b &= ~mask;

	if (bit != 0) {
		ut_ad(lock->trx->lock.n_rec_locks > 0);
		--lock->trx->lock.n_rec_locks;
	}

	return(bit);
}

/** Reset the nth bit of a record lock.
@param[in,out]	lock record lock
@param[in] i	index of the bit that will be reset
@param[in] type	whether the lock is in wait mode */
void
lock_rec_trx_wait(
	lock_t*	lock,
	ulint	i,
	ulint	type)
{
	lock_rec_reset_nth_bit(lock, i);

	if (type & LOCK_WAIT) {
		lock_reset_lock_and_trx_wait(lock);
	}
}

/*********************************************************************//**
Determines if there are explicit record locks on a page.
@return an explicit record lock on the page, or NULL if there are none */
lock_t*
lock_rec_expl_exist_on_page(
/*========================*/
	ulint	space,	/*!< in: space id */
	ulint	page_no)/*!< in: page number */
{
	lock_t*	lock;

	lock_mutex_enter();
	/* Only used in ibuf pages, so rec_hash is good enough */
	lock = lock_rec_get_first_on_page_addr(lock_sys->rec_hash,
					       space, page_no);
	lock_mutex_exit();

	return(lock);
}

/*********************************************************************//**
Resets the record lock bitmap to zero. NOTE: does not touch the wait_lock
pointer in the transaction! This function is used in lock object creation
and resetting. */
static
void
lock_rec_bitmap_reset(
/*==================*/
	lock_t*	lock)	/*!< in: record lock */
{
	ulint	n_bytes;

	ut_ad(lock_get_type_low(lock) == LOCK_REC);

	/* Reset to zero the bitmap which resides immediately after the lock
	struct */

	n_bytes = lock_rec_get_n_bits(lock) / 8;

	ut_ad((lock_rec_get_n_bits(lock) % 8) == 0);

	memset(&lock[1], 0, n_bytes);
}

/*********************************************************************//**
Copies a record lock to heap.
@return copy of lock */
static
lock_t*
lock_rec_copy(
/*==========*/
	const lock_t*	lock,	/*!< in: record lock */
	mem_heap_t*	heap)	/*!< in: memory heap */
{
	ulint	size;

	ut_ad(lock_get_type_low(lock) == LOCK_REC);

	size = sizeof(lock_t) + lock_rec_get_n_bits(lock) / 8;

	return(static_cast<lock_t*>(mem_heap_dup(heap, lock, size)));
}

/*********************************************************************//**
Gets the previous record lock set on a record.
@return previous lock on the same record, NULL if none exists */
const lock_t*
lock_rec_get_prev(
/*==============*/
	const lock_t*	in_lock,/*!< in: record lock */
	ulint		heap_no)/*!< in: heap number of the record */
{
	lock_t*		lock;
	ulint		space;
	ulint		page_no;
	lock_t*		found_lock	= NULL;
	hash_table_t*	hash;

	ut_ad(lock_mutex_own());
	ut_ad(lock_get_type_low(in_lock) == LOCK_REC);

	space = in_lock->un_member.rec_lock.space;
	page_no = in_lock->un_member.rec_lock.page_no;

	hash = lock_hash_get(in_lock->type_mode);

	for (lock = lock_rec_get_first_on_page_addr(hash, space, page_no);
	     /* No op */;
	     lock = lock_rec_get_next_on_page(lock)) {

		ut_ad(lock);

		if (lock == in_lock) {

			return(found_lock);
		}

		if (lock_rec_get_nth_bit(lock, heap_no)) {

			found_lock = lock;
		}
	}
}

/*============= FUNCTIONS FOR ANALYZING RECORD LOCK QUEUE ================*/

/*********************************************************************//**
Checks if a transaction has a GRANTED explicit lock on rec stronger or equal
to precise_mode.
@return lock or NULL */
UNIV_INLINE
lock_t*
lock_rec_has_expl(
/*==============*/
	ulint			precise_mode,/*!< in: LOCK_S or LOCK_X
					possibly ORed to LOCK_GAP or
					LOCK_REC_NOT_GAP, for a
					supremum record we regard this
					always a gap type request */
	const buf_block_t*	block,	/*!< in: buffer block containing
					the record */
	ulint			heap_no,/*!< in: heap number of the record */
	const trx_t*		trx)	/*!< in: transaction */
{
	lock_t*	lock;

	ut_ad(lock_mutex_own());
	ut_ad((precise_mode & LOCK_MODE_MASK) == LOCK_S
	      || (precise_mode & LOCK_MODE_MASK) == LOCK_X);
	ut_ad(!(precise_mode & LOCK_INSERT_INTENTION));

	for (lock = lock_rec_get_first(lock_sys->rec_hash, block, heap_no);
	     lock != NULL;
	     lock = lock_rec_get_next(heap_no, lock)) {

		if (lock->trx == trx
		    && !lock_rec_get_insert_intention(lock)
		    && lock_mode_stronger_or_eq(
			    lock_get_mode(lock),
			    static_cast<lock_mode>(
				    precise_mode & LOCK_MODE_MASK))
		    && !lock_get_wait(lock)
		    && (!lock_rec_get_rec_not_gap(lock)
			|| (precise_mode & LOCK_REC_NOT_GAP)
			|| heap_no == PAGE_HEAP_NO_SUPREMUM)
		    && (!lock_rec_get_gap(lock)
			|| (precise_mode & LOCK_GAP)
			|| heap_no == PAGE_HEAP_NO_SUPREMUM)) {

			return(lock);
		}
	}

	return(NULL);
}

#ifdef UNIV_DEBUG
/*********************************************************************//**
Checks if some other transaction has a lock request in the queue.
@return lock or NULL */
static
const lock_t*
lock_rec_other_has_expl_req(
/*========================*/
	lock_mode		mode,	/*!< in: LOCK_S or LOCK_X */
	const buf_block_t*	block,	/*!< in: buffer block containing
					the record */
	bool			wait,	/*!< in: whether also waiting locks
					are taken into account */
	ulint			heap_no,/*!< in: heap number of the record */
	const trx_t*		trx)	/*!< in: transaction, or NULL if
					requests by all transactions
					are taken into account */
{

	ut_ad(lock_mutex_own());
	ut_ad(mode == LOCK_X || mode == LOCK_S);

	/* Only GAP lock can be on SUPREMUM, and we are not looking for
	GAP lock */
	if (heap_no == PAGE_HEAP_NO_SUPREMUM) {
		return(NULL);
	}

	for (const lock_t* lock = lock_rec_get_first(lock_sys->rec_hash,
						     block, heap_no);
	     lock != NULL;
	     lock = lock_rec_get_next_const(heap_no, lock)) {

		if (lock->trx != trx
		    && !lock_rec_get_gap(lock)
		    && (wait || !lock_get_wait(lock))
		    && lock_mode_stronger_or_eq(lock_get_mode(lock), mode)) {

			return(lock);
		}
	}

	return(NULL);
}
#endif /* UNIV_DEBUG */

#ifdef WITH_WSREP
static
void
wsrep_kill_victim(
/*==============*/
	const trx_t * const trx,
	const lock_t *lock)
{
	ut_ad(lock_mutex_own());
	ut_ad(trx_mutex_own(lock->trx));

	/* quit for native mysql */
	if (!wsrep_on(trx->mysql_thd)) {
		return;
	}

	my_bool bf_this  = wsrep_thd_is_BF(trx->mysql_thd, FALSE);
	my_bool bf_other = wsrep_thd_is_BF(lock->trx->mysql_thd, TRUE);

	if ((bf_this && !bf_other) ||
		(bf_this && bf_other && wsrep_trx_order_before(
			trx->mysql_thd, lock->trx->mysql_thd))) {

		if (lock->trx->lock.que_state == TRX_QUE_LOCK_WAIT) {
			if (wsrep_debug) {
				ib::info() << "WSREP: BF victim waiting\n";
			}
			/* cannot release lock, until our lock
			is in the queue*/
		} else if (lock->trx != trx) {
			if (wsrep_log_conflicts) {
				if (bf_this) {
					ib::info() << "*** Priority TRANSACTION:";
				} else {
					ib::info() << "*** Victim TRANSACTION:";
				}

				wsrep_trx_print_locking(stderr, trx, 3000);

				if (bf_other) {
					ib::info() << "*** Priority TRANSACTION:";
				} else {
					ib::info() << "*** Victim TRANSACTION:";
				}
                                wsrep_trx_print_locking(stderr, lock->trx, 3000);

				ib::info() << "*** WAITING FOR THIS LOCK TO BE GRANTED:";

				if (lock_get_type(lock) == LOCK_REC) {
					lock_rec_print(stderr, lock);
				} else {
					lock_table_print(stderr, lock);
				}

				ib::info() << " SQL1: "
					   << wsrep_thd_query(trx->mysql_thd);
				ib::info() << " SQL2: "
					   << wsrep_thd_query(lock->trx->mysql_thd);
			}

			lock->trx->abort_type = TRX_WSREP_ABORT;
			wsrep_innobase_kill_one_trx(trx->mysql_thd,
				(const trx_t*) trx, lock->trx, TRUE);
			lock->trx->abort_type = TRX_SERVER_ABORT;
		}
	}
}
#endif /* WITH_WSREP */

/*********************************************************************//**
Checks if some other transaction has a conflicting explicit lock request
in the queue, so that we have to wait.
@return lock or NULL */
static
const lock_t*
lock_rec_other_has_conflicting(
/*===========================*/
	ulint			mode,	/*!< in: LOCK_S or LOCK_X,
					possibly ORed to LOCK_GAP or
					LOC_REC_NOT_GAP,
					LOCK_INSERT_INTENTION */
	const buf_block_t*	block,	/*!< in: buffer block containing
					the record */
	ulint			heap_no,/*!< in: heap number of the record */
	const trx_t*		trx)	/*!< in: our transaction */
{
	const lock_t*		lock;

	ut_ad(lock_mutex_own());

	bool	is_supremum = (heap_no == PAGE_HEAP_NO_SUPREMUM);

	for (lock = lock_rec_get_first(lock_sys->rec_hash, block, heap_no);
	     lock != NULL;
	     lock = lock_rec_get_next_const(heap_no, lock)) {

		if (lock_rec_has_to_wait(true, trx, mode, lock, is_supremum)) {
#ifdef WITH_WSREP
<<<<<<< HEAD
			if (wsrep_on(trx->mysql_thd)) {
=======
		if (lock_rec_has_to_wait(TRUE, trx, mode, lock, is_supremum)) {
			if (wsrep_on_trx(trx)) {
>>>>>>> ac0b5a2e
				trx_mutex_enter(lock->trx);
				wsrep_kill_victim((trx_t *)trx, (lock_t *)lock);
				trx_mutex_exit(lock->trx);
			}
#endif /* WITH_WSREP */
			return(lock);
		}
	}

	return(NULL);
}

/*********************************************************************//**
Checks if some transaction has an implicit x-lock on a record in a secondary
index.
@return transaction id of the transaction which has the x-lock, or 0;
NOTE that this function can return false positives but never false
negatives. The caller must confirm all positive results by calling
trx_is_active(). */
static
trx_t*
lock_sec_rec_some_has_impl(
/*=======================*/
	const rec_t*	rec,	/*!< in: user record */
	dict_index_t*	index,	/*!< in: secondary index */
	const ulint*	offsets)/*!< in: rec_get_offsets(rec, index) */
{
	trx_t*		trx;
	trx_id_t	max_trx_id;
	const page_t*	page = page_align(rec);

	ut_ad(!lock_mutex_own());
	ut_ad(!trx_sys_mutex_own());
	ut_ad(!dict_index_is_clust(index));
	ut_ad(page_rec_is_user_rec(rec));
	ut_ad(rec_offs_validate(rec, index, offsets));

	max_trx_id = page_get_max_trx_id(page);

	/* Some transaction may have an implicit x-lock on the record only
	if the max trx id for the page >= min trx id for the trx list, or
	database recovery is running. We do not write the changes of a page
	max trx id to the log, and therefore during recovery, this value
	for a page may be incorrect. */

	if (max_trx_id < trx_rw_min_trx_id() && !recv_recovery_is_on()) {

		trx = 0;

	} else if (!lock_check_trx_id_sanity(max_trx_id, rec, index, offsets)) {

		/* The page is corrupt: try to avoid a crash by returning 0 */
		trx = 0;

	/* In this case it is possible that some transaction has an implicit
	x-lock. We have to look in the clustered index. */

	} else {
		trx = row_vers_impl_x_locked(rec, index, offsets);
	}

	return(trx);
}

#ifdef UNIV_DEBUG
/*********************************************************************//**
Checks if some transaction, other than given trx_id, has an explicit
lock on the given rec, in the given precise_mode.
@return	the transaction, whose id is not equal to trx_id, that has an
explicit lock on the given rec, in the given precise_mode or NULL.*/
static
trx_t*
lock_rec_other_trx_holds_expl(
/*==========================*/
	ulint			precise_mode,	/*!< in: LOCK_S or LOCK_X
						possibly ORed to LOCK_GAP or
						LOCK_REC_NOT_GAP. */
	trx_t*			trx,		/*!< in: trx holding implicit
						lock on rec */
	const rec_t*		rec,		/*!< in: user record */
	const buf_block_t*	block)		/*!< in: buffer block
						containing the record */
{
	trx_t* holds = NULL;

	lock_mutex_enter();

	if (trx_t* impl_trx = trx_rw_is_active(trx->id, NULL, false)) {
		ulint heap_no = page_rec_get_heap_no(rec);
		mutex_enter(&trx_sys->mutex);

		for (trx_t* t = UT_LIST_GET_FIRST(trx_sys->rw_trx_list);
		     t != NULL;
		     t = UT_LIST_GET_NEXT(trx_list, t)) {

			lock_t* expl_lock = lock_rec_has_expl(
				precise_mode, block, heap_no, t);

			if (expl_lock && expl_lock->trx != impl_trx) {
				/* An explicit lock is held by trx other than
				the trx holding the implicit lock. */
				holds = expl_lock->trx;
				break;
			}
		}

		mutex_exit(&trx_sys->mutex);
	}

	lock_mutex_exit();

	return(holds);
}
#endif /* UNIV_DEBUG */

/*********************************************************************//**
Return approximate number or record locks (bits set in the bitmap) for
this transaction. Since delete-marked records may be removed, the
record count will not be precise.
The caller must be holding lock_sys->mutex. */
ulint
lock_number_of_rows_locked(
/*=======================*/
	const trx_lock_t*	trx_lock)	/*!< in: transaction locks */
{
	ut_ad(lock_mutex_own());

	return(trx_lock->n_rec_locks);
}

/*********************************************************************//**
Return the number of table locks for a transaction.
The caller must be holding lock_sys->mutex. */
ulint
lock_number_of_tables_locked(
/*=========================*/
	const trx_lock_t*	trx_lock)	/*!< in: transaction locks */
{
	const lock_t*	lock;
	ulint		n_tables = 0;

	ut_ad(lock_mutex_own());

	for (lock = UT_LIST_GET_FIRST(trx_lock->trx_locks);
	     lock != NULL;
	     lock = UT_LIST_GET_NEXT(trx_locks, lock)) {

		if (lock_get_type_low(lock) == LOCK_TABLE) {
			n_tables++;
		}
	}

	return(n_tables);
}

/*============== RECORD LOCK CREATION AND QUEUE MANAGEMENT =============*/

#ifdef WITH_WSREP
static
void
wsrep_print_wait_locks(
/*===================*/
	lock_t*		c_lock) /* conflicting lock to print */
{
	if (wsrep_debug &&  c_lock->trx->lock.wait_lock != c_lock) {
		ib::info() << "WSREP: c_lock != wait lock";
		ib::info() << " SQL: "
			   << wsrep_thd_query(c_lock->trx->mysql_thd);

		if (lock_get_type_low(c_lock) & LOCK_TABLE) {
			lock_table_print(stderr, c_lock);
		} else {
			lock_rec_print(stderr, c_lock);
		}

		if (lock_get_type_low(c_lock->trx->lock.wait_lock) & LOCK_TABLE) {
			lock_table_print(stderr, c_lock->trx->lock.wait_lock);
		} else {
			lock_rec_print(stderr, c_lock->trx->lock.wait_lock);
		}
	}
}
#endif /* WITH_WSREP */

/**
Check of the lock is on m_rec_id.
@param[in] lock			Lock to compare with
@return true if the record lock is on m_rec_id*/
/**
@param[in] rhs			Lock to compare with
@return true if the record lock equals rhs */
bool
RecLock::is_on_row(const lock_t* lock) const
{
	ut_ad(lock_get_type_low(lock) == LOCK_REC);

	const lock_rec_t&	other = lock->un_member.rec_lock;

	return(other.space == m_rec_id.m_space_id
	       && other.page_no == m_rec_id.m_page_no
	       && lock_rec_get_nth_bit(lock, m_rec_id.m_heap_no));
}

/**
Do some checks and prepare for creating a new record lock */
void
RecLock::prepare() const
{
	ut_ad(lock_mutex_own());
	ut_ad(m_trx == thr_get_trx(m_thr));

	/* Test if there already is some other reason to suspend thread:
	we do not enqueue a lock request if the query thread should be
	stopped anyway */

	if (que_thr_stop(m_thr)) {
		ut_error;
	}

	switch (trx_get_dict_operation(m_trx)) {
	case TRX_DICT_OP_NONE:
		break;
	case TRX_DICT_OP_TABLE:
	case TRX_DICT_OP_INDEX:
		ib::error() << "A record lock wait happens in a dictionary"
			" operation. index " << m_index->name
			<< " of table " << m_index->table->name
			<< ". " << BUG_REPORT_MSG;
		ut_ad(0);
	}

	ut_ad(m_index->table->n_ref_count > 0
	      || !m_index->table->can_be_evicted);
}

/**
Create the lock instance
@param[in, out] trx	The transaction requesting the lock
@param[in, out] index	Index on which record lock is required
@param[in] mode		The lock mode desired
@param[in] rec_id	The record id
@param[in] size		Size of the lock + bitmap requested
@return a record lock instance */
lock_t*
RecLock::lock_alloc(
	trx_t*		trx,
	dict_index_t*	index,
	ulint		mode,
	const RecID&	rec_id,
	ulint		size)
{
	ut_ad(lock_mutex_own());

	lock_t*	lock;

	if (trx->lock.rec_cached >= trx->lock.rec_pool.size()
	    || sizeof(*lock) + size > REC_LOCK_SIZE) {

		ulint		n_bytes = size + sizeof(*lock);
		mem_heap_t*	heap = trx->lock.lock_heap;

		lock = reinterpret_cast<lock_t*>(mem_heap_alloc(heap, n_bytes));
	} else {

		lock = trx->lock.rec_pool[trx->lock.rec_cached];
		++trx->lock.rec_cached;
	}

	lock->trx = trx;

	lock->index = index;

<<<<<<< HEAD
	/* Setup the lock attributes */
=======
	lock->un_member.rec_lock.space = space;
	lock->un_member.rec_lock.page_no = page_no;
	lock->un_member.rec_lock.n_bits = n_bytes * 8;
	rec_fold = lock_rec_fold(space, page_no);

	/* Reset to zero the bitmap which resides immediately after the
	lock struct */

	lock_rec_bitmap_reset(lock);

	/* Set the bit corresponding to rec */
	lock_rec_set_nth_bit(lock, heap_no);

	lock->requested_time = ut_time();
	lock->wait_time = 0;

	index->table->n_rec_locks++;

	ut_ad(index->table->n_ref_count > 0 || !index->table->can_be_evicted);

#ifdef WITH_WSREP
	if (c_lock                      &&
	    wsrep_on_trx(trx)           &&
	    wsrep_thd_is_BF(trx->mysql_thd, FALSE)) {
		lock_t *hash	= (lock_t *)c_lock->hash;
		lock_t *prev	= NULL;

		while (hash 						       &&
		       wsrep_thd_is_BF(((lock_t *)hash)->trx->mysql_thd, TRUE) &&
		       wsrep_trx_order_before(
				((lock_t *)hash)->trx->mysql_thd,
				trx->mysql_thd)) {
			prev = hash;
			hash = (lock_t *)hash->hash;
		}
		lock->hash = hash;
		if (prev) {
			prev->hash = lock;
		} else {
			c_lock->hash = lock;
		}
		/*
		 * delayed conflict resolution '...kill_one_trx' was not called,
		 * if victim was waiting for some other lock
		 */
		trx_mutex_enter(c_lock->trx);
		if (c_lock->trx->lock.que_state == TRX_QUE_LOCK_WAIT) {

			c_lock->trx->lock.was_chosen_as_deadlock_victim = TRUE;

			if (wsrep_debug) {
				wsrep_print_wait_locks(c_lock);
			}

			trx->lock.que_state = TRX_QUE_LOCK_WAIT;
			lock_set_lock_and_trx_wait(lock, trx);
			UT_LIST_ADD_LAST(trx_locks, trx->lock.trx_locks, lock);
>>>>>>> ac0b5a2e

	lock->type_mode = uint32_t(LOCK_REC | (mode & ~LOCK_TYPE_MASK));

	lock_rec_t&	rec_lock = lock->un_member.rec_lock;

	/* Predicate lock always on INFIMUM (0) */

	if (is_predicate_lock(mode)) {

		rec_lock.n_bits = 8;

		memset(&lock[1], 0x0, 1);

	} else {
		ut_ad(8 * size < UINT32_MAX);
		rec_lock.n_bits = static_cast<uint32_t>(8 * size);

		memset(&lock[1], 0x0, size);
	}

	rec_lock.space = rec_id.m_space_id;

	rec_lock.page_no = rec_id.m_page_no;

	/* Set the bit corresponding to rec */

	lock_rec_set_nth_bit(lock, rec_id.m_heap_no);

	MONITOR_INC(MONITOR_NUM_RECLOCK);

	MONITOR_INC(MONITOR_RECLOCK_CREATED);

	return(lock);
}

/*********************************************************************//**
Check if lock1 has higher priority than lock2.
NULL has lowest priority.
If neither of them is wait lock, the first one has higher priority.
If only one of them is a wait lock, it has lower priority.
If either is a high priority transaction, the lock has higher priority.
Otherwise, the one with an older transaction has higher priority.
@returns true if lock1 has higher priority, false otherwise. */
bool
has_higher_priority(
	lock_t *lock1,
	lock_t *lock2)
{
	if (lock1 == NULL) {
		return false;
	} else if (lock2 == NULL) {
		return true;
	}
	// Granted locks has higher priority.
	if (!lock_get_wait(lock1)) {
		return true;
	} else if (!lock_get_wait(lock2)) {
		return false;
	}
	if (trx_is_high_priority(lock1->trx)) {
		return false;
	}
	return lock1->trx->start_time_micro <= lock2->trx->start_time_micro;
}

/*********************************************************************//**
Insert a lock to the hash list according to the mode (whether it is a wait
lock) and the age of the transaction the it is associated with.
If the lock is not a wait lock, insert it to the head of the hash list.
Otherwise, insert it to the middle of the wait locks according to the age of
the transaciton. */
static
dberr_t
lock_rec_insert_by_trx_age(
	lock_t	*in_lock) /*!< in: lock to be insert */{
	ulint				space;
	ulint				page_no;
	ulint				rec_fold;
	lock_t*				node;
	lock_t*				next;
	hash_table_t*		hash;
	hash_cell_t*		cell;

	space = in_lock->un_member.rec_lock.space;
	page_no = in_lock->un_member.rec_lock.page_no;
	rec_fold = lock_rec_fold(space, page_no);
	hash = lock_hash_get(in_lock->type_mode);
	cell = hash_get_nth_cell(hash,
				 hash_calc_hash(rec_fold, hash));

	node = (lock_t *) cell->node;
	// If in_lock is not a wait lock, we insert it to the head of the list.
	if (node == NULL || !lock_get_wait(in_lock) || has_higher_priority(in_lock, node)) {
		cell->node = in_lock;
		in_lock->hash = node;
		if (lock_get_wait(in_lock)) {
			lock_grant(in_lock, true);
			return DB_SUCCESS_LOCKED_REC;
		}
		return DB_SUCCESS;
	}
	while (node != NULL && has_higher_priority((lock_t *) node->hash,
						   in_lock)) {
		node = (lock_t *) node->hash;
	}
	next = (lock_t *) node->hash;
	node->hash = in_lock;
	in_lock->hash = next;

	if (lock_get_wait(in_lock) && !lock_rec_has_to_wait_in_queue(in_lock)) {
		lock_grant(in_lock, true);
		if (cell->node != in_lock) {
			// Move it to the front of the queue
			node->hash = in_lock->hash;
			next = (lock_t *) cell->node;
			cell->node = in_lock;
			in_lock->hash = next;
		}
		return DB_SUCCESS_LOCKED_REC;
	}

	return DB_SUCCESS;
}

#ifdef UNIV_DEBUG
static
bool
lock_queue_validate(
	const lock_t	*in_lock) /*!< in: lock whose hash list is to be validated */
{
	ulint				space;
	ulint				page_no;
	ulint				rec_fold;
	hash_table_t*		hash;
	hash_cell_t*		cell;
	lock_t*				next;
	bool				wait_lock = false;

	if (in_lock == NULL) {
		return true;
	}

	space = in_lock->un_member.rec_lock.space;
	page_no = in_lock->un_member.rec_lock.page_no;
	rec_fold = lock_rec_fold(space, page_no);
	hash = lock_hash_get(in_lock->type_mode);
	cell = hash_get_nth_cell(hash,
			hash_calc_hash(rec_fold, hash));
	next = (lock_t *) cell->node;
	while (next != NULL) {
		// If this is a granted lock, check that there's no wait lock before it.
		if (!lock_get_wait(next)) {
			ut_ad(!wait_lock);
		} else {
			wait_lock = true;
		}
		next = next->hash;
	}
	return true;
}
#endif /* UNIV_DEBUG */

static
void
lock_rec_insert_to_head(
	lock_t *in_lock,   /*!< in: lock to be insert */
	ulint	rec_fold)  /*!< in: rec_fold of the page */
{
	hash_table_t*		hash;
	hash_cell_t*		cell;
	lock_t*				node;

	if (in_lock == NULL) {
		return;
	}

	hash = lock_hash_get(in_lock->type_mode);
	cell = hash_get_nth_cell(hash,
			hash_calc_hash(rec_fold, hash));
	node = (lock_t *) cell->node;
	if (node != in_lock) {
		cell->node = in_lock;
		in_lock->hash = node;
	}
}

/**
Add the lock to the record lock hash and the transaction's lock list
@param[in,out] lock	Newly created record lock to add to the rec hash
@param[in] add_to_hash	If the lock should be added to the hash table */
void
RecLock::lock_add(lock_t* lock, bool add_to_hash)
{
	ut_ad(lock_mutex_own());
	ut_ad(trx_mutex_own(lock->trx));

	bool wait_lock = m_mode & LOCK_WAIT;

	if (add_to_hash) {
		ulint	key = m_rec_id.fold();
		hash_table_t *lock_hash = lock_hash_get(m_mode);

		++lock->index->table->n_rec_locks;

		if (innodb_lock_schedule_algorithm == INNODB_LOCK_SCHEDULE_ALGORITHM_VATS
			&& !thd_is_replication_slave_thread(lock->trx->mysql_thd)) {
			if (wait_lock) {
				HASH_INSERT(lock_t, hash, lock_hash, key, lock);
			} else {
				lock_rec_insert_to_head(lock, m_rec_id.fold());
			}
		} else {
			HASH_INSERT(lock_t, hash, lock_hash, key, lock);
		}
	}

	if (wait_lock) {
		lock_set_lock_and_trx_wait(lock, lock->trx);
	}

	UT_LIST_ADD_LAST(lock->trx->lock.trx_locks, lock);
}

/**
Create a new lock.
@param[in,out] trx		Transaction requesting the lock
@param[in] owns_trx_mutex	true if caller owns the trx_t::mutex
@param[in] add_to_hash		add the lock to hash table
@param[in] prdt			Predicate lock (optional)
@return a new lock instance */
lock_t*
RecLock::create(trx_t* trx, bool owns_trx_mutex, bool add_to_hash, const lock_prdt_t* prdt)
{
	return create(NULL, trx, owns_trx_mutex, add_to_hash, prdt);
}
lock_t*
RecLock::create(
	lock_t* const c_lock,
	trx_t*	trx,
	bool	owns_trx_mutex,
	bool	add_to_hash,
	const	lock_prdt_t* prdt)
{
	ut_ad(lock_mutex_own());
	ut_ad(owns_trx_mutex == trx_mutex_own(trx));

	/* Create the explicit lock instance and initialise it. */

	lock_t*	lock = lock_alloc(trx, m_index, m_mode, m_rec_id, m_size);

	if (prdt != NULL && (m_mode & LOCK_PREDICATE)) {

		lock_prdt_set_prdt(lock, prdt);
	}

#ifdef WITH_WSREP
	if (c_lock                      &&
	    wsrep_on(trx->mysql_thd)    &&
	    wsrep_thd_is_BF(trx->mysql_thd, FALSE)) {
		lock_t *hash	= (lock_t *)c_lock->hash;
		lock_t *prev	= NULL;

		while (hash 						       &&
		       wsrep_thd_is_BF(((lock_t *)hash)->trx->mysql_thd, TRUE) &&
		       wsrep_trx_order_before(
				((lock_t *)hash)->trx->mysql_thd,
				trx->mysql_thd)) {
			prev = hash;
			hash = (lock_t *)hash->hash;
		}

		lock->hash = hash;

		if (prev) {
			prev->hash = lock;
		} else {
			c_lock->hash = lock;
		}
		/*
		 * delayed conflict resolution '...kill_one_trx' was not called,
		 * if victim was waiting for some other lock
		 */
		trx_mutex_enter(c_lock->trx);
		if (c_lock->trx->lock.que_state == TRX_QUE_LOCK_WAIT) {

			c_lock->trx->lock.was_chosen_as_deadlock_victim = TRUE;

			if (wsrep_debug) {
				wsrep_print_wait_locks(c_lock);
			}

			trx->lock.que_state = TRX_QUE_LOCK_WAIT;
			lock_set_lock_and_trx_wait(lock, trx);
			UT_LIST_ADD_LAST(trx->lock.trx_locks, lock);

			ut_ad(m_thr != NULL);
			trx->lock.wait_thr = m_thr;
			m_thr->state = QUE_THR_LOCK_WAIT;

			/* have to release trx mutex for the duration of
			   victim lock release. This will eventually call
			   lock_grant, which wants to grant trx mutex again
			*/
			if (owns_trx_mutex) {
				trx_mutex_exit(trx);
			}

			lock_cancel_waiting_and_release(
				c_lock->trx->lock.wait_lock);

			if (owns_trx_mutex) {
				trx_mutex_enter(trx);
			}

			/* trx might not wait for c_lock, but some other lock
			   does not matter if wait_lock was released above
			 */
			if (c_lock->trx->lock.wait_lock == c_lock) {
				if (wsrep_debug) {
					ib::info() <<
						"victim trx waits for some other lock than c_lock";
				}
				lock_reset_lock_and_trx_wait(lock);
			}

			trx_mutex_exit(c_lock->trx);

			if (wsrep_debug) {
				ib::info() << "WSREP: c_lock canceled " << c_lock->trx->id;
				ib::info() << " SQL1: "
					   << wsrep_thd_query(c_lock->trx->mysql_thd);
				ib::info() << " SQL2: "
					   << wsrep_thd_query(trx->mysql_thd);
			}

                        ++lock->index->table->n_rec_locks;
			/* have to bail out here to avoid lock_set_lock... */
			return(lock);
		}
		trx_mutex_exit(c_lock->trx);
		/* we don't want to add to hash anymore, but need other updates from lock_add */
		++lock->index->table->n_rec_locks;
		lock_add(lock, false);
	} else {
#endif /* WITH_WSREP */

	/* Ensure that another transaction doesn't access the trx
	lock state and lock data structures while we are adding the
	lock and changing the transaction state to LOCK_WAIT */

	if (!owns_trx_mutex) {
		trx_mutex_enter(trx);
	}

	lock_add(lock, add_to_hash);

	if (!owns_trx_mutex) {
		trx_mutex_exit(trx);
	}
#ifdef WITH_WSREP
	}
#endif /* WITH_WSREP */

	return(lock);
}

/**
Check the outcome of the deadlock check
@param[in,out] victim_trx	Transaction selected for rollback
@param[in,out] lock		Lock being requested
@return DB_LOCK_WAIT, DB_DEADLOCK or DB_SUCCESS_LOCKED_REC */
dberr_t
RecLock::check_deadlock_result(const trx_t* victim_trx, lock_t* lock)
{
	ut_ad(lock_mutex_own());
	ut_ad(m_trx == lock->trx);
	ut_ad(trx_mutex_own(m_trx));

	if (victim_trx != NULL) {

		ut_ad(victim_trx == m_trx);

		lock_reset_lock_and_trx_wait(lock);

		lock_rec_reset_nth_bit(lock, m_rec_id.m_heap_no);

		return(DB_DEADLOCK);

	} else if (m_trx->lock.wait_lock == NULL) {

		/* If there was a deadlock but we chose another
		transaction as a victim, it is possible that we
		already have the lock now granted! */

		return(DB_SUCCESS_LOCKED_REC);
	}

	return(DB_LOCK_WAIT);
}

/**
Check and resolve any deadlocks
@param[in, out] lock		The lock being acquired
@return DB_LOCK_WAIT, DB_DEADLOCK, or DB_QUE_THR_SUSPENDED, or
	DB_SUCCESS_LOCKED_REC; DB_SUCCESS_LOCKED_REC means that
	there was a deadlock, but another transaction was chosen
	as a victim, and we got the lock immediately: no need to
	wait then */
dberr_t
RecLock::deadlock_check(lock_t* lock)
{
	ut_ad(lock_mutex_own());
	ut_ad(lock->trx == m_trx);
	ut_ad(trx_mutex_own(m_trx));

	const trx_t*	victim_trx =
			DeadlockChecker::check_and_resolve(lock, m_trx);

	/* Check the outcome of the deadlock test. It is possible that
	the transaction that blocked our lock was rolled back and we
	were granted our lock. */

	dberr_t	err = check_deadlock_result(victim_trx, lock);

	if (err == DB_LOCK_WAIT) {

		set_wait_state(lock);

		MONITOR_INC(MONITOR_LOCKREC_WAIT);
	}

	return(err);
}

/**
Collect the transactions that will need to be rolled back asynchronously
@param[in, out] trx	Transaction to be rolled back */
void
RecLock::mark_trx_for_rollback(trx_t* trx)
{
	trx->abort = true;

	ut_ad(!trx->read_only);
	ut_ad(trx_mutex_own(m_trx));
	ut_ad(!(trx->in_innodb & TRX_FORCE_ROLLBACK));
	ut_ad(!(trx->in_innodb & TRX_FORCE_ROLLBACK_ASYNC));
	ut_ad(!(trx->in_innodb & TRX_FORCE_ROLLBACK_DISABLE));

	/* Note that we will attempt an async rollback. The _ASYNC
	flag will be cleared if the transaction is rolled back
	synchronously before we get a chance to do it. */

	trx->in_innodb |= TRX_FORCE_ROLLBACK | TRX_FORCE_ROLLBACK_ASYNC;

	ut_a(!trx->killed_by);
	my_atomic_storelong(&trx->killed_by, (long) os_thread_get_curr_id());

	m_trx->hit_list.push_back(hit_list_t::value_type(trx));

#ifdef UNIV_DEBUG
	THD*	thd = trx->mysql_thd;

	if (thd != NULL) {

		char	buffer[1024];
		ib::info() << "Blocking transaction: ID: " << trx->id << " - "
			<< " Blocked transaction ID: "<< m_trx->id << " - "
			<< thd_get_error_context_description(thd, buffer, sizeof(buffer),
						512);
	}
#endif /* UNIV_DEBUG */
}

/**
Setup the requesting transaction state for lock grant
@param[in,out] lock		Lock for which to change state */
void
RecLock::set_wait_state(lock_t* lock)
{
	ut_ad(lock_mutex_own());
	ut_ad(m_trx == lock->trx);
	ut_ad(trx_mutex_own(m_trx));
	ut_ad(lock_get_wait(lock));

	m_trx->lock.wait_started = ut_time();

	m_trx->lock.que_state = TRX_QUE_LOCK_WAIT;

	m_trx->lock.was_chosen_as_deadlock_victim = false;

	bool	stopped = que_thr_stop(m_thr);
	ut_a(stopped);
}

/**
Enqueue a lock wait for normal transaction. If it is a high priority transaction
then jump the record lock wait queue and if the transaction at the head of the
queue is itself waiting roll it back, also do a deadlock check and resolve.
@param[in, out] wait_for	The lock that the joining transaction is
				waiting for
@param[in] prdt			Predicate [optional]
@return DB_LOCK_WAIT, DB_DEADLOCK, or DB_QUE_THR_SUSPENDED, or
	DB_SUCCESS_LOCKED_REC; DB_SUCCESS_LOCKED_REC means that
	there was a deadlock, but another transaction was chosen
	as a victim, and we got the lock immediately: no need to
	wait then */
dberr_t
RecLock::add_to_waitq(const lock_t* wait_for, const lock_prdt_t* prdt)
{
	ut_ad(lock_mutex_own());
	ut_ad(m_trx == thr_get_trx(m_thr));
	ut_ad(trx_mutex_own(m_trx));

	DEBUG_SYNC_C("rec_lock_add_to_waitq");

	m_mode |= LOCK_WAIT;

	/* Do the preliminary checks, and set query thread state */

	prepare();

	bool	high_priority = trx_is_high_priority(m_trx);

	/* Don't queue the lock to hash table, if high priority transaction. */
	lock_t*	lock = create(m_trx, true, !high_priority, prdt);

	/* Attempt to jump over the low priority waiting locks. */
	if (high_priority && jump_queue(lock, wait_for)) {

		/* Lock is granted */
		return(DB_SUCCESS);
	}

	ut_ad(lock_get_wait(lock));

	dberr_t	err = deadlock_check(lock);

	ut_ad(trx_mutex_own(m_trx));

	// Move it only when it does not cause a deadlock.
	if (err != DB_DEADLOCK
		&& innodb_lock_schedule_algorithm
			== INNODB_LOCK_SCHEDULE_ALGORITHM_VATS
		&& !thd_is_replication_slave_thread(lock->trx->mysql_thd)
		&& !trx_is_high_priority(lock->trx)) {

		HASH_DELETE(lock_t, hash, lock_hash_get(lock->type_mode),
			m_rec_id.fold(), lock);
		dberr_t res = lock_rec_insert_by_trx_age(lock);
		if (res != DB_SUCCESS) {
			return res;
		}
	}

	return(err);
}

/*********************************************************************//**
Adds a record lock request in the record queue. The request is normally
added as the last in the queue, but if there are no waiting lock requests
on the record, and the request to be added is not a waiting request, we
can reuse a suitable record lock object already existing on the same page,
just setting the appropriate bit in its bitmap. This is a low-level function
which does NOT check for deadlocks or lock compatibility!
@return lock where the bit was set */
static
void
lock_rec_add_to_queue(
/*==================*/
	ulint			type_mode,/*!< in: lock mode, wait, gap
					etc. flags; type is ignored
					and replaced by LOCK_REC */
	const buf_block_t*	block,	/*!< in: buffer block containing
					the record */
	ulint			heap_no,/*!< in: heap number of the record */
	dict_index_t*		index,	/*!< in: index of record */
	trx_t*			trx,	/*!< in/out: transaction */
	bool			caller_owns_trx_mutex)
					/*!< in: TRUE if caller owns the
					transaction mutex */
{
#ifdef UNIV_DEBUG
	ut_ad(lock_mutex_own());
	ut_ad(caller_owns_trx_mutex == trx_mutex_own(trx));
	ut_ad(dict_index_is_clust(index)
	      || dict_index_get_online_status(index) != ONLINE_INDEX_CREATION);
	switch (type_mode & LOCK_MODE_MASK) {
	case LOCK_X:
	case LOCK_S:
		break;
	default:
		ut_error;
	}

	if (!(type_mode & (LOCK_WAIT | LOCK_GAP))) {
		lock_mode	mode = (type_mode & LOCK_MODE_MASK) == LOCK_S
			? LOCK_X
			: LOCK_S;
		const lock_t*	other_lock
			= lock_rec_other_has_expl_req(
				mode, block, false, heap_no, trx);
#ifdef WITH_WSREP
		//ut_a(!other_lock || (wsrep_thd_is_BF(trx->mysql_thd, FALSE) &&
                //                     wsrep_thd_is_BF(other_lock->trx->mysql_thd, TRUE)));
		if (other_lock &&
			wsrep_on(trx->mysql_thd) &&
			!wsrep_thd_is_BF(trx->mysql_thd, FALSE) &&
			!wsrep_thd_is_BF(other_lock->trx->mysql_thd, TRUE)) {

			ib::info() << "WSREP BF lock conflict for my lock:\n BF:" <<
				((wsrep_thd_is_BF(trx->mysql_thd, FALSE)) ? "BF" : "normal") << " exec: " <<
				wsrep_thd_exec_mode(trx->mysql_thd) << " conflict: " <<
				wsrep_thd_conflict_state(trx->mysql_thd, false) << " seqno: " <<
				wsrep_thd_trx_seqno(trx->mysql_thd) << " SQL: " <<
				wsrep_thd_query(trx->mysql_thd);
			trx_t* otrx = other_lock->trx;
			ib::info() << "WSREP other lock:\n BF:" <<
				((wsrep_thd_is_BF(otrx->mysql_thd, FALSE)) ? "BF" : "normal") << " exec: " <<
				wsrep_thd_exec_mode(otrx->mysql_thd) << " conflict: " <<
				wsrep_thd_conflict_state(otrx->mysql_thd, false) << " seqno: " <<
				wsrep_thd_trx_seqno(otrx->mysql_thd) << " SQL: " <<
				wsrep_thd_query(otrx->mysql_thd);
		}
#else
		ut_a(!other_lock);
#endif /* WITH_WSREP */
	}
#endif /* UNIV_DEBUG */

	type_mode |= LOCK_REC;

	/* If rec is the supremum record, then we can reset the gap bit, as
	all locks on the supremum are automatically of the gap type, and we
	try to avoid unnecessary memory consumption of a new record lock
	struct for a gap type lock */

	if (heap_no == PAGE_HEAP_NO_SUPREMUM) {
		ut_ad(!(type_mode & LOCK_REC_NOT_GAP));

		/* There should never be LOCK_REC_NOT_GAP on a supremum
		record, but let us play safe */

		type_mode &= ~(LOCK_GAP | LOCK_REC_NOT_GAP);
	}

	lock_t*		lock;
	lock_t*		first_lock;
	hash_table_t*	hash = lock_hash_get(type_mode);

	/* Look for a waiting lock request on the same record or on a gap */

	for (first_lock = lock = lock_rec_get_first_on_page(hash, block);
	     lock != NULL;
	     lock = lock_rec_get_next_on_page(lock)) {

		if (lock_get_wait(lock)
		    && lock_rec_get_nth_bit(lock, heap_no)) {

			break;
		}
	}

	if (lock == NULL && !(type_mode & LOCK_WAIT)) {

		/* Look for a similar record lock on the same page:
		if one is found and there are no waiting lock requests,
		we can just set the bit */

		lock = lock_rec_find_similar_on_page(
			type_mode, heap_no, first_lock, trx);

		if (lock != NULL) {

			lock_rec_set_nth_bit(lock, heap_no);

			return;
		}
	}

	RecLock		rec_lock(index, block, heap_no, type_mode);

	rec_lock.create(trx, caller_owns_trx_mutex, true);
}

/*********************************************************************//**
This is a fast routine for locking a record in the most common cases:
there are no explicit locks on the page, or there is just one lock, owned
by this transaction, and of the right type_mode. This is a low-level function
which does NOT look at implicit locks! Checks lock compatibility within
explicit locks. This function sets a normal next-key lock, or in the case of
a page supremum record, a gap type lock.
@return whether the locking succeeded */
UNIV_INLINE
lock_rec_req_status
lock_rec_lock_fast(
/*===============*/
	bool			impl,	/*!< in: if TRUE, no lock is set
					if no wait is necessary: we
					assume that the caller will
					set an implicit lock */
	ulint			mode,	/*!< in: lock mode: LOCK_X or
					LOCK_S possibly ORed to either
					LOCK_GAP or LOCK_REC_NOT_GAP */
	const buf_block_t*	block,	/*!< in: buffer block containing
					the record */
	ulint			heap_no,/*!< in: heap number of record */
	dict_index_t*		index,	/*!< in: index of record */
	que_thr_t*		thr)	/*!< in: query thread */
{
	ut_ad(lock_mutex_own());
	ut_ad(!srv_read_only_mode);
	ut_ad((LOCK_MODE_MASK & mode) != LOCK_S
	      || lock_table_has(thr_get_trx(thr), index->table, LOCK_IS));
	ut_ad((LOCK_MODE_MASK & mode) != LOCK_X
	      || lock_table_has(thr_get_trx(thr), index->table, LOCK_IX)
	      || srv_read_only_mode);
	ut_ad((LOCK_MODE_MASK & mode) == LOCK_S
	      || (LOCK_MODE_MASK & mode) == LOCK_X);
	ut_ad(mode - (LOCK_MODE_MASK & mode) == LOCK_GAP
	      || mode - (LOCK_MODE_MASK & mode) == 0
	      || mode - (LOCK_MODE_MASK & mode) == LOCK_REC_NOT_GAP);
	ut_ad(dict_index_is_clust(index) || !dict_index_is_online_ddl(index));

	DBUG_EXECUTE_IF("innodb_report_deadlock", return(LOCK_REC_FAIL););

	lock_t*	lock = lock_rec_get_first_on_page(lock_sys->rec_hash, block);

	trx_t*	trx = thr_get_trx(thr);

	lock_rec_req_status	status = LOCK_REC_SUCCESS;

	if (lock == NULL) {

		if (!impl) {
			RecLock	rec_lock(index, block, heap_no, mode);

			/* Note that we don't own the trx mutex. */
			rec_lock.create(trx, false, true);
		}

		status = LOCK_REC_SUCCESS_CREATED;
	} else {
		trx_mutex_enter(trx);

		if (lock_rec_get_next_on_page(lock)
		     || lock->trx != trx
		     || lock->type_mode != (mode | LOCK_REC)
		     || lock_rec_get_n_bits(lock) <= heap_no) {

			status = LOCK_REC_FAIL;
		} else if (!impl) {
			/* If the nth bit of the record lock is already set
			then we do not set a new lock bit, otherwise we do
			set */
			if (!lock_rec_get_nth_bit(lock, heap_no)) {
				lock_rec_set_nth_bit(lock, heap_no);
				status = LOCK_REC_SUCCESS_CREATED;
			}
		}

		trx_mutex_exit(trx);
	}

	return(status);
}

/*********************************************************************//**
This is the general, and slower, routine for locking a record. This is a
low-level function which does NOT look at implicit locks! Checks lock
compatibility within explicit locks. This function sets a normal next-key
lock, or in the case of a page supremum record, a gap type lock.
@return DB_SUCCESS, DB_SUCCESS_LOCKED_REC, DB_LOCK_WAIT, DB_DEADLOCK,
or DB_QUE_THR_SUSPENDED */
static
dberr_t
lock_rec_lock_slow(
/*===============*/
	ibool			impl,	/*!< in: if TRUE, no lock is set
					if no wait is necessary: we
					assume that the caller will
					set an implicit lock */
	ulint			mode,	/*!< in: lock mode: LOCK_X or
					LOCK_S possibly ORed to either
					LOCK_GAP or LOCK_REC_NOT_GAP */
	const buf_block_t*	block,	/*!< in: buffer block containing
					the record */
	ulint			heap_no,/*!< in: heap number of record */
	dict_index_t*		index,	/*!< in: index of record */
	que_thr_t*		thr)	/*!< in: query thread */
{
	ut_ad(lock_mutex_own());
	ut_ad(!srv_read_only_mode);
	ut_ad((LOCK_MODE_MASK & mode) != LOCK_S
	      || lock_table_has(thr_get_trx(thr), index->table, LOCK_IS));
	ut_ad((LOCK_MODE_MASK & mode) != LOCK_X
	      || lock_table_has(thr_get_trx(thr), index->table, LOCK_IX));
	ut_ad((LOCK_MODE_MASK & mode) == LOCK_S
	      || (LOCK_MODE_MASK & mode) == LOCK_X);
	ut_ad(mode - (LOCK_MODE_MASK & mode) == LOCK_GAP
	      || mode - (LOCK_MODE_MASK & mode) == 0
	      || mode - (LOCK_MODE_MASK & mode) == LOCK_REC_NOT_GAP);
	ut_ad(dict_index_is_clust(index) || !dict_index_is_online_ddl(index));

	DBUG_EXECUTE_IF("innodb_report_deadlock", return(DB_DEADLOCK););

	dberr_t	err;
	trx_t*	trx = thr_get_trx(thr);

	trx_mutex_enter(trx);

	if (lock_rec_has_expl(mode, block, heap_no, trx)) {

		/* The trx already has a strong enough lock on rec: do
		nothing */

		err = DB_SUCCESS;

	} else {

		const lock_t* wait_for = lock_rec_other_has_conflicting(
			mode, block, heap_no, trx);

		if (wait_for != NULL) {

			/* If another transaction has a non-gap conflicting
			request in the queue, as this transaction does not
			have a lock strong enough already granted on the
			record, we may have to wait. */

			RecLock	rec_lock(thr, index, block, heap_no, mode);

			err = rec_lock.add_to_waitq(wait_for);

		} else if (!impl) {

			/* Set the requested lock on the record, note that
			we already own the transaction mutex. */

			lock_rec_add_to_queue(
				LOCK_REC | mode, block, heap_no, index, trx,
				true);

			err = DB_SUCCESS_LOCKED_REC;
		} else {
			err = DB_SUCCESS;
		}
	}

	trx_mutex_exit(trx);

	return(err);
}

/*********************************************************************//**
Tries to lock the specified record in the mode requested. If not immediately
possible, enqueues a waiting lock request. This is a low-level function
which does NOT look at implicit locks! Checks lock compatibility within
explicit locks. This function sets a normal next-key lock, or in the case
of a page supremum record, a gap type lock.
@return DB_SUCCESS, DB_SUCCESS_LOCKED_REC, DB_LOCK_WAIT, DB_DEADLOCK,
or DB_QUE_THR_SUSPENDED */
static
dberr_t
lock_rec_lock(
/*==========*/
	bool			impl,	/*!< in: if true, no lock is set
					if no wait is necessary: we
					assume that the caller will
					set an implicit lock */
	ulint			mode,	/*!< in: lock mode: LOCK_X or
					LOCK_S possibly ORed to either
					LOCK_GAP or LOCK_REC_NOT_GAP */
	const buf_block_t*	block,	/*!< in: buffer block containing
					the record */
	ulint			heap_no,/*!< in: heap number of record */
	dict_index_t*		index,	/*!< in: index of record */
	que_thr_t*		thr)	/*!< in: query thread */
{
	ut_ad(lock_mutex_own());
	ut_ad(!srv_read_only_mode);
	ut_ad((LOCK_MODE_MASK & mode) != LOCK_S
	      || lock_table_has(thr_get_trx(thr), index->table, LOCK_IS));
	ut_ad((LOCK_MODE_MASK & mode) != LOCK_X
	      || lock_table_has(thr_get_trx(thr), index->table, LOCK_IX));
	ut_ad((LOCK_MODE_MASK & mode) == LOCK_S
	      || (LOCK_MODE_MASK & mode) == LOCK_X);
	ut_ad(mode - (LOCK_MODE_MASK & mode) == LOCK_GAP
	      || mode - (LOCK_MODE_MASK & mode) == LOCK_REC_NOT_GAP
	      || mode - (LOCK_MODE_MASK & mode) == 0);
	ut_ad(dict_index_is_clust(index) || !dict_index_is_online_ddl(index));

	/* We try a simplified and faster subroutine for the most
	common cases */
	switch (lock_rec_lock_fast(impl, mode, block, heap_no, index, thr)) {
	case LOCK_REC_SUCCESS:
		return(DB_SUCCESS);
	case LOCK_REC_SUCCESS_CREATED:
		return(DB_SUCCESS_LOCKED_REC);
	case LOCK_REC_FAIL:
		return(lock_rec_lock_slow(impl, mode, block,
					  heap_no, index, thr));
	}

	ut_error;
	return(DB_ERROR);
}

/*********************************************************************//**
Checks if a waiting record lock request still has to wait in a queue.
@return lock that is causing the wait */
static
const lock_t*
lock_rec_has_to_wait_in_queue(
/*==========================*/
	const lock_t*	wait_lock)	/*!< in: waiting record lock */
{
	const lock_t*	lock;
	ulint		space;
	ulint		page_no;
	ulint		heap_no;
	ulint		bit_mask;
	ulint		bit_offset;
	hash_table_t*	hash;

	ut_ad(lock_mutex_own());
	ut_ad(lock_get_wait(wait_lock));
	ut_ad(lock_get_type_low(wait_lock) == LOCK_REC);

	space = wait_lock->un_member.rec_lock.space;
	page_no = wait_lock->un_member.rec_lock.page_no;
	heap_no = lock_rec_find_set_bit(wait_lock);

	bit_offset = heap_no / 8;
	bit_mask = static_cast<ulint>(1) << (heap_no % 8);

	hash = lock_hash_get(wait_lock->type_mode);

	for (lock = lock_rec_get_first_on_page_addr(hash, space, page_no);
	     lock != wait_lock;
	     lock = lock_rec_get_next_on_page_const(lock)) {

		const byte*	p = (const byte*) &lock[1];

		if (heap_no < lock_rec_get_n_bits(lock)
		    && (p[bit_offset] & bit_mask)
		    && lock_has_to_wait(wait_lock, lock)) {
#ifdef WITH_WSREP
			if (wsrep_thd_is_BF(wait_lock->trx->mysql_thd, FALSE) &&
			    wsrep_thd_is_BF(lock->trx->mysql_thd, TRUE)) {
				/* don't wait for another BF lock */
				continue;
			}
#endif /* WITH_WSREP */

			return(lock);
		}
	}

	return(NULL);
}

/*************************************************************//**
Grants a lock to a waiting lock request and releases the waiting transaction.
The caller must hold lock_sys->mutex but not lock->trx->mutex. */
static
void
lock_grant(
/*=======*/
	lock_t*	lock,	/*!< in/out: waiting lock request */
	bool	owns_trx_mutex)    /*!< in: whether lock->trx->mutex is owned */
{
	ut_ad(lock_mutex_own());
	ut_ad(trx_mutex_own(lock->trx) == owns_trx_mutex);

	lock_reset_lock_and_trx_wait(lock);

	if (!owns_trx_mutex) {
		trx_mutex_enter(lock->trx);
	}

	if (lock_get_mode(lock) == LOCK_AUTO_INC) {
		dict_table_t*	table = lock->un_member.tab_lock.table;

		if (table->autoinc_trx == lock->trx) {
			ib::error() << "Transaction already had an"
				<< " AUTO-INC lock!";
		} else {
			table->autoinc_trx = lock->trx;

			ib_vector_push(lock->trx->autoinc_locks, &lock);
		}
	}

	DBUG_PRINT("ib_lock", ("wait for trx " TRX_ID_FMT " ends",
			       trx_get_id_for_print(lock->trx)));

	/* If we are resolving a deadlock by choosing another transaction
	as a victim, then our original transaction may not be in the
	TRX_QUE_LOCK_WAIT state, and there is no need to end the lock wait
	for it */

	if (lock->trx->lock.que_state == TRX_QUE_LOCK_WAIT) {
		que_thr_t*	thr;

		thr = que_thr_end_lock_wait(lock->trx);

		if (thr != NULL) {
			lock_wait_release_thread_if_suspended(thr);
		}
	}

	if (!owns_trx_mutex) {
		trx_mutex_exit(lock->trx);
	}
}

/**
Jump the queue for the record over all low priority transactions and
add the lock. If all current granted locks are compatible, grant the
lock. Otherwise, mark all granted transaction for asynchronous
rollback and add to hit list.
@param[in, out]	lock		Lock being requested
@param[in]	conflict_lock	First conflicting lock from the head
@return true if the lock is granted */
bool
RecLock::jump_queue(
	lock_t*		lock,
	const lock_t*	conflict_lock)
{
	ut_ad(m_trx == lock->trx);
	ut_ad(trx_mutex_own(m_trx));
	ut_ad(conflict_lock->trx != m_trx);
	ut_ad(trx_is_high_priority(m_trx));
	ut_ad(m_rec_id.m_heap_no != ULINT32_UNDEFINED);

	bool	high_priority = false;

	/* Find out the position to add the lock. If there are other high
	priority transactions in waiting state then we should add it after
	the last high priority transaction. Otherwise, we can add it after
	the last granted lock jumping over the wait queue. */
	bool grant_lock = lock_add_priority(lock, conflict_lock,
					    &high_priority);

	if (grant_lock) {

		ut_ad(conflict_lock->trx->lock.que_state == TRX_QUE_LOCK_WAIT);
		ut_ad(conflict_lock->trx->lock.wait_lock == conflict_lock);

		DBUG_LOG("trx",
			 "Granting High Priority Transaction "
			 << lock->trx->id << " a lock jumping over"
			 << " waiting Transaction " << conflict_lock->trx->id);

		lock_reset_lock_and_trx_wait(lock);
		return(true);
	}

	/* If another high priority transaction is found waiting
	victim transactions are already marked for rollback. */
	if (high_priority) {

		return(false);
	}

	/* The lock is placed after the last granted lock in the queue. Check and add
	low priority transactinos to hit list for ASYNC rollback. */
	make_trx_hit_list(lock, conflict_lock);

	return(false);
}

/** Find position in lock queue and add the high priority transaction
lock. Intention and GAP only locks can be granted even if there are
waiting locks in front of the queue. To add the High priority
transaction in a safe position we keep the following rule.

1. If the lock can be granted, add it before the first waiting lock
in the queue so that all currently waiting locks need to do conflict
check before getting granted.

2. If the lock has to wait, add it after the last granted lock or the
last waiting high priority transaction in the queue whichever is later.
This ensures that the transaction is granted only after doing conflict
check with all granted transactions.
@param[in]	lock		Lock being requested
@param[in]	conflict_lock	First conflicting lock from the head
@param[out]	high_priority	high priority transaction ahead in queue
@return true if the lock can be granted */
bool
RecLock::lock_add_priority(
	lock_t*		lock,
	const lock_t*	conflict_lock,
	bool*		high_priority)
{
	ut_ad(high_priority);

	*high_priority = false;

	/* If the first conflicting lock is waiting for the current row,
	then all other granted locks are compatible and the lock can be
	directly granted if no other high priority transactions are
	waiting. We need to recheck with all granted transaction as there
	could be granted GAP or Intention locks down the queue. */
	bool	grant_lock = (conflict_lock->is_waiting());
	lock_t*	lock_head = NULL;
	lock_t*	grant_position = NULL;
	lock_t*	add_position = NULL;

	HASH_SEARCH(hash, lock_sys->rec_hash, m_rec_id.fold(), lock_t*,
		    lock_head, ut_ad(lock_head->is_record_lock()), true);

	ut_ad(lock_head);

	for (lock_t* next = lock_head; next != NULL; next = next->hash) {

		/* check only for locks on the current row */
		if (!is_on_row(next)) {
			continue;
		}

		if (next->is_waiting()) {
			/* grant lock position is the granted lock just before
			the first wait lock in the queue. */
			if (grant_position == NULL) {
				grant_position = add_position;
			}

			if (trx_is_high_priority(next->trx)) {

				*high_priority = true;
				grant_lock = false;
				add_position = next;
			}
		} else {

			add_position = next;
			/* Cannot grant lock if there is any conflicting
			granted lock. */
			if (grant_lock && lock_has_to_wait(lock, next)) {
				grant_lock = false;
			}
		}
	}

	/* If the lock is to be granted it is safe to add before the first
	waiting lock in the queue. */
	if (grant_lock) {

		ut_ad(!lock_has_to_wait(lock, grant_position));
		add_position = grant_position;
	}

	ut_ad(add_position != NULL);

	/* Add the lock to lock hash table. */
	lock->hash = add_position->hash;
	add_position->hash = lock;
	++lock->index->table->n_rec_locks;

	return(grant_lock);
}

/** Iterate over the granted locks and prepare the hit list for ASYNC Rollback.
If the transaction is waiting for some other lock then wake up with deadlock error.
Currently we don't mark following transactions for ASYNC Rollback.
1. Read only transactions
2. Background transactions
3. Other High priority transactions
@param[in]	lock		Lock being requested
@param[in]	conflict_lock	First conflicting lock from the head */
void
RecLock::make_trx_hit_list(
	lock_t*		lock,
	const lock_t*	conflict_lock)
{
	const lock_t*	next;

	for (next = conflict_lock; next != NULL; next = next->hash) {

		/* All locks ahead in the queue are checked. */
		if (next == lock) {

			ut_ad(next->is_waiting());
			break;
		}

		trx_t*	trx = next->trx;
		/* Check only for conflicting, granted locks on the current row.
		Currently, we don't rollback read only transactions, transactions
		owned by background threads. */
		if (trx == lock->trx
		    || !is_on_row(next)
		    || next->is_waiting()
		    || trx->read_only
		    || trx->mysql_thd == NULL
		    || !lock_has_to_wait(lock, next)) {

			continue;
		}

		trx_mutex_enter(trx);

		/* Skip high priority transactions, if already marked for abort
		by some other transaction or if ASYNC rollback is disabled. A
		transaction must complete kill/abort of a victim transaction once
		marked and added to hit list. */
		if (trx_is_high_priority(trx)
		    || (trx->in_innodb & TRX_FORCE_ROLLBACK_DISABLE) != 0
		    || trx->abort) {

			trx_mutex_exit(trx);
			continue;
		}

		/* If the transaction is waiting on some other resource then
		wake it up with DEAD_LOCK error so that it can rollback. */
		if (trx->lock.que_state == TRX_QUE_LOCK_WAIT) {

			/* Assert that it is not waiting for current record. */
			ut_ad(trx->lock.wait_lock != next);

			DBUG_LOG("trx", "High Priority Transaction "
				 << lock->trx->id
				 << " waking up blocking transaction "
				 << trx->id);

			trx->lock.was_chosen_as_deadlock_victim = true;
			lock_cancel_waiting_and_release(trx->lock.wait_lock);
			trx_mutex_exit(trx);
			continue;
		}

		/* Mark for ASYNC Rollback and add to hit list. */
		mark_trx_for_rollback(trx);
		trx_mutex_exit(trx);
	}

	ut_ad(next == lock);
}

/*************************************************************//**
Cancels a waiting record lock request and releases the waiting transaction
that requested it. NOTE: does NOT check if waiting lock requests behind this
one can now be granted! */
static
void
lock_rec_cancel(
/*============*/
	lock_t*	lock)	/*!< in: waiting record lock request */
{
	que_thr_t*	thr;

	ut_ad(lock_mutex_own());
	ut_ad(lock_get_type_low(lock) == LOCK_REC);

	/* Reset the bit (there can be only one set bit) in the lock bitmap */
	lock_rec_reset_nth_bit(lock, lock_rec_find_set_bit(lock));

	/* Reset the wait flag and the back pointer to lock in trx */

	lock_reset_lock_and_trx_wait(lock);

	/* The following function releases the trx from lock wait */

	trx_mutex_enter(lock->trx);

	thr = que_thr_end_lock_wait(lock->trx);

	if (thr != NULL) {
		lock_wait_release_thread_if_suspended(thr);
	}

	trx_mutex_exit(lock->trx);
}

static
void
lock_grant_and_move_on_page(
	hash_table_t*	lock_hash,
	ulint			space,
	ulint			page_no)
{
	lock_t*		lock;
	lock_t*		previous;
	ulint		rec_fold = lock_rec_fold(space, page_no);

	previous = (lock_t *) hash_get_nth_cell(lock_hash,
							hash_calc_hash(rec_fold, lock_hash))->node;
	if (previous == NULL) {
		return;
	}
	if (previous->un_member.rec_lock.space == space &&
		previous->un_member.rec_lock.page_no == page_no) {
		lock = previous;
	}
	else {
		while (previous->hash &&
				(previous->hash->un_member.rec_lock.space != space ||
				previous->hash->un_member.rec_lock.page_no != page_no)) {
					previous = previous->hash;
		}
		lock = previous->hash;
	}

	ut_ad(previous->hash == lock || previous == lock);
	/* Grant locks if there are no conflicting locks ahead.
	 Move granted locks to the head of the list. */
	for (;lock != NULL;) {
		/* If the lock is a wait lock on this page, and it does not need to wait. */
		if ((lock->un_member.rec_lock.space == space)
			&& (lock->un_member.rec_lock.page_no == page_no)
			&& lock_get_wait(lock)
			&& !lock_rec_has_to_wait_in_queue(lock)) {

			
			bool exit_trx_mutex = false;
			
			if (lock->trx->abort_type != TRX_SERVER_ABORT) {
				ut_ad(trx_mutex_own(lock->trx));
				trx_mutex_exit(lock->trx);
				exit_trx_mutex = true;
			}
			
			lock_grant(lock, false);
			
			if (exit_trx_mutex) {
				ut_ad(!trx_mutex_own(lock->trx));
				trx_mutex_enter(lock->trx);
			}
			
			if (previous != NULL) {
				/* Move the lock to the head of the list. */
				HASH_GET_NEXT(hash, previous) = HASH_GET_NEXT(hash, lock);
				lock_rec_insert_to_head(lock, rec_fold);
			} else {
				/* Already at the head of the list. */
				previous = lock;
			}
			/* Move on to the next lock. */
			lock = static_cast<lock_t *>(HASH_GET_NEXT(hash, previous));
		} else {
			previous = lock;
			lock = static_cast<lock_t *>(HASH_GET_NEXT(hash, lock));
		}
	}
}

/*************************************************************//**
Removes a record lock request, waiting or granted, from the queue and
grants locks to other transactions in the queue if they now are entitled
to a lock. NOTE: all record locks contained in in_lock are removed. */
static
void
lock_rec_dequeue_from_page(
/*=======================*/
	lock_t*		in_lock)	/*!< in: record lock object: all
					record locks which are contained in
					this lock object are removed;
					transactions waiting behind will
					get their lock requests granted,
					if they are now qualified to it */
{
	ulint		space;
	ulint		page_no;
	lock_t*		lock;
	trx_lock_t*	trx_lock;
	hash_table_t*	lock_hash;

	ut_ad(lock_mutex_own());
	ut_ad(lock_get_type_low(in_lock) == LOCK_REC);
	/* We may or may not be holding in_lock->trx->mutex here. */

	trx_lock = &in_lock->trx->lock;

	space = in_lock->un_member.rec_lock.space;
	page_no = in_lock->un_member.rec_lock.page_no;

	ut_ad(in_lock->index->table->n_rec_locks > 0);
	in_lock->index->table->n_rec_locks--;

	lock_hash = lock_hash_get(in_lock->type_mode);

	HASH_DELETE(lock_t, hash, lock_hash,
		    lock_rec_fold(space, page_no), in_lock);

	UT_LIST_REMOVE(trx_lock->trx_locks, in_lock);

	MONITOR_INC(MONITOR_RECLOCK_REMOVED);
	MONITOR_DEC(MONITOR_NUM_RECLOCK);

	if (innodb_lock_schedule_algorithm
		== INNODB_LOCK_SCHEDULE_ALGORITHM_FCFS ||
		thd_is_replication_slave_thread(in_lock->trx->mysql_thd)) {

		/* Check if waiting locks in the queue can now be granted:
		grant locks if there are no conflicting locks ahead. Stop at
		the first X lock that is waiting or has been granted. */

		for (lock = lock_rec_get_first_on_page_addr(lock_hash, space,
							    page_no);
			 lock != NULL;
			 lock = lock_rec_get_next_on_page(lock)) {

			if (lock_get_wait(lock)
				&& !lock_rec_has_to_wait_in_queue(lock)) {

				/* Grant the lock */
				ut_ad(lock->trx != in_lock->trx);

				bool exit_trx_mutex = false;

				if (lock->trx->abort_type != TRX_SERVER_ABORT) {
					ut_ad(trx_mutex_own(lock->trx));
					trx_mutex_exit(lock->trx);
					exit_trx_mutex = true;
				}

				lock_grant(lock, false);

				if (exit_trx_mutex) {
					ut_ad(!trx_mutex_own(lock->trx));
					trx_mutex_enter(lock->trx);
				}
			}
		}
		} else {
			lock_grant_and_move_on_page(lock_hash, space, page_no);
		}
}

/*************************************************************//**
Removes a record lock request, waiting or granted, from the queue. */
void
lock_rec_discard(
/*=============*/
	lock_t*		in_lock)	/*!< in: record lock object: all
					record locks which are contained
					in this lock object are removed */
{
	ulint		space;
	ulint		page_no;
	trx_lock_t*	trx_lock;

	ut_ad(lock_mutex_own());
	ut_ad(lock_get_type_low(in_lock) == LOCK_REC);

	trx_lock = &in_lock->trx->lock;

	space = in_lock->un_member.rec_lock.space;
	page_no = in_lock->un_member.rec_lock.page_no;

	ut_ad(in_lock->index->table->n_rec_locks > 0);
	in_lock->index->table->n_rec_locks--;

	HASH_DELETE(lock_t, hash, lock_hash_get(in_lock->type_mode),
			    lock_rec_fold(space, page_no), in_lock);

	UT_LIST_REMOVE(trx_lock->trx_locks, in_lock);

	MONITOR_INC(MONITOR_RECLOCK_REMOVED);
	MONITOR_DEC(MONITOR_NUM_RECLOCK);
}

/*************************************************************//**
Removes record lock objects set on an index page which is discarded. This
function does not move locks, or check for waiting locks, therefore the
lock bitmaps must already be reset when this function is called. */
static
void
lock_rec_free_all_from_discard_page_low(
/*====================================*/
	ulint		space,
	ulint		page_no,
	hash_table_t*	lock_hash)
{
	lock_t*	lock;
	lock_t*	next_lock;

	lock = lock_rec_get_first_on_page_addr(lock_hash, space, page_no);

	while (lock != NULL) {
		ut_ad(lock_rec_find_set_bit(lock) == ULINT_UNDEFINED);
		ut_ad(!lock_get_wait(lock));

		next_lock = lock_rec_get_next_on_page(lock);

		lock_rec_discard(lock);

		lock = next_lock;
	}
}

/*************************************************************//**
Removes record lock objects set on an index page which is discarded. This
function does not move locks, or check for waiting locks, therefore the
lock bitmaps must already be reset when this function is called. */
void
lock_rec_free_all_from_discard_page(
/*================================*/
	const buf_block_t*	block)	/*!< in: page to be discarded */
{
	ulint	space;
	ulint	page_no;

	ut_ad(lock_mutex_own());

	space = block->page.id.space();
	page_no = block->page.id.page_no();

	lock_rec_free_all_from_discard_page_low(
		space, page_no, lock_sys->rec_hash);
	lock_rec_free_all_from_discard_page_low(
		space, page_no, lock_sys->prdt_hash);
	lock_rec_free_all_from_discard_page_low(
		space, page_no, lock_sys->prdt_page_hash);
}

/*============= RECORD LOCK MOVING AND INHERITING ===================*/

/*************************************************************//**
Resets the lock bits for a single record. Releases transactions waiting for
lock requests here. */
static
void
lock_rec_reset_and_release_wait_low(
/*================================*/
	hash_table_t*		hash,	/*!< in: hash table */
	const buf_block_t*	block,	/*!< in: buffer block containing
					the record */
	ulint			heap_no)/*!< in: heap number of record */
{
	lock_t*	lock;

	ut_ad(lock_mutex_own());

	for (lock = lock_rec_get_first(hash, block, heap_no);
	     lock != NULL;
	     lock = lock_rec_get_next(heap_no, lock)) {

		if (lock_get_wait(lock)) {
			lock_rec_cancel(lock);
		} else {
			lock_rec_reset_nth_bit(lock, heap_no);
		}
	}
}

/*************************************************************//**
Resets the lock bits for a single record. Releases transactions waiting for
lock requests here. */
static
void
lock_rec_reset_and_release_wait(
/*============================*/
	const buf_block_t*	block,	/*!< in: buffer block containing
					the record */
	ulint			heap_no)/*!< in: heap number of record */
{
	lock_rec_reset_and_release_wait_low(
		lock_sys->rec_hash, block, heap_no);

	lock_rec_reset_and_release_wait_low(
		lock_sys->prdt_hash, block, PAGE_HEAP_NO_INFIMUM);
	lock_rec_reset_and_release_wait_low(
		lock_sys->prdt_page_hash, block, PAGE_HEAP_NO_INFIMUM);
}

/*************************************************************//**
Makes a record to inherit the locks (except LOCK_INSERT_INTENTION type)
of another record as gap type locks, but does not reset the lock bits of
the other record. Also waiting lock requests on rec are inherited as
GRANTED gap locks. */
static
void
lock_rec_inherit_to_gap(
/*====================*/
	const buf_block_t*	heir_block,	/*!< in: block containing the
						record which inherits */
	const buf_block_t*	block,		/*!< in: block containing the
						record from which inherited;
						does NOT reset the locks on
						this record */
	ulint			heir_heap_no,	/*!< in: heap_no of the
						inheriting record */
	ulint			heap_no)	/*!< in: heap_no of the
						donating record */
{
	lock_t*	lock;

	ut_ad(lock_mutex_own());

	/* If srv_locks_unsafe_for_binlog is TRUE or session is using
	READ COMMITTED isolation level, we do not want locks set
	by an UPDATE or a DELETE to be inherited as gap type locks. But we
	DO want S-locks/X-locks(taken for replace) set by a consistency
	constraint to be inherited also then. */

	for (lock = lock_rec_get_first(lock_sys->rec_hash, block, heap_no);
	     lock != NULL;
	     lock = lock_rec_get_next(heap_no, lock)) {

		if (!lock_rec_get_insert_intention(lock)
		    && !((srv_locks_unsafe_for_binlog
			  || lock->trx->isolation_level
			  <= TRX_ISO_READ_COMMITTED)
			 && lock_get_mode(lock) ==
			 (lock->trx->duplicates ? LOCK_S : LOCK_X))) {
			lock_rec_add_to_queue(
				LOCK_REC | LOCK_GAP | lock_get_mode(lock),
				heir_block, heir_heap_no, lock->index,
				lock->trx, FALSE);
		}
	}
}

/*************************************************************//**
Makes a record to inherit the gap locks (except LOCK_INSERT_INTENTION type)
of another record as gap type locks, but does not reset the lock bits of the
other record. Also waiting lock requests are inherited as GRANTED gap locks. */
static
void
lock_rec_inherit_to_gap_if_gap_lock(
/*================================*/
	const buf_block_t*	block,		/*!< in: buffer block */
	ulint			heir_heap_no,	/*!< in: heap_no of
						record which inherits */
	ulint			heap_no)	/*!< in: heap_no of record
						from which inherited;
						does NOT reset the locks
						on this record */
{
	lock_t*	lock;

	lock_mutex_enter();

	for (lock = lock_rec_get_first(lock_sys->rec_hash, block, heap_no);
	     lock != NULL;
	     lock = lock_rec_get_next(heap_no, lock)) {

		if (!lock_rec_get_insert_intention(lock)
		    && (heap_no == PAGE_HEAP_NO_SUPREMUM
			|| !lock_rec_get_rec_not_gap(lock))) {

			lock_rec_add_to_queue(
				LOCK_REC | LOCK_GAP | lock_get_mode(lock),
				block, heir_heap_no, lock->index,
				lock->trx, FALSE);
		}
	}

	lock_mutex_exit();
}

/*************************************************************//**
Moves the locks of a record to another record and resets the lock bits of
the donating record. */
static
void
lock_rec_move_low(
/*==============*/
	hash_table_t*		lock_hash,	/*!< in: hash table to use */
	const buf_block_t*	receiver,	/*!< in: buffer block containing
						the receiving record */
	const buf_block_t*	donator,	/*!< in: buffer block containing
						the donating record */
	ulint			receiver_heap_no,/*!< in: heap_no of the record
						which gets the locks; there
						must be no lock requests
						on it! */
	ulint			donator_heap_no)/*!< in: heap_no of the record
						which gives the locks */
{
	lock_t*	lock;

	ut_ad(lock_mutex_own());

	/* If the lock is predicate lock, it resides on INFIMUM record */
	ut_ad(lock_rec_get_first(
		lock_hash, receiver, receiver_heap_no) == NULL
	      || lock_hash == lock_sys->prdt_hash
	      || lock_hash == lock_sys->prdt_page_hash);

	for (lock = lock_rec_get_first(lock_hash,
				       donator, donator_heap_no);
	     lock != NULL;
	     lock = lock_rec_get_next(donator_heap_no, lock)) {

		const ulint	type_mode = lock->type_mode;

		lock_rec_reset_nth_bit(lock, donator_heap_no);

		if (type_mode & LOCK_WAIT) {
			lock_reset_lock_and_trx_wait(lock);
		}

		/* Note that we FIRST reset the bit, and then set the lock:
		the function works also if donator == receiver */

		lock_rec_add_to_queue(
			type_mode, receiver, receiver_heap_no,
			lock->index, lock->trx, FALSE);
	}

	ut_ad(lock_rec_get_first(lock_sys->rec_hash,
				 donator, donator_heap_no) == NULL);
}

/** Move all the granted locks to the front of the given lock list.
All the waiting locks will be at the end of the list.
@param[in,out]	lock_list	the given lock list.  */
static
void
lock_move_granted_locks_to_front(
	UT_LIST_BASE_NODE_T(lock_t)&	lock_list)
{
	lock_t*	lock;

	bool seen_waiting_lock = false;

	for (lock = UT_LIST_GET_FIRST(lock_list); lock;
	     lock = UT_LIST_GET_NEXT(trx_locks, lock)) {

		if (!seen_waiting_lock) {
			if (lock->is_waiting()) {
				seen_waiting_lock = true;
			}
			continue;
		}

		ut_ad(seen_waiting_lock);

		if (!lock->is_waiting()) {
			lock_t* prev = UT_LIST_GET_PREV(trx_locks, lock);
			ut_a(prev);
			UT_LIST_MOVE_TO_FRONT(lock_list, lock);
			lock = prev;
		}
	}
}

/*************************************************************//**
Moves the locks of a record to another record and resets the lock bits of
the donating record. */
UNIV_INLINE
void
lock_rec_move(
/*==========*/
	const buf_block_t*	receiver,       /*!< in: buffer block containing
						the receiving record */
	const buf_block_t*	donator,        /*!< in: buffer block containing
						the donating record */
	ulint			receiver_heap_no,/*!< in: heap_no of the record
						which gets the locks; there
						must be no lock requests
						on it! */
	ulint			donator_heap_no)/*!< in: heap_no of the record
                                                which gives the locks */
{
	lock_rec_move_low(lock_sys->rec_hash, receiver, donator,
			  receiver_heap_no, donator_heap_no);
}

/*************************************************************//**
Updates the lock table when we have reorganized a page. NOTE: we copy
also the locks set on the infimum of the page; the infimum may carry
locks if an update of a record is occurring on the page, and its locks
were temporarily stored on the infimum. */
void
lock_move_reorganize_page(
/*======================*/
	const buf_block_t*	block,	/*!< in: old index page, now
					reorganized */
	const buf_block_t*	oblock)	/*!< in: copy of the old, not
					reorganized page */
{
	lock_t*		lock;
	UT_LIST_BASE_NODE_T(lock_t)	old_locks;
	mem_heap_t*	heap		= NULL;
	ulint		comp;

	lock_mutex_enter();

	/* FIXME: This needs to deal with predicate lock too */
	lock = lock_rec_get_first_on_page(lock_sys->rec_hash, block);

	if (lock == NULL) {
		lock_mutex_exit();

		return;
	}

	heap = mem_heap_create(256);

	/* Copy first all the locks on the page to heap and reset the
	bitmaps in the original locks; chain the copies of the locks
	using the trx_locks field in them. */

	UT_LIST_INIT(old_locks, &lock_t::trx_locks);

	do {
		/* Make a copy of the lock */
		lock_t*	old_lock = lock_rec_copy(lock, heap);

		UT_LIST_ADD_LAST(old_locks, old_lock);

		/* Reset bitmap of lock */
		lock_rec_bitmap_reset(lock);

		if (lock_get_wait(lock)) {

			lock_reset_lock_and_trx_wait(lock);
		}

		lock = lock_rec_get_next_on_page(lock);
	} while (lock != NULL);

	comp = page_is_comp(block->frame);
	ut_ad(comp == page_is_comp(oblock->frame));

	lock_move_granted_locks_to_front(old_locks);

	DBUG_EXECUTE_IF("do_lock_reverse_page_reorganize",
			UT_LIST_REVERSE(old_locks););

	for (lock = UT_LIST_GET_FIRST(old_locks); lock;
	     lock = UT_LIST_GET_NEXT(trx_locks, lock)) {

		/* NOTE: we copy also the locks set on the infimum and
		supremum of the page; the infimum may carry locks if an
		update of a record is occurring on the page, and its locks
		were temporarily stored on the infimum */
		const rec_t*	rec1 = page_get_infimum_rec(
			buf_block_get_frame(block));
		const rec_t*	rec2 = page_get_infimum_rec(
			buf_block_get_frame(oblock));

		/* Set locks according to old locks */
		for (;;) {
			ulint	old_heap_no;
			ulint	new_heap_no;

			if (comp) {
				old_heap_no = rec_get_heap_no_new(rec2);
				new_heap_no = rec_get_heap_no_new(rec1);

				rec1 = page_rec_get_next_low(rec1, TRUE);
				rec2 = page_rec_get_next_low(rec2, TRUE);
			} else {
				old_heap_no = rec_get_heap_no_old(rec2);
				new_heap_no = rec_get_heap_no_old(rec1);
				ut_ad(!memcmp(rec1, rec2,
					      rec_get_data_size_old(rec2)));

				rec1 = page_rec_get_next_low(rec1, FALSE);
				rec2 = page_rec_get_next_low(rec2, FALSE);
			}

			/* Clear the bit in old_lock. */
			if (old_heap_no < lock->un_member.rec_lock.n_bits
			    && lock_rec_reset_nth_bit(lock, old_heap_no)) {
				/* NOTE that the old lock bitmap could be too
				small for the new heap number! */

				lock_rec_add_to_queue(
					lock->type_mode, block, new_heap_no,
					lock->index, lock->trx, FALSE);
			}

			if (new_heap_no == PAGE_HEAP_NO_SUPREMUM) {
				ut_ad(old_heap_no == PAGE_HEAP_NO_SUPREMUM);
				break;
			}
		}

		ut_ad(lock_rec_find_set_bit(lock) == ULINT_UNDEFINED);
	}

	lock_mutex_exit();

	mem_heap_free(heap);

#ifdef UNIV_DEBUG_LOCK_VALIDATE
	ut_ad(lock_rec_validate_page(block));
#endif
}

/*************************************************************//**
Moves the explicit locks on user records to another page if a record
list end is moved to another page. */
void
lock_move_rec_list_end(
/*===================*/
	const buf_block_t*	new_block,	/*!< in: index page to move to */
	const buf_block_t*	block,		/*!< in: index page */
	const rec_t*		rec)		/*!< in: record on page: this
						is the first record moved */
{
	lock_t*		lock;
	const ulint	comp	= page_rec_is_comp(rec);

	ut_ad(buf_block_get_frame(block) == page_align(rec));
	ut_ad(comp == page_is_comp(buf_block_get_frame(new_block)));

	lock_mutex_enter();

	/* Note: when we move locks from record to record, waiting locks
	and possible granted gap type locks behind them are enqueued in
	the original order, because new elements are inserted to a hash
	table to the end of the hash chain, and lock_rec_add_to_queue
	does not reuse locks if there are waiters in the queue. */

	for (lock = lock_rec_get_first_on_page(lock_sys->rec_hash, block); lock;
	     lock = lock_rec_get_next_on_page(lock)) {
		const rec_t*	rec1	= rec;
		const rec_t*	rec2;
		const ulint	type_mode = lock->type_mode;

		if (comp) {
			if (page_offset(rec1) == PAGE_NEW_INFIMUM) {
				rec1 = page_rec_get_next_low(rec1, TRUE);
			}

			rec2 = page_rec_get_next_low(
				buf_block_get_frame(new_block)
				+ PAGE_NEW_INFIMUM, TRUE);
		} else {
			if (page_offset(rec1) == PAGE_OLD_INFIMUM) {
				rec1 = page_rec_get_next_low(rec1, FALSE);
			}

			rec2 = page_rec_get_next_low(
				buf_block_get_frame(new_block)
				+ PAGE_OLD_INFIMUM, FALSE);
		}

		/* Copy lock requests on user records to new page and
		reset the lock bits on the old */

		for (;;) {
			ulint	rec1_heap_no;
			ulint	rec2_heap_no;

			if (comp) {
				rec1_heap_no = rec_get_heap_no_new(rec1);

				if (rec1_heap_no == PAGE_HEAP_NO_SUPREMUM) {
					break;
				}

				rec2_heap_no = rec_get_heap_no_new(rec2);
				rec1 = page_rec_get_next_low(rec1, TRUE);
				rec2 = page_rec_get_next_low(rec2, TRUE);
			} else {
				rec1_heap_no = rec_get_heap_no_old(rec1);

				if (rec1_heap_no == PAGE_HEAP_NO_SUPREMUM) {
					break;
				}

				rec2_heap_no = rec_get_heap_no_old(rec2);

				ut_ad(!memcmp(rec1, rec2,
					      rec_get_data_size_old(rec2)));

				rec1 = page_rec_get_next_low(rec1, FALSE);
				rec2 = page_rec_get_next_low(rec2, FALSE);
			}

			if (rec1_heap_no < lock->un_member.rec_lock.n_bits
			    && lock_rec_reset_nth_bit(lock, rec1_heap_no)) {
				if (type_mode & LOCK_WAIT) {
					lock_reset_lock_and_trx_wait(lock);
				}

				lock_rec_add_to_queue(
					type_mode, new_block, rec2_heap_no,
					lock->index, lock->trx, FALSE);
			}
		}
	}

	lock_mutex_exit();

#ifdef UNIV_DEBUG_LOCK_VALIDATE
	ut_ad(lock_rec_validate_page(block));
	ut_ad(lock_rec_validate_page(new_block));
#endif
}

/*************************************************************//**
Moves the explicit locks on user records to another page if a record
list start is moved to another page. */
void
lock_move_rec_list_start(
/*=====================*/
	const buf_block_t*	new_block,	/*!< in: index page to
						move to */
	const buf_block_t*	block,		/*!< in: index page */
	const rec_t*		rec,		/*!< in: record on page:
						this is the first
						record NOT copied */
	const rec_t*		old_end)	/*!< in: old
						previous-to-last
						record on new_page
						before the records
						were copied */
{
	lock_t*		lock;
	const ulint	comp	= page_rec_is_comp(rec);

	ut_ad(block->frame == page_align(rec));
	ut_ad(new_block->frame == page_align(old_end));
	ut_ad(comp == page_rec_is_comp(old_end));

	lock_mutex_enter();

	for (lock = lock_rec_get_first_on_page(lock_sys->rec_hash, block); lock;
	     lock = lock_rec_get_next_on_page(lock)) {
		const rec_t*	rec1;
		const rec_t*	rec2;
		const ulint	type_mode = lock->type_mode;

		if (comp) {
			rec1 = page_rec_get_next_low(
				buf_block_get_frame(block)
				+ PAGE_NEW_INFIMUM, TRUE);
			rec2 = page_rec_get_next_low(old_end, TRUE);
		} else {
			rec1 = page_rec_get_next_low(
				buf_block_get_frame(block)
				+ PAGE_OLD_INFIMUM, FALSE);
			rec2 = page_rec_get_next_low(old_end, FALSE);
		}

		/* Copy lock requests on user records to new page and
		reset the lock bits on the old */

		while (rec1 != rec) {
			ulint	rec1_heap_no;
			ulint	rec2_heap_no;

			if (comp) {
				rec1_heap_no = rec_get_heap_no_new(rec1);
				rec2_heap_no = rec_get_heap_no_new(rec2);

				rec1 = page_rec_get_next_low(rec1, TRUE);
				rec2 = page_rec_get_next_low(rec2, TRUE);
			} else {
				rec1_heap_no = rec_get_heap_no_old(rec1);
				rec2_heap_no = rec_get_heap_no_old(rec2);

				ut_ad(!memcmp(rec1, rec2,
					      rec_get_data_size_old(rec2)));

				rec1 = page_rec_get_next_low(rec1, FALSE);
				rec2 = page_rec_get_next_low(rec2, FALSE);
			}

			if (rec1_heap_no < lock->un_member.rec_lock.n_bits
			    && lock_rec_reset_nth_bit(lock, rec1_heap_no)) {
				if (type_mode & LOCK_WAIT) {
					lock_reset_lock_and_trx_wait(lock);
				}

				lock_rec_add_to_queue(
					type_mode, new_block, rec2_heap_no,
					lock->index, lock->trx, FALSE);
			}
		}

#ifdef UNIV_DEBUG
		if (page_rec_is_supremum(rec)) {
			ulint	i;

			for (i = PAGE_HEAP_NO_USER_LOW;
			     i < lock_rec_get_n_bits(lock); i++) {
				if (lock_rec_get_nth_bit(lock, i)) {
					ib::fatal()
						<< "lock_move_rec_list_start():"
						<< i << " not moved in "
						<<  (void*) lock;
				}
			}
		}
#endif /* UNIV_DEBUG */
	}

	lock_mutex_exit();

#ifdef UNIV_DEBUG_LOCK_VALIDATE
	ut_ad(lock_rec_validate_page(block));
#endif
}

/*************************************************************//**
Moves the explicit locks on user records to another page if a record
list start is moved to another page. */
void
lock_rtr_move_rec_list(
/*===================*/
	const buf_block_t*	new_block,	/*!< in: index page to
						move to */
	const buf_block_t*	block,		/*!< in: index page */
	rtr_rec_move_t*		rec_move,       /*!< in: recording records
						moved */
	ulint			num_move)       /*!< in: num of rec to move */
{
	lock_t*		lock;
	ulint		comp;

	if (!num_move) {
		return;
	}

	comp = page_rec_is_comp(rec_move[0].old_rec);

	ut_ad(block->frame == page_align(rec_move[0].old_rec));
	ut_ad(new_block->frame == page_align(rec_move[0].new_rec));
	ut_ad(comp == page_rec_is_comp(rec_move[0].new_rec));

	lock_mutex_enter();

	for (lock = lock_rec_get_first_on_page(lock_sys->rec_hash, block); lock;
	     lock = lock_rec_get_next_on_page(lock)) {
		ulint		moved = 0;
		const rec_t*	rec1;
		const rec_t*	rec2;
		const ulint	type_mode = lock->type_mode;

		/* Copy lock requests on user records to new page and
		reset the lock bits on the old */

		while (moved < num_move) {
			ulint	rec1_heap_no;
			ulint	rec2_heap_no;

			rec1 = rec_move[moved].old_rec;
			rec2 = rec_move[moved].new_rec;

			if (comp) {
				rec1_heap_no = rec_get_heap_no_new(rec1);
				rec2_heap_no = rec_get_heap_no_new(rec2);

			} else {
				rec1_heap_no = rec_get_heap_no_old(rec1);
				rec2_heap_no = rec_get_heap_no_old(rec2);

				ut_ad(!memcmp(rec1, rec2,
					      rec_get_data_size_old(rec2)));
			}

			if (rec1_heap_no < lock->un_member.rec_lock.n_bits
			    && lock_rec_reset_nth_bit(lock, rec1_heap_no)) {
				if (type_mode & LOCK_WAIT) {
					lock_reset_lock_and_trx_wait(lock);
				}

				lock_rec_add_to_queue(
					type_mode, new_block, rec2_heap_no,
					lock->index, lock->trx, FALSE);

				rec_move[moved].moved = true;
			}

			moved++;
		}
	}

	lock_mutex_exit();

#ifdef UNIV_DEBUG_LOCK_VALIDATE
	ut_ad(lock_rec_validate_page(block));
#endif
}
/*************************************************************//**
Updates the lock table when a page is split to the right. */
void
lock_update_split_right(
/*====================*/
	const buf_block_t*	right_block,	/*!< in: right page */
	const buf_block_t*	left_block)	/*!< in: left page */
{
	ulint	heap_no = lock_get_min_heap_no(right_block);

	lock_mutex_enter();

	/* Move the locks on the supremum of the left page to the supremum
	of the right page */

	lock_rec_move(right_block, left_block,
		      PAGE_HEAP_NO_SUPREMUM, PAGE_HEAP_NO_SUPREMUM);

	/* Inherit the locks to the supremum of left page from the successor
	of the infimum on right page */

	lock_rec_inherit_to_gap(left_block, right_block,
				PAGE_HEAP_NO_SUPREMUM, heap_no);

	lock_mutex_exit();
}

/*************************************************************//**
Updates the lock table when a page is merged to the right. */
void
lock_update_merge_right(
/*====================*/
	const buf_block_t*	right_block,	/*!< in: right page to
						which merged */
	const rec_t*		orig_succ,	/*!< in: original
						successor of infimum
						on the right page
						before merge */
	const buf_block_t*	left_block)	/*!< in: merged index
						page which will be
						discarded */
{
	lock_mutex_enter();

	/* Inherit the locks from the supremum of the left page to the
	original successor of infimum on the right page, to which the left
	page was merged */

	lock_rec_inherit_to_gap(right_block, left_block,
				page_rec_get_heap_no(orig_succ),
				PAGE_HEAP_NO_SUPREMUM);

	/* Reset the locks on the supremum of the left page, releasing
	waiting transactions */

	lock_rec_reset_and_release_wait_low(
		lock_sys->rec_hash, left_block, PAGE_HEAP_NO_SUPREMUM);

#ifdef UNIV_DEBUG
	/* there should exist no page lock on the left page,
	otherwise, it will be blocked from merge */
	ulint	space = left_block->page.id.space();
	ulint	page_no = left_block->page.id.page_no();
	ut_ad(lock_rec_get_first_on_page_addr(
			lock_sys->prdt_page_hash, space, page_no) == NULL);
#endif /* UNIV_DEBUG */

	lock_rec_free_all_from_discard_page(left_block);

	lock_mutex_exit();

}

/*************************************************************//**
Updates the lock table when the root page is copied to another in
btr_root_raise_and_insert. Note that we leave lock structs on the
root page, even though they do not make sense on other than leaf
pages: the reason is that in a pessimistic update the infimum record
of the root page will act as a dummy carrier of the locks of the record
to be updated. */
void
lock_update_root_raise(
/*===================*/
	const buf_block_t*	block,	/*!< in: index page to which copied */
	const buf_block_t*	root)	/*!< in: root page */
{
	lock_mutex_enter();

	/* Move the locks on the supremum of the root to the supremum
	of block */

	lock_rec_move(block, root,
		      PAGE_HEAP_NO_SUPREMUM, PAGE_HEAP_NO_SUPREMUM);
	lock_mutex_exit();
}

/*************************************************************//**
Updates the lock table when a page is copied to another and the original page
is removed from the chain of leaf pages, except if page is the root! */
void
lock_update_copy_and_discard(
/*=========================*/
	const buf_block_t*	new_block,	/*!< in: index page to
						which copied */
	const buf_block_t*	block)		/*!< in: index page;
						NOT the root! */
{
	lock_mutex_enter();

	/* Move the locks on the supremum of the old page to the supremum
	of new_page */

	lock_rec_move(new_block, block,
		      PAGE_HEAP_NO_SUPREMUM, PAGE_HEAP_NO_SUPREMUM);
	lock_rec_free_all_from_discard_page(block);

	lock_mutex_exit();
}

/*************************************************************//**
Updates the lock table when a page is split to the left. */
void
lock_update_split_left(
/*===================*/
	const buf_block_t*	right_block,	/*!< in: right page */
	const buf_block_t*	left_block)	/*!< in: left page */
{
	ulint	heap_no = lock_get_min_heap_no(right_block);

	lock_mutex_enter();

	/* Inherit the locks to the supremum of the left page from the
	successor of the infimum on the right page */

	lock_rec_inherit_to_gap(left_block, right_block,
				PAGE_HEAP_NO_SUPREMUM, heap_no);

	lock_mutex_exit();
}

/*************************************************************//**
Updates the lock table when a page is merged to the left. */
void
lock_update_merge_left(
/*===================*/
	const buf_block_t*	left_block,	/*!< in: left page to
						which merged */
	const rec_t*		orig_pred,	/*!< in: original predecessor
						of supremum on the left page
						before merge */
	const buf_block_t*	right_block)	/*!< in: merged index page
						which will be discarded */
{
	const rec_t*	left_next_rec;

	ut_ad(left_block->frame == page_align(orig_pred));

	lock_mutex_enter();

	left_next_rec = page_rec_get_next_const(orig_pred);

	if (!page_rec_is_supremum(left_next_rec)) {

		/* Inherit the locks on the supremum of the left page to the
		first record which was moved from the right page */

		lock_rec_inherit_to_gap(left_block, left_block,
					page_rec_get_heap_no(left_next_rec),
					PAGE_HEAP_NO_SUPREMUM);

		/* Reset the locks on the supremum of the left page,
		releasing waiting transactions */

		lock_rec_reset_and_release_wait_low(
			lock_sys->rec_hash, left_block, PAGE_HEAP_NO_SUPREMUM);
	}

	/* Move the locks from the supremum of right page to the supremum
	of the left page */

	lock_rec_move(left_block, right_block,
		      PAGE_HEAP_NO_SUPREMUM, PAGE_HEAP_NO_SUPREMUM);

#ifdef UNIV_DEBUG
	/* there should exist no page lock on the right page,
	otherwise, it will be blocked from merge */
	ulint	space = right_block->page.id.space();
	ulint	page_no = right_block->page.id.page_no();
	lock_t*	lock_test = lock_rec_get_first_on_page_addr(
		lock_sys->prdt_page_hash, space, page_no);
	ut_ad(!lock_test);
#endif /* UNIV_DEBUG */

	lock_rec_free_all_from_discard_page(right_block);

	lock_mutex_exit();
}

/*************************************************************//**
Resets the original locks on heir and replaces them with gap type locks
inherited from rec. */
void
lock_rec_reset_and_inherit_gap_locks(
/*=================================*/
	const buf_block_t*	heir_block,	/*!< in: block containing the
						record which inherits */
	const buf_block_t*	block,		/*!< in: block containing the
						record from which inherited;
						does NOT reset the locks on
						this record */
	ulint			heir_heap_no,	/*!< in: heap_no of the
						inheriting record */
	ulint			heap_no)	/*!< in: heap_no of the
						donating record */
{
	lock_mutex_enter();

	lock_rec_reset_and_release_wait(heir_block, heir_heap_no);

	lock_rec_inherit_to_gap(heir_block, block, heir_heap_no, heap_no);

	lock_mutex_exit();
}

/*************************************************************//**
Updates the lock table when a page is discarded. */
void
lock_update_discard(
/*================*/
	const buf_block_t*	heir_block,	/*!< in: index page
						which will inherit the locks */
	ulint			heir_heap_no,	/*!< in: heap_no of the record
						which will inherit the locks */
	const buf_block_t*	block)		/*!< in: index page
						which will be discarded */
{
	const rec_t*	rec;
	ulint		heap_no;
	const page_t*	page = block->frame;

	lock_mutex_enter();

	if (!lock_rec_get_first_on_page(lock_sys->rec_hash, block)
	    && (!lock_rec_get_first_on_page(lock_sys->prdt_hash, block))) {
		/* No locks exist on page, nothing to do */

		lock_mutex_exit();

		return;
	}

	/* Inherit all the locks on the page to the record and reset all
	the locks on the page */

	if (page_is_comp(page)) {
		rec = page + PAGE_NEW_INFIMUM;

		do {
			heap_no = rec_get_heap_no_new(rec);

			lock_rec_inherit_to_gap(heir_block, block,
						heir_heap_no, heap_no);

			lock_rec_reset_and_release_wait(block, heap_no);

			rec = page + rec_get_next_offs(rec, TRUE);
		} while (heap_no != PAGE_HEAP_NO_SUPREMUM);
	} else {
		rec = page + PAGE_OLD_INFIMUM;

		do {
			heap_no = rec_get_heap_no_old(rec);

			lock_rec_inherit_to_gap(heir_block, block,
						heir_heap_no, heap_no);

			lock_rec_reset_and_release_wait(block, heap_no);

			rec = page + rec_get_next_offs(rec, FALSE);
		} while (heap_no != PAGE_HEAP_NO_SUPREMUM);
	}

	lock_rec_free_all_from_discard_page(block);

	lock_mutex_exit();
}

/*************************************************************//**
Updates the lock table when a new user record is inserted. */
void
lock_update_insert(
/*===============*/
	const buf_block_t*	block,	/*!< in: buffer block containing rec */
	const rec_t*		rec)	/*!< in: the inserted record */
{
	ulint	receiver_heap_no;
	ulint	donator_heap_no;

	ut_ad(block->frame == page_align(rec));

	/* Inherit the gap-locking locks for rec, in gap mode, from the next
	record */

	if (page_rec_is_comp(rec)) {
		receiver_heap_no = rec_get_heap_no_new(rec);
		donator_heap_no = rec_get_heap_no_new(
			page_rec_get_next_low(rec, TRUE));
	} else {
		receiver_heap_no = rec_get_heap_no_old(rec);
		donator_heap_no = rec_get_heap_no_old(
			page_rec_get_next_low(rec, FALSE));
	}

	lock_rec_inherit_to_gap_if_gap_lock(
		block, receiver_heap_no, donator_heap_no);
}

/*************************************************************//**
Updates the lock table when a record is removed. */
void
lock_update_delete(
/*===============*/
	const buf_block_t*	block,	/*!< in: buffer block containing rec */
	const rec_t*		rec)	/*!< in: the record to be removed */
{
	const page_t*	page = block->frame;
	ulint		heap_no;
	ulint		next_heap_no;

	ut_ad(page == page_align(rec));

	if (page_is_comp(page)) {
		heap_no = rec_get_heap_no_new(rec);
		next_heap_no = rec_get_heap_no_new(page
						   + rec_get_next_offs(rec,
								       TRUE));
	} else {
		heap_no = rec_get_heap_no_old(rec);
		next_heap_no = rec_get_heap_no_old(page
						   + rec_get_next_offs(rec,
								       FALSE));
	}

	lock_mutex_enter();

	/* Let the next record inherit the locks from rec, in gap mode */

	lock_rec_inherit_to_gap(block, block, next_heap_no, heap_no);

	/* Reset the lock bits on rec and release waiting transactions */

	lock_rec_reset_and_release_wait(block, heap_no);

	lock_mutex_exit();
}

/*********************************************************************//**
Stores on the page infimum record the explicit locks of another record.
This function is used to store the lock state of a record when it is
updated and the size of the record changes in the update. The record
is moved in such an update, perhaps to another page. The infimum record
acts as a dummy carrier record, taking care of lock releases while the
actual record is being moved. */
void
lock_rec_store_on_page_infimum(
/*===========================*/
	const buf_block_t*	block,	/*!< in: buffer block containing rec */
	const rec_t*		rec)	/*!< in: record whose lock state
					is stored on the infimum
					record of the same page; lock
					bits are reset on the
					record */
{
	ulint	heap_no = page_rec_get_heap_no(rec);

	ut_ad(block->frame == page_align(rec));

	lock_mutex_enter();

	lock_rec_move(block, block, PAGE_HEAP_NO_INFIMUM, heap_no);

	lock_mutex_exit();
}

/*********************************************************************//**
Restores the state of explicit lock requests on a single record, where the
state was stored on the infimum of the page. */
void
lock_rec_restore_from_page_infimum(
/*===============================*/
	const buf_block_t*	block,	/*!< in: buffer block containing rec */
	const rec_t*		rec,	/*!< in: record whose lock state
					is restored */
	const buf_block_t*	donator)/*!< in: page (rec is not
					necessarily on this page)
					whose infimum stored the lock
					state; lock bits are reset on
					the infimum */
{
	ulint	heap_no = page_rec_get_heap_no(rec);

	lock_mutex_enter();

	lock_rec_move(block, donator, heap_no, PAGE_HEAP_NO_INFIMUM);

	lock_mutex_exit();
}

/*========================= TABLE LOCKS ==============================*/

/** Functor for accessing the embedded node within a table lock. */
struct TableLockGetNode {
	ut_list_node<lock_t>& operator() (lock_t& elem)
	{
		return(elem.un_member.tab_lock.locks);
	}
};

/*********************************************************************//**
Creates a table lock object and adds it as the last in the lock queue
of the table. Does NOT check for deadlocks or lock compatibility.
@return own: new lock object */
UNIV_INLINE
lock_t*
lock_table_create(
/*==============*/
	lock_t*		c_lock,	/*!< in: conflicting lock or NULL */
	dict_table_t*	table,	/*!< in/out: database table
				in dictionary cache */
	ulint		type_mode,/*!< in: lock mode possibly ORed with
				LOCK_WAIT */
	trx_t*		trx)	/*!< in: trx */
{
	lock_t*		lock;

	ut_ad(table && trx);
	ut_ad(lock_mutex_own());
	ut_ad(trx_mutex_own(trx));

	check_trx_state(trx);

	if ((type_mode & LOCK_MODE_MASK) == LOCK_AUTO_INC) {
		++table->n_waiting_or_granted_auto_inc_locks;
	}

	/* For AUTOINC locking we reuse the lock instance only if
	there is no wait involved else we allocate the waiting lock
	from the transaction lock heap. */
	if (type_mode == LOCK_AUTO_INC) {

		lock = table->autoinc_lock;

		table->autoinc_trx = trx;

		ib_vector_push(trx->autoinc_locks, &lock);

	} else if (trx->lock.table_cached < trx->lock.table_pool.size()) {
		lock = trx->lock.table_pool[trx->lock.table_cached++];
	} else {

		lock = static_cast<lock_t*>(
			mem_heap_alloc(trx->lock.lock_heap, sizeof(*lock)));

	}

	lock->type_mode = ib_uint32_t(type_mode | LOCK_TABLE);
	lock->trx = trx;

	lock->un_member.tab_lock.table = table;

	ut_ad(table->n_ref_count > 0 || !table->can_be_evicted);

	UT_LIST_ADD_LAST(trx->lock.trx_locks, lock);

#ifdef WITH_WSREP
	if (c_lock && wsrep_thd_is_BF(trx->mysql_thd, FALSE)) {
		ut_list_insert(table->locks, c_lock, lock, TableLockGetNode());
		if (wsrep_debug) {
			ib::info() << "table lock BF conflict for " <<
				c_lock->trx->id;
			ib::info() << " SQL: "
				   << wsrep_thd_query(c_lock->trx->mysql_thd);
		}
	} else {
		ut_list_append(table->locks, lock, TableLockGetNode());
	}
	if (c_lock) {
		ut_ad(!trx_mutex_own(c_lock->trx));
		trx_mutex_enter(c_lock->trx);
	}

	if (c_lock && c_lock->trx->lock.que_state == TRX_QUE_LOCK_WAIT) {
		c_lock->trx->lock.was_chosen_as_deadlock_victim = TRUE;

		if (wsrep_debug) {
			wsrep_print_wait_locks(c_lock);
		}

		/* have to release trx mutex for the duration of
		   victim lock release. This will eventually call
		   lock_grant, which wants to grant trx mutex again
		*/
		/* caller has trx_mutex, have to release for lock cancel */
		trx_mutex_exit(trx);
		lock_cancel_waiting_and_release(c_lock->trx->lock.wait_lock);
		trx_mutex_enter(trx);

		/* trx might not wait for c_lock, but some other lock
		does not matter if wait_lock was released above
		*/
		if (c_lock->trx->lock.wait_lock == c_lock) {
			lock_reset_lock_and_trx_wait(lock);
		}

		if (wsrep_debug) {
			ib::info() << "WSREP: c_lock canceled " << c_lock->trx->id;
			ib::info() << " SQL: "
					   << wsrep_thd_query(c_lock->trx->mysql_thd);
		}
	}

	if (c_lock) {
		trx_mutex_exit(c_lock->trx);
	}
#else
	ut_list_append(table->locks, lock, TableLockGetNode());
#endif /* WITH_WSREP */

	if (type_mode & LOCK_WAIT) {

		lock_set_lock_and_trx_wait(lock, trx);
	}

	lock->trx->lock.table_locks.push_back(lock);

	MONITOR_INC(MONITOR_TABLELOCK_CREATED);
	MONITOR_INC(MONITOR_NUM_TABLELOCK);

	return(lock);
}
UNIV_INLINE
lock_t*
lock_table_create(
/*==============*/
	dict_table_t*	table,	/*!< in/out: database table
				in dictionary cache */
	ulint		type_mode,/*!< in: lock mode possibly ORed with
				LOCK_WAIT */
	trx_t*		trx)	/*!< in: trx */
{
	return (lock_table_create(NULL, table, type_mode, trx));
}

/*************************************************************//**
Pops autoinc lock requests from the transaction's autoinc_locks. We
handle the case where there are gaps in the array and they need to
be popped off the stack. */
UNIV_INLINE
void
lock_table_pop_autoinc_locks(
/*=========================*/
	trx_t*	trx)	/*!< in/out: transaction that owns the AUTOINC locks */
{
	ut_ad(lock_mutex_own());
	ut_ad(!ib_vector_is_empty(trx->autoinc_locks));

	/* Skip any gaps, gaps are NULL lock entries in the
	trx->autoinc_locks vector. */

	do {
		ib_vector_pop(trx->autoinc_locks);

		if (ib_vector_is_empty(trx->autoinc_locks)) {
			return;
		}

	} while (*(lock_t**) ib_vector_get_last(trx->autoinc_locks) == NULL);
}

/*************************************************************//**
Removes an autoinc lock request from the transaction's autoinc_locks. */
UNIV_INLINE
void
lock_table_remove_autoinc_lock(
/*===========================*/
	lock_t*	lock,	/*!< in: table lock */
	trx_t*	trx)	/*!< in/out: transaction that owns the lock */
{
	lock_t*	autoinc_lock;
	lint	i = ib_vector_size(trx->autoinc_locks) - 1;

	ut_ad(lock_mutex_own());
	ut_ad(lock_get_mode(lock) == LOCK_AUTO_INC);
	ut_ad(lock_get_type_low(lock) & LOCK_TABLE);
	ut_ad(!ib_vector_is_empty(trx->autoinc_locks));

	/* With stored functions and procedures the user may drop
	a table within the same "statement". This special case has
	to be handled by deleting only those AUTOINC locks that were
	held by the table being dropped. */

	autoinc_lock = *static_cast<lock_t**>(
		ib_vector_get(trx->autoinc_locks, i));

	/* This is the default fast case. */

	if (autoinc_lock == lock) {
		lock_table_pop_autoinc_locks(trx);
	} else {
		/* The last element should never be NULL */
		ut_a(autoinc_lock != NULL);

		/* Handle freeing the locks from within the stack. */

		while (--i >= 0) {
			autoinc_lock = *static_cast<lock_t**>(
				ib_vector_get(trx->autoinc_locks, i));

			if (autoinc_lock == lock) {
				void*	null_var = NULL;
				ib_vector_set(trx->autoinc_locks, i, &null_var);
				return;
			}
		}

		/* Must find the autoinc lock. */
		ut_error;
	}
}

/*************************************************************//**
Removes a table lock request from the queue and the trx list of locks;
this is a low-level function which does NOT check if waiting requests
can now be granted. */
UNIV_INLINE
void
lock_table_remove_low(
/*==================*/
	lock_t*	lock)	/*!< in/out: table lock */
{
	trx_t*		trx;
	dict_table_t*	table;

	ut_ad(lock_mutex_own());

	trx = lock->trx;
	table = lock->un_member.tab_lock.table;

	/* Remove the table from the transaction's AUTOINC vector, if
	the lock that is being released is an AUTOINC lock. */
	if (lock_get_mode(lock) == LOCK_AUTO_INC) {

		/* The table's AUTOINC lock can get transferred to
		another transaction before we get here. */
		if (table->autoinc_trx == trx) {
			table->autoinc_trx = NULL;
		}

		/* The locks must be freed in the reverse order from
		the one in which they were acquired. This is to avoid
		traversing the AUTOINC lock vector unnecessarily.

		We only store locks that were granted in the
		trx->autoinc_locks vector (see lock_table_create()
		and lock_grant()). Therefore it can be empty and we
		need to check for that. */

		if (!lock_get_wait(lock)
		    && !ib_vector_is_empty(trx->autoinc_locks)) {

			lock_table_remove_autoinc_lock(lock, trx);
		}

		ut_a(table->n_waiting_or_granted_auto_inc_locks > 0);
		table->n_waiting_or_granted_auto_inc_locks--;
	}

	UT_LIST_REMOVE(trx->lock.trx_locks, lock);
	ut_list_remove(table->locks, lock, TableLockGetNode());

	MONITOR_INC(MONITOR_TABLELOCK_REMOVED);
	MONITOR_DEC(MONITOR_NUM_TABLELOCK);
}

/*********************************************************************//**
Enqueues a waiting request for a table lock which cannot be granted
immediately. Checks for deadlocks.
@return DB_LOCK_WAIT, DB_DEADLOCK, or DB_QUE_THR_SUSPENDED, or
DB_SUCCESS; DB_SUCCESS means that there was a deadlock, but another
transaction was chosen as a victim, and we got the lock immediately:
no need to wait then */
static
dberr_t
lock_table_enqueue_waiting(
/*=======================*/
	lock_t*		c_lock,	/*!< in: conflicting lock or NULL */
	ulint		mode,	/*!< in: lock mode this transaction is
				requesting */
	dict_table_t*	table,	/*!< in/out: table */
	que_thr_t*	thr)	/*!< in: query thread */
{
	trx_t*		trx;
	lock_t*		lock;

	ut_ad(lock_mutex_own());
	ut_ad(!srv_read_only_mode);

	trx = thr_get_trx(thr);
	ut_ad(trx_mutex_own(trx));

	/* Test if there already is some other reason to suspend thread:
	we do not enqueue a lock request if the query thread should be
	stopped anyway */

	if (que_thr_stop(thr)) {
		ut_error;

		return(DB_QUE_THR_SUSPENDED);
	}

	switch (trx_get_dict_operation(trx)) {
	case TRX_DICT_OP_NONE:
		break;
	case TRX_DICT_OP_TABLE:
	case TRX_DICT_OP_INDEX:
		ib::error() << "A table lock wait happens in a dictionary"
			" operation. Table " << table->name
			<< ". " << BUG_REPORT_MSG;
		ut_ad(0);
	}

#ifdef WITH_WSREP
	if (trx->lock.was_chosen_as_deadlock_victim) {
		return(DB_DEADLOCK);
	}
#endif /* WITH_WSREP */

	/* Enqueue the lock request that will wait to be granted */
	lock = lock_table_create(c_lock, table, mode | LOCK_WAIT, trx);

	const trx_t*	victim_trx =
			DeadlockChecker::check_and_resolve(lock, trx);

	if (victim_trx != 0) {
		ut_ad(victim_trx == trx);

		/* The order here is important, we don't want to
		lose the state of the lock before calling remove. */
		lock_table_remove_low(lock);
		lock_reset_lock_and_trx_wait(lock);

		return(DB_DEADLOCK);

	} else if (trx->lock.wait_lock == NULL) {
		/* Deadlock resolution chose another transaction as a victim,
		and we accidentally got our lock granted! */

		return(DB_SUCCESS);
	}

	trx->lock.que_state = TRX_QUE_LOCK_WAIT;

	trx->lock.wait_started = ut_time();
	trx->lock.was_chosen_as_deadlock_victim = false;

	ut_a(que_thr_stop(thr));

	MONITOR_INC(MONITOR_TABLELOCK_WAIT);

	return(DB_LOCK_WAIT);
}

/*********************************************************************//**
Checks if other transactions have an incompatible mode lock request in
the lock queue.
@return lock or NULL */
UNIV_INLINE
const lock_t*
lock_table_other_has_incompatible(
/*==============================*/
	const trx_t*		trx,	/*!< in: transaction, or NULL if all
					transactions should be included */
	ulint			wait,	/*!< in: LOCK_WAIT if also
					waiting locks are taken into
					account, or 0 if not */
	const dict_table_t*	table,	/*!< in: table */
	lock_mode		mode)	/*!< in: lock mode */
{
	const lock_t*	lock;

	ut_ad(lock_mutex_own());

	for (lock = UT_LIST_GET_LAST(table->locks);
	     lock != NULL;
	     lock = UT_LIST_GET_PREV(un_member.tab_lock.locks, lock)) {

		if (lock->trx != trx
		    && !lock_mode_compatible(lock_get_mode(lock), mode)
		    && (wait || !lock_get_wait(lock))) {

#ifdef WITH_WSREP
			if (wsrep_on(lock->trx->mysql_thd)) {
				if (wsrep_debug) {
					ib::info() << "WSREP: table lock abort for table:"
						   << table->name.m_name;
					ib::info() << " SQL: "
					   << wsrep_thd_query(lock->trx->mysql_thd);
				}
				trx_mutex_enter(lock->trx);
				wsrep_kill_victim((trx_t *)trx, (lock_t *)lock);
				trx_mutex_exit(lock->trx);
			}
#endif /* WITH_WSREP */

			return(lock);
		}
	}

	return(NULL);
}

/*********************************************************************//**
Locks the specified database table in the mode given. If the lock cannot
be granted immediately, the query thread is put to wait.
@return DB_SUCCESS, DB_LOCK_WAIT, DB_DEADLOCK, or DB_QUE_THR_SUSPENDED */
dberr_t
lock_table(
/*=======*/
	ulint		flags,	/*!< in: if BTR_NO_LOCKING_FLAG bit is set,
				does nothing */
	dict_table_t*	table,	/*!< in/out: database table
				in dictionary cache */
	lock_mode	mode,	/*!< in: lock mode */
	que_thr_t*	thr)	/*!< in: query thread */
{
	trx_t*		trx;
	dberr_t		err;
	const lock_t*	wait_for;

	ut_ad(table && thr);

	/* Given limited visibility of temp-table we can avoid
	locking overhead */
	if ((flags & BTR_NO_LOCKING_FLAG)
	    || srv_read_only_mode
	    || dict_table_is_temporary(table)) {

		return(DB_SUCCESS);
	}

	ut_a(flags == 0);

	trx = thr_get_trx(thr);

	/* Look for equal or stronger locks the same trx already
	has on the table. No need to acquire the lock mutex here
	because only this transacton can add/access table locks
	to/from trx_t::table_locks. */

	if (lock_table_has(trx, table, mode)) {

		return(DB_SUCCESS);
	}

	/* Read only transactions can write to temp tables, we don't want
	to promote them to RW transactions. Their updates cannot be visible
	to other transactions. Therefore we can keep them out
	of the read views. */

	if ((mode == LOCK_IX || mode == LOCK_X)
	    && !trx->read_only
	    && trx->rsegs.m_redo.rseg == 0) {

		trx_set_rw_mode(trx);
	}

	lock_mutex_enter();

	DBUG_EXECUTE_IF("fatal-semaphore-timeout",
		{ os_thread_sleep(3600000000LL); });

	/* We have to check if the new lock is compatible with any locks
	other transactions have in the table lock queue. */

	wait_for = lock_table_other_has_incompatible(
		trx, LOCK_WAIT, table, mode);

	trx_mutex_enter(trx);

	/* Another trx has a request on the table in an incompatible
	mode: this trx may have to wait */

	if (wait_for != NULL) {
		err = lock_table_enqueue_waiting((lock_t*)wait_for, mode | flags, table, thr);
	} else {
		lock_table_create(table, mode | flags, trx);

		ut_a(!flags || mode == LOCK_S || mode == LOCK_X);

		err = DB_SUCCESS;
	}

	lock_mutex_exit();

	trx_mutex_exit(trx);

	return(err);
}

/*********************************************************************//**
Creates a table IX lock object for a resurrected transaction. */
void
lock_table_ix_resurrect(
/*====================*/
	dict_table_t*	table,	/*!< in/out: table */
	trx_t*		trx)	/*!< in/out: transaction */
{
	ut_ad(trx->is_recovered);

	if (lock_table_has(trx, table, LOCK_IX)) {
		return;
	}

	lock_mutex_enter();

	/* We have to check if the new lock is compatible with any locks
	other transactions have in the table lock queue. */

	ut_ad(!lock_table_other_has_incompatible(
		      trx, LOCK_WAIT, table, LOCK_IX));

	trx_mutex_enter(trx);
	lock_table_create(table, LOCK_IX, trx);
	lock_mutex_exit();
	trx_mutex_exit(trx);
}

/*********************************************************************//**
Checks if a waiting table lock request still has to wait in a queue.
@return TRUE if still has to wait */
static
bool
lock_table_has_to_wait_in_queue(
/*============================*/
	const lock_t*	wait_lock)	/*!< in: waiting table lock */
{
	const dict_table_t*	table;
	const lock_t*		lock;

	ut_ad(lock_mutex_own());
	ut_ad(lock_get_wait(wait_lock));

	table = wait_lock->un_member.tab_lock.table;

	for (lock = UT_LIST_GET_FIRST(table->locks);
	     lock != wait_lock;
	     lock = UT_LIST_GET_NEXT(un_member.tab_lock.locks, lock)) {

		if (lock_has_to_wait(wait_lock, lock)) {

			return(true);
		}
	}

	return(false);
}

/*************************************************************//**
Removes a table lock request, waiting or granted, from the queue and grants
locks to other transactions in the queue, if they now are entitled to a
lock. */
static
void
lock_table_dequeue(
/*===============*/
	lock_t*	in_lock)/*!< in/out: table lock object; transactions waiting
			behind will get their lock requests granted, if
			they are now qualified to it */
{
	ut_ad(lock_mutex_own());
	ut_a(lock_get_type_low(in_lock) == LOCK_TABLE);

	lock_t*	lock = UT_LIST_GET_NEXT(un_member.tab_lock.locks, in_lock);

	lock_table_remove_low(in_lock);

	/* Check if waiting locks in the queue can now be granted: grant
	locks if there are no conflicting locks ahead. */

	for (/* No op */;
	     lock != NULL;
	     lock = UT_LIST_GET_NEXT(un_member.tab_lock.locks, lock)) {

		if (lock_get_wait(lock)
		    && !lock_table_has_to_wait_in_queue(lock)) {

			/* Grant the lock */
			ut_ad(in_lock->trx != lock->trx);
			lock_grant(lock, false);
		}
	}
}

/** Sets a lock on a table based on the given mode.
@param[in]	table	table to lock
@param[in,out]	trx	transaction
@param[in]	mode	LOCK_X or LOCK_S
@return error code or DB_SUCCESS. */
dberr_t
lock_table_for_trx(
	dict_table_t*	table,
	trx_t*		trx,
	enum lock_mode	mode)
{
	mem_heap_t*	heap;
	que_thr_t*	thr;
	dberr_t		err;
	sel_node_t*	node;
	heap = mem_heap_create(512);

	node = sel_node_create(heap);
	thr = pars_complete_graph_for_exec(node, trx, heap, NULL);
	thr->graph->state = QUE_FORK_ACTIVE;

	/* We use the select query graph as the dummy graph needed
	in the lock module call */

	thr = static_cast<que_thr_t*>(
		que_fork_get_first_thr(
			static_cast<que_fork_t*>(que_node_get_parent(thr))));

	que_thr_move_to_run_state_for_mysql(thr, trx);

run_again:
	thr->run_node = thr;
	thr->prev_node = thr->common.parent;

	err = lock_table(0, table, mode, thr);

	trx->error_state = err;

	if (UNIV_LIKELY(err == DB_SUCCESS)) {
		que_thr_stop_for_mysql_no_error(thr, trx);
	} else {
		que_thr_stop_for_mysql(thr);

		if (err != DB_QUE_THR_SUSPENDED) {
			bool	was_lock_wait;

			was_lock_wait = row_mysql_handle_errors(
				&err, trx, thr, NULL);

			if (was_lock_wait) {
				goto run_again;
			}
		} else {
			que_thr_t*	run_thr;
			que_node_t*	parent;

			parent = que_node_get_parent(thr);

			run_thr = que_fork_start_command(
				static_cast<que_fork_t*>(parent));

			ut_a(run_thr == thr);

			/* There was a lock wait but the thread was not
			in a ready to run or running state. */
			trx->error_state = DB_LOCK_WAIT;

			goto run_again;

		}
	}

	que_graph_free(thr->graph);
	trx->op_info = "";

	return(err);
}

/*=========================== LOCK RELEASE ==============================*/
static
void
lock_grant_and_move_on_rec(
	hash_table_t*	lock_hash,
	lock_t*			first_lock,
	ulint			heap_no)
{
	lock_t*		lock;
	lock_t*		previous;
	ulint		space;
	ulint		page_no;
	ulint		rec_fold;

	space = first_lock->un_member.rec_lock.space;
	page_no = first_lock->un_member.rec_lock.page_no;
	rec_fold = lock_rec_fold(space, page_no);

	previous = (lock_t *) hash_get_nth_cell(lock_hash,
							hash_calc_hash(rec_fold, lock_hash))->node;
	if (previous == NULL) {
		return;
	}
	if (previous == first_lock) {
		lock = previous;
	} else {
		while (previous->hash &&
				previous->hash != first_lock) {
			previous = previous->hash;
	    }
		lock = previous->hash;
	}
	/* Grant locks if there are no conflicting locks ahead.
	 Move granted locks to the head of the list. */
	for (;lock != NULL;) {

		/* If the lock is a wait lock on this page, and it does not need to wait. */
		if (lock->un_member.rec_lock.space == space
			&& lock->un_member.rec_lock.page_no == page_no
			&& lock_rec_get_nth_bit(lock, heap_no)
			&& lock_get_wait(lock)
			&& !lock_rec_has_to_wait_in_queue(lock)) {

			lock_grant(lock, false);

			if (previous != NULL) {
				/* Move the lock to the head of the list. */
				HASH_GET_NEXT(hash, previous) = HASH_GET_NEXT(hash, lock);
				lock_rec_insert_to_head(lock, rec_fold);
			} else {
				/* Already at the head of the list. */
				previous = lock;
			}
			/* Move on to the next lock. */
			lock = static_cast<lock_t *>(HASH_GET_NEXT(hash, previous));
		} else {
			previous = lock;
			lock = static_cast<lock_t *>(HASH_GET_NEXT(hash, lock));
		}
	}
}

/*************************************************************//**
Removes a granted record lock of a transaction from the queue and grants
locks to other transactions waiting in the queue if they now are entitled
to a lock. */
void
lock_rec_unlock(
/*============*/
	trx_t*			trx,	/*!< in/out: transaction that has
					set a record lock */
	const buf_block_t*	block,	/*!< in: buffer block containing rec */
	const rec_t*		rec,	/*!< in: record */
	lock_mode		lock_mode)/*!< in: LOCK_S or LOCK_X */
{
	lock_t*		first_lock;
	lock_t*		lock;
	ulint		heap_no;

	ut_ad(trx);
	ut_ad(rec);
	ut_ad(block->frame == page_align(rec));
	ut_ad(!trx->lock.wait_lock);
	ut_ad(trx_state_eq(trx, TRX_STATE_ACTIVE));

	heap_no = page_rec_get_heap_no(rec);

	lock_mutex_enter();
	trx_mutex_enter(trx);

	first_lock = lock_rec_get_first(lock_sys->rec_hash, block, heap_no);

	/* Find the last lock with the same lock_mode and transaction
	on the record. */

	for (lock = first_lock; lock != NULL;
	     lock = lock_rec_get_next(heap_no, lock)) {
		if (lock->trx == trx && lock_get_mode(lock) == lock_mode) {
			goto released;
		}
	}

	lock_mutex_exit();
	trx_mutex_exit(trx);

	{
		ib::error	err;
		err << "Unlock row could not find a " << lock_mode
			<< " mode lock on the record. Current statement: ";
		size_t		stmt_len;
		if (const char* stmt = innobase_get_stmt_unsafe(
			    trx->mysql_thd, &stmt_len)) {
			err.write(stmt, stmt_len);
		}
	}

	return;

released:
	ut_a(!lock_get_wait(lock));
	lock_rec_reset_nth_bit(lock, heap_no);

	if (innodb_lock_schedule_algorithm
		== INNODB_LOCK_SCHEDULE_ALGORITHM_FCFS ||
		thd_is_replication_slave_thread(lock->trx->mysql_thd)) {

		/* Check if we can now grant waiting lock requests */

		for (lock = first_lock; lock != NULL;
			 lock = lock_rec_get_next(heap_no, lock)) {
			if (lock_get_wait(lock)
				&& !lock_rec_has_to_wait_in_queue(lock)) {

				/* Grant the lock */
				ut_ad(trx != lock->trx);
				lock_grant(lock, false);
			}
		}
	} else {
		lock_grant_and_move_on_rec(lock_sys->rec_hash, first_lock, heap_no);
	}

	lock_mutex_exit();
	trx_mutex_exit(trx);
}

#ifdef UNIV_DEBUG
/*********************************************************************//**
Check if a transaction that has X or IX locks has set the dict_op
code correctly. */
static
void
lock_check_dict_lock(
/*==================*/
	const lock_t*	lock)	/*!< in: lock to check */
{
	if (lock_get_type_low(lock) == LOCK_REC) {

		/* Check if the transcation locked a record
		in a system table in X mode. It should have set
		the dict_op code correctly if it did. */
		if (lock->index->table->id < DICT_HDR_FIRST_ID
		    && lock_get_mode(lock) == LOCK_X) {

			ut_ad(lock_get_mode(lock) != LOCK_IX);
			ut_ad(lock->trx->dict_operation != TRX_DICT_OP_NONE);
		}
	} else {
		ut_ad(lock_get_type_low(lock) & LOCK_TABLE);

		const dict_table_t*	table;

		table = lock->un_member.tab_lock.table;

		/* Check if the transcation locked a system table
		in IX mode. It should have set the dict_op code
		correctly if it did. */
		if (table->id < DICT_HDR_FIRST_ID
		    && (lock_get_mode(lock) == LOCK_X
			|| lock_get_mode(lock) == LOCK_IX)) {

			ut_ad(lock->trx->dict_operation != TRX_DICT_OP_NONE);
		}
	}
}
#endif /* UNIV_DEBUG */

/*********************************************************************//**
Releases transaction locks, and releases possible other transactions waiting
because of these locks. */
static
void
lock_release(
/*=========*/
	trx_t*	trx)	/*!< in/out: transaction */
{
	lock_t*		lock;
	ulint		count = 0;
	trx_id_t	max_trx_id = trx_sys_get_max_trx_id();

	ut_ad(lock_mutex_own());
	ut_ad(!trx_mutex_own(trx));

	for (lock = UT_LIST_GET_LAST(trx->lock.trx_locks);
	     lock != NULL;
	     lock = UT_LIST_GET_LAST(trx->lock.trx_locks)) {

		ut_d(lock_check_dict_lock(lock));

		if (lock_get_type_low(lock) == LOCK_REC) {

			lock_rec_dequeue_from_page(lock);
		} else {
			dict_table_t*	table;

			table = lock->un_member.tab_lock.table;

			if (lock_get_mode(lock) != LOCK_IS
			    && trx->undo_no != 0) {

				/* The trx may have modified the table. We
				block the use of the MySQL query cache for
				all currently active transactions. */

				table->query_cache_inv_id = max_trx_id;
			}

			lock_table_dequeue(lock);
		}

		if (count == LOCK_RELEASE_INTERVAL) {
			/* Release the mutex for a while, so that we
			do not monopolize it */

			lock_mutex_exit();

			lock_mutex_enter();

			count = 0;
		}

		++count;
	}
}

/* True if a lock mode is S or X */
#define IS_LOCK_S_OR_X(lock) \
	(lock_get_mode(lock) == LOCK_S \
	 || lock_get_mode(lock) == LOCK_X)

/*********************************************************************//**
Removes table locks of the transaction on a table to be dropped. */
static
void
lock_trx_table_locks_remove(
/*========================*/
	const lock_t*	lock_to_remove)		/*!< in: lock to remove */
{
	trx_t*		trx = lock_to_remove->trx;

	ut_ad(lock_mutex_own());

	/* It is safe to read this because we are holding the lock mutex */
	if (!trx->lock.cancel) {
		trx_mutex_enter(trx);
	} else {
		ut_ad(trx_mutex_own(trx));
	}

	typedef lock_pool_t::reverse_iterator iterator;

	iterator	end = trx->lock.table_locks.rend();

	for (iterator it = trx->lock.table_locks.rbegin(); it != end; ++it) {

		const lock_t*	lock = *it;

		if (lock == NULL) {
			continue;
		}

		ut_a(trx == lock->trx);
		ut_a(lock_get_type_low(lock) & LOCK_TABLE);
		ut_a(lock->un_member.tab_lock.table != NULL);

		if (lock == lock_to_remove) {

			*it = NULL;

			if (!trx->lock.cancel) {
				trx_mutex_exit(trx);
			}

			return;
		}
	}

	if (!trx->lock.cancel) {
		trx_mutex_exit(trx);
	}

	/* Lock must exist in the vector. */
	ut_error;
}

/*********************************************************************//**
Removes locks of a transaction on a table to be dropped.
If remove_also_table_sx_locks is TRUE then table-level S and X locks are
also removed in addition to other table-level and record-level locks.
No lock that is going to be removed is allowed to be a wait lock. */
static
void
lock_remove_all_on_table_for_trx(
/*=============================*/
	dict_table_t*	table,			/*!< in: table to be dropped */
	trx_t*		trx,			/*!< in: a transaction */
	ibool		remove_also_table_sx_locks)/*!< in: also removes
						table S and X locks */
{
	lock_t*		lock;
	lock_t*		prev_lock;

	ut_ad(lock_mutex_own());

	for (lock = UT_LIST_GET_LAST(trx->lock.trx_locks);
	     lock != NULL;
	     lock = prev_lock) {

		prev_lock = UT_LIST_GET_PREV(trx_locks, lock);

		if (lock_get_type_low(lock) == LOCK_REC
		    && lock->index->table == table) {
			ut_a(!lock_get_wait(lock));

			lock_rec_discard(lock);
		} else if (lock_get_type_low(lock) & LOCK_TABLE
			   && lock->un_member.tab_lock.table == table
			   && (remove_also_table_sx_locks
			       || !IS_LOCK_S_OR_X(lock))) {

			ut_a(!lock_get_wait(lock));

			lock_trx_table_locks_remove(lock);
			lock_table_remove_low(lock);
		}
	}
}

/*******************************************************************//**
Remove any explicit record locks held by recovering transactions on
the table.
@return number of recovered transactions examined */
static
ulint
lock_remove_recovered_trx_record_locks(
/*===================================*/
	dict_table_t*	table)	/*!< in: check if there are any locks
				held on records in this table or on the
				table itself */
{
	ut_a(table != NULL);
	ut_ad(lock_mutex_own());

	ulint		n_recovered_trx = 0;

	mutex_enter(&trx_sys->mutex);

	for (trx_t* trx = UT_LIST_GET_FIRST(trx_sys->rw_trx_list);
	     trx != NULL;
	     trx = UT_LIST_GET_NEXT(trx_list, trx)) {

		assert_trx_in_rw_list(trx);

		if (!trx->is_recovered) {
			continue;
		}

		/* Because we are holding the lock_sys->mutex,
		implicit locks cannot be converted to explicit ones
		while we are scanning the explicit locks. */

		lock_t*	next_lock;

		for (lock_t* lock = UT_LIST_GET_FIRST(trx->lock.trx_locks);
		     lock != NULL;
		     lock = next_lock) {

			ut_a(lock->trx == trx);

			/* Recovered transactions can't wait on a lock. */

			ut_a(!lock_get_wait(lock));

			next_lock = UT_LIST_GET_NEXT(trx_locks, lock);

			switch (lock_get_type_low(lock)) {
			default:
				ut_error;
			case LOCK_TABLE:
				if (lock->un_member.tab_lock.table == table) {
					lock_trx_table_locks_remove(lock);
					lock_table_remove_low(lock);
				}
				break;
			case LOCK_REC:
				if (lock->index->table == table) {
					lock_rec_discard(lock);
				}
			}
		}

		++n_recovered_trx;
	}

	mutex_exit(&trx_sys->mutex);

	return(n_recovered_trx);
}

/*********************************************************************//**
Removes locks on a table to be dropped or truncated.
If remove_also_table_sx_locks is TRUE then table-level S and X locks are
also removed in addition to other table-level and record-level locks.
No lock, that is going to be removed, is allowed to be a wait lock. */
void
lock_remove_all_on_table(
/*=====================*/
	dict_table_t*	table,			/*!< in: table to be dropped
						or truncated */
	ibool		remove_also_table_sx_locks)/*!< in: also removes
						table S and X locks */
{
	lock_t*		lock;

	lock_mutex_enter();

	for (lock = UT_LIST_GET_FIRST(table->locks);
	     lock != NULL;
	     /* No op */) {

		lock_t*	prev_lock;

		prev_lock = UT_LIST_GET_PREV(un_member.tab_lock.locks, lock);

		/* If we should remove all locks (remove_also_table_sx_locks
		is TRUE), or if the lock is not table-level S or X lock,
		then check we are not going to remove a wait lock. */
		if (remove_also_table_sx_locks
		    || !(lock_get_type(lock) == LOCK_TABLE
			 && IS_LOCK_S_OR_X(lock))) {

			ut_a(!lock_get_wait(lock));
		}

		lock_remove_all_on_table_for_trx(
			table, lock->trx, remove_also_table_sx_locks);

		if (prev_lock == NULL) {
			if (lock == UT_LIST_GET_FIRST(table->locks)) {
				/* lock was not removed, pick its successor */
				lock = UT_LIST_GET_NEXT(
					un_member.tab_lock.locks, lock);
			} else {
				/* lock was removed, pick the first one */
				lock = UT_LIST_GET_FIRST(table->locks);
			}
		} else if (UT_LIST_GET_NEXT(un_member.tab_lock.locks,
					    prev_lock) != lock) {
			/* If lock was removed by
			lock_remove_all_on_table_for_trx() then pick the
			successor of prev_lock ... */
			lock = UT_LIST_GET_NEXT(
				un_member.tab_lock.locks, prev_lock);
		} else {
			/* ... otherwise pick the successor of lock. */
			lock = UT_LIST_GET_NEXT(
				un_member.tab_lock.locks, lock);
		}
	}

	/* Note: Recovered transactions don't have table level IX or IS locks
	but can have implicit record locks that have been converted to explicit
	record locks. Such record locks cannot be freed by traversing the
	transaction lock list in dict_table_t (as above). */

	if (!lock_sys->rollback_complete
	    && lock_remove_recovered_trx_record_locks(table) == 0) {

		lock_sys->rollback_complete = TRUE;
	}

	lock_mutex_exit();
}

/*===================== VALIDATION AND DEBUGGING ====================*/

/** Print info of a table lock.
@param[in,out]	file	output stream
@param[in]	lock	table lock */
static
void
lock_table_print(FILE* file, const lock_t* lock)
{
	ut_ad(lock_mutex_own());
	ut_a(lock_get_type_low(lock) == LOCK_TABLE);

	fputs("TABLE LOCK table ", file);
	ut_print_name(file, lock->trx,
		      lock->un_member.tab_lock.table->name.m_name);
	fprintf(file, " trx id " TRX_ID_FMT, trx_get_id_for_print(lock->trx));

	if (lock_get_mode(lock) == LOCK_S) {
		fputs(" lock mode S", file);
	} else if (lock_get_mode(lock) == LOCK_X) {
		ut_ad(lock->trx->id != 0);
		fputs(" lock mode X", file);
	} else if (lock_get_mode(lock) == LOCK_IS) {
		fputs(" lock mode IS", file);
	} else if (lock_get_mode(lock) == LOCK_IX) {
		ut_ad(lock->trx->id != 0);
		fputs(" lock mode IX", file);
	} else if (lock_get_mode(lock) == LOCK_AUTO_INC) {
		fputs(" lock mode AUTO-INC", file);
	} else {
		fprintf(file, " unknown lock mode %lu",
			(ulong) lock_get_mode(lock));
	}

	if (lock_get_wait(lock)) {
		fputs(" waiting", file);
	}

	putc('\n', file);
}

/** Print info of a record lock.
@param[in,out]	file	output stream
@param[in]	lock	record lock */
static
void
lock_rec_print(FILE* file, const lock_t* lock)
{
	ulint			space;
	ulint			page_no;
	mtr_t			mtr;
	mem_heap_t*		heap		= NULL;
	ulint			offsets_[REC_OFFS_NORMAL_SIZE];
	ulint*			offsets		= offsets_;
	rec_offs_init(offsets_);

	ut_ad(lock_mutex_own());
	ut_a(lock_get_type_low(lock) == LOCK_REC);

	space = lock->un_member.rec_lock.space;
	page_no = lock->un_member.rec_lock.page_no;

	fprintf(file, "RECORD LOCKS space id %lu page no %lu n bits %lu "
		"index %s of table ",
		(ulong) space, (ulong) page_no,
		(ulong) lock_rec_get_n_bits(lock),
		lock->index->name());
	ut_print_name(file, lock->trx, lock->index->table_name);
	fprintf(file, " trx id " TRX_ID_FMT, trx_get_id_for_print(lock->trx));

	if (lock_get_mode(lock) == LOCK_S) {
		fputs(" lock mode S", file);
	} else if (lock_get_mode(lock) == LOCK_X) {
		fputs(" lock_mode X", file);
	} else {
		ut_error;
	}

	if (lock_rec_get_gap(lock)) {
		fputs(" locks gap before rec", file);
	}

	if (lock_rec_get_rec_not_gap(lock)) {
		fputs(" locks rec but not gap", file);
	}

	if (lock_rec_get_insert_intention(lock)) {
		fputs(" insert intention", file);
	}

	if (lock_get_wait(lock)) {
		fputs(" waiting", file);
	}

	mtr_start(&mtr);

	putc('\n', file);

	const buf_block_t*	block;

	block = buf_page_try_get(page_id_t(space, page_no), &mtr);

	for (ulint i = 0; i < lock_rec_get_n_bits(lock); ++i) {

		if (!lock_rec_get_nth_bit(lock, i)) {
			continue;
		}

		fprintf(file, "Record lock, heap no %lu", (ulong) i);

		if (block) {
			ut_ad(page_is_leaf(block->frame));
			const rec_t*	rec;

			rec = page_find_rec_with_heap_no(
				buf_block_get_frame(block), i);

			offsets = rec_get_offsets(
				rec, lock->index, offsets, true,
				ULINT_UNDEFINED, &heap);

			putc(' ', file);
			rec_print_new(file, rec, offsets);
		}

		putc('\n', file);
	}

	mtr_commit(&mtr);

	if (heap) {
		mem_heap_free(heap);
	}
}

#ifdef UNIV_DEBUG
/* Print the number of lock structs from lock_print_info_summary() only
in non-production builds for performance reasons, see
http://bugs.mysql.com/36942 */
#define PRINT_NUM_OF_LOCK_STRUCTS
#endif /* UNIV_DEBUG */

#ifdef PRINT_NUM_OF_LOCK_STRUCTS
/*********************************************************************//**
Calculates the number of record lock structs in the record lock hash table.
@return number of record locks */
static
ulint
lock_get_n_rec_locks(void)
/*======================*/
{
	ulint	n_locks	= 0;
	ulint	i;

	ut_ad(lock_mutex_own());

	for (i = 0; i < hash_get_n_cells(lock_sys->rec_hash); i++) {
		const lock_t*	lock;

		for (lock = static_cast<const lock_t*>(
				HASH_GET_FIRST(lock_sys->rec_hash, i));
		     lock != 0;
		     lock = static_cast<const lock_t*>(
				HASH_GET_NEXT(hash, lock))) {

			n_locks++;
		}
	}

	return(n_locks);
}
#endif /* PRINT_NUM_OF_LOCK_STRUCTS */

/*********************************************************************//**
Prints info of locks for all transactions.
@return FALSE if not able to obtain lock mutex
and exits without printing info */
ibool
lock_print_info_summary(
/*====================*/
	FILE*	file,	/*!< in: file where to print */
	ibool	nowait)	/*!< in: whether to wait for the lock mutex */
{
	/* if nowait is FALSE, wait on the lock mutex,
	otherwise return immediately if fail to obtain the
	mutex. */
	if (!nowait) {
		lock_mutex_enter();
	} else if (lock_mutex_enter_nowait()) {
		fputs("FAIL TO OBTAIN LOCK MUTEX,"
		      " SKIP LOCK INFO PRINTING\n", file);
		return(FALSE);
	}

	if (lock_deadlock_found) {
		fputs("------------------------\n"
		      "LATEST DETECTED DEADLOCK\n"
		      "------------------------\n", file);

		if (!srv_read_only_mode) {
			ut_copy_file(file, lock_latest_err_file);
		}
	}

	fputs("------------\n"
	      "TRANSACTIONS\n"
	      "------------\n", file);

	fprintf(file, "Trx id counter " TRX_ID_FMT "\n",
		trx_sys_get_max_trx_id());

	fprintf(file,
		"Purge done for trx's n:o < " TRX_ID_FMT
		" undo n:o < " TRX_ID_FMT " state: ",
		purge_sys->iter.trx_no,
		purge_sys->iter.undo_no);

	/* Note: We are reading the state without the latch. One because it
	will violate the latching order and two because we are merely querying
	the state of the variable for display. */

	switch (purge_sys->state){
	case PURGE_STATE_INIT:
		/* Should never be in this state while the system is running. */
		ut_error;

	case PURGE_STATE_EXIT:
		fprintf(file, "exited");
		break;

	case PURGE_STATE_DISABLED:
		fprintf(file, "disabled");
		break;

	case PURGE_STATE_RUN:
		fprintf(file, "running");
		/* Check if it is waiting for more data to arrive. */
		if (!purge_sys->running) {
			fprintf(file, " but idle");
		}
		break;

	case PURGE_STATE_STOP:
		fprintf(file, "stopped");
		break;
	}

	fprintf(file, "\n");

	fprintf(file,
		"History list length %lu\n",
		(ulong) trx_sys->rseg_history_len);

#ifdef PRINT_NUM_OF_LOCK_STRUCTS
	fprintf(file,
		"Total number of lock structs in row lock hash table %lu\n",
		(ulong) lock_get_n_rec_locks());
#endif /* PRINT_NUM_OF_LOCK_STRUCTS */
	return(TRUE);
}

/** Functor to print not-started transaction from the mysql_trx_list. */

struct	PrintNotStarted {

	PrintNotStarted(FILE* file) : m_file(file) { }

	void	operator()(const trx_t* trx)
	{
		ut_ad(trx->in_mysql_trx_list);
		ut_ad(mutex_own(&trx_sys->mutex));

		/* See state transitions and locking rules in trx0trx.h */

		if (trx_state_eq(trx, TRX_STATE_NOT_STARTED)) {

			fputs("---", m_file);
			trx_print_latched(m_file, trx, 600);
		}
	}

	FILE*		m_file;
};

/** Iterate over a transaction's locks. Keeping track of the
iterator using an ordinal value. */

class TrxLockIterator {
public:
	TrxLockIterator() { rewind(); }

	/** Get the m_index(th) lock of a transaction.
	@return current lock or 0 */
	const lock_t* current(const trx_t* trx) const
	{
		lock_t*	lock;
		ulint	i = 0;

		for (lock = UT_LIST_GET_FIRST(trx->lock.trx_locks);
		     lock != NULL && i < m_index;
		     lock = UT_LIST_GET_NEXT(trx_locks, lock), ++i) {

			/* No op */
		}

		return(lock);
	}

	/** Set the ordinal value to 0 */
	void rewind()
	{
		m_index = 0;
	}

	/** Increment the ordinal value.
	@retun the current index value */
	ulint next()
	{
		return(++m_index);
	}

private:
	/** Current iterator position */
	ulint		m_index;
};

/** This iterates over both the RW and RO trx_sys lists. We need to keep
track where the iterator was up to and we do that using an ordinal value. */

class TrxListIterator {
public:
	TrxListIterator() : m_index()
	{
		/* We iterate over the RW trx list first. */

		m_trx_list = &trx_sys->rw_trx_list;
	}

	/** Get the current transaction whose ordinality is m_index.
	@return current transaction or 0 */

	const trx_t* current()
	{
		return(reposition());
	}

	/** Advance the transaction current ordinal value and reset the
	transaction lock ordinal value */

	void next()
	{
		++m_index;
		m_lock_iter.rewind();
	}

	TrxLockIterator& lock_iter()
	{
		return(m_lock_iter);
	}

private:
	/** Reposition the "cursor" on the current transaction. If it
	is the first time then the "cursor" will be positioned on the
	first transaction.

	@return transaction instance or 0 */
	const trx_t* reposition() const
	{
		ulint	i;
		trx_t*	trx;

		/* Make the transaction at the ordinal value of m_index
		the current transaction. ie. reposition/restore */

		for (i = 0, trx = UT_LIST_GET_FIRST(*m_trx_list);
		     trx != NULL && (i < m_index);
		     trx = UT_LIST_GET_NEXT(trx_list, trx), ++i) {

			check_trx_state(trx);
		}

		return(trx);
	}

	/** Ordinal value of the transaction in the current transaction list */
	ulint			m_index;

	/** Current transaction list */
	trx_ut_list_t*		m_trx_list;

	/** For iterating over a transaction's locks */
	TrxLockIterator		m_lock_iter;
};

/** Prints transaction lock wait and MVCC state.
@param[in,out]	file	file where to print
@param[in]	trx	transaction */
void
lock_trx_print_wait_and_mvcc_state(
	FILE*		file,
	const trx_t*	trx)
{
	fprintf(file, "---");

	trx_print_latched(file, trx, 600);

	const ReadView*	read_view = trx_get_read_view(trx);

	if (read_view != NULL) {
		read_view->print_limits(file);
	}

	if (trx->lock.que_state == TRX_QUE_LOCK_WAIT) {

		fprintf(file,
			"------- TRX HAS BEEN WAITING %lu SEC"
			" FOR THIS LOCK TO BE GRANTED:\n",
			(ulong) difftime(ut_time(), trx->lock.wait_started));

		if (lock_get_type_low(trx->lock.wait_lock) == LOCK_REC) {
			lock_rec_print(file, trx->lock.wait_lock);
		} else {
			lock_table_print(file, trx->lock.wait_lock);
		}

		fprintf(file, "------------------\n");
	}
}

/*********************************************************************//**
Prints info of locks for a transaction. This function will release the
lock mutex and the trx_sys_t::mutex if the page was read from disk.
@return true if page was read from the tablespace */
static
bool
lock_rec_fetch_page(
/*================*/
	const lock_t*	lock)	/*!< in: record lock */
{
	ut_ad(lock_get_type_low(lock) == LOCK_REC);

	ulint			space_id = lock->un_member.rec_lock.space;
	fil_space_t*		space;
	bool			found;
	const page_size_t&	page_size = fil_space_get_page_size(space_id,
								    &found);
	ulint			page_no = lock->un_member.rec_lock.page_no;

	/* Check if the .ibd file exists. */
	if (found) {
		mtr_t	mtr;

		lock_mutex_exit();

		mutex_exit(&trx_sys->mutex);

		DEBUG_SYNC_C("innodb_monitor_before_lock_page_read");

		/* Check if the space is exists or not. only
		when the space is valid, try to get the page. */
		space = fil_space_acquire(space_id);
		if (space) {
			dberr_t err = DB_SUCCESS;
			mtr_start(&mtr);
			buf_page_get_gen(
				page_id_t(space_id, page_no), page_size,
				RW_NO_LATCH, NULL,
				BUF_GET_POSSIBLY_FREED,
				__FILE__, __LINE__, &mtr, &err);
			mtr_commit(&mtr);
			fil_space_release(space);
		}

		lock_mutex_enter();

		mutex_enter(&trx_sys->mutex);

		return(true);
	}

	return(false);
}

/*********************************************************************//**
Prints info of locks for a transaction.
@return true if all printed, false if latches were released. */
static
bool
lock_trx_print_locks(
/*=================*/
	FILE*		file,		/*!< in/out: File to write */
	const trx_t*	trx,		/*!< in: current transaction */
	TrxLockIterator&iter,		/*!< in: transaction lock iterator */
	bool		load_block)	/*!< in: if true then read block
					from disk */
{
	const lock_t* lock;

	/* Iterate over the transaction's locks. */
	while ((lock = iter.current(trx)) != 0) {

		if (lock_get_type_low(lock) == LOCK_REC) {

			if (load_block) {

				/* Note: lock_rec_fetch_page() will
				release both the lock mutex and the
				trx_sys_t::mutex if it does a read
				from disk. */

				if (lock_rec_fetch_page(lock)) {
					/* We need to resync the
					current transaction. */
					return(false);
				}

				/* It is a single table tablespace
				and the .ibd file is missing
				(TRUNCATE TABLE probably stole the
				locks): just print the lock without
				attempting to load the page in the
				buffer pool. */

				fprintf(file,
					"RECORD LOCKS on non-existing"
					" space %u\n",
					lock->un_member.rec_lock.space);
			}

			/* Print all the record locks on the page from
			the record lock bitmap */

			lock_rec_print(file, lock);

			load_block = true;

		} else {
			ut_ad(lock_get_type_low(lock) & LOCK_TABLE);

			lock_table_print(file, lock);
		}

		if (iter.next() >= 10) {

			fprintf(file,
				"10 LOCKS PRINTED FOR THIS TRX:"
				" SUPPRESSING FURTHER PRINTS\n");

			break;
		}
	}

	return(true);
}

/*********************************************************************//**
Prints info of locks for each transaction. This function assumes that the
caller holds the lock mutex and more importantly it will release the lock
mutex on behalf of the caller. (This should be fixed in the future). */
void
lock_print_info_all_transactions(
/*=============================*/
	FILE*		file)	/*!< in/out: file where to print */
{
	ut_ad(lock_mutex_own());

	fprintf(file, "LIST OF TRANSACTIONS FOR EACH SESSION:\n");

	mutex_enter(&trx_sys->mutex);

	/* First print info on non-active transactions */

	/* NOTE: information of auto-commit non-locking read-only
	transactions will be omitted here. The information will be
	available from INFORMATION_SCHEMA.INNODB_TRX. */

	PrintNotStarted	print_not_started(file);
	ut_list_map(trx_sys->mysql_trx_list, print_not_started);

	const trx_t*	trx;
	TrxListIterator	trx_iter;
	const trx_t*	prev_trx = 0;

	/* Control whether a block should be fetched from the buffer pool. */
	bool		load_block = true;
	bool		monitor = srv_print_innodb_lock_monitor;

	while ((trx = trx_iter.current()) != 0) {

		check_trx_state(trx);

		if (trx != prev_trx) {
			lock_trx_print_wait_and_mvcc_state(file, trx);
			prev_trx = trx;

			/* The transaction that read in the page is no
			longer the one that read the page in. We need to
			force a page read. */
			load_block = true;
		}

		/* If we need to print the locked record contents then we
		need to fetch the containing block from the buffer pool. */
		if (monitor) {

			/* Print the locks owned by the current transaction. */
			TrxLockIterator& lock_iter = trx_iter.lock_iter();

			if (!lock_trx_print_locks(
					file, trx, lock_iter, load_block)) {

				/* Resync trx_iter, the trx_sys->mutex and
				the lock mutex were released. A page was
				successfully read in.  We need to print its
				contents on the next call to
				lock_trx_print_locks(). On the next call to
				lock_trx_print_locks() we should simply print
				the contents of the page just read in.*/
				load_block = false;

				continue;
			}
		}

		load_block = true;

		/* All record lock details were printed without fetching
		a page from disk, or we didn't need to print the detail. */
		trx_iter.next();
	}

	lock_mutex_exit();
	mutex_exit(&trx_sys->mutex);

	ut_ad(lock_validate());
}

#ifdef UNIV_DEBUG
/*********************************************************************//**
Find the the lock in the trx_t::trx_lock_t::table_locks vector.
@return true if found */
static
bool
lock_trx_table_locks_find(
/*======================*/
	trx_t*		trx,		/*!< in: trx to validate */
	const lock_t*	find_lock)	/*!< in: lock to find */
{
	bool		found = false;

	trx_mutex_enter(trx);

	typedef lock_pool_t::const_reverse_iterator iterator;

	iterator	end = trx->lock.table_locks.rend();

	for (iterator it = trx->lock.table_locks.rbegin(); it != end; ++it) {

		const lock_t*	lock = *it;

		if (lock == NULL) {

			continue;

		} else if (lock == find_lock) {

			/* Can't be duplicates. */
			ut_a(!found);
			found = true;
		}

		ut_a(trx == lock->trx);
		ut_a(lock_get_type_low(lock) & LOCK_TABLE);
		ut_a(lock->un_member.tab_lock.table != NULL);
	}

	trx_mutex_exit(trx);

	return(found);
}

/*********************************************************************//**
Validates the lock queue on a table.
@return TRUE if ok */
static
ibool
lock_table_queue_validate(
/*======================*/
	const dict_table_t*	table)	/*!< in: table */
{
	const lock_t*	lock;

	ut_ad(lock_mutex_own());
	ut_ad(trx_sys_mutex_own());

	for (lock = UT_LIST_GET_FIRST(table->locks);
	     lock != NULL;
	     lock = UT_LIST_GET_NEXT(un_member.tab_lock.locks, lock)) {

		/* lock->trx->state cannot change from or to NOT_STARTED
		while we are holding the trx_sys->mutex. It may change
		from ACTIVE to PREPARED, but it may not change to
		COMMITTED, because we are holding the lock_sys->mutex. */
		ut_ad(trx_assert_started(lock->trx));

		if (!lock_get_wait(lock)) {

			ut_a(!lock_table_other_has_incompatible(
				     lock->trx, 0, table,
				     lock_get_mode(lock)));
		} else {

			ut_a(lock_table_has_to_wait_in_queue(lock));
		}

		ut_a(lock_trx_table_locks_find(lock->trx, lock));
	}

	return(TRUE);
}

/*********************************************************************//**
Validates the lock queue on a single record.
@return TRUE if ok */
static
ibool
lock_rec_queue_validate(
/*====================*/
	ibool			locked_lock_trx_sys,
					/*!< in: if the caller holds
					both the lock mutex and
					trx_sys_t->lock. */
	const buf_block_t*	block,	/*!< in: buffer block containing rec */
	const rec_t*		rec,	/*!< in: record to look at */
	const dict_index_t*	index,	/*!< in: index, or NULL if not known */
	const ulint*		offsets)/*!< in: rec_get_offsets(rec, index) */
{
	const trx_t*	impl_trx;
	const lock_t*	lock;
	ulint		heap_no;

	ut_a(rec);
	ut_a(block->frame == page_align(rec));
	ut_ad(rec_offs_validate(rec, index, offsets));
	ut_ad(!page_rec_is_comp(rec) == !rec_offs_comp(offsets));
	ut_ad(lock_mutex_own() == locked_lock_trx_sys);
	ut_ad(!index || dict_index_is_clust(index)
	      || !dict_index_is_online_ddl(index));

	heap_no = page_rec_get_heap_no(rec);

	if (!locked_lock_trx_sys) {
		lock_mutex_enter();
		mutex_enter(&trx_sys->mutex);
	}

	if (!page_rec_is_user_rec(rec)) {

		for (lock = lock_rec_get_first(lock_sys->rec_hash,
					       block, heap_no);
		     lock != NULL;
		     lock = lock_rec_get_next_const(heap_no, lock)) {

			ut_ad(!trx_is_ac_nl_ro(lock->trx));

			if (lock_get_wait(lock)) {
				ut_a(lock_rec_has_to_wait_in_queue(lock));
			}

			if (index != NULL) {
				ut_a(lock->index == index);
			}
		}

		goto func_exit;
	}

	if (index == NULL) {

		/* Nothing we can do */

	} else if (dict_index_is_clust(index)) {
		trx_id_t	trx_id;

		/* Unlike the non-debug code, this invariant can only succeed
		if the check and assertion are covered by the lock mutex. */

		trx_id = lock_clust_rec_some_has_impl(rec, index, offsets);
		impl_trx = trx_rw_is_active_low(trx_id, NULL);

		ut_ad(lock_mutex_own());
		/* impl_trx cannot be committed until lock_mutex_exit()
		because lock_trx_release_locks() acquires lock_sys->mutex */

		if (impl_trx != NULL) {
			const lock_t*	other_lock
				= lock_rec_other_has_expl_req(
					LOCK_S, block, true, heap_no,
					impl_trx);

			/* The impl_trx is holding an implicit lock on the
			given record 'rec'. So there cannot be another
			explicit granted lock.  Also, there can be another
			explicit waiting lock only if the impl_trx has an
			explicit granted lock. */

			if (other_lock != NULL) {
#ifdef WITH_WSREP
				if (wsrep_on(other_lock->trx->mysql_thd) && !lock_get_wait(other_lock) ) {

					ib::info() << "WSREP impl BF lock conflict for my impl lock:\n BF:" <<
						((wsrep_thd_is_BF(impl_trx->mysql_thd, FALSE)) ? "BF" : "normal") << " exec: " <<
						wsrep_thd_exec_mode(impl_trx->mysql_thd) << " conflict: " <<
						wsrep_thd_conflict_state(impl_trx->mysql_thd, false) << " seqno: " <<
						wsrep_thd_trx_seqno(impl_trx->mysql_thd) << " SQL: " <<
						wsrep_thd_query(impl_trx->mysql_thd);

					trx_t* otrx = other_lock->trx;

					ib::info() << "WSREP other lock:\n BF:" <<
						((wsrep_thd_is_BF(otrx->mysql_thd, FALSE)) ? "BF" : "normal")  << " exec: " <<
						wsrep_thd_exec_mode(otrx->mysql_thd) << " conflict: " <<
						wsrep_thd_conflict_state(otrx->mysql_thd, false) << " seqno: " <<
						wsrep_thd_trx_seqno(otrx->mysql_thd) << " SQL: " <<
						wsrep_thd_query(otrx->mysql_thd);
				}

				if (wsrep_on(other_lock->trx->mysql_thd) && !lock_rec_has_expl(
					LOCK_X | LOCK_REC_NOT_GAP,
					block, heap_no, impl_trx)) {
					ib::info() << "WSREP impl BF lock conflict";
				}
#else /* !WITH_WSREP */
				ut_a(lock_get_wait(other_lock));
				ut_a(lock_rec_has_expl(
					LOCK_X | LOCK_REC_NOT_GAP,
					block, heap_no, impl_trx));
#endif /* WITH_WSREP */
			}
		}
	}

	for (lock = lock_rec_get_first(lock_sys->rec_hash, block, heap_no);
	     lock != NULL;
	     lock = lock_rec_get_next_const(heap_no, lock)) {

		ut_ad(!trx_is_ac_nl_ro(lock->trx));

		if (index) {
			ut_a(lock->index == index);
		}

		if (!lock_rec_get_gap(lock) && !lock_get_wait(lock)) {

			lock_mode	mode;

			if (lock_get_mode(lock) == LOCK_S) {
				mode = LOCK_X;
			} else {
				mode = LOCK_S;
			}

			const lock_t*	other_lock
				= lock_rec_other_has_expl_req(
					mode, block, false, heap_no,
					lock->trx);
#ifdef WITH_WSREP
			ut_a(!other_lock
			     || wsrep_thd_is_BF(lock->trx->mysql_thd, FALSE)
			     || wsrep_thd_is_BF(other_lock->trx->mysql_thd, FALSE));

#else
			ut_a(!other_lock);
#endif /* WITH_WSREP */
		} else if (lock_get_wait(lock) && !lock_rec_get_gap(lock)) {

			ut_a(lock_rec_has_to_wait_in_queue(lock));
		}
	}

	ut_ad(innodb_lock_schedule_algorithm == INNODB_LOCK_SCHEDULE_ALGORITHM_FCFS ||
		  lock_queue_validate(lock));

func_exit:
	if (!locked_lock_trx_sys) {
		lock_mutex_exit();
		mutex_exit(&trx_sys->mutex);
	}

	return(TRUE);
}

/*********************************************************************//**
Validates the record lock queues on a page.
@return TRUE if ok */
static
ibool
lock_rec_validate_page(
/*===================*/
	const buf_block_t*	block)	/*!< in: buffer block */
{
	const lock_t*	lock;
	const rec_t*	rec;
	ulint		nth_lock	= 0;
	ulint		nth_bit		= 0;
	ulint		i;
	mem_heap_t*	heap		= NULL;
	ulint		offsets_[REC_OFFS_NORMAL_SIZE];
	ulint*		offsets		= offsets_;
	rec_offs_init(offsets_);

	ut_ad(!lock_mutex_own());

	lock_mutex_enter();
	mutex_enter(&trx_sys->mutex);
loop:
	lock = lock_rec_get_first_on_page_addr(
		lock_sys->rec_hash,
		block->page.id.space(), block->page.id.page_no());

	if (!lock) {
		goto function_exit;
	}

	ut_ad(!block->page.file_page_was_freed);

	for (i = 0; i < nth_lock; i++) {

		lock = lock_rec_get_next_on_page_const(lock);

		if (!lock) {
			goto function_exit;
		}
	}

	ut_ad(!trx_is_ac_nl_ro(lock->trx));

# ifdef UNIV_DEBUG
	/* Only validate the record queues when this thread is not
	holding a space->latch.  Deadlocks are possible due to
	latching order violation when UNIV_DEBUG is defined while
	UNIV_DEBUG is not. */
	if (!sync_check_find(SYNC_FSP))
# endif /* UNIV_DEBUG */
	for (i = nth_bit; i < lock_rec_get_n_bits(lock); i++) {

		if (i == 1 || lock_rec_get_nth_bit(lock, i)) {

			rec = page_find_rec_with_heap_no(block->frame, i);
			ut_a(rec);
			ut_ad(page_rec_is_leaf(rec));
			offsets = rec_get_offsets(rec, lock->index, offsets,
						  true, ULINT_UNDEFINED,
						  &heap);

			/* If this thread is holding the file space
			latch (fil_space_t::latch), the following
			check WILL break the latching order and may
			cause a deadlock of threads. */

			lock_rec_queue_validate(
				TRUE, block, rec, lock->index, offsets);

			nth_bit = i + 1;

			goto loop;
		}
	}

	nth_bit = 0;
	nth_lock++;

	goto loop;

function_exit:
	lock_mutex_exit();
	mutex_exit(&trx_sys->mutex);

	if (heap != NULL) {
		mem_heap_free(heap);
	}
	return(TRUE);
}

/*********************************************************************//**
Validates the table locks.
@return TRUE if ok */
static
ibool
lock_validate_table_locks(
/*======================*/
	const trx_ut_list_t*	trx_list)	/*!< in: trx list */
{
	const trx_t*	trx;

	ut_ad(lock_mutex_own());
	ut_ad(trx_sys_mutex_own());

	ut_ad(trx_list == &trx_sys->rw_trx_list);

	for (trx = UT_LIST_GET_FIRST(*trx_list);
	     trx != NULL;
	     trx = UT_LIST_GET_NEXT(trx_list, trx)) {

		const lock_t*	lock;

		check_trx_state(trx);

		for (lock = UT_LIST_GET_FIRST(trx->lock.trx_locks);
		     lock != NULL;
		     lock = UT_LIST_GET_NEXT(trx_locks, lock)) {

			if (lock_get_type_low(lock) & LOCK_TABLE) {

				lock_table_queue_validate(
					lock->un_member.tab_lock.table);
			}
		}
	}

	return(TRUE);
}

/*********************************************************************//**
Validate record locks up to a limit.
@return lock at limit or NULL if no more locks in the hash bucket */
static MY_ATTRIBUTE((warn_unused_result))
const lock_t*
lock_rec_validate(
/*==============*/
	ulint		start,		/*!< in: lock_sys->rec_hash
					bucket */
	ib_uint64_t*	limit)		/*!< in/out: upper limit of
					(space, page_no) */
{
	ut_ad(lock_mutex_own());
	ut_ad(trx_sys_mutex_own());

	for (const lock_t* lock = static_cast<const lock_t*>(
			HASH_GET_FIRST(lock_sys->rec_hash, start));
	     lock != NULL;
	     lock = static_cast<const lock_t*>(HASH_GET_NEXT(hash, lock))) {

		ib_uint64_t	current;

		ut_ad(!trx_is_ac_nl_ro(lock->trx));
		ut_ad(lock_get_type(lock) == LOCK_REC);

		current = ut_ull_create(
			lock->un_member.rec_lock.space,
			lock->un_member.rec_lock.page_no);

		if (current > *limit) {
			*limit = current + 1;
			return(lock);
		}
	}

	return(0);
}

/*********************************************************************//**
Validate a record lock's block */
static
void
lock_rec_block_validate(
/*====================*/
	ulint		space_id,
	ulint		page_no)
{
	/* The lock and the block that it is referring to may be freed at
	this point. We pass BUF_GET_POSSIBLY_FREED to skip a debug check.
	If the lock exists in lock_rec_validate_page() we assert
	!block->page.file_page_was_freed. */

	buf_block_t*	block;
	mtr_t		mtr;

	/* Make sure that the tablespace is not deleted while we are
	trying to access the page. */
	if (fil_space_t* space = fil_space_acquire(space_id)) {
		dberr_t err = DB_SUCCESS;
		mtr_start(&mtr);

		block = buf_page_get_gen(
			page_id_t(space_id, page_no),
			page_size_t(space->flags),
			RW_X_LATCH, NULL,
			BUF_GET_POSSIBLY_FREED,
			__FILE__, __LINE__, &mtr, &err);

		if (err != DB_SUCCESS) {
			ib::error() << "Lock rec block validate failed for tablespace "
				   << space->name
				   << " space_id " << space_id
				   << " page_no " << page_no << " err " << err;
		}

		if (block) {
			buf_block_dbg_add_level(block, SYNC_NO_ORDER_CHECK);

			ut_ad(lock_rec_validate_page(block));
		}

		mtr_commit(&mtr);

		fil_space_release(space);
	}
}

/*********************************************************************//**
Validates the lock system.
@return TRUE if ok */
static
bool
lock_validate()
/*===========*/
{
	typedef	std::pair<ulint, ulint>		page_addr_t;
	typedef std::set<
		page_addr_t,
		std::less<page_addr_t>,
		ut_allocator<page_addr_t> >	page_addr_set;

	page_addr_set	pages;

	lock_mutex_enter();
	mutex_enter(&trx_sys->mutex);

	ut_a(lock_validate_table_locks(&trx_sys->rw_trx_list));

	/* Iterate over all the record locks and validate the locks. We
	don't want to hog the lock_sys_t::mutex and the trx_sys_t::mutex.
	Release both mutexes during the validation check. */

	for (ulint i = 0; i < hash_get_n_cells(lock_sys->rec_hash); i++) {
		const lock_t*	lock;
		ib_uint64_t	limit = 0;

		while ((lock = lock_rec_validate(i, &limit)) != 0) {

			ulint	space = lock->un_member.rec_lock.space;
			ulint	page_no = lock->un_member.rec_lock.page_no;

			pages.insert(std::make_pair(space, page_no));
		}
	}

	mutex_exit(&trx_sys->mutex);
	lock_mutex_exit();

	for (page_addr_set::const_iterator it = pages.begin();
	     it != pages.end();
	     ++it) {
		lock_rec_block_validate((*it).first, (*it).second);
	}

	return(true);
}
#endif /* UNIV_DEBUG */
/*============ RECORD LOCK CHECKS FOR ROW OPERATIONS ====================*/

/*********************************************************************//**
Checks if locks of other transactions prevent an immediate insert of
a record. If they do, first tests if the query thread should anyway
be suspended for some reason; if not, then puts the transaction and
the query thread to the lock wait state and inserts a waiting request
for a gap x-lock to the lock queue.
@return DB_SUCCESS, DB_LOCK_WAIT, DB_DEADLOCK, or DB_QUE_THR_SUSPENDED */
dberr_t
lock_rec_insert_check_and_lock(
/*===========================*/
	ulint		flags,	/*!< in: if BTR_NO_LOCKING_FLAG bit is
				set, does nothing */
	const rec_t*	rec,	/*!< in: record after which to insert */
	buf_block_t*	block,	/*!< in/out: buffer block of rec */
	dict_index_t*	index,	/*!< in: index */
	que_thr_t*	thr,	/*!< in: query thread */
	mtr_t*		mtr,	/*!< in/out: mini-transaction */
	ibool*		inherit)/*!< out: set to TRUE if the new
				inserted record maybe should inherit
				LOCK_GAP type locks from the successor
				record */
{
	ut_ad(block->frame == page_align(rec));
	ut_ad(!dict_index_is_online_ddl(index)
	      || dict_index_is_clust(index)
	      || (flags & BTR_CREATE_FLAG));
	ut_ad(mtr->is_named_space(index->space));

	if (flags & BTR_NO_LOCKING_FLAG) {

		return(DB_SUCCESS);
	}

	ut_ad(!dict_table_is_temporary(index->table));

	dberr_t		err;
	lock_t*		lock;
	ibool		inherit_in = *inherit;
	trx_t*		trx = thr_get_trx(thr);
	const rec_t*	next_rec = page_rec_get_next_const(rec);
	ulint		heap_no = page_rec_get_heap_no(next_rec);

	lock_mutex_enter();
	/* Because this code is invoked for a running transaction by
	the thread that is serving the transaction, it is not necessary
	to hold trx->mutex here. */

	/* When inserting a record into an index, the table must be at
	least IX-locked. When we are building an index, we would pass
	BTR_NO_LOCKING_FLAG and skip the locking altogether. */
	ut_ad(lock_table_has(trx, index->table, LOCK_IX));

	lock = lock_rec_get_first(lock_sys->rec_hash, block, heap_no);

	if (lock == NULL) {
		/* We optimize CPU time usage in the simplest case */

		lock_mutex_exit();

		if (inherit_in && !dict_index_is_clust(index)) {
			/* Update the page max trx id field */
			page_update_max_trx_id(block,
					       buf_block_get_page_zip(block),
					       trx->id, mtr);
		}

		*inherit = FALSE;

		return(DB_SUCCESS);
	}

	/* Spatial index does not use GAP lock protection. It uses
	"predicate lock" to protect the "range" */
	if (dict_index_is_spatial(index)) {
		return(DB_SUCCESS);
	}

	*inherit = TRUE;

	/* If another transaction has an explicit lock request which locks
	the gap, waiting or granted, on the successor, the insert has to wait.

	An exception is the case where the lock by the another transaction
	is a gap type lock which it placed to wait for its turn to insert. We
	do not consider that kind of a lock conflicting with our insert. This
	eliminates an unnecessary deadlock which resulted when 2 transactions
	had to wait for their insert. Both had waiting gap type lock requests
	on the successor, which produced an unnecessary deadlock. */

	const ulint	type_mode = LOCK_X | LOCK_GAP | LOCK_INSERT_INTENTION;

	const lock_t*	wait_for = lock_rec_other_has_conflicting(
				type_mode, block, heap_no, trx);

	if (wait_for != NULL) {

		RecLock	rec_lock(thr, index, block, heap_no, type_mode);

		trx_mutex_enter(trx);

		err = rec_lock.add_to_waitq(wait_for);

		trx_mutex_exit(trx);

	} else {
		err = DB_SUCCESS;
	}

	lock_mutex_exit();

	switch (err) {
	case DB_SUCCESS_LOCKED_REC:
		err = DB_SUCCESS;
		/* fall through */
	case DB_SUCCESS:
		if (!inherit_in || dict_index_is_clust(index)) {
			break;
		}

		/* Update the page max trx id field */
		page_update_max_trx_id(
			block, buf_block_get_page_zip(block), trx->id, mtr);
	default:
		/* We only care about the two return values. */
		break;
	}

#ifdef UNIV_DEBUG
	{
		mem_heap_t*	heap		= NULL;
		ulint		offsets_[REC_OFFS_NORMAL_SIZE];
		const ulint*	offsets;
		rec_offs_init(offsets_);

		offsets = rec_get_offsets(next_rec, index, offsets_, true,
					  ULINT_UNDEFINED, &heap);

		ut_ad(lock_rec_queue_validate(
				FALSE, block, next_rec, index, offsets));

		if (heap != NULL) {
			mem_heap_free(heap);
		}
	}
#endif /* UNIV_DEBUG */

	return(err);
}

/*********************************************************************//**
Creates an explicit record lock for a running transaction that currently only
has an implicit lock on the record. The transaction instance must have a
reference count > 0 so that it can't be committed and freed before this
function has completed. */
static
void
lock_rec_convert_impl_to_expl_for_trx(
/*==================================*/
	const buf_block_t*	block,	/*!< in: buffer block of rec */
	const rec_t*		rec,	/*!< in: user record on page */
	dict_index_t*		index,	/*!< in: index of record */
	const ulint*		offsets,/*!< in: rec_get_offsets(rec, index) */
	trx_t*			trx,	/*!< in/out: active transaction */
	ulint			heap_no)/*!< in: rec heap number to lock */
{
	ut_ad(trx_is_referenced(trx));

	DEBUG_SYNC_C("before_lock_rec_convert_impl_to_expl_for_trx");

	lock_mutex_enter();

	ut_ad(!trx_state_eq(trx, TRX_STATE_NOT_STARTED));

	if (!trx_state_eq(trx, TRX_STATE_COMMITTED_IN_MEMORY)
	    && !lock_rec_has_expl(LOCK_X | LOCK_REC_NOT_GAP,
				  block, heap_no, trx)) {

		ulint	type_mode;

		type_mode = (LOCK_REC | LOCK_X | LOCK_REC_NOT_GAP);

		lock_rec_add_to_queue(
			type_mode, block, heap_no, index, trx, FALSE);
	}

	lock_mutex_exit();

	trx_release_reference(trx);

	DEBUG_SYNC_C("after_lock_rec_convert_impl_to_expl_for_trx");
}

/*********************************************************************//**
If a transaction has an implicit x-lock on a record, but no explicit x-lock
set on the record, sets one for it. */
static
void
lock_rec_convert_impl_to_expl(
/*==========================*/
	const buf_block_t*	block,	/*!< in: buffer block of rec */
	const rec_t*		rec,	/*!< in: user record on page */
	dict_index_t*		index,	/*!< in: index of record */
	const ulint*		offsets)/*!< in: rec_get_offsets(rec, index) */
{
	trx_t*		trx;

	ut_ad(!lock_mutex_own());
	ut_ad(page_rec_is_user_rec(rec));
	ut_ad(rec_offs_validate(rec, index, offsets));
	ut_ad(!page_rec_is_comp(rec) == !rec_offs_comp(offsets));

	if (dict_index_is_clust(index)) {
		trx_id_t	trx_id;

		trx_id = lock_clust_rec_some_has_impl(rec, index, offsets);

		trx = trx_rw_is_active(trx_id, NULL, true);
	} else {
		ut_ad(!dict_index_is_online_ddl(index));

		trx = lock_sec_rec_some_has_impl(rec, index, offsets);

		ut_ad(!trx || !lock_rec_other_trx_holds_expl(
				LOCK_S | LOCK_REC_NOT_GAP, trx, rec, block));
	}

	if (trx != 0) {
		ulint	heap_no = page_rec_get_heap_no(rec);

		ut_ad(trx_is_referenced(trx));

		/* If the transaction is still active and has no
		explicit x-lock set on the record, set one for it.
		trx cannot be committed until the ref count is zero. */

		lock_rec_convert_impl_to_expl_for_trx(
			block, rec, index, offsets, trx, heap_no);
	}
}

/*********************************************************************//**
Checks if locks of other transactions prevent an immediate modify (update,
delete mark, or delete unmark) of a clustered index record. If they do,
first tests if the query thread should anyway be suspended for some
reason; if not, then puts the transaction and the query thread to the
lock wait state and inserts a waiting request for a record x-lock to the
lock queue.
@return DB_SUCCESS, DB_LOCK_WAIT, DB_DEADLOCK, or DB_QUE_THR_SUSPENDED */
dberr_t
lock_clust_rec_modify_check_and_lock(
/*=================================*/
	ulint			flags,	/*!< in: if BTR_NO_LOCKING_FLAG
					bit is set, does nothing */
	const buf_block_t*	block,	/*!< in: buffer block of rec */
	const rec_t*		rec,	/*!< in: record which should be
					modified */
	dict_index_t*		index,	/*!< in: clustered index */
	const ulint*		offsets,/*!< in: rec_get_offsets(rec, index) */
	que_thr_t*		thr)	/*!< in: query thread */
{
	dberr_t	err;
	ulint	heap_no;

	ut_ad(rec_offs_validate(rec, index, offsets));
	ut_ad(dict_index_is_clust(index));
	ut_ad(block->frame == page_align(rec));

	if (flags & BTR_NO_LOCKING_FLAG) {

		return(DB_SUCCESS);
	}
	ut_ad(!dict_table_is_temporary(index->table));

	heap_no = rec_offs_comp(offsets)
		? rec_get_heap_no_new(rec)
		: rec_get_heap_no_old(rec);

	/* If a transaction has no explicit x-lock set on the record, set one
	for it */

	lock_rec_convert_impl_to_expl(block, rec, index, offsets);

	lock_mutex_enter();

	ut_ad(lock_table_has(thr_get_trx(thr), index->table, LOCK_IX));

	err = lock_rec_lock(TRUE, LOCK_X | LOCK_REC_NOT_GAP,
			    block, heap_no, index, thr);

	MONITOR_INC(MONITOR_NUM_RECLOCK_REQ);

	lock_mutex_exit();

	ut_ad(lock_rec_queue_validate(FALSE, block, rec, index, offsets));

	if (err == DB_SUCCESS_LOCKED_REC) {
		err = DB_SUCCESS;
	}

	return(err);
}

/*********************************************************************//**
Checks if locks of other transactions prevent an immediate modify (delete
mark or delete unmark) of a secondary index record.
@return DB_SUCCESS, DB_LOCK_WAIT, DB_DEADLOCK, or DB_QUE_THR_SUSPENDED */
dberr_t
lock_sec_rec_modify_check_and_lock(
/*===============================*/
	ulint		flags,	/*!< in: if BTR_NO_LOCKING_FLAG
				bit is set, does nothing */
	buf_block_t*	block,	/*!< in/out: buffer block of rec */
	const rec_t*	rec,	/*!< in: record which should be
				modified; NOTE: as this is a secondary
				index, we always have to modify the
				clustered index record first: see the
				comment below */
	dict_index_t*	index,	/*!< in: secondary index */
	que_thr_t*	thr,	/*!< in: query thread
				(can be NULL if BTR_NO_LOCKING_FLAG) */
	mtr_t*		mtr)	/*!< in/out: mini-transaction */
{
	dberr_t	err;
	ulint	heap_no;

	ut_ad(!dict_index_is_clust(index));
	ut_ad(!dict_index_is_online_ddl(index) || (flags & BTR_CREATE_FLAG));
	ut_ad(block->frame == page_align(rec));
	ut_ad(mtr->is_named_space(index->space));

	if (flags & BTR_NO_LOCKING_FLAG) {

		return(DB_SUCCESS);
	}
	ut_ad(!dict_table_is_temporary(index->table));

	heap_no = page_rec_get_heap_no(rec);

	/* Another transaction cannot have an implicit lock on the record,
	because when we come here, we already have modified the clustered
	index record, and this would not have been possible if another active
	transaction had modified this secondary index record. */

	lock_mutex_enter();

	ut_ad(lock_table_has(thr_get_trx(thr), index->table, LOCK_IX));

	err = lock_rec_lock(TRUE, LOCK_X | LOCK_REC_NOT_GAP,
			    block, heap_no, index, thr);

	MONITOR_INC(MONITOR_NUM_RECLOCK_REQ);

	lock_mutex_exit();

#ifdef UNIV_DEBUG
	{
		mem_heap_t*	heap		= NULL;
		ulint		offsets_[REC_OFFS_NORMAL_SIZE];
		const ulint*	offsets;
		rec_offs_init(offsets_);

		offsets = rec_get_offsets(rec, index, offsets_, true,
					  ULINT_UNDEFINED, &heap);

		ut_ad(lock_rec_queue_validate(
			FALSE, block, rec, index, offsets));

		if (heap != NULL) {
			mem_heap_free(heap);
		}
	}
#endif /* UNIV_DEBUG */

	if (err == DB_SUCCESS || err == DB_SUCCESS_LOCKED_REC) {
		/* Update the page max trx id field */
		/* It might not be necessary to do this if
		err == DB_SUCCESS (no new lock created),
		but it should not cost too much performance. */
		page_update_max_trx_id(block,
				       buf_block_get_page_zip(block),
				       thr_get_trx(thr)->id, mtr);
		err = DB_SUCCESS;
	}

	return(err);
}

/*********************************************************************//**
Like lock_clust_rec_read_check_and_lock(), but reads a
secondary index record.
@return DB_SUCCESS, DB_SUCCESS_LOCKED_REC, DB_LOCK_WAIT, DB_DEADLOCK,
or DB_QUE_THR_SUSPENDED */
dberr_t
lock_sec_rec_read_check_and_lock(
/*=============================*/
	ulint			flags,	/*!< in: if BTR_NO_LOCKING_FLAG
					bit is set, does nothing */
	const buf_block_t*	block,	/*!< in: buffer block of rec */
	const rec_t*		rec,	/*!< in: user record or page
					supremum record which should
					be read or passed over by a
					read cursor */
	dict_index_t*		index,	/*!< in: secondary index */
	const ulint*		offsets,/*!< in: rec_get_offsets(rec, index) */
	lock_mode		mode,	/*!< in: mode of the lock which
					the read cursor should set on
					records: LOCK_S or LOCK_X; the
					latter is possible in
					SELECT FOR UPDATE */
	ulint			gap_mode,/*!< in: LOCK_ORDINARY, LOCK_GAP, or
					LOCK_REC_NOT_GAP */
	que_thr_t*		thr)	/*!< in: query thread */
{
	dberr_t	err;
	ulint	heap_no;

	ut_ad(!dict_index_is_clust(index));
	ut_ad(!dict_index_is_online_ddl(index));
	ut_ad(block->frame == page_align(rec));
	ut_ad(page_rec_is_user_rec(rec) || page_rec_is_supremum(rec));
	ut_ad(rec_offs_validate(rec, index, offsets));
	ut_ad(mode == LOCK_X || mode == LOCK_S);

	if ((flags & BTR_NO_LOCKING_FLAG)
	    || srv_read_only_mode
	    || dict_table_is_temporary(index->table)) {

		return(DB_SUCCESS);
	}

	heap_no = page_rec_get_heap_no(rec);

	/* Some transaction may have an implicit x-lock on the record only
	if the max trx id for the page >= min trx id for the trx list or a
	database recovery is running. */

	if ((page_get_max_trx_id(block->frame) >= trx_rw_min_trx_id()
	     || recv_recovery_is_on())
	    && !page_rec_is_supremum(rec)) {

		lock_rec_convert_impl_to_expl(block, rec, index, offsets);
	}

	lock_mutex_enter();

	ut_ad(mode != LOCK_X
	      || lock_table_has(thr_get_trx(thr), index->table, LOCK_IX));
	ut_ad(mode != LOCK_S
	      || lock_table_has(thr_get_trx(thr), index->table, LOCK_IS));

	err = lock_rec_lock(FALSE, mode | gap_mode,
			    block, heap_no, index, thr);

	MONITOR_INC(MONITOR_NUM_RECLOCK_REQ);

	lock_mutex_exit();

	ut_ad(lock_rec_queue_validate(FALSE, block, rec, index, offsets));

	return(err);
}

/*********************************************************************//**
Checks if locks of other transactions prevent an immediate read, or passing
over by a read cursor, of a clustered index record. If they do, first tests
if the query thread should anyway be suspended for some reason; if not, then
puts the transaction and the query thread to the lock wait state and inserts a
waiting request for a record lock to the lock queue. Sets the requested mode
lock on the record.
@return DB_SUCCESS, DB_SUCCESS_LOCKED_REC, DB_LOCK_WAIT, DB_DEADLOCK,
or DB_QUE_THR_SUSPENDED */
dberr_t
lock_clust_rec_read_check_and_lock(
/*===============================*/
	ulint			flags,	/*!< in: if BTR_NO_LOCKING_FLAG
					bit is set, does nothing */
	const buf_block_t*	block,	/*!< in: buffer block of rec */
	const rec_t*		rec,	/*!< in: user record or page
					supremum record which should
					be read or passed over by a
					read cursor */
	dict_index_t*		index,	/*!< in: clustered index */
	const ulint*		offsets,/*!< in: rec_get_offsets(rec, index) */
	lock_mode		mode,	/*!< in: mode of the lock which
					the read cursor should set on
					records: LOCK_S or LOCK_X; the
					latter is possible in
					SELECT FOR UPDATE */
	ulint			gap_mode,/*!< in: LOCK_ORDINARY, LOCK_GAP, or
					LOCK_REC_NOT_GAP */
	que_thr_t*		thr)	/*!< in: query thread */
{
	dberr_t	err;
	ulint	heap_no;

	ut_ad(dict_index_is_clust(index));
	ut_ad(block->frame == page_align(rec));
	ut_ad(page_rec_is_user_rec(rec) || page_rec_is_supremum(rec));
	ut_ad(gap_mode == LOCK_ORDINARY || gap_mode == LOCK_GAP
	      || gap_mode == LOCK_REC_NOT_GAP);
	ut_ad(rec_offs_validate(rec, index, offsets));

	if ((flags & BTR_NO_LOCKING_FLAG)
	    || srv_read_only_mode
	    || dict_table_is_temporary(index->table)) {

		return(DB_SUCCESS);
	}

	heap_no = page_rec_get_heap_no(rec);

	if (heap_no != PAGE_HEAP_NO_SUPREMUM) {

		lock_rec_convert_impl_to_expl(block, rec, index, offsets);
	}

	lock_mutex_enter();

	ut_ad(mode != LOCK_X
	      || lock_table_has(thr_get_trx(thr), index->table, LOCK_IX));
	ut_ad(mode != LOCK_S
	      || lock_table_has(thr_get_trx(thr), index->table, LOCK_IS));

	err = lock_rec_lock(FALSE, mode | gap_mode, block, heap_no, index, thr);

	MONITOR_INC(MONITOR_NUM_RECLOCK_REQ);

	lock_mutex_exit();

	ut_ad(lock_rec_queue_validate(FALSE, block, rec, index, offsets));

	DEBUG_SYNC_C("after_lock_clust_rec_read_check_and_lock");

	return(err);
}
/*********************************************************************//**
Checks if locks of other transactions prevent an immediate read, or passing
over by a read cursor, of a clustered index record. If they do, first tests
if the query thread should anyway be suspended for some reason; if not, then
puts the transaction and the query thread to the lock wait state and inserts a
waiting request for a record lock to the lock queue. Sets the requested mode
lock on the record. This is an alternative version of
lock_clust_rec_read_check_and_lock() that does not require the parameter
"offsets".
@return DB_SUCCESS, DB_LOCK_WAIT, DB_DEADLOCK, or DB_QUE_THR_SUSPENDED */
dberr_t
lock_clust_rec_read_check_and_lock_alt(
/*===================================*/
	ulint			flags,	/*!< in: if BTR_NO_LOCKING_FLAG
					bit is set, does nothing */
	const buf_block_t*	block,	/*!< in: buffer block of rec */
	const rec_t*		rec,	/*!< in: user record or page
					supremum record which should
					be read or passed over by a
					read cursor */
	dict_index_t*		index,	/*!< in: clustered index */
	lock_mode		mode,	/*!< in: mode of the lock which
					the read cursor should set on
					records: LOCK_S or LOCK_X; the
					latter is possible in
					SELECT FOR UPDATE */
	ulint			gap_mode,/*!< in: LOCK_ORDINARY, LOCK_GAP, or
					LOCK_REC_NOT_GAP */
	que_thr_t*		thr)	/*!< in: query thread */
{
	mem_heap_t*	tmp_heap	= NULL;
	ulint		offsets_[REC_OFFS_NORMAL_SIZE];
	ulint*		offsets		= offsets_;
	dberr_t		err;
	rec_offs_init(offsets_);

	ut_ad(page_rec_is_leaf(rec));
	offsets = rec_get_offsets(rec, index, offsets, true,
				  ULINT_UNDEFINED, &tmp_heap);
	err = lock_clust_rec_read_check_and_lock(flags, block, rec, index,
						 offsets, mode, gap_mode, thr);
	if (tmp_heap) {
		mem_heap_free(tmp_heap);
	}

	if (err == DB_SUCCESS_LOCKED_REC) {
		err = DB_SUCCESS;
	}

	return(err);
}

/*******************************************************************//**
Release the last lock from the transaction's autoinc locks. */
UNIV_INLINE
void
lock_release_autoinc_last_lock(
/*===========================*/
	ib_vector_t*	autoinc_locks)	/*!< in/out: vector of AUTOINC locks */
{
	ulint		last;
	lock_t*		lock;

	ut_ad(lock_mutex_own());
	ut_a(!ib_vector_is_empty(autoinc_locks));

	/* The lock to be release must be the last lock acquired. */
	last = ib_vector_size(autoinc_locks) - 1;
	lock = *static_cast<lock_t**>(ib_vector_get(autoinc_locks, last));

	/* Should have only AUTOINC locks in the vector. */
	ut_a(lock_get_mode(lock) == LOCK_AUTO_INC);
	ut_a(lock_get_type(lock) == LOCK_TABLE);

	ut_a(lock->un_member.tab_lock.table != NULL);

	/* This will remove the lock from the trx autoinc_locks too. */
	lock_table_dequeue(lock);

	/* Remove from the table vector too. */
	lock_trx_table_locks_remove(lock);
}

/*******************************************************************//**
Check if a transaction holds any autoinc locks.
@return TRUE if the transaction holds any AUTOINC locks. */
static
ibool
lock_trx_holds_autoinc_locks(
/*=========================*/
	const trx_t*	trx)		/*!< in: transaction */
{
	ut_a(trx->autoinc_locks != NULL);

	return(!ib_vector_is_empty(trx->autoinc_locks));
}

/*******************************************************************//**
Release all the transaction's autoinc locks. */
static
void
lock_release_autoinc_locks(
/*=======================*/
	trx_t*		trx)		/*!< in/out: transaction */
{
	ut_ad(lock_mutex_own());
	/* If this is invoked for a running transaction by the thread
	that is serving the transaction, then it is not necessary to
	hold trx->mutex here. */

	ut_a(trx->autoinc_locks != NULL);

	/* We release the locks in the reverse order. This is to
	avoid searching the vector for the element to delete at
	the lower level. See (lock_table_remove_low()) for details. */
	while (!ib_vector_is_empty(trx->autoinc_locks)) {

		/* lock_table_remove_low() will also remove the lock from
		the transaction's autoinc_locks vector. */
		lock_release_autoinc_last_lock(trx->autoinc_locks);
	}

	/* Should release all locks. */
	ut_a(ib_vector_is_empty(trx->autoinc_locks));
}

/*******************************************************************//**
Gets the type of a lock. Non-inline version for using outside of the
lock module.
@return LOCK_TABLE or LOCK_REC */
ulint
lock_get_type(
/*==========*/
	const lock_t*	lock)	/*!< in: lock */
{
	return(lock_get_type_low(lock));
}

/*******************************************************************//**
Gets the id of the transaction owning a lock.
@return transaction id */
trx_id_t
lock_get_trx_id(
/*============*/
	const lock_t*	lock)	/*!< in: lock */
{
	return(trx_get_id_for_print(lock->trx));
}

/*******************************************************************//**
Gets the mode of a lock in a human readable string.
The string should not be free()'d or modified.
@return lock mode */
const char*
lock_get_mode_str(
/*==============*/
	const lock_t*	lock)	/*!< in: lock */
{
	ibool	is_gap_lock;

	is_gap_lock = lock_get_type_low(lock) == LOCK_REC
		&& lock_rec_get_gap(lock);

	switch (lock_get_mode(lock)) {
	case LOCK_S:
		if (is_gap_lock) {
			return("S,GAP");
		} else {
			return("S");
		}
	case LOCK_X:
		if (is_gap_lock) {
			return("X,GAP");
		} else {
			return("X");
		}
	case LOCK_IS:
		if (is_gap_lock) {
			return("IS,GAP");
		} else {
			return("IS");
		}
	case LOCK_IX:
		if (is_gap_lock) {
			return("IX,GAP");
		} else {
			return("IX");
		}
	case LOCK_AUTO_INC:
		return("AUTO_INC");
	default:
		return("UNKNOWN");
	}
}

/*******************************************************************//**
Gets the type of a lock in a human readable string.
The string should not be free()'d or modified.
@return lock type */
const char*
lock_get_type_str(
/*==============*/
	const lock_t*	lock)	/*!< in: lock */
{
	switch (lock_get_type_low(lock)) {
	case LOCK_REC:
		return("RECORD");
	case LOCK_TABLE:
		return("TABLE");
	default:
		return("UNKNOWN");
	}
}

/*******************************************************************//**
Gets the table on which the lock is.
@return table */
UNIV_INLINE
dict_table_t*
lock_get_table(
/*===========*/
	const lock_t*	lock)	/*!< in: lock */
{
	switch (lock_get_type_low(lock)) {
	case LOCK_REC:
		ut_ad(dict_index_is_clust(lock->index)
		      || !dict_index_is_online_ddl(lock->index));
		return(lock->index->table);
	case LOCK_TABLE:
		return(lock->un_member.tab_lock.table);
	default:
		ut_error;
		return(NULL);
	}
}

/*******************************************************************//**
Gets the id of the table on which the lock is.
@return id of the table */
table_id_t
lock_get_table_id(
/*==============*/
	const lock_t*	lock)	/*!< in: lock */
{
	dict_table_t*	table;

	table = lock_get_table(lock);

	return(table->id);
}

/** Determine which table a lock is associated with.
@param[in]	lock	the lock
@return name of the table */
const table_name_t&
lock_get_table_name(
	const lock_t*	lock)
{
	return(lock_get_table(lock)->name);
}

/*******************************************************************//**
For a record lock, gets the index on which the lock is.
@return index */
const dict_index_t*
lock_rec_get_index(
/*===============*/
	const lock_t*	lock)	/*!< in: lock */
{
	ut_a(lock_get_type_low(lock) == LOCK_REC);
	ut_ad(dict_index_is_clust(lock->index)
	      || !dict_index_is_online_ddl(lock->index));

	return(lock->index);
}

/*******************************************************************//**
For a record lock, gets the name of the index on which the lock is.
The string should not be free()'d or modified.
@return name of the index */
const char*
lock_rec_get_index_name(
/*====================*/
	const lock_t*	lock)	/*!< in: lock */
{
	ut_a(lock_get_type_low(lock) == LOCK_REC);
	ut_ad(dict_index_is_clust(lock->index)
	      || !dict_index_is_online_ddl(lock->index));

	return(lock->index->name);
}

/*******************************************************************//**
For a record lock, gets the tablespace number on which the lock is.
@return tablespace number */
ulint
lock_rec_get_space_id(
/*==================*/
	const lock_t*	lock)	/*!< in: lock */
{
	ut_a(lock_get_type_low(lock) == LOCK_REC);

	return(lock->un_member.rec_lock.space);
}

/*******************************************************************//**
For a record lock, gets the page number on which the lock is.
@return page number */
ulint
lock_rec_get_page_no(
/*=================*/
	const lock_t*	lock)	/*!< in: lock */
{
	ut_a(lock_get_type_low(lock) == LOCK_REC);

	return(lock->un_member.rec_lock.page_no);
}

/*********************************************************************//**
Cancels a waiting lock request and releases possible other transactions
waiting behind it. */
void
lock_cancel_waiting_and_release(
/*============================*/
	lock_t*	lock)	/*!< in/out: waiting lock request */
{
	que_thr_t*	thr;

	ut_ad(lock_mutex_own());
	ut_ad(trx_mutex_own(lock->trx));

	lock->trx->lock.cancel = true;

	if (lock_get_type_low(lock) == LOCK_REC) {

		lock_rec_dequeue_from_page(lock);
	} else {
		ut_ad(lock_get_type_low(lock) & LOCK_TABLE);

		if (lock->trx->autoinc_locks != NULL) {
			/* Release the transaction's AUTOINC locks. */
			lock_release_autoinc_locks(lock->trx);
		}

		lock_table_dequeue(lock);
	}

	/* Reset the wait flag and the back pointer to lock in trx. */

	lock_reset_lock_and_trx_wait(lock);

	/* The following function releases the trx from lock wait. */

	thr = que_thr_end_lock_wait(lock->trx);

	if (thr != NULL) {
		lock_wait_release_thread_if_suspended(thr);
	}

	lock->trx->lock.cancel = false;
}

/*********************************************************************//**
Unlocks AUTO_INC type locks that were possibly reserved by a trx. This
function should be called at the the end of an SQL statement, by the
connection thread that owns the transaction (trx->mysql_thd). */
void
lock_unlock_table_autoinc(
/*======================*/
	trx_t*	trx)	/*!< in/out: transaction */
{
	ut_ad(!lock_mutex_own());
	ut_ad(!trx_mutex_own(trx));
	ut_ad(!trx->lock.wait_lock);

	/* This can be invoked on NOT_STARTED, ACTIVE, PREPARED,
	but not COMMITTED transactions. */

	ut_ad(trx_state_eq(trx, TRX_STATE_NOT_STARTED)
	      || trx_state_eq(trx, TRX_STATE_FORCED_ROLLBACK)
	      || !trx_state_eq(trx, TRX_STATE_COMMITTED_IN_MEMORY));

	/* This function is invoked for a running transaction by the
	thread that is serving the transaction. Therefore it is not
	necessary to hold trx->mutex here. */

	if (lock_trx_holds_autoinc_locks(trx)) {
		lock_mutex_enter();

		lock_release_autoinc_locks(trx);

		lock_mutex_exit();
	}
}

/*********************************************************************//**
Releases a transaction's locks, and releases possible other transactions
waiting because of these locks. Change the state of the transaction to
TRX_STATE_COMMITTED_IN_MEMORY. */
void
lock_trx_release_locks(
/*===================*/
	trx_t*	trx)	/*!< in/out: transaction */
{
	check_trx_state(trx);

	if (trx_state_eq(trx, TRX_STATE_PREPARED)) {

		mutex_enter(&trx_sys->mutex);

		ut_a(trx_sys->n_prepared_trx > 0);
		--trx_sys->n_prepared_trx;

		if (trx->is_recovered) {
			ut_a(trx_sys->n_prepared_recovered_trx > 0);
			trx_sys->n_prepared_recovered_trx--;
		}

		mutex_exit(&trx_sys->mutex);
	} else {
		ut_ad(trx_state_eq(trx, TRX_STATE_ACTIVE));
	}

	bool	release_lock;

	release_lock = (UT_LIST_GET_LEN(trx->lock.trx_locks) > 0);

	/* Don't take lock_sys mutex if trx didn't acquire any lock. */
	if (release_lock) {

		/* The transition of trx->state to TRX_STATE_COMMITTED_IN_MEMORY
		is protected by both the lock_sys->mutex and the trx->mutex. */
		lock_mutex_enter();
	}

	trx_mutex_enter(trx);

	/* The following assignment makes the transaction committed in memory
	and makes its changes to data visible to other transactions.
	NOTE that there is a small discrepancy from the strict formal
	visibility rules here: a human user of the database can see
	modifications made by another transaction T even before the necessary
	log segment has been flushed to the disk. If the database happens to
	crash before the flush, the user has seen modifications from T which
	will never be a committed transaction. However, any transaction T2
	which sees the modifications of the committing transaction T, and
	which also itself makes modifications to the database, will get an lsn
	larger than the committing transaction T. In the case where the log
	flush fails, and T never gets committed, also T2 will never get
	committed. */

	/*--------------------------------------*/
	trx->state = TRX_STATE_COMMITTED_IN_MEMORY;
	/*--------------------------------------*/

	if (trx_is_referenced(trx)) {

		ut_a(release_lock);

		lock_mutex_exit();

		while (trx_is_referenced(trx)) {

			trx_mutex_exit(trx);

			DEBUG_SYNC_C("waiting_trx_is_not_referenced");

			/** Doing an implicit to explicit conversion
			should not be expensive. */
			ut_delay(ut_rnd_interval(0, srv_spin_wait_delay));

			trx_mutex_enter(trx);
		}

		trx_mutex_exit(trx);

		lock_mutex_enter();

		trx_mutex_enter(trx);
	}

	ut_ad(!trx_is_referenced(trx));

	/* If the background thread trx_rollback_or_clean_recovered()
	is still active then there is a chance that the rollback
	thread may see this trx as COMMITTED_IN_MEMORY and goes ahead
	to clean it up calling trx_cleanup_at_db_startup(). This can
	happen in the case we are committing a trx here that is left
	in PREPARED state during the crash. Note that commit of the
	rollback of a PREPARED trx happens in the recovery thread
	while the rollback of other transactions happen in the
	background thread. To avoid this race we unconditionally unset
	the is_recovered flag. */

	trx->is_recovered = false;

	trx_mutex_exit(trx);

	if (release_lock) {

		lock_release(trx);

		lock_mutex_exit();
	}

	trx->lock.n_rec_locks = 0;

	/* We don't remove the locks one by one from the vector for
	efficiency reasons. We simply reset it because we would have
	released all the locks anyway. */

	trx->lock.table_locks.clear();

	ut_a(UT_LIST_GET_LEN(trx->lock.trx_locks) == 0);
	ut_a(ib_vector_is_empty(trx->autoinc_locks));
	ut_a(trx->lock.table_locks.empty());

	mem_heap_empty(trx->lock.lock_heap);
}

/*********************************************************************//**
Check whether the transaction has already been rolled back because it
was selected as a deadlock victim, or if it has to wait then cancel
the wait lock.
@return DB_DEADLOCK, DB_LOCK_WAIT or DB_SUCCESS */
dberr_t
lock_trx_handle_wait(
/*=================*/
	trx_t*	trx,	/*!< in/out: trx lock state */
	bool	lock_mutex_taken,
	bool	trx_mutex_taken)
{
	dberr_t	err=DB_SUCCESS;
	bool take_lock_mutex = false;
	bool take_trx_mutex = false;

	if (!lock_mutex_taken) {
		ut_ad(!lock_mutex_own());
		lock_mutex_enter();
		take_lock_mutex = true;
	}

	if (!trx_mutex_taken) {
		ut_ad(!trx_mutex_own(trx));
		trx_mutex_enter(trx);
		take_trx_mutex = true;
	}

	if (trx->lock.was_chosen_as_deadlock_victim) {
		err = DB_DEADLOCK;
	} else if (trx->lock.wait_lock != NULL) {
		bool take_wait_trx_mutex = false;
		trx_t* wait_trx = trx->lock.wait_lock->trx;

		/* We take trx mutex for waiting trx if we have not yet
		already taken it or we know that waiting trx and parameter
		trx are not same and we are not already holding trx mutex. */
		if ((wait_trx && wait_trx == trx && !take_trx_mutex && !trx_mutex_taken) ||
		    (wait_trx && wait_trx != trx && wait_trx->abort_type == TRX_SERVER_ABORT)) {
			ut_ad(!trx_mutex_own(wait_trx));
			trx_mutex_enter(wait_trx);
			take_wait_trx_mutex = true;
		}

		ut_ad(trx_mutex_own(wait_trx));

		lock_cancel_waiting_and_release(trx->lock.wait_lock);

		if (wait_trx && take_wait_trx_mutex) {
			ut_ad(trx_mutex_own(wait_trx));
			trx_mutex_exit(wait_trx);
		}

		err = DB_LOCK_WAIT;
	} else {
		/* The lock was probably granted before we got here. */
		err = DB_SUCCESS;
	}

	if (take_lock_mutex) {
		ut_ad(lock_mutex_own());
		lock_mutex_exit();
	}

	if (take_trx_mutex) {
		ut_ad(trx_mutex_own(trx));
		trx_mutex_exit(trx);
	}

	ut_ad(err == DB_SUCCESS || err == DB_LOCK_WAIT
	      || err == DB_DEADLOCK);

	return(err);
}

/*********************************************************************//**
Get the number of locks on a table.
@return number of locks */
ulint
lock_table_get_n_locks(
/*===================*/
	const dict_table_t*	table)	/*!< in: table */
{
	ulint		n_table_locks;

	lock_mutex_enter();

	n_table_locks = UT_LIST_GET_LEN(table->locks);

	lock_mutex_exit();

	return(n_table_locks);
}

#ifdef UNIV_DEBUG
/*******************************************************************//**
Do an exhaustive check for any locks (table or rec) against the table.
@return lock if found */
static
const lock_t*
lock_table_locks_lookup(
/*====================*/
	const dict_table_t*	table,		/*!< in: check if there are
						any locks held on records in
						this table or on the table
						itself */
	const trx_ut_list_t*	trx_list)	/*!< in: trx list to check */
{
	trx_t*			trx;

	ut_a(table != NULL);
	ut_ad(lock_mutex_own());
	ut_ad(trx_sys_mutex_own());

	for (trx = UT_LIST_GET_FIRST(*trx_list);
	     trx != NULL;
	     trx = UT_LIST_GET_NEXT(trx_list, trx)) {

		const lock_t*	lock;

		check_trx_state(trx);

		for (lock = UT_LIST_GET_FIRST(trx->lock.trx_locks);
		     lock != NULL;
		     lock = UT_LIST_GET_NEXT(trx_locks, lock)) {

			ut_a(lock->trx == trx);

			if (lock_get_type_low(lock) == LOCK_REC) {
				ut_ad(!dict_index_is_online_ddl(lock->index)
				      || dict_index_is_clust(lock->index));
				if (lock->index->table == table) {
					return(lock);
				}
			} else if (lock->un_member.tab_lock.table == table) {
				return(lock);
			}
		}
	}

	return(NULL);
}
#endif /* UNIV_DEBUG */

/*******************************************************************//**
Check if there are any locks (table or rec) against table.
@return true if table has either table or record locks. */
bool
lock_table_has_locks(
/*=================*/
	const dict_table_t*	table)	/*!< in: check if there are any locks
					held on records in this table or on the
					table itself */
{
	ibool			has_locks;

	lock_mutex_enter();

	has_locks = UT_LIST_GET_LEN(table->locks) > 0 || table->n_rec_locks > 0;

#ifdef UNIV_DEBUG
	if (!has_locks) {
		mutex_enter(&trx_sys->mutex);

		ut_ad(!lock_table_locks_lookup(table, &trx_sys->rw_trx_list));

		mutex_exit(&trx_sys->mutex);
	}
#endif /* UNIV_DEBUG */

	lock_mutex_exit();

	return(has_locks);
}

/*******************************************************************//**
Initialise the table lock list. */
void
lock_table_lock_list_init(
/*======================*/
	table_lock_list_t*	lock_list)	/*!< List to initialise */
{
	UT_LIST_INIT(*lock_list, &lock_table_t::locks);
}

/*******************************************************************//**
Initialise the trx lock list. */
void
lock_trx_lock_list_init(
/*====================*/
	trx_lock_list_t*	lock_list)	/*!< List to initialise */
{
	UT_LIST_INIT(*lock_list, &lock_t::trx_locks);
}

/*******************************************************************//**
Set the lock system timeout event. */
void
lock_set_timeout_event()
/*====================*/
{
	os_event_set(lock_sys->timeout_event);
}

#ifdef UNIV_DEBUG
/*******************************************************************//**
Check if the transaction holds any locks on the sys tables
or its records.
@return the strongest lock found on any sys table or 0 for none */
const lock_t*
lock_trx_has_sys_table_locks(
/*=========================*/
	const trx_t*	trx)	/*!< in: transaction to check */
{
	const lock_t*	strongest_lock = 0;
	lock_mode	strongest = LOCK_NONE;

	lock_mutex_enter();

	typedef lock_pool_t::const_reverse_iterator iterator;

	iterator	end = trx->lock.table_locks.rend();
	iterator	it = trx->lock.table_locks.rbegin();

	/* Find a valid mode. Note: ib_vector_size() can be 0. */

	for (/* No op */; it != end; ++it) {
		const lock_t*	lock = *it;

		if (lock != NULL
		    && dict_is_sys_table(lock->un_member.tab_lock.table->id)) {

			strongest = lock_get_mode(lock);
			ut_ad(strongest != LOCK_NONE);
			strongest_lock = lock;
			break;
		}
	}

	if (strongest == LOCK_NONE) {
		lock_mutex_exit();
		return(NULL);
	}

	for (/* No op */; it != end; ++it) {
		const lock_t*	lock = *it;

		if (lock == NULL) {
			continue;
		}

		ut_ad(trx == lock->trx);
		ut_ad(lock_get_type_low(lock) & LOCK_TABLE);
		ut_ad(lock->un_member.tab_lock.table != NULL);

		lock_mode	mode = lock_get_mode(lock);

		if (dict_is_sys_table(lock->un_member.tab_lock.table->id)
		    && lock_mode_stronger_or_eq(mode, strongest)) {

			strongest = mode;
			strongest_lock = lock;
		}
	}

	lock_mutex_exit();

	return(strongest_lock);
}

/*******************************************************************//**
Check if the transaction holds an exclusive lock on a record.
@return whether the locks are held */
bool
lock_trx_has_rec_x_lock(
/*====================*/
	const trx_t*		trx,	/*!< in: transaction to check */
	const dict_table_t*	table,	/*!< in: table to check */
	const buf_block_t*	block,	/*!< in: buffer block of the record */
	ulint			heap_no)/*!< in: record heap number */
{
	ut_ad(heap_no > PAGE_HEAP_NO_SUPREMUM);

	lock_mutex_enter();
	ut_a(lock_table_has(trx, table, LOCK_IX)
	     || dict_table_is_temporary(table));
	ut_a(lock_rec_has_expl(LOCK_X | LOCK_REC_NOT_GAP,
			       block, heap_no, trx)
	     || dict_table_is_temporary(table));
	lock_mutex_exit();
	return(true);
}
#endif /* UNIV_DEBUG */

/** rewind(3) the file used for storing the latest detected deadlock and
print a heading message to stderr if printing of all deadlocks to stderr
is enabled. */
void
DeadlockChecker::start_print()
{
	ut_ad(lock_mutex_own());

	rewind(lock_latest_err_file);
	ut_print_timestamp(lock_latest_err_file);

	if (srv_print_all_deadlocks) {
		ib::info() << "Transactions deadlock detected, dumping"
			<< " detailed information.";
	}
}

/** Print a message to the deadlock file and possibly to stderr.
@param msg message to print */
void
DeadlockChecker::print(const char* msg)
{
	fputs(msg, lock_latest_err_file);

	if (srv_print_all_deadlocks) {
		ib::info() << msg;
	}
}

/** Print transaction data to the deadlock file and possibly to stderr.
@param trx transaction
@param max_query_len max query length to print */
void
DeadlockChecker::print(const trx_t* trx, ulint max_query_len)
{
	ut_ad(lock_mutex_own());

	ulint	n_rec_locks = lock_number_of_rows_locked(&trx->lock);
	ulint	n_trx_locks = UT_LIST_GET_LEN(trx->lock.trx_locks);
	ulint	heap_size = mem_heap_get_size(trx->lock.lock_heap);

	mutex_enter(&trx_sys->mutex);

	trx_print_low(lock_latest_err_file, trx, max_query_len,
		      n_rec_locks, n_trx_locks, heap_size);

	if (srv_print_all_deadlocks) {
		trx_print_low(stderr, trx, max_query_len,
			      n_rec_locks, n_trx_locks, heap_size);
	}

	mutex_exit(&trx_sys->mutex);
}

/** Print lock data to the deadlock file and possibly to stderr.
@param lock record or table type lock */
void
DeadlockChecker::print(const lock_t* lock)
{
	ut_ad(lock_mutex_own());

	if (lock_get_type_low(lock) == LOCK_REC) {
		lock_rec_print(lock_latest_err_file, lock);

		if (srv_print_all_deadlocks) {
			lock_rec_print(stderr, lock);
		}
	} else {
		lock_table_print(lock_latest_err_file, lock);

		if (srv_print_all_deadlocks) {
			lock_table_print(stderr, lock);
		}
	}
}

/** Get the next lock in the queue that is owned by a transaction whose
sub-tree has not already been searched.
Note: "next" here means PREV for table locks.

@param lock Lock in queue
@param heap_no heap_no if lock is a record lock else ULINT_UNDEFINED

@return next lock or NULL if at end of queue */
const lock_t*
DeadlockChecker::get_next_lock(const lock_t* lock, ulint heap_no) const
{
	ut_ad(lock_mutex_own());

	do {
		if (lock_get_type_low(lock) == LOCK_REC) {
			ut_ad(heap_no != ULINT_UNDEFINED);
			lock = lock_rec_get_next_const(heap_no, lock);
		} else {
			ut_ad(heap_no == ULINT_UNDEFINED);
			ut_ad(lock_get_type_low(lock) == LOCK_TABLE);

			lock = UT_LIST_GET_NEXT(
				un_member.tab_lock.locks, lock);
		}

	} while (lock != NULL && is_visited(lock));

	ut_ad(lock == NULL
	      || lock_get_type_low(lock) == lock_get_type_low(m_wait_lock));

	return(lock);
}

/** Get the first lock to search. The search starts from the current
wait_lock. What we are really interested in is an edge from the
current wait_lock's owning transaction to another transaction that has
a lock ahead in the queue. We skip locks where the owning transaction's
sub-tree has already been searched.

Note: The record locks are traversed from the oldest lock to the
latest. For table locks we go from latest to oldest.

For record locks, we first position the "iterator" on the first lock on
the page and then reposition on the actual heap_no. This is required
due to the way the record lock has is implemented.

@param[out] heap_no if rec lock, else ULINT_UNDEFINED.
@return first lock or NULL */
const lock_t*
DeadlockChecker::get_first_lock(ulint* heap_no) const
{
	ut_ad(lock_mutex_own());

	const lock_t*	lock = m_wait_lock;

	if (lock_get_type_low(lock) == LOCK_REC) {
		hash_table_t*	lock_hash;

		lock_hash = lock->type_mode & LOCK_PREDICATE
			? lock_sys->prdt_hash
			: lock_sys->rec_hash;

		/* We are only interested in records that match the heap_no. */
		*heap_no = lock_rec_find_set_bit(lock);

		ut_ad(*heap_no <= 0xffff);
		ut_ad(*heap_no != ULINT_UNDEFINED);

		/* Find the locks on the page. */
		lock = lock_rec_get_first_on_page_addr(
			lock_hash,
			lock->un_member.rec_lock.space,
			lock->un_member.rec_lock.page_no);

		/* Position on the first lock on the physical record.*/
		if (!lock_rec_get_nth_bit(lock, *heap_no)) {
			lock = lock_rec_get_next_const(*heap_no, lock);
		}

		ut_a(!lock_get_wait(lock));
	} else {
		/* Table locks don't care about the heap_no. */
		*heap_no = ULINT_UNDEFINED;
		ut_ad(lock_get_type_low(lock) == LOCK_TABLE);
		dict_table_t*	table = lock->un_member.tab_lock.table;
		lock = UT_LIST_GET_FIRST(table->locks);
	}

	/* Must find at least two locks, otherwise there cannot be a
	waiting lock, secondly the first lock cannot be the wait_lock. */
	ut_a(lock != NULL);
	ut_a(lock != m_wait_lock ||
	     (innodb_lock_schedule_algorithm
	      	== INNODB_LOCK_SCHEDULE_ALGORITHM_VATS
	      && !thd_is_replication_slave_thread(lock->trx->mysql_thd)));

	/* Check that the lock type doesn't change. */
	ut_ad(lock_get_type_low(lock) == lock_get_type_low(m_wait_lock));

	return(lock);
}

/** Notify that a deadlock has been detected and print the conflicting
transaction info.
@param lock lock causing deadlock */
void
DeadlockChecker::notify(const lock_t* lock) const
{
	ut_ad(lock_mutex_own());

	start_print();

	print("\n*** (1) TRANSACTION:\n");

	print(m_wait_lock->trx, 3000);

	print("*** (1) WAITING FOR THIS LOCK TO BE GRANTED:\n");

	print(m_wait_lock);

	print("*** (2) TRANSACTION:\n");

	print(lock->trx, 3000);

	print("*** (2) HOLDS THE LOCK(S):\n");

	print(lock);

	/* It is possible that the joining transaction was granted its
	lock when we rolled back some other waiting transaction. */

	if (m_start->lock.wait_lock != 0) {
		print("*** (2) WAITING FOR THIS LOCK TO BE GRANTED:\n");

		print(m_start->lock.wait_lock);
	}

	DBUG_PRINT("ib_lock", ("deadlock detected"));
}

/** Select the victim transaction that should be rolledback.
@return victim transaction */
const trx_t*
DeadlockChecker::select_victim() const
{
	ut_ad(lock_mutex_own());
	ut_ad(m_start->lock.wait_lock != 0);
	ut_ad(m_wait_lock->trx != m_start);

	if (thd_trx_priority(m_start->mysql_thd) > 0
	    || thd_trx_priority(m_wait_lock->trx->mysql_thd) > 0) {

		const trx_t*	victim;

		victim = trx_arbitrate(m_start, m_wait_lock->trx);

		if (victim != NULL) {

			return(victim);
		}
	}

	if (trx_weight_ge(m_wait_lock->trx, m_start)) {

		/* The joining transaction is 'smaller',
		choose it as the victim and roll it back. */

#ifdef WITH_WSREP
		if (wsrep_thd_is_BF(m_start->mysql_thd, TRUE)) {
			return(m_wait_lock->trx);
		} else {
#endif /* WITH_WSREP */
			return(m_start);
#ifdef WITH_WSREP
		}
#endif
	}

#ifdef WITH_WSREP
	if (wsrep_thd_is_BF(m_wait_lock->trx->mysql_thd, TRUE)) {
		return(m_start);
	} else {
#endif /* WITH_WSREP */
		return(m_wait_lock->trx);
#ifdef WITH_WSREP
	}
#endif
}

/** Looks iteratively for a deadlock. Note: the joining transaction may
have been granted its lock by the deadlock checks.
@return 0 if no deadlock else the victim transaction instance.*/
const trx_t*
DeadlockChecker::search()
{
	ut_ad(lock_mutex_own());
	ut_ad(!trx_mutex_own(m_start));

	ut_ad(m_start != NULL);
	ut_ad(m_wait_lock != NULL);
	check_trx_state(m_wait_lock->trx);
	ut_ad(m_mark_start <= s_lock_mark_counter);

	/* Look at the locks ahead of wait_lock in the lock queue. */
	ulint		heap_no;
	const lock_t*	lock = get_first_lock(&heap_no);

	for (;;) {

		/* We should never visit the same sub-tree more than once. */
		ut_ad(lock == NULL || !is_visited(lock));

		while (m_n_elems > 0 && lock == NULL) {

			/* Restore previous search state. */

			pop(lock, heap_no);

			lock = get_next_lock(lock, heap_no);
		}

		if (lock == NULL) {
			break;
		} else if (lock == m_wait_lock) {

			/* We can mark this subtree as searched */
			ut_ad(lock->trx->lock.deadlock_mark <= m_mark_start);

			lock->trx->lock.deadlock_mark = ++s_lock_mark_counter;

			/* We are not prepared for an overflow. This 64-bit
			counter should never wrap around. At 10^9 increments
			per second, it would take 10^3 years of uptime. */

			ut_ad(s_lock_mark_counter > 0);

			/* Backtrack */
			lock = NULL;

		} else if (!lock_has_to_wait(m_wait_lock, lock)) {

			/* No conflict, next lock */
			lock = get_next_lock(lock, heap_no);

		} else if (lock->trx == m_start) {

			/* Found a cycle. */

			notify(lock);

			return(select_victim());

		} else if (is_too_deep()) {

			/* Search too deep to continue. */
			m_too_deep = true;
			return(m_start);

		} else {
			/* We do not need to report autoinc locks to the upper
			layer. These locks are released before commit, so they
			can not cause deadlocks with binlog-fixed commit
			order. */
			if (m_report_waiters &&
			    (lock_get_type_low(lock) != LOCK_TABLE ||
			     lock_get_mode(lock) != LOCK_AUTO_INC)) {
				thd_rpl_deadlock_check(m_start->mysql_thd,
						       lock->trx->mysql_thd);
			}

			if (lock->trx->lock.que_state == TRX_QUE_LOCK_WAIT) {

				/* Another trx ahead has requested a lock in an
				incompatible mode, and is itself waiting for a lock. */

				++m_cost;

				if (!push(lock, heap_no)) {
					m_too_deep = true;
					return(m_start);
				}


				m_wait_lock = lock->trx->lock.wait_lock;

				lock = get_first_lock(&heap_no);

				if (is_visited(lock)) {
					lock = get_next_lock(lock, heap_no);
				}

			} else {
				lock = get_next_lock(lock, heap_no);
			}
		}
	}

	ut_a(lock == NULL && m_n_elems == 0);

	/* No deadlock found. */
	return(0);
}

/** Print info about transaction that was rolled back.
@param trx transaction rolled back
@param lock lock trx wants */
void
DeadlockChecker::rollback_print(const trx_t*	trx, const lock_t* lock)
{
	ut_ad(lock_mutex_own());

	/* If the lock search exceeds the max step
	or the max depth, the current trx will be
	the victim. Print its information. */
	start_print();

	print("TOO DEEP OR LONG SEARCH IN THE LOCK TABLE"
	      " WAITS-FOR GRAPH, WE WILL ROLL BACK"
	      " FOLLOWING TRANSACTION \n\n"
	      "*** TRANSACTION:\n");

	print(trx, 3000);

	print("*** WAITING FOR THIS LOCK TO BE GRANTED:\n");

	print(lock);
}

/** Rollback transaction selected as the victim. */
void
DeadlockChecker::trx_rollback()
{
	ut_ad(lock_mutex_own());

	trx_t*	trx = m_wait_lock->trx;

	print("*** WE ROLL BACK TRANSACTION (1)\n");

	trx_mutex_enter(trx);

	trx->lock.was_chosen_as_deadlock_victim = true;

	lock_cancel_waiting_and_release(trx->lock.wait_lock);

	trx_mutex_exit(trx);
}

/** Checks if a joining lock request results in a deadlock. If a deadlock is
found this function will resolve the deadlock by choosing a victim transaction
and rolling it back. It will attempt to resolve all deadlocks. The returned
transaction id will be the joining transaction instance or NULL if some other
transaction was chosen as a victim and rolled back or no deadlock found.

@param[in]	lock lock the transaction is requesting
@param[in,out]	trx transaction requesting the lock

@return transaction instanace chosen as victim or 0 */
const trx_t*
DeadlockChecker::check_and_resolve(const lock_t* lock, trx_t* trx)
{
	ut_ad(lock_mutex_own());
	ut_ad(trx_mutex_own(trx));
	check_trx_state(trx);
	ut_ad(!srv_read_only_mode);

	/* If transaction is marked for ASYNC rollback then we should
	not allow it to wait for another lock causing possible deadlock.
	We return current transaction as deadlock victim here. */
	if (trx->in_innodb & TRX_FORCE_ROLLBACK_ASYNC) {
		return(trx);
	} else if (!innobase_deadlock_detect) {
		return(NULL);
	}

	/*  Release the mutex to obey the latching order.
	This is safe, because DeadlockChecker::check_and_resolve()
	is invoked when a lock wait is enqueued for the currently
	running transaction. Because m_trx is a running transaction
	(it is not currently suspended because of a lock wait),
	its state can only be changed by this thread, which is
	currently associated with the transaction. */

	trx_mutex_exit(trx);

	const trx_t*	victim_trx;
	THD*		start_mysql_thd;
	bool report_waits = false;

	start_mysql_thd = trx->mysql_thd;

	if (start_mysql_thd && thd_need_wait_reports(start_mysql_thd))
		report_waits = true;

	/* Try and resolve as many deadlocks as possible. */
	do {
		DeadlockChecker	checker(trx, lock, s_lock_mark_counter, report_waits);

		victim_trx = checker.search();

		/* Search too deep, we rollback the joining transaction only
		if it is possible to rollback. Otherwise we rollback the
		transaction that is holding the lock that the joining
		transaction wants. */
		if (checker.is_too_deep()) {

			ut_ad(trx == checker.m_start);
			ut_ad(trx == victim_trx);

#ifdef WITH_WSREP
			if (!wsrep_thd_is_BF(victim_trx->mysql_thd, TRUE))
			{
#endif /* WITH_WSREP */
				rollback_print(victim_trx, lock);
#ifdef WITH_WSREP
			} else {
			  /* BF processor */;
			}
#endif /* WITH_WSREP */

			MONITOR_INC(MONITOR_DEADLOCK);

			break;

		} else if (victim_trx != NULL && victim_trx != trx) {

			ut_ad(victim_trx == checker.m_wait_lock->trx);

			checker.trx_rollback();

			lock_deadlock_found = true;

			MONITOR_INC(MONITOR_DEADLOCK);
		}

	} while (victim_trx != NULL && victim_trx != trx);

	/* If the joining transaction was selected as the victim. */
	if (victim_trx != NULL) {

		print("*** WE ROLL BACK TRANSACTION (2)\n");

		lock_deadlock_found = true;
	}

	trx_mutex_enter(trx);

	return(victim_trx);
}

/**
Allocate cached locks for the transaction.
@param trx		allocate cached record locks for this transaction */
void
lock_trx_alloc_locks(trx_t* trx)
{
	ulint	sz = REC_LOCK_SIZE * REC_LOCK_CACHE;
	byte*	ptr = reinterpret_cast<byte*>(ut_malloc_nokey(sz));

	/* We allocate one big chunk and then distribute it among
	the rest of the elements. The allocated chunk pointer is always
	at index 0. */

	for (ulint i = 0; i < REC_LOCK_CACHE; ++i, ptr += REC_LOCK_SIZE) {
		trx->lock.rec_pool.push_back(
			reinterpret_cast<ib_lock_t*>(ptr));
	}

	sz = TABLE_LOCK_SIZE * TABLE_LOCK_CACHE;
	ptr = reinterpret_cast<byte*>(ut_malloc_nokey(sz));

	for (ulint i = 0; i < TABLE_LOCK_CACHE; ++i, ptr += TABLE_LOCK_SIZE) {
		trx->lock.table_pool.push_back(
			reinterpret_cast<ib_lock_t*>(ptr));
	}

}
/*************************************************************//**
Updates the lock table when a page is split and merged to
two pages. */
UNIV_INTERN
void
lock_update_split_and_merge(
	const buf_block_t* left_block,	/*!< in: left page to which merged */
	const rec_t* orig_pred,		/*!< in: original predecessor of
					supremum on the left page before merge*/
	const buf_block_t* right_block)	/*!< in: right page from which merged */
{
	const rec_t* left_next_rec;

	ut_a(left_block && right_block);
	ut_a(orig_pred);

	lock_mutex_enter();

	left_next_rec = page_rec_get_next_const(orig_pred);

	/* Inherit the locks on the supremum of the left page to the
	first record which was moved from the right page */
	lock_rec_inherit_to_gap(
		left_block, left_block,
		page_rec_get_heap_no(left_next_rec),
		PAGE_HEAP_NO_SUPREMUM);

	/* Reset the locks on the supremum of the left page,
	releasing waiting transactions */
	lock_rec_reset_and_release_wait(left_block,
					PAGE_HEAP_NO_SUPREMUM);

	/* Inherit the locks to the supremum of the left page from the
	successor of the infimum on the right page */
	lock_rec_inherit_to_gap(left_block, right_block,
				PAGE_HEAP_NO_SUPREMUM,
				lock_get_min_heap_no(right_block));

	lock_mutex_exit();
}<|MERGE_RESOLUTION|>--- conflicted
+++ resolved
@@ -1455,12 +1455,7 @@
 
 		if (lock_rec_has_to_wait(true, trx, mode, lock, is_supremum)) {
 #ifdef WITH_WSREP
-<<<<<<< HEAD
-			if (wsrep_on(trx->mysql_thd)) {
-=======
-		if (lock_rec_has_to_wait(TRUE, trx, mode, lock, is_supremum)) {
 			if (wsrep_on_trx(trx)) {
->>>>>>> ac0b5a2e
 				trx_mutex_enter(lock->trx);
 				wsrep_kill_victim((trx_t *)trx, (lock_t *)lock);
 				trx_mutex_exit(lock->trx);
@@ -1733,67 +1728,7 @@
 
 	lock->index = index;
 
-<<<<<<< HEAD
 	/* Setup the lock attributes */
-=======
-	lock->un_member.rec_lock.space = space;
-	lock->un_member.rec_lock.page_no = page_no;
-	lock->un_member.rec_lock.n_bits = n_bytes * 8;
-	rec_fold = lock_rec_fold(space, page_no);
-
-	/* Reset to zero the bitmap which resides immediately after the
-	lock struct */
-
-	lock_rec_bitmap_reset(lock);
-
-	/* Set the bit corresponding to rec */
-	lock_rec_set_nth_bit(lock, heap_no);
-
-	lock->requested_time = ut_time();
-	lock->wait_time = 0;
-
-	index->table->n_rec_locks++;
-
-	ut_ad(index->table->n_ref_count > 0 || !index->table->can_be_evicted);
-
-#ifdef WITH_WSREP
-	if (c_lock                      &&
-	    wsrep_on_trx(trx)           &&
-	    wsrep_thd_is_BF(trx->mysql_thd, FALSE)) {
-		lock_t *hash	= (lock_t *)c_lock->hash;
-		lock_t *prev	= NULL;
-
-		while (hash 						       &&
-		       wsrep_thd_is_BF(((lock_t *)hash)->trx->mysql_thd, TRUE) &&
-		       wsrep_trx_order_before(
-				((lock_t *)hash)->trx->mysql_thd,
-				trx->mysql_thd)) {
-			prev = hash;
-			hash = (lock_t *)hash->hash;
-		}
-		lock->hash = hash;
-		if (prev) {
-			prev->hash = lock;
-		} else {
-			c_lock->hash = lock;
-		}
-		/*
-		 * delayed conflict resolution '...kill_one_trx' was not called,
-		 * if victim was waiting for some other lock
-		 */
-		trx_mutex_enter(c_lock->trx);
-		if (c_lock->trx->lock.que_state == TRX_QUE_LOCK_WAIT) {
-
-			c_lock->trx->lock.was_chosen_as_deadlock_victim = TRUE;
-
-			if (wsrep_debug) {
-				wsrep_print_wait_locks(c_lock);
-			}
-
-			trx->lock.que_state = TRX_QUE_LOCK_WAIT;
-			lock_set_lock_and_trx_wait(lock, trx);
-			UT_LIST_ADD_LAST(trx_locks, trx->lock.trx_locks, lock);
->>>>>>> ac0b5a2e
 
 	lock->type_mode = uint32_t(LOCK_REC | (mode & ~LOCK_TYPE_MASK));
 
@@ -2050,8 +1985,7 @@
 	}
 
 #ifdef WITH_WSREP
-	if (c_lock                      &&
-	    wsrep_on(trx->mysql_thd)    &&
+	if (c_lock && wsrep_on_trx(trx) &&
 	    wsrep_thd_is_BF(trx->mysql_thd, FALSE)) {
 		lock_t *hash	= (lock_t *)c_lock->hash;
 		lock_t *prev	= NULL;
