--- conflicted
+++ resolved
@@ -40,11 +40,7 @@
   {
     char buf[1024];
     sspi_errmsg(err, buf, sizeof(buf));
-<<<<<<< HEAD
-    my_printf_error(ER_UNKNOWN_ERROR, "SSPI server error 0x%x - %s - %s", 0, msg, buf);
-=======
     my_printf_error(ER_UNKNOWN_ERROR, "SSPI server error 0x%x - %s - %s", 0, err, msg, buf);
->>>>>>> bdfe2784
   }
   else
   {
