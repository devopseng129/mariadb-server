--- conflicted
+++ resolved
@@ -199,16 +199,9 @@
 # of the conditions utilized in 3 queries following after them  
 
 EXPLAIN
-<<<<<<< HEAD
 SELECT * FROM City WHERE (ID < 10) OR (ID BETWEEN 100 AND 110);
 EXPLAIN
 SELECT * FROM City WHERE (ID < 200) OR (ID BETWEEN 100 AND 200);
-=======
-SELECT * FROM City WHERE (ID < 30) OR (ID BETWEEN 100 AND 150);
-EXPLAIN
-SELECT * FROM City WHERE (ID < 200) OR (ID BETWEEN 300 AND 600);
---replace_result 2921 2950
->>>>>>> 89f67808
 EXPLAIN
 SELECT * FROM City WHERE (ID < 600) OR (ID BETWEEN 900 AND 1500);
 EXPLAIN
@@ -228,11 +221,7 @@
 
 EXPLAIN
 SELECT * FROM City
-<<<<<<< HEAD
   WHERE ((ID < 10) AND (Name LIKE 'H%' OR (Country > 'A' AND Country < 'ARG')))
-=======
-  WHERE ((ID < 30) AND (Name LIKE 'H%' OR (Country > 'A' AND Country < 'ARG')))
->>>>>>> 89f67808
         OR ((ID BETWEEN 100 AND 110) AND 
             (Name LIKE 'P%' OR (Population > 103000 AND Population < 104000)));
 
@@ -253,20 +242,12 @@
 # for the previous 3 plans are valid
 
 SELECT * FROM City USE INDEX ()
-<<<<<<< HEAD
   WHERE ((ID < 10) AND (Name LIKE 'H%' OR (Country > 'A' AND Country < 'ARG')))
-=======
-  WHERE ((ID < 30) AND (Name LIKE 'H%' OR (Country > 'A' AND Country < 'ARG')))
->>>>>>> 89f67808
         OR ((ID BETWEEN 100 AND 110) AND 
             (Name LIKE 'P%' OR (Population > 103000 AND Population < 104000)));
 
 SELECT * FROM City
-<<<<<<< HEAD
   WHERE ((ID < 10) AND (Name LIKE 'H%' OR (Country > 'A' AND Country < 'ARG')))
-=======
-  WHERE ((ID < 30) AND (Name LIKE 'H%' OR (Country > 'A' AND Country < 'ARG')))
->>>>>>> 89f67808
         OR ((ID BETWEEN 100 AND 110) AND 
             (Name LIKE 'P%' OR (Population > 103000 AND Population < 104000)));
 
@@ -382,7 +363,7 @@
 EXPLAIN
 SELECT * FROM City WHERE Name LIKE 'P%';
 EXPLAIN
-SELECT * FROM City WHERE (Population > 101000 AND Population < 102000);
+SELECT * FROM City WHERE (Population > 101000 AND Population < 103000);
 EXPLAIN
 SELECT * FROM City WHERE Country='USA';
 EXPLAIN
@@ -397,46 +378,32 @@
 
 EXPLAIN
 SELECT * FROM City 
-  WHERE ((Population > 101000 AND Population < 102000) OR Name LIKE 'Pas%')
+  WHERE ((Population > 101000 AND Population < 103000) OR Name LIKE 'Pas%')
         AND Country='USA';
 
 EXPLAIN
 SELECT * FROM City 
-<<<<<<< HEAD
   WHERE ((Population > 101000 AND Population < 103000) OR Name LIKE 'P%')
         AND Country='FIN';
-=======
-  WHERE ((Population > 101000 AND Population < 1000000) OR Name LIKE 'P%' )
-        AND Country='USA' AND Name LIKE '%port';
->>>>>>> 89f67808
 
 # The following 4 queries check that the plans
 # for the previous 2 plans are valid
 
 SELECT * FROM City 
-  WHERE ((Population > 101000 AND Population < 102000) OR Name LIKE 'Pas%')
+  WHERE ((Population > 101000 AND Population < 103000) OR Name LIKE 'Pas%')
         AND Country='USA';
 
 SELECT * FROM City USE INDEX ()
-  WHERE ((Population > 101000 AND Population < 102000) OR Name LIKE 'Pas%')
+  WHERE ((Population > 101000 AND Population < 103000) OR Name LIKE 'Pas%')
         AND Country='USA';
 
 SELECT * FROM City 
-<<<<<<< HEAD
   WHERE ((Population > 101000 AND Population < 103000) OR Name LIKE 'P%')
         AND Country='FIN';
 
 SELECT * FROM City USE INDEX ()
   WHERE ((Population > 101000 AND Population < 103000) OR Name LIKE 'P%')
         AND Country='FIN';
-=======
-  WHERE ((Population > 101000 AND Population < 1000000) OR Name LIKE 'P%')
-        AND Country='USA' AND Name LIKE '%port';
-
-SELECT * FROM City USE INDEX ()
-  WHERE ((Population > 101000 AND Population < 1000000) OR Name LIKE 'P%')
-        AND Country='USA' AND Name LIKE '%port';
->>>>>>> 89f67808
 
 
 CREATE INDEX CountryName ON City(Country,Name);
@@ -502,16 +469,9 @@
 
 EXPLAIN
 SELECT * FROM City
-<<<<<<< HEAD
   WHERE ((Population > 101000 AND Population < 110000) OR
           ID BETWEEN 3500 AND 3800) AND Country='FIN'
         AND (Name BETWEEN 'P' AND 'T' OR ID BETWEEN 4000 AND 4300);
-=======
-  WHERE ((Population > 101000 AND Population < 1000000) OR
-          ID BETWEEN 3000 AND 3800) AND Country='USA'
-        AND (Name BETWEEN 'P' AND 'Z' OR ID BETWEEN 3500 AND 4300)
-        AND Name LIKE '%port';
->>>>>>> 89f67808
 
 # The following 6 queries check that the plans
 # for the previous 3 plans are valid
@@ -537,7 +497,6 @@
         AND (Name LIKE 'Pa%' OR ID BETWEEN 4028 AND 4032);
 
 SELECT * FROM City USE INDEX ()
-<<<<<<< HEAD
   WHERE ((Population > 101000 AND Population < 102000) OR
           ID BETWEEN 3790 AND 3800) AND Country='FIN'
         AND (Name LIKE 'Pa%' OR ID BETWEEN 4025 AND 4035);
@@ -546,18 +505,6 @@
   WHERE ((Population > 101000 AND Population < 102000) OR
           ID BETWEEN 3790 AND 3800) AND Country='FIN'
         AND (Name LIKE 'Pa%' OR ID BETWEEN 4025 AND 4035);
-=======
-  WHERE ((Population > 101000 AND Population < 1000000) OR
-          ID BETWEEN 3000 AND 3800) AND Country='USA'
-        AND (Name BETWEEN 'P' AND 'Z' OR ID BETWEEN 3500 AND 4300)
-        AND Name LIKE '%port';
-
-SELECT * FROM City
-  WHERE ((Population > 101000 AND Population < 1000000) OR
-          ID BETWEEN 3000 AND 3800) AND Country='USA'
-        AND (Name BETWEEN 'P' AND 'Z' OR ID BETWEEN 3500 AND 4300)
-        AND Name LIKE '%port';
->>>>>>> 89f67808
 
 
 # The pattern of the WHERE condition used in the following query is
