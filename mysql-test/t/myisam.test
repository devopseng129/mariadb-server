#
# Test bugs in the MyISAM code
#

drop table if exists t1;
CREATE TABLE t1 (
  STRING_DATA char(255) default NULL,
  KEY STRING_DATA (STRING_DATA)
) TYPE=MyISAM;

INSERT INTO t1 VALUES ('AAAAAAAAAAAAAAAAAAAAAAAAAAAAAAAAAAAAAAAAAAAAAAAAAAAAAAAAAAAAAAAAAAAAAAAAAAAAAAAAAAAAAAAAAAAAAAAAAAAAAAAAAAAAAAAAAAAAAAAAAAAAAAAAAAAAAAAAAAAAAAAAAAAAAAAAAAAAAAAAAAAAAAAAAAAAAAAAAAAAAAAAAAAAAAAAAAAAAAAAAAAAAAAAAAAAAAAAAAAAAAAAAAAAAAAAAAAAAAAAAAAAAAAAAAAAAAA');
INSERT INTO t1 VALUES ('DDDDDDDDDDDDDDDDDDDDDDDDDDDDDDDDDDDDDDDDDDDDDDDDDDDDDDDDDDDDDDDDDDDDDDDDDDDDDDDDDDDDDDDDDDDDDDDDDDDDDDDDDDDDDDDDDDDDDDDDDDDDDDDDDDDDDDDDDDDDDDDDDDDDDDDDDDDDDDDDDDDDDDDDDDDDDDDDDDDDDDDDDDDDDDDDDDDDDDDDDDDDDDDDDDDDDDDDDDDDDDDDDDDDDDDDDDDDDDDDDDDDDDDDDDDDDDD');
INSERT INTO t1 VALUES ('FFFFFFFFFFFFFFFFFFFFFFFFFFFFFFFFFFFFFFFFFFFFFFFFFFFFFFFFFFFFFFFFFFFFFFFFFFFFFFFFFFFFFFFFFFFFFFFFFFFFFFFFFFFFFFFFFFFFFFFFFFFFFFFFFFFFFFFFFFFFFFFFFFFFFFFFFFFFFFFFFFFFFFFFFFFFFFFFFFFFFFFFFFFFFFFFFFFFFFFFFFFFFFFFFFFFFFFFFFFFFFFFFFFFFFFFFFFFFFFFFFFFFFFFFFFFFFF');
INSERT INTO t1 VALUES ('FGGGGGGGGGGGGGGGGGGGGGGGGGGGGGGGGGGGGGGGGGGGGGGGGGGGGGGGGGGGGGGGGGGGGGGGGGGGGGGGGGGGGGGGGGGGGGGGGGGGGGGGGGGGGGGGGGGGGGGGGGGGGGGGGGGGGGGGGGGGGGGGGGGGGGGGGGGGGGGGGGGGGGGGGGGGGGGGGGGGGGGGGGGGGGGGGGGGGGGGGGGGGGGGGGGGGGGGGGGGGGGGGGGGGGGGGGGGGGGGGGGGGGGGGGGGGGG');
INSERT INTO t1 VALUES ('HHHHHHHHHHHHHHHHHHHHHHHHHHHHHHHHHHHHHHHHHHHHHHHHHHHHHHHHHHHHHHHHHHHHHHHHHHHHHHHHHHHHHHHHHHHHHHHHHHHHHHHHHHHHHHHHHHHHHHHHHHHHHHHHHHHHHHHHHHHHHHHHHHHHHHHHHHHHHHHHHHHHHHHHHHHHHHHHHHHHHHHHHHHHHHHHHHHHHHHHHHHHHHHHHHHHHHHHHHHHHHHHHHHHHHHHHHHHHHHHHHHHHHHHHHHHHHH');
INSERT INTO t1 VALUES ('WWWWWWWWWWWWWWWWWWWWWWWWWWWWWWWWWWWWWWWWWWWWWWWWWWWWWWWWWWWWWWWWWWWWWWWWWWWWWWWWWWWWWWWWWWWWWWWWWWWWWWWWWWWWWWWWWWWWWWWWWWWWWWWWWWWWWWWWWWWWWWWWWWWWWWWWWWWWWWWWWWWWWWWWWWWWWWWWWWWWWWWWWWWWWWWWWWWWWWWWWWWWWWWWWWWWWWWWWWWWWWWWWWWWWWWWWWWWWWWWWWWWWWWWWWWWWWW');
CHECK TABLE t1;
drop table t1;

#
# Test problem with rows that are 65517-65520 bytes long
#

create table t1 (a tinyint not null auto_increment, b blob not null, primary key (a));

let $1=100;
disable_query_log;
while ($1)
{
  eval insert into t1 (b) values(repeat(char(65+$1),65550-$1));
  dec $1;
}
enable_query_log;
check table t1;
repair table t1;
delete from t1 where (a & 1);
check table t1;
repair table t1;
check table t1;
drop table t1;

#
# Test bug: Two optimize in a row reset index cardinality
#

create table t1 (a int not null auto_increment, b int not null, primary key (a), index(b));
insert into t1 (b) values (1),(2),(2),(2),(2);
optimize table t1;
show index from t1;
optimize table t1;
show index from t1;
drop table t1;

#
# Test of how ORDER BY works when doing it on the whole table
#

create table t1 (a int not null, b int not null, c int not null, primary key (a),key(b)) type=myisam;
insert into t1 values (3,3,3),(1,1,1),(2,2,2),(4,4,4);
explain select * from t1 order by a;
explain select * from t1 order by b;
explain select * from t1 order by c;
explain select a from t1 order by a;
explain select b from t1 order by b;
explain select a,b from t1 order by b;
explain select a,b from t1;
explain select a,b,c from t1;
drop table t1;

#
# Test of REPAIR that once failed
#
CREATE TABLE `t1` (
  `post_id` mediumint(8) unsigned NOT NULL auto_increment,
  `topic_id` mediumint(8) unsigned NOT NULL default '0',
  `post_time` datetime NOT NULL default '0000-00-00 00:00:00',
  `post_text` text NOT NULL,
  `icon_url` varchar(10) NOT NULL default '',
  `sign` tinyint(1) unsigned NOT NULL default '0',
  `post_edit` varchar(150) NOT NULL default '',
  `poster_login` varchar(35) NOT NULL default '',
  `ip` varchar(15) NOT NULL default '',
  PRIMARY KEY  (`post_id`),
  KEY `post_time` (`post_time`),
  KEY `ip` (`ip`),
  KEY `poster_login` (`poster_login`),
  KEY `topic_id` (`topic_id`),
  FULLTEXT KEY `post_text` (`post_text`)
) TYPE=MyISAM;

INSERT INTO t1 (post_text) VALUES ('ceci est un test'),('ceci est un test'),('ceci est un test'),('ceci est un test'),('ceci est un test');

REPAIR TABLE t1;
CHECK TABLE t1;
drop table t1;

#
# Test of OPTIMIZE of locked and modified tables
#
CREATE TABLE t1 (a INT);
INSERT INTO  t1 VALUES (1), (2), (3);
LOCK TABLES t1 WRITE;
INSERT INTO  t1 VALUES (1), (2), (3);
OPTIMIZE TABLE t1;
DROP TABLE t1;

#
<<<<<<< HEAD
# Test of creating table with too long key
=======
# Test of optimize, when only mi_sort_index (but not mi_repair*) is done
# in ha_myisam::repair, and index size is changed (decreased).
#

drop table if exists t1;
create table t1 ( t1 char(255), key(t1(250)));
insert t1 values ('137513751375137513751375137513751375137569516951695169516951695169516951695169');
insert t1 values ('178417841784178417841784178417841784178403420342034203420342034203420342034203');
insert t1 values ('213872387238723872387238723872387238723867376737673767376737673767376737673767');
insert t1 values ('242624262426242624262426242624262426242607890789078907890789078907890789078907');
insert t1 values ('256025602560256025602560256025602560256011701170117011701170117011701170117011');
insert t1 values ('276027602760276027602760276027602760276001610161016101610161016101610161016101');
insert t1 values ('281528152815281528152815281528152815281564956495649564956495649564956495649564');
insert t1 values ('292129212921292129212921292129212921292102100210021002100210021002100210021002');
insert t1 values ('380638063806380638063806380638063806380634483448344834483448344834483448344834');
insert t1 values ('411641164116411641164116411641164116411616301630163016301630163016301630163016');
insert t1 values ('420842084208420842084208420842084208420899889988998899889988998899889988998899');
insert t1 values ('438443844384438443844384438443844384438482448244824482448244824482448244824482');
insert t1 values ('443244324432443244324432443244324432443239613961396139613961396139613961396139');
insert t1 values ('485448544854485448544854485448544854485477847784778477847784778477847784778477');
insert t1 values ('494549454945494549454945494549454945494555275527552755275527552755275527552755');
insert t1 values ('538647864786478647864786478647864786478688918891889188918891889188918891889188');
insert t1 values ('565556555655565556555655565556555655565554845484548454845484548454845484548454');
insert t1 values ('607860786078607860786078607860786078607856665666566656665666566656665666566656');
insert t1 values ('640164016401640164016401640164016401640141274127412741274127412741274127412741');
insert t1 values ('719471947194719471947194719471947194719478717871787178717871787178717871787178');
insert t1 values ('742574257425742574257425742574257425742549604960496049604960496049604960496049');
insert t1 values ('887088708870887088708870887088708870887035963596359635963596359635963596359635');
insert t1 values ('917791779177917791779177917791779177917773857385738573857385738573857385738573');
insert t1 values ('933293329332933293329332933293329332933278987898789878987898789878987898789878');
insert t1 values ('963896389638963896389638963896389638963877807780778077807780778077807780778077');
delete from t1 where t1>'2';
insert t1 values ('70'), ('84'), ('60'), ('20'), ('76'), ('89'), ('49'), ('50'),
('88'), ('61'), ('42'), ('98'), ('39'), ('30'), ('25'), ('66'), ('61'), ('48'),
('80'), ('84'), ('98'), ('19'), ('91'), ('42'), ('47');
optimize table t1;
check table t1;
drop table t1;

#
# test of myisam with huge number of packed fields
>>>>>>> 3a58dc5a
#

--error 1071
CREATE TABLE t1 (a varchar(255), b varchar(255), c varchar(255), KEY t1 (a, b, c));
CREATE TABLE t1 (a varchar(255), b varchar(255), c varchar(255));
--error 1071
ALTER TABLE t1 ADD INDEX t1 (a, b, c);   
DROP TABLE t1;<|MERGE_RESOLUTION|>--- conflicted
+++ resolved
@@ -68,33 +68,6 @@
 drop table t1;
 
 #
-# Test of REPAIR that once failed
-#
-CREATE TABLE `t1` (
-  `post_id` mediumint(8) unsigned NOT NULL auto_increment,
-  `topic_id` mediumint(8) unsigned NOT NULL default '0',
-  `post_time` datetime NOT NULL default '0000-00-00 00:00:00',
-  `post_text` text NOT NULL,
-  `icon_url` varchar(10) NOT NULL default '',
-  `sign` tinyint(1) unsigned NOT NULL default '0',
-  `post_edit` varchar(150) NOT NULL default '',
-  `poster_login` varchar(35) NOT NULL default '',
-  `ip` varchar(15) NOT NULL default '',
-  PRIMARY KEY  (`post_id`),
-  KEY `post_time` (`post_time`),
-  KEY `ip` (`ip`),
-  KEY `poster_login` (`poster_login`),
-  KEY `topic_id` (`topic_id`),
-  FULLTEXT KEY `post_text` (`post_text`)
-) TYPE=MyISAM;
-
-INSERT INTO t1 (post_text) VALUES ('ceci est un test'),('ceci est un test'),('ceci est un test'),('ceci est un test'),('ceci est un test');
-
-REPAIR TABLE t1;
-CHECK TABLE t1;
-drop table t1;
-
-#
 # Test of OPTIMIZE of locked and modified tables
 #
 CREATE TABLE t1 (a INT);
@@ -105,9 +78,6 @@
 DROP TABLE t1;
 
 #
-<<<<<<< HEAD
-# Test of creating table with too long key
-=======
 # Test of optimize, when only mi_sort_index (but not mi_repair*) is done
 # in ha_myisam::repair, and index size is changed (decreased).
 #
@@ -149,7 +119,204 @@
 
 #
 # test of myisam with huge number of packed fields
->>>>>>> 3a58dc5a
+#
+
+drop table if exists t1;
+create table t1 (i1 int, i2 int, i3 int, i4 int, i5 int, i6 int, i7 int, i8
+int, i9 int, i10 int, i11 int, i12 int, i13 int, i14 int, i15 int, i16 int, i17
+int, i18 int, i19 int, i20 int, i21 int, i22 int, i23 int, i24 int, i25 int,
+i26 int, i27 int, i28 int, i29 int, i30 int, i31 int, i32 int, i33 int, i34
+int, i35 int, i36 int, i37 int, i38 int, i39 int, i40 int, i41 int, i42 int,
+i43 int, i44 int, i45 int, i46 int, i47 int, i48 int, i49 int, i50 int, i51
+int, i52 int, i53 int, i54 int, i55 int, i56 int, i57 int, i58 int, i59 int,
+i60 int, i61 int, i62 int, i63 int, i64 int, i65 int, i66 int, i67 int, i68
+int, i69 int, i70 int, i71 int, i72 int, i73 int, i74 int, i75 int, i76 int,
+i77 int, i78 int, i79 int, i80 int, i81 int, i82 int, i83 int, i84 int, i85
+int, i86 int, i87 int, i88 int, i89 int, i90 int, i91 int, i92 int, i93 int,
+i94 int, i95 int, i96 int, i97 int, i98 int, i99 int, i100 int, i101 int, i102
+int, i103 int, i104 int, i105 int, i106 int, i107 int, i108 int, i109 int, i110
+int, i111 int, i112 int, i113 int, i114 int, i115 int, i116 int, i117 int, i118
+int, i119 int, i120 int, i121 int, i122 int, i123 int, i124 int, i125 int, i126
+int, i127 int, i128 int, i129 int, i130 int, i131 int, i132 int, i133 int, i134
+int, i135 int, i136 int, i137 int, i138 int, i139 int, i140 int, i141 int, i142
+int, i143 int, i144 int, i145 int, i146 int, i147 int, i148 int, i149 int, i150
+int, i151 int, i152 int, i153 int, i154 int, i155 int, i156 int, i157 int, i158
+int, i159 int, i160 int, i161 int, i162 int, i163 int, i164 int, i165 int, i166
+int, i167 int, i168 int, i169 int, i170 int, i171 int, i172 int, i173 int, i174
+int, i175 int, i176 int, i177 int, i178 int, i179 int, i180 int, i181 int, i182
+int, i183 int, i184 int, i185 int, i186 int, i187 int, i188 int, i189 int, i190
+int, i191 int, i192 int, i193 int, i194 int, i195 int, i196 int, i197 int, i198
+int, i199 int, i200 int, i201 int, i202 int, i203 int, i204 int, i205 int, i206
+int, i207 int, i208 int, i209 int, i210 int, i211 int, i212 int, i213 int, i214
+int, i215 int, i216 int, i217 int, i218 int, i219 int, i220 int, i221 int, i222
+int, i223 int, i224 int, i225 int, i226 int, i227 int, i228 int, i229 int, i230
+int, i231 int, i232 int, i233 int, i234 int, i235 int, i236 int, i237 int, i238
+int, i239 int, i240 int, i241 int, i242 int, i243 int, i244 int, i245 int, i246
+int, i247 int, i248 int, i249 int, i250 int, i251 int, i252 int, i253 int, i254
+int, i255 int, i256 int, i257 int, i258 int, i259 int, i260 int, i261 int, i262
+int, i263 int, i264 int, i265 int, i266 int, i267 int, i268 int, i269 int, i270
+int, i271 int, i272 int, i273 int, i274 int, i275 int, i276 int, i277 int, i278
+int, i279 int, i280 int, i281 int, i282 int, i283 int, i284 int, i285 int, i286
+int, i287 int, i288 int, i289 int, i290 int, i291 int, i292 int, i293 int, i294
+int, i295 int, i296 int, i297 int, i298 int, i299 int, i300 int, i301 int, i302
+int, i303 int, i304 int, i305 int, i306 int, i307 int, i308 int, i309 int, i310
+int, i311 int, i312 int, i313 int, i314 int, i315 int, i316 int, i317 int, i318
+int, i319 int, i320 int, i321 int, i322 int, i323 int, i324 int, i325 int, i326
+int, i327 int, i328 int, i329 int, i330 int, i331 int, i332 int, i333 int, i334
+int, i335 int, i336 int, i337 int, i338 int, i339 int, i340 int, i341 int, i342
+int, i343 int, i344 int, i345 int, i346 int, i347 int, i348 int, i349 int, i350
+int, i351 int, i352 int, i353 int, i354 int, i355 int, i356 int, i357 int, i358
+int, i359 int, i360 int, i361 int, i362 int, i363 int, i364 int, i365 int, i366
+int, i367 int, i368 int, i369 int, i370 int, i371 int, i372 int, i373 int, i374
+int, i375 int, i376 int, i377 int, i378 int, i379 int, i380 int, i381 int, i382
+int, i383 int, i384 int, i385 int, i386 int, i387 int, i388 int, i389 int, i390
+int, i391 int, i392 int, i393 int, i394 int, i395 int, i396 int, i397 int, i398
+int, i399 int, i400 int, i401 int, i402 int, i403 int, i404 int, i405 int, i406
+int, i407 int, i408 int, i409 int, i410 int, i411 int, i412 int, i413 int, i414
+int, i415 int, i416 int, i417 int, i418 int, i419 int, i420 int, i421 int, i422
+int, i423 int, i424 int, i425 int, i426 int, i427 int, i428 int, i429 int, i430
+int, i431 int, i432 int, i433 int, i434 int, i435 int, i436 int, i437 int, i438
+int, i439 int, i440 int, i441 int, i442 int, i443 int, i444 int, i445 int, i446
+int, i447 int, i448 int, i449 int, i450 int, i451 int, i452 int, i453 int, i454
+int, i455 int, i456 int, i457 int, i458 int, i459 int, i460 int, i461 int, i462
+int, i463 int, i464 int, i465 int, i466 int, i467 int, i468 int, i469 int, i470
+int, i471 int, i472 int, i473 int, i474 int, i475 int, i476 int, i477 int, i478
+int, i479 int, i480 int, i481 int, i482 int, i483 int, i484 int, i485 int, i486
+int, i487 int, i488 int, i489 int, i490 int, i491 int, i492 int, i493 int, i494
+int, i495 int, i496 int, i497 int, i498 int, i499 int, i500 int, i501 int, i502
+int, i503 int, i504 int, i505 int, i506 int, i507 int, i508 int, i509 int, i510
+int, i511 int, i512 int, i513 int, i514 int, i515 int, i516 int, i517 int, i518
+int, i519 int, i520 int, i521 int, i522 int, i523 int, i524 int, i525 int, i526
+int, i527 int, i528 int, i529 int, i530 int, i531 int, i532 int, i533 int, i534
+int, i535 int, i536 int, i537 int, i538 int, i539 int, i540 int, i541 int, i542
+int, i543 int, i544 int, i545 int, i546 int, i547 int, i548 int, i549 int, i550
+int, i551 int, i552 int, i553 int, i554 int, i555 int, i556 int, i557 int, i558
+int, i559 int, i560 int, i561 int, i562 int, i563 int, i564 int, i565 int, i566
+int, i567 int, i568 int, i569 int, i570 int, i571 int, i572 int, i573 int, i574
+int, i575 int, i576 int, i577 int, i578 int, i579 int, i580 int, i581 int, i582
+int, i583 int, i584 int, i585 int, i586 int, i587 int, i588 int, i589 int, i590
+int, i591 int, i592 int, i593 int, i594 int, i595 int, i596 int, i597 int, i598
+int, i599 int, i600 int, i601 int, i602 int, i603 int, i604 int, i605 int, i606
+int, i607 int, i608 int, i609 int, i610 int, i611 int, i612 int, i613 int, i614
+int, i615 int, i616 int, i617 int, i618 int, i619 int, i620 int, i621 int, i622
+int, i623 int, i624 int, i625 int, i626 int, i627 int, i628 int, i629 int, i630
+int, i631 int, i632 int, i633 int, i634 int, i635 int, i636 int, i637 int, i638
+int, i639 int, i640 int, i641 int, i642 int, i643 int, i644 int, i645 int, i646
+int, i647 int, i648 int, i649 int, i650 int, i651 int, i652 int, i653 int, i654
+int, i655 int, i656 int, i657 int, i658 int, i659 int, i660 int, i661 int, i662
+int, i663 int, i664 int, i665 int, i666 int, i667 int, i668 int, i669 int, i670
+int, i671 int, i672 int, i673 int, i674 int, i675 int, i676 int, i677 int, i678
+int, i679 int, i680 int, i681 int, i682 int, i683 int, i684 int, i685 int, i686
+int, i687 int, i688 int, i689 int, i690 int, i691 int, i692 int, i693 int, i694
+int, i695 int, i696 int, i697 int, i698 int, i699 int, i700 int, i701 int, i702
+int, i703 int, i704 int, i705 int, i706 int, i707 int, i708 int, i709 int, i710
+int, i711 int, i712 int, i713 int, i714 int, i715 int, i716 int, i717 int, i718
+int, i719 int, i720 int, i721 int, i722 int, i723 int, i724 int, i725 int, i726
+int, i727 int, i728 int, i729 int, i730 int, i731 int, i732 int, i733 int, i734
+int, i735 int, i736 int, i737 int, i738 int, i739 int, i740 int, i741 int, i742
+int, i743 int, i744 int, i745 int, i746 int, i747 int, i748 int, i749 int, i750
+int, i751 int, i752 int, i753 int, i754 int, i755 int, i756 int, i757 int, i758
+int, i759 int, i760 int, i761 int, i762 int, i763 int, i764 int, i765 int, i766
+int, i767 int, i768 int, i769 int, i770 int, i771 int, i772 int, i773 int, i774
+int, i775 int, i776 int, i777 int, i778 int, i779 int, i780 int, i781 int, i782
+int, i783 int, i784 int, i785 int, i786 int, i787 int, i788 int, i789 int, i790
+int, i791 int, i792 int, i793 int, i794 int, i795 int, i796 int, i797 int, i798
+int, i799 int, i800 int, i801 int, i802 int, i803 int, i804 int, i805 int, i806
+int, i807 int, i808 int, i809 int, i810 int, i811 int, i812 int, i813 int, i814
+int, i815 int, i816 int, i817 int, i818 int, i819 int, i820 int, i821 int, i822
+int, i823 int, i824 int, i825 int, i826 int, i827 int, i828 int, i829 int, i830
+int, i831 int, i832 int, i833 int, i834 int, i835 int, i836 int, i837 int, i838
+int, i839 int, i840 int, i841 int, i842 int, i843 int, i844 int, i845 int, i846
+int, i847 int, i848 int, i849 int, i850 int, i851 int, i852 int, i853 int, i854
+int, i855 int, i856 int, i857 int, i858 int, i859 int, i860 int, i861 int, i862
+int, i863 int, i864 int, i865 int, i866 int, i867 int, i868 int, i869 int, i870
+int, i871 int, i872 int, i873 int, i874 int, i875 int, i876 int, i877 int, i878
+int, i879 int, i880 int, i881 int, i882 int, i883 int, i884 int, i885 int, i886
+int, i887 int, i888 int, i889 int, i890 int, i891 int, i892 int, i893 int, i894
+int, i895 int, i896 int, i897 int, i898 int, i899 int, i900 int, i901 int, i902
+int, i903 int, i904 int, i905 int, i906 int, i907 int, i908 int, i909 int, i910
+int, i911 int, i912 int, i913 int, i914 int, i915 int, i916 int, i917 int, i918
+int, i919 int, i920 int, i921 int, i922 int, i923 int, i924 int, i925 int, i926
+int, i927 int, i928 int, i929 int, i930 int, i931 int, i932 int, i933 int, i934
+int, i935 int, i936 int, i937 int, i938 int, i939 int, i940 int, i941 int, i942
+int, i943 int, i944 int, i945 int, i946 int, i947 int, i948 int, i949 int, i950
+int, i951 int, i952 int, i953 int, i954 int, i955 int, i956 int, i957 int, i958
+int, i959 int, i960 int, i961 int, i962 int, i963 int, i964 int, i965 int, i966
+int, i967 int, i968 int, i969 int, i970 int, i971 int, i972 int, i973 int, i974
+int, i975 int, i976 int, i977 int, i978 int, i979 int, i980 int, i981 int, i982
+int, i983 int, i984 int, i985 int, i986 int, i987 int, i988 int, i989 int, i990
+int, i991 int, i992 int, i993 int, i994 int, i995 int, i996 int, i997 int, i998
+int, i999 int, i1000 int) row_format=dynamic;
+insert into t1 values (1, 1, 1, 1, 1, 1, 1, 1, 1, 1, 1, 1, 1, 1, 1, 1, 1, 1, 1,
+1, 1, 1, 1, 1, 1, 1, 1, 1, 1, 1, 1, 1, 1, 1, 1, 1, 1, 1, 1, 1, 1, 1, 1, 1, 1,
+1, 1, 1, 1, 1, 1, 1, 1, 1, 1, 1, 1, 1, 1, 1, 1, 1, 1, 1, 1, 1, 1, 1, 1, 1, 1,
+1, 1, 1, 1, 1, 1, 1, 1, 1, 1, 1, 1, 1, 1, 1, 1, 1, 1, 1, 1, 1, 1, 1, 1, 1, 1,
+1, 1, 1, 1, 1, 1, 1, 1, 1, 1, 1, 1, 1, 1, 1, 1, 1, 1, 1, 1, 1, 1, 1, 1, 1, 1,
+1, 1, 1, 1, 1, 1, 1, 1, 1, 1, 1, 1, 1, 1, 1, 1, 1, 1, 1, 1, 1, 1, 1, 1, 1, 1,
+1, 1, 1, 1, 1, 1, 1, 1, 1, 1, 1, 1, 1, 1, 1, 1, 1, 1, 1, 1, 1, 1, 1, 1, 1, 1,
+1, 1, 1, 1, 1, 1, 1, 1, 1, 1, 1, 1, 1, 1, 1, 1, 1, 1, 1, 1, 1, 1, 1, 1, 1, 1,
+1, 1, 1, 1, 1, 1, 1, 1, 1, 1, 1, 1, 1, 1, 1, 1, 1, 1, 1, 1, 1, 1, 1, 1, 1, 1,
+1, 1, 1, 1, 1, 1, 1, 1, 1, 1, 1, 1, 1, 1, 1, 1, 1, 1, 1, 1, 1, 1, 1, 1, 1, 1,
+1, 1, 1, 1, 1, 1, 1, 1, 1, 1, 1, 1, 1, 1, 1, 1, 1, 1, 1, 1, 1, 1, 1, 1, 1, 1,
+1, 1, 1, 1, 1, 1, 1, 1, 1, 1, 1, 1, 1, 1, 1, 1, 1, 1, 1, 1, 1, 1, 1, 1, 1, 1,
+1, 1, 1, 1, 1, 1, 1, 1, 1, 1, 1, 1, 1, 1, 1, 1, 1, 1, 1, 1, 1, 1, 1, 1, 1, 1,
+1, 1, 1, 1, 1, 1, 1, 1, 1, 1, 1, 1, 1, 1, 1, 1, 1, 1, 1, 1, 1, 1, 1, 1, 1, 1,
+1, 1, 1, 1, 1, 1, 1, 1, 1, 1, 1, 1, 1, 1, 1, 1, 1, 1, 1, 1, 1, 1, 1, 1, 1, 1,
+1, 1, 1, 1, 1, 1, 1, 1, 1, 1, 1, 1, 1, 1, 1, 1, 1, 1, 1, 1, 1, 1, 1, 1, 1, 1,
+1, 1, 1, 1, 1, 1, 1, 1, 1, 1, 1, 1, 1, 1, 1, 1, 1, 1, 1, 1, 1, 1, 1, 1, 1, 1,
+1, 1, 1, 1, 1, 1, 1, 1, 1, 1, 1, 1, 1, 1, 1, 1, 1, 1, 1, 1, 1, 1, 1, 1, 1, 1,
+1, 1, 1, 1, 1, 1, 1, 1, 1, 1, 1, 1, 1, 1, 1, 1, 1, 1, 1, 1, 1, 1, 1, 1, 1, 1,
+1, 1, 1, 1, 1, 1, 1, 1, 1, 1, 1, 1, 1, 1, 1, 1, 1, 1, 1, 1, 1, 1, 1, 1, 1, 1,
+1, 1, 1, 1, 1, 1, 1, 1, 1, 1, 1, 1, 1, 1, 1, 1, 1, 1, 1, 1, 1, 1, 1, 1, 1, 1,
+1, 1, 1, 1, 1, 1, 1, 1, 1, 1, 1, 1, 1, 1, 1, 1, 1, 1, 1, 1, 1, 1, 1, 1, 1, 1,
+1, 1, 1, 1, 1, 1, 1, 1, 1, 1, 1, 1, 1, 1, 1, 1, 1, 1, 1, 1, 1, 1, 1, 1, 1, 1,
+1, 1, 1, 1, 1, 1, 1, 1, 1, 1, 1, 1, 1, 1, 1, 1, 1, 1, 1, 1, 1, 1, 1, 1, 1, 1,
+1, 1, 1, 1, 1, 1, 1, 1, 1, 1, 1, 1, 1, 1, 1, 1, 1, 1, 1, 1, 1, 1, 1, 1, 1, 1,
+1, 1, 1, 1, 1, 1, 1, 1, 1, 1, 1, 1, 1, 1, 1, 1, 1, 1, 1, 1, 1, 1, 1, 1, 1, 1,
+1, 1, 1, 1, 1, 1, 1, 1, 1, 1, 1, 1, 1, 1, 1, 1, 1, 1, 1, 1, 1, 1, 1, 1, 1, 1,
+1, 1, 1, 1, 1, 1, 1, 1, 1, 1, 1, 1, 1, 1, 1, 1, 1, 1, 1, 1, 1, 1, 1, 1, 1, 1,
+1, 1, 1, 1, 1, 1, 1, 1, 1, 1, 1, 1, 1, 1, 1, 1, 1, 1, 1, 1, 1, 1, 1, 1, 1, 1,
+1, 1, 1, 1, 1, 1, 1, 1, 1, 1, 1, 1, 1, 1, 1, 1, 1, 1, 1, 1, 1, 1, 1, 1, 1, 1,
+1, 1, 1, 1, 1, 1, 1, 1, 1, 1, 1, 1, 1, 1, 1, 1, 1, 1, 1, 1, 1, 1, 1, 1, 1, 1,
+1, 1, 1, 1, 1, 1, 1, 1, 1, 1, 1, 1, 1, 1, 1, 1, 1, 1, 1, 1, 1, 1, 1, 1, 1, 1,
+1, 1, 1, 1, 1, 1, 1, 1, 1, 1, 1, 1, 1, 1, 1, 1, 1, 1, 1, 1, 1, 1, 1, 1, 1, 1,
+1, 1, 1, 1, 1, 1, 1, 1, 1, 1, 1, 1, 1, 1, 1, 1, 1, 1, 1, 1, 1, 1, 1, 1, 1, 1,
+1, 1, 1, 1, 1, 1, 1, 1, 1, 1, 1, 1, 1, 1, 1, 1, 1, 1, 1, 1, 1, 1, 1, 1, 1, 1,
+1, 1, 1, 1, 1, 1, 1, 1, 1, 1, 1, 1, 1, 1, 1, 1, 1, 1, 1, 1, 1, 1, 1, 1, 1, 1,
+1, 1, 1, 1, 1, 1, 1, 1, 1, 1, 1, 1, 1, 1, 1, 1, 1, 1, 1, 1, 1, 1, 1, 1, 1, 1,
+1, 1, 1, 1, 1, 1, 1, 1, 1, 1, 1, 1, 1, 1, 1, 1, 1, 1, 1, 1, 1, 1, 1, 1, 1, 1,
+1, 1, 1, 1, 1, 1, 1, 1, 1, 1, 1, 1, 1, 1, 1, 1, 1, 1, 1);
+drop table if exists t1;
+
+#
+# Test of REPAIR that once failed
+#
+CREATE TABLE `t1` (
+  `post_id` mediumint(8) unsigned NOT NULL auto_increment,
+  `topic_id` mediumint(8) unsigned NOT NULL default '0',
+  `post_time` datetime NOT NULL default '0000-00-00 00:00:00',
+  `post_text` text NOT NULL,
+  `icon_url` varchar(10) NOT NULL default '',
+  `sign` tinyint(1) unsigned NOT NULL default '0',
+  `post_edit` varchar(150) NOT NULL default '',
+  `poster_login` varchar(35) NOT NULL default '',
+  `ip` varchar(15) NOT NULL default '',
+  PRIMARY KEY  (`post_id`),
+  KEY `post_time` (`post_time`),
+  KEY `ip` (`ip`),
+  KEY `poster_login` (`poster_login`),
+  KEY `topic_id` (`topic_id`),
+  FULLTEXT KEY `post_text` (`post_text`)
+) TYPE=MyISAM;
+
+INSERT INTO t1 (post_text) VALUES ('ceci est un test'),('ceci est un test'),('ceci est un test'),('ceci est un test'),('ceci est un test');
+
+REPAIR TABLE t1;
+CHECK TABLE t1;
+drop table t1;
+
+#
+# Test of creating table with too long key
 #
 
 --error 1071
@@ -157,4 +324,4 @@
 CREATE TABLE t1 (a varchar(255), b varchar(255), c varchar(255));
 --error 1071
 ALTER TABLE t1 ADD INDEX t1 (a, b, c);   
-DROP TABLE t1;+DROP TABLE t1;
