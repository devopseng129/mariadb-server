--- conflicted
+++ resolved
@@ -2267,7 +2267,14 @@
 
 DROP TABLE t1;
 
-<<<<<<< HEAD
+--echo
+--echo MDEV-612  Valgrind error in  ha_maria::check_if_incompatible_data
+--echo
+
+CREATE TABLE t1 (a INT, b INT, KEY(a)) ENGINE=Aria PARTITION BY KEY(a) PARTITIONS 2;
+ALTER TABLE t1 ADD KEY (b);
+drop table t1;
+
 --echo End of 5.1 tests
 
 
@@ -2287,14 +2294,3 @@
 SELECT 1 FROM t1 JOIN t1 AS t2 USING (a);
 
 drop table t1;
-=======
---echo
---echo MDEV-612  Valgrind error in  ha_maria::check_if_incompatible_data
---echo
-
-CREATE TABLE t1 (a INT, b INT, KEY(a)) ENGINE=Aria PARTITION BY KEY(a) PARTITIONS 2;
-ALTER TABLE t1 ADD KEY (b);
-drop table t1;
-
---echo End of 5.1 tests
->>>>>>> 8b5d345e
