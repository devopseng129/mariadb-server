# test case for BUG#4680 -- if there are extra files in the db directory
# dropping the db on the master causes replication problems

-- source include/master-slave.inc
connection master;

--disable_warnings
drop database if exists mysqltest1;
--enable_warnings
create database mysqltest1;
create table mysqltest1.t1 (n int);
insert into mysqltest1.t1 values (1);
select * from mysqltest1.t1 into outfile 'mysqltest1/f1.txt';
create table mysqltest1.t2 (n int);
create table mysqltest1.t3 (n int);
--replace_result \\ /
--error 1010
drop database mysqltest1;
use mysqltest1;
show tables;

# test the branch of the code that deals with the query buffer overflow

--disable_query_log
let $1=50;
while ($1)
{
  eval create table mysqltest1.mysqltest_long_table_name$1 (n int);
  dec $1;
}
--enable_query_log

--replace_result \\ /
--error 1010
drop database mysqltest1;
use mysqltest1;
show tables;
use test;
create table t1 (n int);
insert into t1 values (1234);
sync_slave_with_master;

connection slave;
use mysqltest1;
show tables;
use test;
select * from t1;

system rm  $MYSQLTEST_VARDIR/master-data/mysqltest1/f1.txt;
connection master;
DROP DATABASE mysqltest1;
sync_slave_with_master;

#cleanup
connection slave;
stop slave;
#system rm -rf $MYSQLTEST_VARDIR/master-data/mysqltest1;
<<<<<<< HEAD
=======

connection master;
use test;
drop table t1;
>>>>>>> 767e0cf4
<|MERGE_RESOLUTION|>--- conflicted
+++ resolved
@@ -55,10 +55,7 @@
 connection slave;
 stop slave;
 #system rm -rf $MYSQLTEST_VARDIR/master-data/mysqltest1;
-<<<<<<< HEAD
-=======
 
 connection master;
 use test;
 drop table t1;
->>>>>>> 767e0cf4
