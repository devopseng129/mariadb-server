-- source include/have_ndb.inc
-- source include/not_embedded.inc

--disable_warnings
drop table if exists t1;
--enable_warnings

create table t1 (
  pk1 int not null primary key,
  b bit(64)
) engine=ndbcluster;

show create table t1;
insert into t1 values 
(0,b'1111111111111111111111111111111111111111111111111111111111111111'),
(1,b'1000000000000000000000000000000000000000000000000000000000000000'),
(2,b'0000000000000000000000000000000000000000000000000000000000000001'),
(3,b'1010101010101010101010101010101010101010101010101010101010101010'),
(4,b'0101010101010101010101010101010101010101010101010101010101010101');
select hex(b) from t1 order by pk1;
drop table t1;

create table t1 (
  pk1 int not null primary key,
  b bit(9)
) engine=ndbcluster;
insert into t1 values 
(0,b'000000000'),
(1,b'000000001'),
(2,b'000000010'),
(3,b'000000011'),
(4,b'000000100');
select hex(b) from t1 order by pk1;
update t1 set b = b + b'101010101';
select hex(b) from t1 order by pk1;
drop table t1;

create table t1 (a bit(7), b bit(9)) engine = ndbcluster;
insert into t1 values 
(94, 46), (31, 438), (61, 152), (78, 123), (88, 411), (122, 118), (0, 177),    
(75, 42), (108, 67), (79, 349), (59, 188), (68, 206), (49, 345), (118, 380),   
(111, 368), (94, 468), (56, 379), (77, 133), (29, 399), (9, 363), (23, 36),    
(116, 390), (119, 368), (87, 351), (123, 411), (24, 398), (34, 202), (28, 499),
(30, 83), (5, 178), (60, 343), (4, 245), (104, 280), (106, 446), (127, 403),   
(44, 307), (68, 454), (57, 135);
select a+0 from t1 order by a;
select b+0 from t1 order by b;
drop table t1;

create table t1 (
                dummyKey INTEGER NOT NULL,
                a001 TINYINT,
                a010 TINYINT,
                a012 TINYINT,
                a015 TINYINT,
                a016 TINYINT,
                a017 TINYINT,
                a019 TINYINT,
                a029 TINYINT,
                a030 TINYINT,
                a031 TINYINT,
                a032 TINYINT,
                a042 TINYINT,
                a043 TINYINT,
                a044 TINYINT,
                a3001 TINYINT,
                a3002 TINYINT,
                a3003 TINYINT,
                a3004 TINYINT,
                a3005 TINYINT,
                a3021 TINYINT,
                a3022 TINYINT,
                a BIT(6),
                b BIT(6),
                c BIT(6),
                d TINYINT,
                e TINYINT,
                f TINYINT,
                g TINYINT,
                h TINYINT,
                i TINYINT,
                j TINYINT,
                k TINYINT,
                l TINYINT,
                m TINYINT,
                n TINYINT,
                o TINYINT,
                a034 TINYINT,
PRIMARY KEY USING HASH (dummyKey) ) engine=ndb;
INSERT INTO `t1` VALUES
(1,1,1,1,1,0,1,0,0,0,0,0,0,0,0,0,0,0,0,0,0,0,b'000001',b'111111',b'111110',4,5,5,5,5,5,5,5,5,5,3,2,1),
(2,1,1,1,1,0,1,0,0,0,0,0,0,0,0,0,0,0,0,0,0,0,b'000010',b'000000',b'111101',4,5,5,5,5,5,5,5,5,5,3,2,1),
(3,1,1,1,1,0,1,0,0,0,0,0,0,0,0,0,0,0,0,0,0,0,b'000100',b'001111',b'111011',4,5,5,5,5,5,5,5,5,5,3,2,1),
(4,1,1,1,1,0,1,0,0,0,0,0,0,0,0,0,0,0,0,0,0,0,b'001000',b'110000',b'110111',4,5,5,5,5,5,5,5,5,5,3,2,1),
(5,1,1,1,1,0,1,0,0,0,0,0,0,0,0,0,0,0,0,0,0,0,b'010000',b'100001',b'101111',4,5,5,5,5,5,5,5,5,5,3,2,1),
(6,1,1,1,1,0,1,0,0,0,0,0,0,0,0,0,0,0,0,0,0,0,b'100000',b'010010',b'011111',4,5,5,5,5,5,5,5,5,5,3,2,1),
(7,1,1,1,1,0,1,0,0,0,0,0,0,0,0,0,0,0,0,0,0,0,b'000000',b'001100',b'111111',4,5,5,5,5,5,5,5,5,5,3,2,1),
(8,1,1,1,1,0,1,0,0,0,0,0,0,0,0,0,0,0,0,0,0,0,b'111111',b'000000',b'000000',4,5,5,5,5,5,5,5,5,5,3,2,1);
--exec $MYSQL_DUMP --hex-blob --compact --order-by-primary --skip-extended-insert --no-create-info test t1
drop table t1;

--error 1005
create table t1 (
  pk1 bit(9) not null primary key,
  b int
) engine=ndbcluster;
show warnings;

--error 1005
create table t1 (
  pk1 int not null primary key,
  b bit(9),
  key(b)
) engine=ndbcluster;
<<<<<<< HEAD
show warnings;
=======

# bug#16125
create table t1 (
  pk1 int primary key,
  b bit(32) not null
) engine=ndbcluster;

insert into t1 values (1,1);
drop table t1;
>>>>>>> 8dce5e19
<|MERGE_RESOLUTION|>--- conflicted
+++ resolved
@@ -112,9 +112,7 @@
   b bit(9),
   key(b)
 ) engine=ndbcluster;
-<<<<<<< HEAD
 show warnings;
-=======
 
 # bug#16125
 create table t1 (
@@ -123,5 +121,4 @@
 ) engine=ndbcluster;
 
 insert into t1 values (1,1);
-drop table t1;
->>>>>>> 8dce5e19
+drop table t1;