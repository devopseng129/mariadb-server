--disable_warnings
drop table if exists t1;
--enable_warnings
#
# constant IN function test
#
select 1.1 IN (1.0, 1.2);
select 1.1 IN (1.0, 1.2, 1.1, 1.4, 0.5);
select 1.1 IN (1.0, 1.2, NULL, 1.4, 0.5);
select 0.5 IN (1.0, 1.2, NULL, 1.4, 0.5);
select 1 IN (1.11, 1.2, 1.1, 1.4, 1, 0.5);
select 1 IN (1.11, 1.2, 1.1, 1.4, NULL, 0.5);

#
# case function test
#
select case 1.0 when 0.1 then "a" when 1.0 then "b" else "c" END;
select case 0.1 when 0.1 then "a" when 1.0 then "b" else "c" END;
select case 1 when 0.1 then "a" when 1.0 then "b" else "c" END;
select case 1.0 when 0.1 then "a" when 1 then "b" else "c" END;
select case 1.001 when 0.1 then "a" when 1 then "b" else "c" END;

#
# non constant IN test
#
create table t1 (a decimal(6,3));
insert into t1 values (1.0), (NULL), (0.1);
select * from t1;
select 0.1 in (1.0, 1.2, 1.1, a, 1.4, 0.5) from t1;
drop table t1;

#
# if function test
#
create table t1 select if(1, 1.1, 1.2), if(0, 1.1, 1.2), if(0.1, 1.1, 1.2), if(0, 1, 1.1), if(0, NULL, 1.2), if(1, 0.22e1, 1.1), if(1E0, 1.1, 1.2);
select * from t1;
show create table t1;
drop table t1;

#
# NULLIF
#
create table t1 select nullif(1.1, 1.1), nullif(1.1, 1.2), nullif(1.1, 0.11e1), nullif(1.0, 1), nullif(1, 1.0), nullif(1, 1.1);
select * from t1;
show create table t1;
drop table t1;

#
# saving in decimal field with overflow
#

create table t1 (a decimal(4,2));
insert into t1 value (10000), (1.1e10), ("11111"), (100000.1);
insert into t1 value (-10000), (-1.1e10), ("-11111"), (-100000.1);
select a from t1;
drop table t1;
create table t1 (a decimal(4,2) unsigned);
insert into t1 value (10000), (1.1e10), ("11111"), (100000.1);
insert into t1 value (-10000), (-1.1e10), ("-11111"), (-100000.1);
select a from t1;
drop table t1;


#
# saving in field with overflow from decimal
#
create table t1 (a bigint);
insert into t1 values (18446744073709551615.0);
insert into t1 values (9223372036854775808.0);
insert into t1 values (-18446744073709551615.0);
select * from t1;
drop table t1;
create table t1 (a bigint unsigned);
insert into t1 values (18446744073709551615.0);
insert into t1 values (9223372036854775808.0);
insert into t1 values (9999999999999999999999999.000);
insert into t1 values (-1.0);
select * from t1;
drop table t1;
create table t1 (a tinyint);
insert into t1 values (18446744073709551615.0);
insert into t1 values (9223372036854775808.0);
select * from t1;
drop table t1;

#
# test that functions create decimal fields
#
create table t1 select round(15.4,-1), truncate(-5678.123451,-3), abs(-1.1), -(-1.1);
show create table t1;
drop table t1;

#
# Trydy's tests
#
set session sql_mode='traditional';
select 1e10/0e0;
create table wl1612 (col1 int, col2 decimal(38,10), col3 numeric(38,10));
insert into wl1612 values(1,12345678901234567890.1234567890,12345678901234567890.1234567890);
select * from wl1612;
insert into wl1612 values(2,01234567890123456789.0123456789,01234567890123456789.0123456789);
select * from wl1612 where col1=2;
insert into wl1612 values(3,1234567890123456789012345678.0123456789,1234567890123456789012345678.0123456789);
select * from wl1612 where col1=3;

select col1/0 from wl1612;
select col2/0 from wl1612;
select col3/0 from wl1612;

insert into wl1612 values(5,5000.0005,5000.0005);
insert into wl1612 values(6,5000.0005,5000.0005);
select sum(col2),sum(col3) from wl1612;
#select avg(col2),avg(col3) from wl1612;

insert into wl1612 values(7,500000.000005,500000.000005);
insert into wl1612 values(8,500000.000005,500000.000005);
select sum(col2),sum(col3) from wl1612 where col1>4;
#select avg(col2),avg(col3) from wl1612 where col1>4;

#insert into wl1612 (col1,col2) values(9,123456789012345678901234567890);
#insert into wl1612 (col1,col3) values(9,123456789012345678901234567890);

insert into wl1612 (col1, col2) values(9,1.01234567891);
insert into wl1612 (col1, col2) values(10,1.01234567894);
insert into wl1612 (col1, col2) values(11,1.01234567895);
insert into wl1612 (col1, col2) values(12,1.01234567896);
select col1,col2 from wl1612 where col1>8;

insert into wl1612 (col1, col3) values(13,1.01234567891);
insert into wl1612 (col1, col3) values(14,1.01234567894);
insert into wl1612 (col1, col3) values(15,1.01234567895);
insert into wl1612 (col1, col3) values(16,1.01234567896);
select col1,col3 from wl1612 where col1>12;

select col1 from wl1612 where col1>4 and col2=1.01234567891;
#-- should return 0 rows
#
select col1 from wl1612 where col1>4 and col2=1.0123456789;
#-- should return col1 values 9 & 10
#
select col1 from wl1612 where col1>4 and col2<>1.0123456789;
#-- should return col1 values 5,6,7,8,11,12
#
select col1 from wl1612 where col1>4 and col2<1.0123456789;
#-- should return 0 rows
#
select col1 from wl1612 where col1>4 and col2<=1.0123456789;
#-- should return col1 values 9 & 10
#
select col1 from wl1612 where col1>4 and col2>1.0123456789;
#-- should return col1 values 5,6,7,8,11,12
#
select col1 from wl1612 where col1>4 and col2>=1.0123456789;
#-- should return col1 values 5,6,7,8,910,11,12
#
#select col1, col2 from wl1612 where col1=11 or col1=12;
select col1 from wl1612 where col1>4 and col2=1.012345679;
#-- should return col1 values 11,12
#
select col1 from wl1612 where col1>4 and col2<>1.012345679;
#-- should return col1 values 5,6,7,8,9,10
#
select col1 from wl1612 where col1>4 and col3=1.01234567891;
#-- should return 0 rows
#
select col1 from wl1612 where col1>4 and col3=1.0123456789;
#-- should return col1 values 13,14
#
select col1 from wl1612 where col1>4 and col3<>1.0123456789;
#-- should return col1 values 5,6,7,8,15,16
#
select col1 from wl1612 where col1>4 and col3<1.0123456789;
#-- should return 0 rows
#
select col1 from wl1612 where col1>4 and col3<=1.0123456789;
#-- should return col1 values 13,14
#
select col1 from wl1612 where col1>4 and col3>1.0123456789;
#-- should return col1 values 5,6,7,8,15,16
#
select col1 from wl1612 where col1>4 and col3>=1.0123456789;
#-- should return col1 values 5,6,7,8,13,14,15,16
#
select col1 from wl1612 where col1>4 and col3=1.012345679;
#-- should return col1 values 15,16
#
select col1 from wl1612 where col1>4 and col3<>1.012345679;
#-- should return col1 values 5,6,7,8,13,14
#
drop table wl1612;
#
select 1/3;
#
select 0.8=0.7+0.1;
#-- should return 1 (true)
#
select 0.7+0.1;
#
create table wl1612_1 (col1 int);
insert into wl1612_1 values(10);
#
select * from wl1612_1 where 0.8=0.7+0.1;
#--should return 1 row (col1=10)
#
select 0.07+0.07 from wl1612_1;
#
select 0.07-0.07 from wl1612_1;
#
select 0.07*0.07 from wl1612_1;
#
select 0.07/0.07 from wl1612_1;
#
drop table wl1612_1;
#
create table wl1612_2 (col1 decimal(10,2), col2 numeric(10,2));
insert into wl1612_2 values(1,1);
insert into wl1612_2 values(+1,+1);
insert into wl1612_2 values(+01,+01);
insert into wl1612_2 values(+001,+001);
#
select col1,count(*) from wl1612_2 group by col1;
#
select col2,count(*) from wl1612_2 group by col2;
#
drop table wl1612_2;
#
create table wl1612_3 (col1 decimal(10,2), col2 numeric(10,2));
insert into wl1612_3 values('1','1');
insert into wl1612_3 values('+1','+1');
#
insert into wl1612_3 values('+01','+01');
insert into wl1612_3 values('+001','+001');
#
select col1,count(*) from wl1612_3 group by col1;
#
select col2,count(*) from wl1612_3 group by col2;
#
drop table wl1612_3;
#
select mod(234,10) ;
#-- should return 4
#
select mod(234.567,10.555);
#-- should return 2.357
#
select mod(-234.567,10.555);
#-- should return -2.357
#
select mod(234.567,-10.555);
#-- should return 2.357
#
select round(15.1);
#-- should return 15
#
select round(15.4);
#-- should return 15
#
select round(15.5);
#-- should return 16
#
select round(15.6);
#-- should return 16
#
select round(15.9);
#-- should return 16
#
select round(-15.1);
#-- should return -15
#
select round(-15.4);
#-- should return -15
#
select round(-15.5);
#-- should return -16
#
select round(-15.6);
#-- should return -16
#
select round(-15.9);
#-- should return -16
#
select round(15.1,1);
#-- should return 15.1
#
select round(15.4,1);
#-- should return 15.4
#
select round(15.5,1);
#-- should return 15.5
#
select round(15.6,1);
#-- should return 15.6
#
select round(15.9,1);
#-- should return 15.9
#
select round(-15.1,1);
#-- should return -15.1
#
select round(-15.4,1);
#-- should return -15.4
#
select round(-15.5,1);
#-- should return -15.5
#
select round(-15.6,1);
#-- should return -15.6
#
select round(-15.9,1);
#-- should return -15.9
#
select round(15.1,0);
#-- should return 15
#
select round(15.4,0);
#-- should return 15
#
select round(15.5,0);
#-- should return 16
#
select round(15.6,0);
#-- should return 16
#
select round(15.9,0);
#-- should return 16
#
select round(-15.1,0);
#-- should return -15
#
select round(-15.4,0);
#-- should return -15
#
select round(-15.5,0);
#-- should return -16
#
select round(-15.6,0);
#-- should return -16
#
select round(-15.9,0);
#-- should return -16
#
select round(15.1,-1);
#-- should return 20
#
select round(15.4,-1);
#-- should return 20
#
select round(15.5,-1);
#-- should return 20
#
select round(15.6,-1);
#-- should return 20
#
select round(15.9,-1);
#-- should return 20
#
select round(-15.1,-1);
#-- should return -20
#
select round(-15.4,-1);
#-- should return -20
#
select round(-15.5,-1);
#-- should return -20
#
select round(-15.6,-1);
#-- should return -20
#
select round(-15.91,-1);
#-- should return -20
#
select truncate(5678.123451,0);
#-- should return 5678
#
select truncate(5678.123451,1);
#-- should return 5678.1
#
select truncate(5678.123451,2);
#-- should return 5678.12
#
select truncate(5678.123451,3);
#-- should return 5678.123
#
select truncate(5678.123451,4);
#-- should return 5678.1234
#
select truncate(5678.123451,5);
#-- should return 5678.12345
#
select truncate(5678.123451,6);
#-- should return 5678.123451
#
select truncate(5678.123451,-1);
#-- should return 5670
#
select truncate(5678.123451,-2);
#-- should return 5600
#
select truncate(5678.123451,-3);
#-- should return 5000
#
select truncate(5678.123451,-4);
#-- should return 0
#
select truncate(-5678.123451,0);
#-- should return -5678
#
select truncate(-5678.123451,1);
#-- should return -5678.1
#
select truncate(-5678.123451,2);
#-- should return -5678.12
#
select truncate(-5678.123451,3);
#-- should return -5678.123
#
select truncate(-5678.123451,4);
#-- should return -5678.1234
#
select truncate(-5678.123451,5);
#-- should return -5678.12345
#
select truncate(-5678.123451,6);
#-- should return -5678.123451
#
select truncate(-5678.123451,-1);
#-- should return -5670
#
select truncate(-5678.123451,-2);
#-- should return -5600
#
select truncate(-5678.123451,-3);
#-- should return -5000
#
select truncate(-5678.123451,-4);
#-- should return 0
#
#drop table if exists wl1612_4;
create table wl1612_4 (col1 int, col2 decimal(30,25), col3 numeric(30,25));
#
insert into wl1612_4 values(1,0.0123456789012345678912345,0.0123456789012345678912345);
#
select col2/9999999999 from wl1612_4 where col1=1;
#
select col3/9999999999 from wl1612_4 where col1=1;
#
select 9999999999/col2 from wl1612_4 where col1=1;
#
select 9999999999/col3 from wl1612_4 where col1=1;
#
select col2*9999999999 from wl1612_4 where col1=1;
#
select col3*9999999999 from wl1612_4 where col1=1;
#
insert into wl1612_4 values(2,55555.0123456789012345678912345,55555.0123456789012345678912345);
#
select col2/9999999999 from wl1612_4 where col1=2;
#
select col3/9999999999 from wl1612_4 where col1=2;
#
select 9999999999/col2 from wl1612_4 where col1=2;
#
select 9999999999/col3 from wl1612_4 where col1=2;
#
select col2*9999999999 from wl1612_4 where col1=2;
#
select col3*9999999999 from wl1612_4 where col1=2;
#
drop table wl1612_4;
#
#
#
#
#-- Additional tests for WL#1612 Precision math
#
#-- Comparisons should show that a number is
#-- exactly equal to its value as displayed.
#
set sql_mode='';
#
select 23.4 + (-41.7), 23.4 - (41.7) = -18.3;
#
select -18.3=-18.3;
#
select 18.3=18.3;
#
select -18.3=18.3;
#
select 0.8 = 0.7 + 0.1;

#
#-- It should be possible to define a column
#-- with up to 38 digits precision either before
#-- or after the decimal point. Any number which
#-- is inserted, if it's within the range, should
#-- be exactly the same as the number that gets
#-- selected.
#
drop table if exists t1;
#
create table t1 (col1 decimal(38));
#
insert into t1 values (12345678901234567890123456789012345678);
#
select * from t1;
#-- should return:
#+----------------------------------------+
#| col1                                   |
#+----------------------------------------+
#| 12345678901234567890123456789012345678 |
#+----------------------------------------+
#
#drop table t1;
#
#create table t1 (col1 decimal(38,38));
#
#insert into t1 values (.12345678901234567890123456789012345678);
#
#select * from t1;
#-- should return:
#+------------------------------------------+
#| col1                                     |
#+------------------------------------------+
#| 0.12345678901234567890123456789012345678 |
#+------------------------------------------+
#
drop table t1;
#
create table t1 (col1 decimal(31,30));
#
insert into t1 values (0.00000000001);
#
select * from t1;
#-- should return:
#+---------------+
#|col1           |
#+---------------+
#| 0.00000000001 |
#+---------------+
#
drop table t1;
#
#-- The usual arithmetic operators / * + - should work.
#
#select 77777777777777777777777777777777777777 / 7777777777777777777777777777777777777 = 10;
#-- should return 0 (false).
#
select 7777777777777777777777777777777777777 * 10;
#-- should return 77777777777777777777777777777777777770
#
select .7777777777777777777777777777777777777 *
       1000000000000000000;
#-- should return 777777777777777777.7777777777777777777 
#
select .7777777777777777777777777777777777777 - 0.1;
#-- should return .6777777777777777777777777777777777777 
#
select .343434343434343434 + .343434343434343434;
#-- should return .686868686868686868 
#
#-- 5. All arithmetic functions mentioned in the
#MySQL Reference Manual should work.
#
select abs(9999999999999999999999);
#-- should return 9999999999999999999999
#
select abs(-9999999999999999999999);
#-- should return 9999999999999999999999
#
select ceiling(999999999999999999);
select ceiling(99999999999999999999);
#-- should return 99999999999999999999
#
select ceiling(9.9999999999999999999);
#-- should return 10
#
select ceiling(-9.9999999999999999999);
#-- should return 9
#
select floor(999999999999999999);
select floor(9999999999999999999999);
#-- should return 9999999999999999999999
#
select floor(9.999999999999999999999);
#-- should return 9
#
select floor(-9.999999999999999999999);
#-- should return -10
#
select floor(-999999999999999999999.999);
select ceiling(999999999999999999999.999);
#
#
select 99999999999999999999999999999999999999 mod 3;
#-- should return 0
#
select round(99999999999999999.999);
#-- should return 100000000000000000
#
select round(-99999999999999999.999);
#-- should return -100000000000000000
#
select round(99999999999999999.999,3);
#-- should return 100000000000000000.000
#
select round(-99999999999999999.999,3);
#-- should return -100000000000000000.000
#
select truncate(99999999999999999999999999999999999999,31);
#-- should return 99999999999999999999999999999999999999.000
#
select truncate(99.999999999999999999999999999999999999,31);
#-- should return 99.9999999999999999999999999999999
#
select truncate(99999999999999999999999999999999999999,-31);
# should return 90000000000000000000000000000000
#
#-- 6. Set functions (AVG, SUM, COUNT) should work.
#
#drop table if exists t1;
#
#delimiter //
#
#create procedure p1 () begin 
#  declare v1 int default 1; declare v2 decimal(0,38) default 0; 
#  create table t1 (col1 decimal(0,38)); 
#  while v1 <= 10000 do 
#    insert into t1 values (-v2); 
#    set v2 = v2 + 0.00000000000000000000000000000000000001; 
#    set v1 = v1 + 1; 
#  end while;
#  select avg(col1),sum(col1),count(col1) from t1; end;//
#
#call p1()//
#-- should return
#   -- avg(col1)=0.00000000000000000000000000000000000001 added 10,000 times, then divided by 10,000
#   -- sum(col1)=0.00000000000000000000000000000000000001 added 10,000 times
#
#   -- count(col1)=10000
#
#delimiter ;//
#
#drop procedure p1;
#drop table t1;
#
#-- When I say DECIMAL(x) I should be able to store x digits.
#-- If I can't, there should be an error at CREATE time.
#
#drop table if exists t1;
#
#create table t1 (col1 decimal(254));
#-- should return SQLSTATE 22003 numeric value out of range 
#
#-- When I say DECIMAL(x,y) there should be no silent change of precision or
#-- scale.
#
#drop table if exists t1;
#
#create table t1 (col1 decimal(0,38));
#
#show create table t1;
#-- should return:
#+-------+--------------------------------+
#| Table | Create Table                   |
#+-------+--------------------------------+
#| t9    | CREATE TABLE `t1` (            |
#|`s1` decimal(0,38) default NULL         |
#| ) ENGINE=MyISAM DEFAULT CHARSET=latin1 |
#+-------+--------------------------------+
#
#drop table t1;
#
#-- From WL#1612 "The future" point 2.:
#-- The standard requires that we treat numbers like "0.5" as
#-- DECIMAL or NUMERIC, not as floating-point.
#
#drop table if exists t1;
#
#
create table t1 as select 0.5;
#
show create table t1;
#-- should return:
#+-------+-----------------------------------+
#| Table | Create Table                      |
#+-------+-----------------------------------+
#| t7 | CREATE TABLE `t1` (                  |
#| `0.5` decimal(3,1) NOT NULL default '0.0' |
#| ) ENGINE=MyISAM DEFAULT CHARSET=latin1    |
#+-------+-----------------------------------+
#
drop table t1;
#
#-- From WL#1612, "The future", point 3.: We have to start rounding correctly.
#
select round(1.5),round(2.5);
#-- should return:
#+------------+------------+
#| round(1.5) | round(2.5) |
#+------------+------------+
#| 2          | 3          |
#+------------+------------+
#
#-- From WL#1612, "The future", point 4.: "select 0.07 * 0.07;" should return 0.0049, not 0.00.
#-- If operand#1 has scale X and operand#2 has scale Y, then result should have scale (X+Y).
#
select 0.07 * 0.07;
#-- should return 0.0049
#
#-- From WL#1612, "The future", point 5.: Division by zero is an error.
#
set sql_mode='traditional';
#
select 1E-500 = 0;
#-- should return 1 (true).
#
select 1 / 1E-500;
#
#-- should return SQLSTATE 22012 division by zero.
#
select 1 / 0;
#-- should return SQLSTATE 22012 division by zero.
#
#+-------+
#| 1 / 0 |
#+-------+
#| NULL  |
#+-------+
#1 row in set, 1 warning (0.00 sec)
#
#-- From WL#1612 "The future" point 6.: Overflow is an error.
#
#set sql_mode='';
#
#select 1E300 * 1E300;
#-- should return SQLSTATE 22003 numeric value out of range 
#
#select 18446744073709551615 + 1;
#-- should return SQLSTATE 22003 numeric value out of range 
#
#-- 14. From WL#1612 "The future" point 7.:
#-- If s1 is INTEGER and s2 is DECIMAL, then
#-- "create table tk7 as select avg(s1),avg(s2) from tk;"
#-- should not create a table with "double(17,4)" data types.
#-- The result of AVG must still be exact numeric, with a
#-- scale the same or greater than the operand's scale.
#-- The result of SUM must still be exact numeric, with
#-- a scale the same as the operand's scale.
#
#drop table if exists t1;
#drop table if exists t2;
#
#create table t1 (col1 int, col2 decimal(5));
#
#create table t2 as select avg(col1),avg(col2) from t1;
#
#
#show create table t2;
#-- should return:
#+-------+---------------------------------+
#| Table | Create Table                    |
#+-------+---------------------------------+
#| t2    | CREATE TABLE `t2` (             |
#| `avg(col1)` decimal(17,4) default NULL, |
#| `avg(col2)` decimal(17,5) default NULL  |
#| ) ENGINE=MyISAM DEFAULT CHARSET=latin1  |
#+-------+---------------------------------+
#
#drop table t2;
#drop table t1;
#
#-- From WL#1612 "The future" point 8.: Stop storing leading "+" signs and
#   leading "0"s.
#
#drop table if exists t1;
#
#create table t1 (col1 decimal(5,2),col2 decimal(5) zerofill, col3 decimal(3,1));
#
#insert into t1 values (1,1,1);
#
#select col1 from t1 union select col2 from t1 union select col3 from t1;
#
#drop table t1;
#
#-- From WL#1612, The future" point 9.:
#-- Accept the data type and precision and scale as the user
#-- asks, or return an error, but don't change to something else.
#
#drop table if exists t1;
#
#create table t1 (col1 numeric(4,2));
#
#show create table t1;
#
#drop table t1;
#
#-- The scripts in the following bugs should work:
#

#BUG#559  Maximum precision for DECIMAL column ...
#BUG#1499 INSERT/UPDATE into decimal field rounding problem
#BUG#1845 Not correctly recognising value for decimal field
#BUG#2493 Round function doesn't work correctly
#BUG#2649 round(0.5) gives 0 (should be 1)
#BUG#3612 impicite rounding of VARCHARS during aritchmetic operations...
#BUG#3722 SELECT fails for certain values in Double(255,10) column.
#BUG#4485 Floating point conversions are inconsistent
#BUG#4891 MATH
#BUG#5931 Out-of-range values are accepted
#BUG#6048 Stored procedure causes operating system reboot
#BUG#6053 DOUBLE PRECISION literal

# Tests from 'traditional' mode tests
#
set sql_mode='ansi,traditional';
#
CREATE TABLE Sow6_2f (col1 NUMERIC(4,2));
#-- should return OK
INSERT INTO Sow6_2f VALUES (10.55);
#-- should return OK
INSERT INTO Sow6_2f VALUES (10.5555);
#-- should return OK
INSERT INTO Sow6_2f VALUES (-10.55);
#-- should return OK
INSERT INTO Sow6_2f VALUES (-10.5555);
#-- should return OK
INSERT INTO Sow6_2f VALUES (11);
#-- should return OK
-- error 1264
INSERT INTO Sow6_2f VALUES (101.55);
#-- should return SQLSTATE 22003 numeric value out of range
-- error 1264
UPDATE Sow6_2f SET col1 = col1 * 50 WHERE col1 = 11;
#-- should return SQLSTATE 22003 numeric value out of range
-- error 1365
UPDATE Sow6_2f SET col1 = col1 / 0 WHERE col1 > 0;
#-- should return SQLSTATE 22012 division by zero
SELECT MOD(col1,0) FROM Sow6_2f;
#-- should return SQLSTATE 22012 division by zero
-- error 1366
INSERT INTO Sow6_2f VALUES ('a59b');
#-- should return SQLSTATE 22018 invalid character value for cast
drop table Sow6_2f;

#
# bug#9501
#
select 10.3330000000000/12.34500000;

#
# Bug #10404
#

set sql_mode='';
select 0/0;

#
# bug #9546
#
--disable_ps_protocol
select 9999999999999999999999999999999999999999999999999999999999999999999999999999999999999999999999999999999999999999999999999999999999 as x;
select 9999999999999999999999999999999999999999999999999999999999999999999999999999999999999999999999999999999999999999999999999999999999 + 1 as x;
--enable_ps_protocol
#
# Bug #10004
#
select 0.190287977636363637 + 0.040372670 * 0 -  0;
#
# Bug #9527
#
select -0.123 * 0;

#
# Bug #10232
#

CREATE TABLE t1 (f1 DECIMAL (12,9), f2 DECIMAL(2,2));
INSERT INTO t1 VALUES (10.5, 0);
UPDATE t1 SET f1 = 4.5;
SELECT * FROM t1;
DROP TABLE t1;
CREATE TABLE t1 (f1 DECIMAL (64,20), f2 DECIMAL(2,2));
INSERT INTO t1 VALUES (9999999999999999999999999999999999, 0);
SELECT * FROM t1;
DROP TABLE t1;

#
# Bug #10599: problem with NULL
#

select abs(10/0);
select abs(NULL);

#
# Bug #9894 (negative to unsigned column)
#
set @@sql_mode='traditional';
create table t1( d1 decimal(18) unsigned, d2 decimal(20) unsigned, d3 decimal (22) unsigned);
--error 1264
insert into t1 values(1,-1,-1);
drop table t1;
create table t1 (col1 decimal(5,2), col2 numeric(5,2));
--error 1264
insert into t1 values (999.999,999.999);
--error 1264
insert into t1 values (-999.999,-999.999);
select * from t1;
drop table t1;
set sql_mode='';

#
# Bug #8425 (insufficient precision of the division)
#
set @sav_dpi= @@div_precision_increment;
set @@div_precision_increment=15;
create table t1 (col1 int, col2 decimal(30,25), col3 numeric(30,25));
insert into t1 values (1,0.0123456789012345678912345,0.0123456789012345678912345);
select col2/9999999999 from t1 where col1=1;
select 9999999999/col2 from t1 where col1=1;
select 77777777/7777777;
drop table t1;
set div_precision_increment= @sav_dpi;

#
# Bug #10896 (0.00 > -0.00)
#
create table t1 (a decimal(4,2));
insert into t1 values (0.00);
select * from t1 where a > -0.00;
select * from t1 where a = -0.00;
drop table t1;

#
# Bug #11215: a problem with LONGLONG_MIN
#

create table t1 (col1 bigint default -9223372036854775808);
insert into t1 values (default);
select * from t1;
drop table t1;

#
# Bug #10891 (converting to decimal crashes server)
#
select cast('1.00000001335143196001808973960578441619873046875E-10' as decimal(30,15));

#
# Bug #11708 (conversion to decimal fails in decimal part)
#
select ln(14000) c1, convert(ln(14000),decimal(5,3)) c2, cast(ln(14000) as decimal(5,3)) c3;
--error 1427
select convert(ln(14000),decimal(2,3)) c1;
--error 1427
select cast(ln(14000) as decimal(2,3)) c1;
 
#
# Bug #8449 (Silent column changes)
#
--error 1426
create table t1 (sl decimal(70,30));
--error 1425
create table t1 (sl decimal(32,31));
--error 1425
create table t1 (sl decimal(0,38));
--error 1427
create table t1 (sl decimal(0,30));
create table t1 (sl decimal(5, 5));
show create table t1;
drop table t1;
# Test limits
create table t1 (sl decimal(65, 30));
show create table t1;
drop table t1;

#
# Bug 11557 (DEFAULT values rounded improperly
#
create table t1 (
       f1 decimal unsigned not null default 17.49, 
       f2 decimal unsigned not null default 17.68, 
       f3 decimal unsigned not null default 99.2, 
       f4 decimal unsigned not null default 99.7, 
       f5 decimal unsigned not null default 104.49, 
       f6 decimal unsigned not null default 199.91, 
       f7 decimal unsigned not null default 999.9, 
       f8 decimal unsigned not null default 9999.99);
insert into t1 (f1) values (1);
select * from t1;
drop table t1;

#
# Bug 12173 (show create table fails)
#
create table t1 (
        f0 decimal (30,30) zerofill not null DEFAULT 0,
        f1 decimal (0,0) zerofill not null default 0);
show create table t1;
drop table t1;

#
# Bug 12938 (arithmetic loop's zero)
#
--disable_warnings
drop procedure if exists wg2;
--enable_warnings
delimiter //;
create procedure wg2()
begin
  declare v int default 1;
  declare tdec decimal(5) default 0;
  while v <= 9 do set tdec =tdec * 10;
    select v, tdec;
    set v = v + 1;
  end while;
end//

call wg2()//

delimiter ;//
drop procedure wg2;

#
# Bug #12979 Stored procedures: crash if inout decimal parameter
# (not a SP bug in fact)
#

select cast(@non_existing_user_var/2 as DECIMAL);

#
# Bug #13667 (Inconsistency for decimal(m,d) specification
#
--error 1427
create table t (d decimal(0,10));

#
# Bug #14268 (bad FLOAT->DECIMAL conversion)
#

CREATE TABLE t1 (
   my_float   FLOAT,
   my_double  DOUBLE,
   my_varchar VARCHAR(50),
   my_decimal DECIMAL(65,30)
);
SHOW CREATE TABLE t1;

let $max_power= 32;
while ($max_power)
{
   eval INSERT INTO t1 SET my_float = 1.175494345e-$max_power,
                           my_double = 1.175494345e-$max_power,
                           my_varchar = '1.175494345e-$max_power';
   dec $max_power;
}
SELECT my_float, my_double, my_varchar FROM t1;

# Expected result   0.000000000011754943372854760000
# On windows we get 0.000000000011754943372854770000
# use replace_result to correct it
--replace_result 0.000000000011754943372854770000 0.000000000011754943372854760000
SELECT CAST(my_float   AS DECIMAL(65,30)), my_float FROM t1;
SELECT CAST(my_double  AS DECIMAL(65,30)), my_double FROM t1;
SELECT CAST(my_varchar AS DECIMAL(65,30)), my_varchar FROM t1;

# We have to disable warnings here as the test in
# Field_new_decimal::store(double):
# if (nr2 != nr)
# fails randomly depending on compiler options

--disable_warnings
UPDATE t1 SET my_decimal = my_float;

# Expected result   0.000000000011754943372854760000
# On windows we get 0.000000000011754943372854770000
# use replace_result to correct it
--replace_result 0.000000000011754943372854770000 0.000000000011754943372854760000
SELECT my_decimal, my_float   FROM t1;

UPDATE t1 SET my_decimal = my_double;
SELECT my_decimal, my_double  FROM t1;
--enable_warnings
UPDATE t1 SET my_decimal = my_varchar;
SELECT my_decimal, my_varchar FROM t1;

DROP TABLE t1;

#
# Bug #13573 (Wrong data inserted for too big values)
#

create table t1 (c1 decimal(64));
--disable_ps_protocol
insert into t1 values(
89000000000000000000000000000000000000000000000000000000000000000000000000000000000000000);
insert into t1 values(
99999999999999999999999999999999999999999999999999999999999999999999999999999999999999999999 *
99999999999999999999999999999999999999999999999999999999999999999999999999999999999999999999);
--enable_ps_protocol
insert into t1 values(1e100);
select * from t1;
drop table t1;

#
# Bug #18014: problem with 'alter table'
#

create table t1(a decimal(7,2));
insert into t1 values(123.12);
select * from t1;
alter table t1 modify a decimal(10,2);
select * from t1;
drop table t1;

#
# Bug#19667 group by a decimal expression yields wrong result
#
create table t1 (i int, j int);
insert into t1 values (1,1), (1,2), (2,3), (2,4);
select i, count(distinct j) from t1 group by i;
select i+0.0 as i2, count(distinct j) from t1 group by i2;
drop table t1;

create table t1(f1 decimal(20,6));
insert into t1 values (CAST('10:11:12' AS date) + interval 14 microsecond);
insert into t1 values (CAST('10:11:12' AS time));
select * from t1;
drop table t1;

#
# Bug #8663 (cant use bigint as input to CAST)
#
select cast(19999999999999999999 as unsigned);

#
# Bug #24558: Increasing decimal column length causes data loss
#
create table t1(a decimal(18));
insert into t1 values(123456789012345678);
alter table t1 modify column a decimal(19);
select * from t1;
drop table t1;

#
# Bug #27957 cast as decimal does not check overflow, also inconsistent with group, subselect 
#

select cast(11.1234 as DECIMAL(3,2));
select * from (select cast(11.1234 as DECIMAL(3,2))) t;

select cast(a as DECIMAL(3,2))
 from (select 11.1233 as a
  UNION select 11.1234
  UNION select 12.1234
 ) t;

select cast(a as DECIMAL(3,2)), count(*)
 from (select 11.1233 as a
  UNION select 11.1234
  UNION select 12.1234
 ) t group by 1;

#
# Bug #28361 Buffer overflow in DECIMAL code on Windows 
#

create table t1 (s varchar(100));
insert into t1 values (0.00000000010000000000000000364321973154977415791655470655996396089904010295867919921875);
drop table t1;

#
# Bug #27984 Long Decimal Maths produces truncated results 
#

SELECT 1.000000000000 * 99.999999999998 / 100 a,1.000000000000 * (99.999999999998 / 100) b;

#
# Bug #29415: CAST AS DECIMAL(P,S) with too big precision/scale 
#

SELECT CAST(1 AS decimal(65,10));
--error ER_TOO_BIG_PRECISION
SELECT CAST(1 AS decimal(66,10));

SELECT CAST(1 AS decimal(65,30));
--error ER_TOO_BIG_SCALE
SELECT CAST(1 AS decimal(65,31));

CREATE TABLE t1 (a int DEFAULT NULL, b int DEFAULT NULL);
INSERT INTO t1 VALUES (3,30), (1,10), (2,10);
SELECT a+CAST(1 AS decimal(65,30)) AS aa, SUM(b) FROM t1 GROUP BY aa;
--error ER_TOO_BIG_SCALE
SELECT a+CAST(1 AS decimal(65,31)) AS aa, SUM(b) FROM t1 GROUP BY aa;

DROP TABLE t1;

#
# Bug #29417: assertion abort for a grouping query with decimal user variable
#

CREATE TABLE t1 (a int DEFAULT NULL, b int DEFAULT NULL);
INSERT INTO t1 VALUES (3,30), (1,10), (2,10);

SET @a= CAST(1 AS decimal);
SELECT 1 FROM t1 GROUP BY @b := @a, @b;

DROP TABLE t1;

#
# Bug #24907: unpredictable (display) precission, if input precission
#             increases
#

# As per 10.1.1. Overview of Numeric Types, type (new) DECIMAL has a
# maxmimum precision of 30 places after the decimal point. Show that
# temp field creation beyond that works and throws a truncation warning.
# DECIMAL(37,36) should be adjusted to DECIMAL(31,30).
CREATE TABLE t1 SELECT 0.123456789012345678901234567890123456 AS f1;
DESC t1;
SELECT f1 FROM t1;
DROP TABLE t1;

# too many decimal places, AND too many digits altogether (90 = 45+45).
# should preserve integers (65 = 45+20)
CREATE TABLE t1 SELECT 123451234512345123451234512345123451234512345.678906789067890678906789067890678906789067890 AS f1;
DESC t1;
SELECT f1 FROM t1;
DROP TABLE t1;

<<<<<<< HEAD
#
# Bug#16172 DECIMAL data type processed incorrectly
#
select cast(143.481 as decimal(4,1));
select cast(143.481 as decimal(4,0));
select cast(143.481 as decimal(2,1));
select cast(-3.4 as decimal(2,1));
select cast(99.6 as decimal(2,0));
select cast(-13.4 as decimal(2,1));
select cast(98.6 as decimal(2,0));
=======
--echo End of 5.0 tests
>>>>>>> cc83f319
<|MERGE_RESOLUTION|>--- conflicted
+++ resolved
@@ -1226,7 +1226,8 @@
 SELECT f1 FROM t1;
 DROP TABLE t1;
 
-<<<<<<< HEAD
+--echo End of 5.0 tests
+
 #
 # Bug#16172 DECIMAL data type processed incorrectly
 #
@@ -1236,7 +1237,4 @@
 select cast(-3.4 as decimal(2,1));
 select cast(99.6 as decimal(2,0));
 select cast(-13.4 as decimal(2,1));
-select cast(98.6 as decimal(2,0));
-=======
---echo End of 5.0 tests
->>>>>>> cc83f319
+select cast(98.6 as decimal(2,0));