# Test of replication of stored procedures (WL#2146 for MySQL 5.0)
# Modified by WL#2971.

# Note that in the .opt files we still use the old variable name
# log-bin-trust-routine-creators so that this test checks that it's
# still accepted (this test also checks that the new name is
# accepted). The old name could be removed in 5.1 or 6.0.

source include/master-slave.inc;

# we need a db != test, where we don't have automatic grants
--disable_warnings
drop database if exists mysqltest1;
--enable_warnings
create database mysqltest1;
use mysqltest1;
create table t1 (a varchar(100));
sync_slave_with_master;
use mysqltest1;

# ********************** PART 1 : STORED PROCEDURES ***************

# Does the same proc as on master get inserted into mysql.proc ?
# (same definer, same properties...)

connection master;

delimiter |;

# Stored procedures don't have the limitations that functions have
# regarding binlogging: it's ok to create a procedure as not
# deterministic and updating data, while it's not ok to create such a
# function. We test this.

create procedure foo()
begin
  declare b int;
  set b = 8;
  insert into t1 values (b);
  insert into t1 values (unix_timestamp());
end|
delimiter ;|

# we replace columns having times
# (even with fixed timestamp displayed time may changed based on TZ)
--replace_result localhost.localdomain localhost 127.0.0.1 localhost
--replace_column 13 # 14 #
select * from mysql.proc where name='foo' and db='mysqltest1';
sync_slave_with_master;
# You will notice in the result that the definer does not match what
# it is on master, it is a known bug on which Alik is working
--replace_result localhost.localdomain localhost 127.0.0.1 localhost
--replace_column 13 # 14 #
select * from mysql.proc where name='foo' and db='mysqltest1';

connection master;
# see if timestamp used in SP on slave is same as on master
set timestamp=1000000000;
call foo();
select * from t1;
sync_slave_with_master;
select * from t1;

# Now a SP which is not updating tables

connection master;
delete from t1;
create procedure foo2()
  select * from mysqltest1.t1;
call foo2();

# check that this is allowed (it's not for functions):
alter procedure foo2 contains sql;

# SP with definer's right

drop table t1;
create table t1 (a int);
create table t2 like t1;

create procedure foo3()
  deterministic
  insert into t1 values (15);

# let's create a non-privileged user
grant CREATE ROUTINE, EXECUTE on mysqltest1.* to "zedjzlcsjhd"@127.0.0.1;
grant SELECT on mysqltest1.t1 to "zedjzlcsjhd"@127.0.0.1;
grant SELECT, INSERT on mysqltest1.t2 to "zedjzlcsjhd"@127.0.0.1;

# ToDo: BUG#14931: There is a race between the last grant binlogging, and
# the binlogging in the new connection made below, causing sporadic test
# failures due to switched statement order in binlog. To fix this we do
# SELECT 1 in the first connection before starting the second, ensuring
# that binlogging is done in the expected order.
# Please remove this SELECT 1 when BUG#14931 is fixed.
SELECT 1;

connect (con1,127.0.0.1,zedjzlcsjhd,,mysqltest1,$MASTER_MYPORT,);
connection con1;

# this routine will fail in the second INSERT because of privileges
delimiter |;
create procedure foo4()
  deterministic
  begin
  insert into t2 values(3);
  insert into t1 values (5);
  end|

delimiter ;|

# I add ,0 so that it does not print the error in the test output,
# because this error is hostname-dependent
--error 1142,0
call foo4(); # invoker has no INSERT grant on table t1 => failure

connection master;
call foo3(); # success (definer == root)
show warnings;

--error 1142,0
call foo4(); # definer's rights => failure

# we test replication of ALTER PROCEDURE
alter procedure foo4 sql security invoker;
call foo4(); # invoker's rights => success
show warnings;

# Note that half-failed procedure calls are ok with binlogging;
# if we compare t2 on master and slave we see they are identical:

select * from t1;
select * from t2;
sync_slave_with_master;
select * from t1;
select * from t2;

# Let's check another failing-in-the-middle procedure
connection master;
delete from t2;
alter table t2 add unique (a);

drop procedure foo4;
delimiter |;
create procedure foo4()
  deterministic
  begin
  insert into t2 values(20),(20);
  end|

delimiter ;|

--error 1062
call foo4();
show warnings;

select * from t2;
sync_slave_with_master;
# check that this failed-in-the-middle replicated right:
select * from t2;

# Test of DROP PROCEDURE

--replace_result localhost.localdomain localhost 127.0.0.1 localhost
--replace_column 13 # 14 #
select * from mysql.proc where name="foo4" and db='mysqltest1';
connection master;
drop procedure foo4;
select * from mysql.proc where name="foo4" and db='mysqltest1';
sync_slave_with_master;
select * from mysql.proc where name="foo4" and db='mysqltest1';

# ********************** PART 2 : FUNCTIONS ***************

connection master;
drop procedure foo;
drop procedure foo2;
drop procedure foo3;

delimiter |;
# check that needs "deterministic"
--error 1418
create function fn1(x int)
       returns int
begin
       insert into t1 values (x);
       return x+2;
end|
create function fn1(x int)
       returns int
       deterministic
begin
       insert into t1 values (x);
       return x+2;
end|

delimiter ;|
delete t1,t2 from t1,t2;
select fn1(20);
insert into t2 values(fn1(21));
select * from t1;
select * from t2;
sync_slave_with_master;
select * from t1;
select * from t2;

connection master;
delimiter |;

drop function fn1;

create function fn1()
       returns int
       no sql
begin
       return unix_timestamp();
end|

delimiter ;|
# check that needs "deterministic"
--error 1418
alter function fn1 contains sql;

delete from t1;
set timestamp=1000000000;
insert into t1 values(fn1()); 

connection con1;

delimiter |;
--error 1419 # only full-global-privs user can create a function
create function fn2()
       returns int
       no sql
begin
       return unix_timestamp();
end|
delimiter ;|
connection master;
# test old variable name:
set global log_bin_trust_routine_creators=1;
# now use new name:
set global log_bin_trust_function_creators=0;
set global log_bin_trust_function_creators=1;
# slave needs it too otherwise will not execute what master allowed:
connection slave;
set global log_bin_trust_function_creators=1;

connection con1;

delimiter |;
create function fn2()
       returns int
       no sql
begin
       return unix_timestamp();
end|
delimiter ;|

connection master;

# Now a function which is supposed to not update tables
# as it's "reads sql data", so should not give error even if
# non-deterministic.

delimiter |;
create function fn3()
       returns int
       not deterministic
       reads sql data
begin
  return 0;
end|
delimiter ;|

select fn3();
--replace_result localhost.localdomain localhost 127.0.0.1 localhost
--replace_column 13 # 14 #
select * from mysql.proc where db='mysqltest1';
select * from t1;

sync_slave_with_master;
use mysqltest1;
select * from t1;
--replace_result localhost.localdomain localhost 127.0.0.1 localhost
--replace_column 13 # 14 #
select * from mysql.proc where db='mysqltest1';

# Let's check a failing-in-the-middle function
connection master;
delete from t2;
alter table t2 add unique (a);

drop function fn1;

delimiter |;
create function fn1(x int)
       returns int
begin
  insert into t2 values(x),(x);
  return 10;
end|

delimiter ;|

do fn1(100);

--error 1062
select fn1(20);

select * from t2;
sync_slave_with_master;

# check that this failed-in-the-middle replicated right:
select * from t2;

# ********************** PART 3 : TRIGGERS ***************

connection con1;
--error 1227
create trigger trg before insert on t1 for each row set new.a= 10;

connection master;
delete from t1;
# TODO: when triggers can contain an update, test that this update
# does not go into binlog.
# I'm not setting user vars in the trigger, because replication of user vars
# would take care of propagating the user var's value to slave, so even if
# the trigger was not executed on slave it would not be discovered.
create trigger trg before insert on t1 for each row set new.a= 10;
insert into t1 values (1);
select * from t1;
sync_slave_with_master;
select * from t1;

connection master;
delete from t1;
drop trigger trg;
insert into t1 values (1);
select * from t1;
--replace_column 2 # 5 #
show binlog events in 'master-bin.000001' from 98;
sync_slave_with_master;
select * from t1;


#
# Test for bug #13969 "Routines which are replicated from master can't be
# executed on slave".
# 
connection master;
create procedure foo()
  not deterministic
  reads sql data
  select * from t1;
sync_slave_with_master;
# This should not fail
call foo();
connection master;
drop procedure foo;
sync_slave_with_master;


# Clean up
connection master;
drop function fn1;
drop database mysqltest1;
drop user "zedjzlcsjhd"@127.0.0.1;
use test;
sync_slave_with_master;
use test;

#
# Bug#14077 "Failure to replicate a stored function with a cursor":
# verify that stored routines with cursors work on slave. 
#
connection master;
--disable_warnings
drop function if exists f1;
--enable_warnings
delimiter |;
create function f1() returns int reads sql data
begin
  declare var integer;
  declare c cursor for select a from v1;
  open c;
  fetch c into var;
  close c;
  return var;
end|
delimiter ;|
create view v1 as select 1 as a;
create table t1 (a int);
insert into t1 (a) values (f1());
select * from t1;
drop view v1;
drop function f1;
sync_slave_with_master;
connection slave;
select * from t1;

#
# Bug#16621 "INSERTs in Stored Procedures causes data corruption in the Binary
# Log for 5.0.18"
#

# Prepare environment.

connection master;

--disable_warnings
DROP PROCEDURE IF EXISTS p1;
DROP TABLE IF EXISTS t1;
--enable_warnings

# Test case.

CREATE TABLE t1(col VARCHAR(10));

CREATE PROCEDURE p1(arg VARCHAR(10))
  INSERT INTO t1 VALUES(arg);

CALL p1('test');

SELECT * FROM t1;

sync_slave_with_master;
connection slave;

SELECT * FROM t1;

# Cleanup.

connection master;

DROP PROCEDURE p1;


#
# BUG#20438: CREATE statements for views, stored routines and triggers can be
# not replicable.
#

--echo
--echo ---> Test for BUG#20438

# Prepare environment.

--echo
--echo ---> Preparing environment...
--echo ---> connection: master
--connection master

--disable_warnings
DROP PROCEDURE IF EXISTS p1;
DROP FUNCTION IF EXISTS f1;
--enable_warnings

--echo
--echo ---> Synchronizing slave with master...

--save_master_pos
--connection slave
--sync_with_master

--echo
--echo ---> connection: master
--connection master

# Test.

--echo
--echo ---> Creating procedure...

/*!50003 CREATE PROCEDURE p1() SET @a = 1 */;

/*!50003 CREATE FUNCTION f1() RETURNS INT RETURN 0 */;

--echo
--echo ---> Checking on master...

SHOW CREATE PROCEDURE p1;
SHOW CREATE FUNCTION f1;

--echo
--echo ---> Synchronizing slave with master...

--save_master_pos
--connection slave
--sync_with_master

--echo ---> connection: master

--echo
--echo ---> Checking on slave...

SHOW CREATE PROCEDURE p1;
SHOW CREATE FUNCTION f1;

# Cleanup.

--echo
--echo ---> connection: master
--connection master

--echo
--echo ---> Cleaning up...

DROP PROCEDURE p1;
DROP FUNCTION f1;

--save_master_pos
--connection slave
--sync_with_master
--connection master


# cleanup
connection master;
drop table t1;
sync_slave_with_master;

<<<<<<< HEAD
# Restore log_bin_trust_function_creators to original value
set global log_bin_trust_function_creators=0;
connection master;
set global log_bin_trust_function_creators=0;
=======
#
# Bug22043: MySQL don't add "USE <DATABASE>" before "DROP PROCEDURE IF EXISTS"
#
connection master;
--disable_warnings
drop database if exists mysqltest;
drop database if exists mysqltest2;
--enable_warnings
create database mysqltest;
create database mysqltest2;
use mysqltest2;
create table t ( t integer );
create procedure mysqltest.test() begin end;
insert into t values ( 1 );
show binlog events in 'master-bin.000001' from 8186;
--error ER_WRONG_DB_NAME
create procedure `\\`.test() begin end;
# Clean up
drop database mysqltest;
drop database mysqltest2;

>>>>>>> 9a87702b
<|MERGE_RESOLUTION|>--- conflicted
+++ resolved
@@ -520,12 +520,10 @@
 drop table t1;
 sync_slave_with_master;
 
-<<<<<<< HEAD
 # Restore log_bin_trust_function_creators to original value
 set global log_bin_trust_function_creators=0;
 connection master;
 set global log_bin_trust_function_creators=0;
-=======
 #
 # Bug22043: MySQL don't add "USE <DATABASE>" before "DROP PROCEDURE IF EXISTS"
 #
@@ -547,4 +545,3 @@
 drop database mysqltest;
 drop database mysqltest2;
 
->>>>>>> 9a87702b
