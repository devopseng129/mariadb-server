# Initialise
--disable_warnings
drop table if exists t1,t2,t3;
--enable_warnings

#
# Simple test without tables

-- error 1111
SELECT 1 FROM (SELECT 1) as a  GROUP BY SUM(1);

#
# Test of group (Failed for Lars Hoss <lh@pbm.de>)
#

CREATE TABLE t1 (
  spID int(10) unsigned,
  userID int(10) unsigned,
  score smallint(5) unsigned,
  lsg char(40),
  date date
);

INSERT INTO t1 VALUES (1,1,1,'','0000-00-00');
INSERT INTO t1 VALUES (2,2,2,'','0000-00-00');
INSERT INTO t1 VALUES (2,1,1,'','0000-00-00');
INSERT INTO t1 VALUES (3,3,3,'','0000-00-00');

CREATE TABLE t2 (
  userID int(10) unsigned NOT NULL auto_increment,
  niName char(15),
  passwd char(8),
  mail char(50),
  isAukt enum('N','Y') DEFAULT 'N',
  vName char(30),
  nName char(40),
  adr char(60),
  plz char(5),
  ort char(35),
  land char(20),
  PRIMARY KEY (userID)
);

INSERT INTO t2 VALUES (1,'name','pass','mail','Y','v','n','adr','1','1','1');
INSERT INTO t2 VALUES (2,'name','pass','mail','Y','v','n','adr','1','1','1');
INSERT INTO t2 VALUES (3,'name','pass','mail','Y','v','n','adr','1','1','1');
INSERT INTO t2 VALUES (4,'name','pass','mail','Y','v','n','adr','1','1','1');
INSERT INTO t2 VALUES (5,'name','pass','mail','Y','v','n','adr','1','1','1');

SELECT t2.userid, MIN(t1.score) FROM t1, t2 WHERE t1.userID=t2.userID GROUP BY t2.userid;
SELECT t2.userid, MIN(t1.score) FROM t1, t2 WHERE t1.userID=t2.userID GROUP BY t2.userid ORDER BY NULL;
SELECT t2.userid, MIN(t1.score) FROM t1, t2 WHERE t1.userID=t2.userID AND t1.spID=2  GROUP BY t2.userid;
SELECT t2.userid, MIN(t1.score+0.0) FROM t1, t2 WHERE t1.userID=t2.userID AND t1.spID=2  GROUP BY t2.userid;
SELECT t2.userid, MIN(t1.score+0.0) FROM t1, t2 WHERE t1.userID=t2.userID AND t1.spID=2  GROUP BY t2.userid ORDER BY NULL;
EXPLAIN SELECT t2.userid, MIN(t1.score+0.0) FROM t1, t2 WHERE t1.userID=t2.userID AND t1.spID=2  GROUP BY t2.userid ORDER BY NULL;
drop table t1,t2;

#
# Bug in GROUP BY, by Nikki Chumakov <nikki@saddam.cityline.ru>
#

CREATE TABLE t1 (
  PID int(10) unsigned NOT NULL auto_increment,
  payDate date DEFAULT '0000-00-00' NOT NULL,
  recDate datetime DEFAULT '0000-00-00 00:00:00' NOT NULL,
  URID int(10) unsigned DEFAULT '0' NOT NULL,
  CRID int(10) unsigned DEFAULT '0' NOT NULL,
  amount int(10) unsigned DEFAULT '0' NOT NULL,
  operator int(10) unsigned,
  method enum('unknown','cash','dealer','check','card','lazy','delayed','test') DEFAULT 'unknown' NOT NULL,
  DIID int(10) unsigned,
  reason char(1) binary DEFAULT '' NOT NULL,
  code_id int(10) unsigned,
  qty mediumint(8) unsigned DEFAULT '0' NOT NULL,
  PRIMARY KEY (PID),
  KEY URID (URID),
  KEY reason (reason),
  KEY method (method),
  KEY payDate (payDate)
);

INSERT INTO t1 VALUES (1,'1970-01-01','1997-10-17 00:00:00',2529,1,21000,11886,'check',0,'F',16200,6);

--error 1056
SELECT COUNT(P.URID),SUM(P.amount),P.method, MIN(PP.recdate+0) > 19980501000000   AS IsNew FROM t1 AS P JOIN t1 as PP WHERE P.URID = PP.URID GROUP BY method,IsNew;

drop table t1;

#
# Problem with GROUP BY + ORDER BY when no match
# Tested with locking
#

CREATE TABLE t1 (
  cid mediumint(9) NOT NULL auto_increment,
  firstname varchar(32) DEFAULT '' NOT NULL,
  surname varchar(32) DEFAULT '' NOT NULL,
  PRIMARY KEY (cid)
);
INSERT INTO t1 VALUES (1,'That','Guy');
INSERT INTO t1 VALUES (2,'Another','Gent');

CREATE TABLE t2 (
  call_id mediumint(8) NOT NULL auto_increment,
  contact_id mediumint(8) DEFAULT '0' NOT NULL,
  PRIMARY KEY (call_id),
  KEY contact_id (contact_id)
);

lock tables t1 read,t2 write;

INSERT INTO t2 VALUES (10,2);
INSERT INTO t2 VALUES (18,2);
INSERT INTO t2 VALUES (62,2);
INSERT INTO t2 VALUES (91,2);
INSERT INTO t2 VALUES (92,2);

SELECT cid, CONCAT(firstname, ' ', surname), COUNT(call_id) FROM t1 LEFT JOIN t2 ON cid=contact_id WHERE firstname like '%foo%' GROUP BY cid;
SELECT cid, CONCAT(firstname, ' ', surname), COUNT(call_id) FROM t1 LEFT JOIN t2 ON cid=contact_id WHERE firstname like '%foo%' GROUP BY cid ORDER BY NULL;
SELECT HIGH_PRIORITY cid, CONCAT(firstname, ' ', surname), COUNT(call_id) FROM t1 LEFT JOIN t2 ON cid=contact_id WHERE firstname like '%foo%' GROUP BY cid ORDER BY surname, firstname;

drop table t1,t2;
unlock tables;

#
# Test of group by bug in bugzilla
#

CREATE TABLE t1 (
  bug_id mediumint(9) NOT NULL auto_increment,
  groupset bigint(20) DEFAULT '0' NOT NULL,
  assigned_to mediumint(9) DEFAULT '0' NOT NULL,
  bug_file_loc text,
  bug_severity enum('blocker','critical','major','normal','minor','trivial','enhancement') DEFAULT 'blocker' NOT NULL,
  bug_status enum('','NEW','ASSIGNED','REOPENED','RESOLVED','VERIFIED','CLOSED') DEFAULT 'NEW' NOT NULL,
  creation_ts datetime DEFAULT '0000-00-00 00:00:00' NOT NULL,
  delta_ts timestamp(14),
  short_desc mediumtext,
  long_desc mediumtext,
  op_sys enum('All','Windows 3.1','Windows 95','Windows 98','Windows NT','Windows 2000','Linux','other') DEFAULT 'All' NOT NULL,
  priority enum('P1','P2','P3','P4','P5') DEFAULT 'P1' NOT NULL,
  product varchar(64) DEFAULT '' NOT NULL,
  rep_platform enum('All','PC','VTD-8','Other'),
  reporter mediumint(9) DEFAULT '0' NOT NULL,
  version varchar(16) DEFAULT '' NOT NULL,
  component varchar(50) DEFAULT '' NOT NULL,
  resolution enum('','FIXED','INVALID','WONTFIX','LATER','REMIND','DUPLICATE','WORKSFORME') DEFAULT '' NOT NULL,
  target_milestone varchar(20) DEFAULT '' NOT NULL,
  qa_contact mediumint(9) DEFAULT '0' NOT NULL,
  status_whiteboard mediumtext NOT NULL,
  votes mediumint(9) DEFAULT '0' NOT NULL,
  PRIMARY KEY (bug_id),
  KEY assigned_to (assigned_to),
  KEY creation_ts (creation_ts),
  KEY delta_ts (delta_ts),
  KEY bug_severity (bug_severity),
  KEY bug_status (bug_status),
  KEY op_sys (op_sys),
  KEY priority (priority),
  KEY product (product),
  KEY reporter (reporter),
  KEY version (version),
  KEY component (component),
  KEY resolution (resolution),
  KEY target_milestone (target_milestone),
  KEY qa_contact (qa_contact),
  KEY votes (votes)
);

INSERT INTO t1 VALUES (1,0,0,'','normal','','2000-02-10 09:25:12',20000321114747,'','','Linux','P1','TestProduct','PC',3,'other','TestComponent','','M1',0,'',0);
INSERT INTO t1 VALUES (9,0,0,'','enhancement','','2000-03-10 11:49:36',20000321114747,'','','All','P5','AAAAA','PC',3,'2.00 CD - Pre','BBBBBBBBBBBBB - conversion','','',0,'',0);
INSERT INTO t1 VALUES (10,0,0,'','enhancement','','2000-03-10 18:10:16',20000321114747,'','','All','P4','AAAAA','PC',3,'2.00 CD - Pre','BBBBBBBBBBBBB - conversion','','',0,'',0);
INSERT INTO t1 VALUES (7,0,0,'','critical','','2000-03-09 10:50:21',20000321114747,'','','All','P1','AAAAA','PC',3,'2.00 CD - Pre','BBBBBBBBBBBBB - generic','','',0,'',0);
INSERT INTO t1 VALUES (6,0,0,'','normal','','2000-03-09 10:42:44',20000321114747,'','','All','P2','AAAAA','PC',3,'2.00 CD - Pre','kkkkkkkkkkk lllllllllll','','',0,'',0);
INSERT INTO t1 VALUES (8,0,0,'','major','','2000-03-09 11:32:14',20000321114747,'','','All','P3','AAAAA','PC',3,'2.00 CD - Pre','kkkkkkkkkkk lllllllllll','','',0,'',0);
INSERT INTO t1 VALUES (5,0,0,'','enhancement','','2000-03-09 10:38:59',20000321114747,'','','All','P5','CCC/CCCCCC','PC',5,'7.00','Administration','','',0,'',0);
INSERT INTO t1 VALUES (4,0,0,'','normal','','2000-03-08 18:32:14',20000321114747,'','','other','P2','TestProduct','Other',3,'other','TestComponent2','','',0,'',0);
INSERT INTO t1 VALUES (3,0,0,'','normal','','2000-03-08 18:30:52',20000321114747,'','','other','P2','TestProduct','Other',3,'other','TestComponent','','',0,'',0);
INSERT INTO t1 VALUES (2,0,0,'','enhancement','','2000-03-08 18:24:51',20000321114747,'','','All','P2','TestProduct','Other',4,'other','TestComponent2','','',0,'',0);
INSERT INTO t1 VALUES (11,0,0,'','blocker','','2000-03-13 09:43:41',20000321114747,'','','All','P2','CCC/CCCCCC','PC',5,'7.00','DDDDDDDDD','','',0,'',0);
INSERT INTO t1 VALUES (12,0,0,'','normal','','2000-03-13 16:14:31',20000321114747,'','','All','P2','AAAAA','PC',3,'2.00 CD - Pre','kkkkkkkkkkk lllllllllll','','',0,'',0);
INSERT INTO t1 VALUES (13,0,0,'','normal','','2000-03-15 16:20:44',20000321114747,'','','other','P2','TestProduct','Other',3,'other','TestComponent','','',0,'',0);
INSERT INTO t1 VALUES (14,0,0,'','blocker','','2000-03-15 18:13:47',20000321114747,'','','All','P1','AAAAA','PC',3,'2.00 CD - Pre','BBBBBBBBBBBBB - generic','','',0,'',0);
INSERT INTO t1 VALUES (15,0,0,'','minor','','2000-03-16 18:03:28',20000321114747,'','','All','P2','CCC/CCCCCC','Other',5,'7.00','DDDDDDDDD','','',0,'',0);
INSERT INTO t1 VALUES (16,0,0,'','normal','','2000-03-16 18:33:41',20000321114747,'','','All','P2','CCC/CCCCCC','Other',5,'7.00','Administration','','',0,'',0);
INSERT INTO t1 VALUES (17,0,0,'','normal','','2000-03-16 18:34:18',20000321114747,'','','All','P2','CCC/CCCCCC','Other',5,'7.00','Administration','','',0,'',0);
INSERT INTO t1 VALUES (18,0,0,'','normal','','2000-03-16 18:34:56',20000321114747,'','','All','P2','CCC/CCCCCC','Other',5,'7.00','Administration','','',0,'',0);
INSERT INTO t1 VALUES (19,0,0,'','enhancement','','2000-03-16 18:35:34',20000321114747,'','','All','P2','CCC/CCCCCC','Other',5,'7.00','Administration','','',0,'',0);
INSERT INTO t1 VALUES (20,0,0,'','enhancement','','2000-03-16 18:36:23',20000321114747,'','','All','P2','CCC/CCCCCC','Other',5,'7.00','Administration','','',0,'',0);
INSERT INTO t1 VALUES (21,0,0,'','enhancement','','2000-03-16 18:37:23',20000321114747,'','','All','P2','CCC/CCCCCC','Other',5,'7.00','Administration','','',0,'',0);
INSERT INTO t1 VALUES (22,0,0,'','enhancement','','2000-03-16 18:38:16',20000321114747,'','','All','P2','CCC/CCCCCC','Other',5,'7.00','Administration','','',0,'',0);
INSERT INTO t1 VALUES (23,0,0,'','normal','','2000-03-16 18:58:12',20000321114747,'','','All','P2','CCC/CCCCCC','Other',5,'7.00','DDDDDDDDD','','',0,'',0);
INSERT INTO t1 VALUES (24,0,0,'','normal','','2000-03-17 11:08:10',20000321114747,'','','All','P2','AAAAAAAA-AAA','PC',3,'2.8','Web Interface','','',0,'',0);
INSERT INTO t1 VALUES (25,0,0,'','normal','','2000-03-17 11:10:45',20000321114747,'','','All','P2','AAAAAAAA-AAA','PC',3,'2.8','Web Interface','','',0,'',0);
INSERT INTO t1 VALUES (26,0,0,'','normal','','2000-03-17 11:15:47',20000321114747,'','','All','P2','AAAAAAAA-AAA','PC',3,'2.8','Web Interface','','',0,'',0);
INSERT INTO t1 VALUES (27,0,0,'','normal','','2000-03-17 17:45:41',20000321114747,'','','All','P2','CCC/CCCCCC','PC',5,'7.00','DDDDDDDDD','','',0,'',0);
INSERT INTO t1 VALUES (28,0,0,'','normal','','2000-03-20 09:51:45',20000321114747,'','','Windows NT','P2','TestProduct','PC',8,'other','TestComponent','','',0,'',0);
INSERT INTO t1 VALUES (29,0,0,'','normal','','2000-03-20 11:15:09',20000321114747,'','','All','P5','AAAAAAAA-AAA','PC',3,'2.8','Web Interface','','',0,'',0);
CREATE TABLE t2 (
  value tinytext,
  program varchar(64),
  initialowner tinytext NOT NULL,
  initialqacontact tinytext NOT NULL,
  description mediumtext NOT NULL
);

INSERT INTO t2 VALUES ('TestComponent','TestProduct','id0001','','');
INSERT INTO t2 VALUES ('BBBBBBBBBBBBB - conversion','AAAAA','id0001','','');
INSERT INTO t2 VALUES ('BBBBBBBBBBBBB - generic','AAAAA','id0001','','');
INSERT INTO t2 VALUES ('TestComponent2','TestProduct','id0001','','');
INSERT INTO t2 VALUES ('BBBBBBBBBBBBB - eeeeeeeee','AAAAA','id0001','','');
INSERT INTO t2 VALUES ('kkkkkkkkkkk lllllllllll','AAAAA','id0001','','');
INSERT INTO t2 VALUES ('Test Procedures','AAAAA','id0001','','');
INSERT INTO t2 VALUES ('Documentation','AAAAA','id0003','','');
INSERT INTO t2 VALUES ('DDDDDDDDD','CCC/CCCCCC','id0002','','');
INSERT INTO t2 VALUES ('Eeeeeeee Lite','CCC/CCCCCC','id0002','','');
INSERT INTO t2 VALUES ('Eeeeeeee Full','CCC/CCCCCC','id0002','','');
INSERT INTO t2 VALUES ('Administration','CCC/CCCCCC','id0002','','');
INSERT INTO t2 VALUES ('Distribution','CCC/CCCCCC','id0002','','');
INSERT INTO t2 VALUES ('Setup','CCC/CCCCCC','id0002','','');
INSERT INTO t2 VALUES ('Unspecified','CCC/CCCCCC','id0002','','');
INSERT INTO t2 VALUES ('Web Interface','AAAAAAAA-AAA','id0001','','');
INSERT INTO t2 VALUES ('Host communication','AAAAA','id0001','','');
select value,description,bug_id from t2 left join t1 on t2.program=t1.product and t2.value=t1.component where program="AAAAA";
select value,description,COUNT(bug_id) from t2 left join t1 on t2.program=t1.product and t2.value=t1.component where program="AAAAA" group by value;
select value,description,COUNT(bug_id) from t2 left join t1 on t2.program=t1.product and t2.value=t1.component where program="AAAAA" group by value having COUNT(bug_id) IN (0,2);

drop table t1,t2;

#
# Problem with functions and group functions when no matching rows
#

create table t1 (foo int);
insert into t1 values (1);
select 1+1, "a",count(*) from t1 where foo in (2);
insert into t1 values (1);
select 1+1,"a",count(*) from t1 where foo in (2);
drop table t1;

#
# Test GROUP BY DESC

CREATE TABLE t1 (
  spID int(10) unsigned,
  userID int(10) unsigned,
  score smallint(5) unsigned,
  key (spid),
  key (score)
);

INSERT INTO t1 VALUES (1,1,1),(2,2,2),(2,1,1),(3,3,3),(4,3,3),(5,3,3),(6,3,3),(7,3,3);
explain select userid,count(*) from t1 group by userid desc;
explain select userid,count(*) from t1 group by userid desc order by null;
select userid,count(*) from t1 group by userid desc;
select userid,count(*) from t1 group by userid desc having (count(*)+1) IN (4,3);
select userid,count(*) from t1 group by userid desc having 3  IN (1,COUNT(*));
explain select spid,count(*) from t1 where spid between 1 and 2 group by spid desc;
explain select spid,count(*) from t1 where spid between 1 and 2 group by spid;
explain select spid,count(*) from t1 where spid between 1 and 2 group by spid order by null;
select spid,count(*) from t1 where spid between 1 and 2 group by spid;
select spid,count(*) from t1 where spid between 1 and 2 group by spid desc;
explain extended select sql_big_result spid,sum(userid) from t1 group by spid desc;
explain select sql_big_result spid,sum(userid) from t1 group by spid desc order by null;
select sql_big_result spid,sum(userid) from t1 group by spid desc;
explain select sql_big_result score,count(*) from t1 group by score desc;
explain select sql_big_result score,count(*) from t1 group by score desc order by null;
select sql_big_result score,count(*) from t1 group by score desc;
drop table t1;

# not purely group_by bug, but group_by is involved...

create table t1 (a date default null, b date default null);
insert t1 values ('1999-10-01','2000-01-10'), ('1997-01-01','1998-10-01');
select a,min(b) c,count(distinct rand()) from t1 group by a having c<a + interval 1 day;
drop table t1;

# Compare with hash keys

CREATE TABLE t1 (a char(1));
INSERT INTO t1 VALUES ('A'),('B'),('A'),('B'),('A'),('B'),(NULL),('a'),('b'),(NULL),('A'),('B'),(NULL);
SELECT a FROM t1 GROUP BY a;
SELECT a,count(*) FROM t1 GROUP BY a;
SELECT a FROM t1 GROUP BY binary a;
SELECT a,count(*) FROM t1 GROUP BY binary a;
SELECT binary a FROM t1 GROUP BY 1;
SELECT binary a,count(*) FROM t1 GROUP BY 1;
# Do the same tests with MyISAM temporary tables
SET SQL_BIG_TABLES=1;
SELECT a FROM t1 GROUP BY a;
SELECT a,count(*) FROM t1 GROUP BY a;
SELECT a FROM t1 GROUP BY binary a;
SELECT a,count(*) FROM t1 GROUP BY binary a;
SELECT binary a FROM t1 GROUP BY 1;
SELECT binary a,count(*) FROM t1 GROUP BY 1;
SET SQL_BIG_TABLES=0;
drop table t1;

#
# Test of key >= 256 bytes
#

CREATE TABLE t1 (
  `a` char(193) default NULL,
  `b` char(63) default NULL
);
INSERT INTO t1 VALUES ('abc','def'),('hij','klm');
SELECT CONCAT(a, b) FROM t1 GROUP BY 1;
SELECT CONCAT(a, b),count(*) FROM t1 GROUP BY 1;
SELECT CONCAT(a, b),count(distinct a) FROM t1 GROUP BY 1;
SELECT 1 FROM t1 GROUP BY CONCAT(a, b);
INSERT INTO t1 values ('hij','klm');
SELECT CONCAT(a, b),count(*) FROM t1 GROUP BY 1;
DROP TABLE t1;

#
# Test problem with ORDER BY on a SUM() column
#

create table t1 (One int unsigned, Two int unsigned, Three int unsigned, Four int unsigned);
insert into t1 values (1,2,1,4),(1,2,2,4),(1,2,3,4),(1,2,4,4),(1,1,1,4),(1,1,2,4),(1,1,3,4),(1,1,4,4),(1,3,1,4),(1,3,2,4),(1,3,3,4),(1,3,4,4);
select One, Two, sum(Four) from t1 group by One,Two;
drop table t1;

create table t1 (id integer primary key not null auto_increment, gender char(1));
insert into t1 values (NULL, 'M'), (NULL, 'F'),(NULL, 'F'),(NULL, 'F'),(NULL, 'M');
create table t2 (user_id integer not null, date date);
insert into t2 values (1, '2002-06-09'),(2, '2002-06-09'),(1, '2002-06-09'),(3, '2002-06-09'),(4, '2002-06-09'),(4, '2002-06-09');
select u.gender as gender, count(distinct  u.id) as dist_count, (count(distinct u.id)/5*100) as percentage from t1 u, t2 l where l.user_id = u.id group by u.gender;
select u.gender as  gender, count(distinct  u.id) as dist_count, (count(distinct u.id)/5*100) as percentage from t1 u, t2 l where l.user_id = u.id group by u.gender  order by percentage;
drop table t1,t2;

#
# The GROUP BY returned rows in wrong order in 3.23.51
#

CREATE TABLE t1 (ID1 int, ID2 int, ID int NOT NULL AUTO_INCREMENT,PRIMARY KEY(ID
));
insert into t1 values (1,244,NULL),(2,243,NULL),(134,223,NULL),(185,186,NULL);
select S.ID as xID, S.ID1 as xID1 from t1 as S left join t1 as yS  on S.ID1 between yS.ID1 and yS.ID2;
select S.ID as xID, S.ID1 as xID1, repeat('*',count(distinct yS.ID)) as Level from t1 as S left join t1 as yS  on S.ID1 between yS.ID1 and yS.ID2 group by xID order by xID1;
drop table t1;

#
# Problem with MAX and LEFT JOIN
#

CREATE TABLE t1 (
  pid int(11) unsigned NOT NULL default '0',
  c1id int(11) unsigned default NULL,
  c2id int(11) unsigned default NULL,
  value int(11) unsigned NOT NULL default '0',
  UNIQUE KEY pid2 (pid,c1id,c2id),
  UNIQUE KEY pid (pid,value)
) ENGINE=MyISAM;

INSERT INTO t1 VALUES (1, 1, NULL, 1),(1, 2, NULL, 2),(1, NULL, 3, 3),(1, 4, NULL, 4),(1, 5, NULL, 5);

CREATE TABLE t2 (
  id int(11) unsigned NOT NULL default '0',
  active enum('Yes','No') NOT NULL default 'Yes',
  PRIMARY KEY  (id)
) ENGINE=MyISAM;

INSERT INTO t2 VALUES (1, 'Yes'),(2, 'No'),(4, 'Yes'),(5, 'No');

CREATE TABLE t3 (
  id int(11) unsigned NOT NULL default '0',
  active enum('Yes','No') NOT NULL default 'Yes',
  PRIMARY KEY  (id)
);
INSERT INTO t3 VALUES (3, 'Yes');

select * from t1 AS m LEFT JOIN t2 AS c1 ON m.c1id = 
c1.id AND c1.active = 'Yes' LEFT JOIN t3 AS c2 ON m.c2id = c2.id AND 
c2.active = 'Yes' WHERE m.pid=1  AND (c1.id IS NOT NULL OR c2.id IS NOT NULL);
select max(value) from t1 AS m LEFT JOIN t2 AS c1 ON 
m.c1id = c1.id AND c1.active = 'Yes' LEFT JOIN t3 AS c2 ON m.c2id = 
c2.id AND c2.active = 'Yes' WHERE m.pid=1  AND (c1.id IS NOT NULL OR c2.id IS 
NOT NULL);
drop table t1,t2,t3;

#
# Test bug in GROUP BY on BLOB that is NULL or empty
#

create table t1 (a blob null);
insert into t1 values (NULL),(NULL),(NULL),(NULL),(NULL),(NULL),(NULL),(NULL),(NULL),(""),(""),(""),("b");
select a,count(*) from t1 group by a;
set option sql_big_tables=1;
select a,count(*) from t1 group by a;
drop table t1;

#
# Test of GROUP BY ... ORDER BY NULL optimization
#

create table t1 (a int not null, b int not null);
insert into t1 values (1,1),(1,2),(3,1),(3,2),(2,2),(2,1);
create table t2 (a int not null, b int not null, key(a));
insert into t2 values (1,3),(3,1),(2,2),(1,1);
select t1.a,t2.b from t1,t2 where t1.a=t2.a group by t1.a,t2.b;
select t1.a,t2.b from t1,t2 where t1.a=t2.a group by t1.a,t2.b ORDER BY NULL;
explain select t1.a,t2.b from t1,t2 where t1.a=t2.a group by t1.a,t2.b;
explain select t1.a,t2.b from t1,t2 where t1.a=t2.a group by t1.a,t2.b ORDER BY NULL;
drop table t1,t2;

#
# group function arguments in some functions
#

create table t1 (a int, b int);
insert into t1 values (1, 4),(10, 40),(1, 4),(10, 43),(1, 4),(10, 41),(1, 4),(10, 43),(1, 4);
select a, MAX(b), INTERVAL (MAX(b), 1,3,10,30,39,40,50,60,100,1000) from t1 group by a;
select a, MAX(b), CASE MAX(b) when 4 then 4 when 43 then 43 else 0 end from t1 group by a;
select a, MAX(b), FIELD(MAX(b), '43', '4', '5') from t1 group by a;
select a, MAX(b), CONCAT_WS(MAX(b), '43', '4', '5') from t1 group by a;
select a, MAX(b), ELT(MAX(b), 'a', 'b', 'c', 'd', 'e', 'f') from t1 group by a;
select a, MAX(b), MAKE_SET(MAX(b), 'a', 'b', 'c', 'd', 'e', 'f', 'g', 'h') from t1 group by a;
drop table t1;

#
# Problem with group by and alias
#

create table t1 (id int not null, qty int not null);
insert into t1 values (1,2),(1,3),(2,4),(2,5);
select id, sum(qty) as sqty, count(qty) as cqty from t1 group by id having sum(qty)>2 and cqty>1;
select id, sum(qty) as sqty from t1 group by id having sqty>2 and count(qty)>1;
select id, sum(qty) as sqty, count(qty) as cqty from t1 group by id having sqty>2 and cqty>1;
select id, sum(qty) as sqty, count(qty) as cqty from t1 group by id having sum(qty)>2 and count(qty)>1;
select count(*), case interval(qty,2,3,4,5,6,7,8) when -1 then NULL when 0 then "zero" when 1 then "one" when 2 then "two" end as category from t1 group by category;
select count(*), interval(qty,2,3,4,5,6,7,8) as category from t1 group by category;
drop table t1;
#
# Tests for bug #1355: 'Using filesort' is missing in EXPLAIN when ORDER BY
# NULL is used.
#
CREATE TABLE t1 (
  userid int(10) unsigned,
  score smallint(5) unsigned,
  key (score)
);
INSERT INTO t1 VALUES (1,1),(2,2),(1,1),(3,3),(3,3),(3,3),(3,3),(3,3);
# Here we select unordered GROUP BY into a temporary talbe, 
# and then sort it with filesort (GROUP BY in MySQL 
# implies sorted order of results)
SELECT userid,count(*) FROM t1 GROUP BY userid DESC;
EXPLAIN SELECT userid,count(*) FROM t1 GROUP BY userid DESC;
DROP TABLE t1;
CREATE TABLE t1 (
  i int(11) default NULL,
  j int(11) default NULL
);
INSERT INTO t1 VALUES (1,2),(2,3),(4,5),(3,5),(1,5),(23,5);
SELECT i, COUNT(DISTINCT(i)) FROM t1 GROUP BY j ORDER BY NULL;
explain SELECT i, COUNT(DISTINCT(i)) FROM t1 GROUP BY j ORDER BY NULL;
DROP TABLE t1;

<<<<<<< HEAD
# Test for BUG#5400: GROUP_CONCAT returns everything twice.
create table t1 ( col1 int, col2 int );
insert into t1 values (1,1),(1,2),(1,3),(2,1),(2,2);
select group_concat( distinct col1 ) as alias from t1
  group by col2 having alias like '%';

=======
#Test for BUG#6976: Aggregate functions have incorrect NULL-ness
create table t1 (a int);
insert into t1 values(null);
select min(a) is null from t1;
select min(a) is null or null from t1;
select 1 and min(a) is null from t1;
>>>>>>> 0de1d4a9
drop table t1;
<|MERGE_RESOLUTION|>--- conflicted
+++ resolved
@@ -457,19 +457,19 @@
 explain SELECT i, COUNT(DISTINCT(i)) FROM t1 GROUP BY j ORDER BY NULL;
 DROP TABLE t1;
 
-<<<<<<< HEAD
 # Test for BUG#5400: GROUP_CONCAT returns everything twice.
 create table t1 ( col1 int, col2 int );
 insert into t1 values (1,1),(1,2),(1,3),(2,1),(2,2);
 select group_concat( distinct col1 ) as alias from t1
   group by col2 having alias like '%';
 
-=======
+drop table t1;
+
+
 #Test for BUG#6976: Aggregate functions have incorrect NULL-ness
 create table t1 (a int);
 insert into t1 values(null);
 select min(a) is null from t1;
 select min(a) is null or null from t1;
 select 1 and min(a) is null from t1;
->>>>>>> 0de1d4a9
-drop table t1;
+drop table t1;
