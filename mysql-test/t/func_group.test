--- conflicted
+++ resolved
@@ -474,7 +474,15 @@
 select val, count(*) from t1 group by val;
 drop table t1;
 
-<<<<<<< HEAD
+#
+# Bug #5615: type of aggregate function column wrong when using group by
+#
+
+create table t1(a int, b datetime);
+insert into t1 values (1, NOW()), (2, NOW());
+create table t2 select MAX(b) from t1 group by a;
+show create table t2;
+drop table t1, t2;
 
 #
 # Bug 7833:  Wrong datatype of aggregate column is returned
@@ -487,15 +495,4 @@
 drop table t2;
 create table t2 select f2 from (select now() f2 from t1) a;
 show columns from t2;
-drop table t2, t1;
-=======
-#
-# Bug #5615: type of aggregate function column wrong when using group by
-#
-
-create table t1(a int, b datetime);
-insert into t1 values (1, NOW()), (2, NOW());
-create table t2 select MAX(b) from t1 group by a;
-show create table t2;
-drop table t1, t2;
->>>>>>> 556950da
+drop table t2, t1;