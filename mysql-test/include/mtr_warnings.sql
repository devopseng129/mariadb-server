delimiter ||;

use mtr||

--
-- Create table where testcases can insert patterns to
-- be suppressed
--
CREATE TABLE test_suppressions (
  pattern VARCHAR(255)
) ENGINE=MyISAM||


--
-- Declare a trigger that makes sure
-- no invalid patterns can be inserted
-- into test_suppressions
--
SET @character_set_client_saved = @@character_set_client||
SET @character_set_results_saved = @@character_set_results||
SET @collation_connection_saved = @@collation_connection||
SET @@character_set_client = latin1||
SET @@character_set_results = latin1||
SET @@collation_connection = latin1_swedish_ci||
/*!50002
CREATE DEFINER=root@localhost TRIGGER ts_insert
BEFORE INSERT ON test_suppressions
FOR EACH ROW BEGIN
  DECLARE dummy INT;
  SELECT "" REGEXP NEW.pattern INTO dummy;
END
*/||
SET @@character_set_client = @character_set_client_saved||
SET @@character_set_results = @character_set_results_saved||
SET @@collation_connection = @collation_connection_saved||


--
-- Load table with patterns that will be suppressed globally(always)
--
CREATE TABLE global_suppressions (
  pattern VARCHAR(255)
) ENGINE=MyISAM||


-- Declare a trigger that makes sure
-- no invalid patterns can be inserted
-- into global_suppressions
--
SET @character_set_client_saved = @@character_set_client||
SET @character_set_results_saved = @@character_set_results||
SET @collation_connection_saved = @@collation_connection||
SET @@character_set_client = latin1||
SET @@character_set_results = latin1||
SET @@collation_connection = latin1_swedish_ci||
/*!50002
CREATE DEFINER=root@localhost TRIGGER gs_insert
BEFORE INSERT ON global_suppressions
FOR EACH ROW BEGIN
  DECLARE dummy INT;
  SELECT "" REGEXP NEW.pattern INTO dummy;
END
*/||
SET @@character_set_client = @character_set_client_saved||
SET @@character_set_results = @character_set_results_saved||
SET @@collation_connection = @collation_connection_saved||



--
-- Insert patterns that should always be suppressed
--
INSERT INTO global_suppressions VALUES
 (".SELECT UNIX_TIMESTAMP... failed on master"),
 ("Aborted connection"),
 ("Client requested master to start replication from impossible position"),
 ("Could not find first log file name in binary log"),
 ("Enabling keys got errno"),
 ("Error reading master configuration"),
 ("Error reading packet"),
 ("Event Scheduler"),
 ("Failed to open log"),
 ("Failed to open the existing master info file"),
 ("Forcing shutdown of [0-9]* plugins"),
 ("Forcing close of thread"),

 /*
   Due to timing issues, it might be that this warning
   is printed when the server shuts down and the
   computer is loaded.
 */

 ("Got error [0-9]* when reading table"),
 ("Incorrect definition of table"),
 ("Incorrect information in file"),
 ("InnoDB: Warning: we did not need to do crash recovery"),
 ("Invalid \\(old\\?\\) table or database name"),
 ("Lock wait timeout exceeded"),
 ("Log entry on master is longer than max_allowed_packet"),
 ("unknown option '--loose-"),
 ("unknown variable 'loose-"),
 ("You have forced lower_case_table_names to 0 through a command-line option"),
 ("Setting lower_case_table_names=2"),
 ("NDB Binlog:"),
 ("NDB: failed to setup table"),
 ("NDB: only row based binary logging"),
 ("Neither --relay-log nor --relay-log-index were used"),
 ("Query partially completed"),
 ("Slave I.O thread aborted while waiting for relay log"),
 ("Slave SQL thread is stopped because UNTIL condition"),
 ("Slave SQL thread retried transaction"),
 ("Slave \\(additional info\\)"),
 ("Slave: .*Duplicate column name"),
 ("Slave: .*master may suffer from"),
 ("Slave: According to the master's version"),
 ("Slave: Column [0-9]* type mismatch"),
 ("Slave: Error .* doesn't exist"),
 ("Slave: Error .*Unknown table"),
 ("Slave: Error in Write_rows event: "),
 ("Slave: Field .* of table .* has no default value"),
 ("Slave: Field .* doesn't have a default value"),
 ("Slave: Query caused different errors on master and slave"),
 ("Slave: Table .* doesn't exist"),
 ("Slave: Table width mismatch"),
 ("Slave: The incident LOST_EVENTS occured on the master"),
 ("Slave: Unknown error.* 1105"),
 ("Slave: Can't drop database.* database doesn't exist"),
 ("Sort aborted"),
 ("Time-out in NDB"),
 ("Warning:\s+One can only use the --user.*root"),
 ("Warning:\s+Table:.* on (delete|rename)"),
 ("You have an error in your SQL syntax"),
 ("deprecated"),
 ("description of time zone"),
 ("equal MySQL server ids"),
 ("error .*connecting to master"),
 ("error reading log entry"),
 ("lower_case_table_names is set"),
 ("skip-name-resolve mode"),
 ("slave SQL thread aborted"),
 ("Slave: .*Duplicate entry"),

 ("Statement may not be safe to log in statement format"),

 /* innodb foreign key tests that fail in ALTER or RENAME produce this */
 ("InnoDB: Error: in ALTER TABLE `test`.`t[123]`"),
 ("InnoDB: Error: in RENAME TABLE table `test`.`t1`"),
 ("InnoDB: Error: table `test`.`t[123]` does not exist in the InnoDB internal"),

 /*
   BUG#32080 - Excessive warnings on Solaris: setrlimit could not
   change the size of core files
  */
 ("setrlimit could not change the size of core files to 'infinity'"),

 ("The slave I.O thread stops because a fatal error is encountered when it try to get the value of SERVER_ID variable from master."),

 /* Added 2009-08-XX after fixing Bug #42408 */

 ("Although a path was specified for the .* option, log tables are used"),
 ("Backup: Operation aborted"),
 ("Restore: Operation aborted"),
 ("Restore: The grant .* was skipped because the user does not exist"),
 ("The path specified for the variable .* is not a directory or cannot be written:"),
 ("Master server does not support or not configured semi-sync replication, fallback to asynchronous"),
 (": The MySQL server is running with the --secure-backup-file-priv option so it cannot execute this statement"),
 ("Slave: Unknown table 't1' Error_code: 1051"),

 /* Added 2009-08-XX after fixing Bug #42408 */

 ("Although a path was specified for the .* option, log tables are used"),
 ("Backup: Operation aborted"),
 ("Restore: Operation aborted"),
 ("Restore: The grant .* was skipped because the user does not exist"),
 ("The path specified for the variable .* is not a directory or cannot be written:"),
 ("Master server does not support or not configured semi-sync replication, fallback to asynchronous"),
 (": The MySQL server is running with the --secure-backup-file-priv option so it cannot execute this statement"),
 ("Slave: Unknown table 't1' Error_code: 1051"),

 /* Maria storage engine dependent tests */

 /* maria-recovery.test has warning about missing log file */
 ("File '.*maria_log.000.*' not found \\(Errcode: 2\\)"),
 /* and about marked-corrupted table */
 ("Table '..mysqltest.t_corrupted1' is crashed, skipping it. Please repair"),
 /* maria-recover.test corrupts tables on purpose */
 ("Checking table:   '..mysqltest.t_corrupted2'"),
 ("Table '..mysqltest.t_corrupted2' is marked as crashed and should be"),
 ("Incorrect key file for table '..mysqltest.t_corrupted2.MAI'"),

 /* Messages from valgrind */
 ("==[0-9]*== Memcheck,"),
 ("==[0-9]*== Copyright"),
 ("==[0-9]*== Using"),
 ("==[0-9]*== For more details"),
 /* This comes with innodb plugin tests */
 ("==[0-9]*== Warning: set address range perms: large range"),
 /* valgrind-3.5.0 dumps this */
 ("==[0-9]*== Command: "),

 /* valgrind warnings: invalid file descriptor -1 in syscall
    write()/read(). Bug #50414 */
 ("==[0-9]*== Warning: invalid file descriptor -1 in syscall write()"),
 ("==[0-9]*== Warning: invalid file descriptor -1 in syscall read()"),

 /*
<<<<<<< HEAD
   Transient network failures that cause warnings on reconnect.
   BUG#47743 and BUG#47983.
 */
 ("Slave I/O: Get master SERVER_ID failed with error:.*"),
 ("Slave I/O: Get master clock failed with error:.*"),
 ("Slave I/O: Get master COLLATION_SERVER failed with error:.*"),
 ("Slave I/O: Get master TIME_ZONE failed with error:.*"),
 /*
=======
>>>>>>> 5a0e7394
   BUG#42147 - Concurrent DML and LOCK TABLE ... READ for InnoDB 
   table cause warnings in errlog
   Note: This is a temporary suppression until Bug#42147 can be 
   fixed properly. See bug page for more information.
  */
 ("Found lock of type 6 that is write and read locked"),

 ("THE_LAST_SUPPRESSION")||


--
-- Procedure that uses the above created tables to check
-- the servers error log for warnings
--
CREATE DEFINER=root@localhost PROCEDURE check_warnings(OUT result INT)
BEGIN
  DECLARE `pos` bigint unsigned;

  -- Don't write these queries to binlog
  SET SQL_LOG_BIN=0;

  --
  -- Remove mark from lines that are suppressed by global suppressions
  --
  UPDATE error_log el, global_suppressions gs
    SET suspicious=0
      WHERE el.suspicious=1 AND el.line REGEXP gs.pattern;

  --
  -- Remove mark from lines that are suppressed by test specific suppressions
  --
  UPDATE error_log el, test_suppressions ts
    SET suspicious=0
      WHERE el.suspicious=1 AND el.line REGEXP ts.pattern;

  --
  -- Get the number of marked lines and return result
  --
  SELECT COUNT(*) INTO @num_warnings FROM error_log
    WHERE suspicious=1;

  IF @num_warnings > 0 THEN
    SELECT line
        FROM error_log WHERE suspicious=1;
    --SELECT * FROM test_suppressions;
    -- Return 2 -> check failed
    SELECT 2 INTO result;
  ELSE
    -- Return 0 -> OK
    SELECT 0 INTO RESULT;
  END IF;

  -- Cleanup for next test
  TRUNCATE test_suppressions;
  DROP TABLE error_log;

END||

--
-- Declare a procedure testcases can use to insert test
-- specific suppressions
--
/*!50001
CREATE DEFINER=root@localhost
PROCEDURE add_suppression(pattern VARCHAR(255))
BEGIN
  INSERT INTO test_suppressions (pattern) VALUES (pattern);
END
*/||

<|MERGE_RESOLUTION|>--- conflicted
+++ resolved
@@ -166,17 +166,6 @@
  (": The MySQL server is running with the --secure-backup-file-priv option so it cannot execute this statement"),
  ("Slave: Unknown table 't1' Error_code: 1051"),
 
- /* Added 2009-08-XX after fixing Bug #42408 */
-
- ("Although a path was specified for the .* option, log tables are used"),
- ("Backup: Operation aborted"),
- ("Restore: Operation aborted"),
- ("Restore: The grant .* was skipped because the user does not exist"),
- ("The path specified for the variable .* is not a directory or cannot be written:"),
- ("Master server does not support or not configured semi-sync replication, fallback to asynchronous"),
- (": The MySQL server is running with the --secure-backup-file-priv option so it cannot execute this statement"),
- ("Slave: Unknown table 't1' Error_code: 1051"),
-
  /* Maria storage engine dependent tests */
 
  /* maria-recovery.test has warning about missing log file */
@@ -204,17 +193,6 @@
  ("==[0-9]*== Warning: invalid file descriptor -1 in syscall read()"),
 
  /*
-<<<<<<< HEAD
-   Transient network failures that cause warnings on reconnect.
-   BUG#47743 and BUG#47983.
- */
- ("Slave I/O: Get master SERVER_ID failed with error:.*"),
- ("Slave I/O: Get master clock failed with error:.*"),
- ("Slave I/O: Get master COLLATION_SERVER failed with error:.*"),
- ("Slave I/O: Get master TIME_ZONE failed with error:.*"),
- /*
-=======
->>>>>>> 5a0e7394
    BUG#42147 - Concurrent DML and LOCK TABLE ... READ for InnoDB 
    table cause warnings in errlog
    Note: This is a temporary suppression until Bug#42147 can be 
