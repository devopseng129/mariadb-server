--- conflicted
+++ resolved
@@ -1342,18 +1342,6 @@
 1	PRIMARY	<derived2>	system	NULL	NULL	NULL	NULL	0	const row not found
 2	DERIVED	tables	ALL	NULL	NULL	NULL	NULL	2	
 drop view v1;
-<<<<<<< HEAD
-End of 5.0 tests.
-select * from information_schema.engines WHERE ENGINE="MyISAM";
-ENGINE	SUPPORT	COMMENT	TRANSACTIONS	XA	SAVEPOINTS
-MyISAM	ENABLED	Default engine as of MySQL 3.23 with great performance	NO	NO	NO
-grant select on *.* to user3148@localhost;
-select user,db from information_schema.processlist;
-user	db
-user3148	test
-drop user user3148@localhost;
-End of 5.1 tests.
-=======
 create table t1 (f1 int(11));
 create table t2 (f1 int(11), f2 int(11));
 select table_name from information_schema.tables
@@ -1364,4 +1352,13 @@
 t1
 t2
 drop table t1,t2;
->>>>>>> a3083046
+End of 5.0 tests.
+select * from information_schema.engines WHERE ENGINE="MyISAM";
+ENGINE	SUPPORT	COMMENT	TRANSACTIONS	XA	SAVEPOINTS
+MyISAM	ENABLED	Default engine as of MySQL 3.23 with great performance	NO	NO	NO
+grant select on *.* to user3148@localhost;
+select user,db from information_schema.processlist;
+user	db
+user3148	test
+drop user user3148@localhost;
+End of 5.1 tests.