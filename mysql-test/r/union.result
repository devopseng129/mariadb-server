--- conflicted
+++ resolved
@@ -2178,245 +2178,6 @@
 a	b	a	b
 1	1	1	1
 DROP TABLE t1;
-#
-<<<<<<< HEAD
-# Start of 10.3 tests
-#
-#
-# MDEV-12619 UNION creates excessive integer column types for integer literals
-#
-CREATE TABLE t1 AS SELECT 1;
-SHOW CREATE TABLE t1;
-Table	Create Table
-t1	CREATE TABLE `t1` (
-  `1` int(1) NOT NULL
-) ENGINE=MyISAM DEFAULT CHARSET=latin1
-DROP TABLE t1;
-CREATE OR REPLACE TABLE t1 AS SELECT 1 UNION SELECT 1;
-SHOW CREATE TABLE t1;
-Table	Create Table
-t1	CREATE TABLE `t1` (
-  `1` int(1) NOT NULL DEFAULT 0
-) ENGINE=MyISAM DEFAULT CHARSET=latin1
-DROP TABLE t1;
-CREATE OR REPLACE TABLE t1 AS SELECT * FROM (SELECT 1 UNION SELECT 1) AS t0;
-SHOW CREATE TABLE t1;
-Table	Create Table
-t1	CREATE TABLE `t1` (
-  `1` int(1) NOT NULL DEFAULT 0
-) ENGINE=MyISAM DEFAULT CHARSET=latin1
-DROP TABLE t1;
-#
-# MDEV-9495 Wrong field type for a UNION of a signed and an unsigned INT expression
-#
-CREATE TABLE t1 (a INT, b INT UNSIGNED);
-INSERT INTO t1 VALUES (0x7FFFFFFF,0xFFFFFFFF);
-CREATE TABLE t2 AS SELECT a FROM t1 UNION SELECT b FROM t1;
-SHOW CREATE TABLE t2;
-Table	Create Table
-t2	CREATE TABLE `t2` (
-  `a` decimal(10,0) DEFAULT NULL
-) ENGINE=MyISAM DEFAULT CHARSET=latin1
-SELECT * FROM t2 ORDER BY a;
-a
-2147483647
-4294967295
-DROP TABLE t2;
-CREATE TABLE t2 AS SELECT COALESCE(a,b), COALESCE(b,a) FROM t1;
-SHOW CREATE TABLE t2;
-Table	Create Table
-t2	CREATE TABLE `t2` (
-  `COALESCE(a,b)` decimal(10,0) DEFAULT NULL,
-  `COALESCE(b,a)` decimal(10,0) DEFAULT NULL
-) ENGINE=MyISAM DEFAULT CHARSET=latin1
-SELECT * FROM t2;
-COALESCE(a,b)	COALESCE(b,a)
-2147483647	4294967295
-DROP TABLE t2;
-DROP TABLE t1;
-#
-# MDEV-9497 UNION and COALESCE produce different field types for DECIMAL+INT
-#
-CREATE TABLE t1 AS SELECT COALESCE(10.1,CAST(10 AS UNSIGNED)) AS a;
-SHOW CREATE TABLE t1;
-Table	Create Table
-t1	CREATE TABLE `t1` (
-  `a` decimal(3,1) NOT NULL
-) ENGINE=MyISAM DEFAULT CHARSET=latin1
-DROP TABLE t1;
-CREATE OR REPLACE TABLE t1 AS SELECT 10.1 AS a UNION SELECT CAST(10 AS UNSIGNED);
-SHOW CREATE TABLE t1;
-Table	Create Table
-t1	CREATE TABLE `t1` (
-  `a` decimal(3,1) NOT NULL DEFAULT 0.0
-) ENGINE=MyISAM DEFAULT CHARSET=latin1
-DROP TABLE t1;
-#
-# MDEV-12594 UNION between fixed length double columns does not always preserve scale
-#
-CREATE TABLE t1 (a FLOAT(20,4), b FLOAT(20,3), c FLOAT(20,4));
-INSERT INTO t1 VALUES (1111,2222,3333);
-CREATE TABLE t2 AS SELECT a FROM t1 UNION SELECT a FROM t1;
-SHOW CREATE TABLE t2;
-Table	Create Table
-t2	CREATE TABLE `t2` (
-  `a` float(20,4) DEFAULT NULL
-) ENGINE=MyISAM DEFAULT CHARSET=latin1
-DROP TABLE t2;
-CREATE OR REPLACE TABLE t2 SELECT a FROM t1 UNION SELECT c FROM t1;
-SHOW CREATE TABLE t2;
-Table	Create Table
-t2	CREATE TABLE `t2` (
-  `a` float(20,4) DEFAULT NULL
-) ENGINE=MyISAM DEFAULT CHARSET=latin1
-DROP TABLE t2;
-CREATE OR REPLACE TABLE t2 SELECT b FROM t1 UNION SELECT b FROM t1;
-SHOW CREATE TABLE t2;
-Table	Create Table
-t2	CREATE TABLE `t2` (
-  `b` float(20,3) DEFAULT NULL
-) ENGINE=MyISAM DEFAULT CHARSET=latin1
-DROP TABLE t2;
-CREATE OR REPLACE TABLE t2 SELECT c FROM t1 UNION SELECT c FROM t1;
-SHOW CREATE TABLE t2;
-Table	Create Table
-t2	CREATE TABLE `t2` (
-  `c` float(20,4) DEFAULT NULL
-) ENGINE=MyISAM DEFAULT CHARSET=latin1
-DROP TABLE t2;
-CREATE OR REPLACE TABLE t2 SELECT c FROM t1 UNION SELECT a FROM t1;
-SHOW CREATE TABLE t2;
-Table	Create Table
-t2	CREATE TABLE `t2` (
-  `c` float(20,4) DEFAULT NULL
-) ENGINE=MyISAM DEFAULT CHARSET=latin1
-DROP TABLE t2;
-CREATE OR REPLACE TABLE t2 AS SELECT a FROM t1 UNION SELECT b FROM t1;
-SHOW CREATE TABLE t2;
-Table	Create Table
-t2	CREATE TABLE `t2` (
-  `a` float(21,4) DEFAULT NULL
-) ENGINE=MyISAM DEFAULT CHARSET=latin1
-DROP TABLE t2;
-CREATE OR REPLACE TABLE t2 AS SELECT b FROM t1 UNION SELECT a FROM t1;
-SHOW CREATE TABLE t2;
-Table	Create Table
-t2	CREATE TABLE `t2` (
-  `b` float(21,4) DEFAULT NULL
-) ENGINE=MyISAM DEFAULT CHARSET=latin1
-DROP TABLE t2;
-DROP TABLE t1;
-# Corner case
-CREATE TABLE t1 (a FLOAT(255,4), b FLOAT(255,3));
-INSERT INTO t1 VALUES (1111,2222);
-CREATE OR REPLACE TABLE t2 AS SELECT b FROM t1 UNION SELECT a FROM t1;
-SHOW CREATE TABLE t2;
-Table	Create Table
-t2	CREATE TABLE `t2` (
-  `b` float(255,4) DEFAULT NULL
-) ENGINE=MyISAM DEFAULT CHARSET=latin1
-DROP TABLE t2;
-DROP TABLE t1;
-#
-# MDEV-12595 UNION converts INT to BIGINT
-#
-CREATE TABLE t1 AS SELECT
-1,
--1,
-COALESCE(1,1),
-COALESCE(-1,-1),
-COALESCE(1,-1),
-COALESCE(-1,1);
-SHOW CREATE TABLE t1;
-Table	Create Table
-t1	CREATE TABLE `t1` (
-  `1` int(1) NOT NULL,
-  `-1` int(2) NOT NULL,
-  `COALESCE(1,1)` int(1) NOT NULL,
-  `COALESCE(-1,-1)` int(2) NOT NULL,
-  `COALESCE(1,-1)` int(2) NOT NULL,
-  `COALESCE(-1,1)` int(2) NOT NULL
-) ENGINE=MyISAM DEFAULT CHARSET=latin1
-DROP TABLE t1;
-CREATE TABLE t1 AS SELECT 1 AS c1,1 AS c2,-1 AS c3,-1 AS c4 UNION SELECT 1,-1,1,-1;
-SHOW CREATE TABLE t1;
-Table	Create Table
-t1	CREATE TABLE `t1` (
-  `c1` int(1) NOT NULL DEFAULT 0,
-  `c2` int(2) NOT NULL DEFAULT 0,
-  `c3` int(2) NOT NULL DEFAULT 0,
-  `c4` int(2) NOT NULL DEFAULT 0
-) ENGINE=MyISAM DEFAULT CHARSET=latin1
-DROP TABLE t1;
-#
-# MDEV-12599 UNION is not symmetric when mixing INT and CHAR
-#
-CREATE OR REPLACE TABLE t1 AS SELECT 1 AS c1, 'a' AS c2 UNION SELECT 'a', 1;
-SHOW CREATE TABLE t1;
-Table	Create Table
-t1	CREATE TABLE `t1` (
-  `c1` varchar(1) NOT NULL DEFAULT '',
-  `c2` varchar(1) NOT NULL DEFAULT ''
-) ENGINE=MyISAM DEFAULT CHARSET=latin1
-DROP TABLE t1;
-CREATE OR REPLACE TABLE t1 AS SELECT 11112222 AS c1, 'a' AS c2 UNION SELECT 'a', 11112222;
-SHOW CREATE TABLE t1;
-Table	Create Table
-t1	CREATE TABLE `t1` (
-  `c1` varchar(8) NOT NULL DEFAULT '',
-  `c2` varchar(8) NOT NULL DEFAULT ''
-) ENGINE=MyISAM DEFAULT CHARSET=latin1
-DROP TABLE t1;
-CREATE OR REPLACE TABLE t1 AS SELECT 111122223333 AS c1, 'a' AS c2 UNION SELECT 'a', 111122223333;
-SHOW CREATE TABLE t1;
-Table	Create Table
-t1	CREATE TABLE `t1` (
-  `c1` varchar(12) NOT NULL DEFAULT '',
-  `c2` varchar(12) NOT NULL DEFAULT ''
-) ENGINE=MyISAM DEFAULT CHARSET=latin1
-DROP TABLE t1;
-CREATE OR REPLACE TABLE t1 AS SELECT 1111222233334444 AS c1, 'a' AS c2 UNION SELECT 'a', 1111222233334444;
-SHOW CREATE TABLE t1;
-Table	Create Table
-t1	CREATE TABLE `t1` (
-  `c1` varchar(16) NOT NULL DEFAULT '',
-  `c2` varchar(16) NOT NULL DEFAULT ''
-) ENGINE=MyISAM DEFAULT CHARSET=latin1
-DROP TABLE t1;
-CREATE TABLE t1 (a INT(3), b VARCHAR(1));
-CREATE TABLE t2 AS SELECT a,b FROM t1 UNION SELECT b,a FROM t1;
-SHOW CREATE TABLE t2;
-Table	Create Table
-t2	CREATE TABLE `t2` (
-  `a` varchar(11) DEFAULT NULL,
-  `b` varchar(11) DEFAULT NULL
-) ENGINE=MyISAM DEFAULT CHARSET=latin1
-DROP TABLE t2;
-DROP TABLE t1;
-CREATE TABLE t1 (a BIGINT(3), b VARCHAR(1));
-CREATE TABLE t2 AS SELECT a,b FROM t1 UNION SELECT b,a FROM t1;
-SHOW CREATE TABLE t2;
-Table	Create Table
-t2	CREATE TABLE `t2` (
-  `a` varchar(20) DEFAULT NULL,
-  `b` varchar(20) DEFAULT NULL
-) ENGINE=MyISAM DEFAULT CHARSET=latin1
-DROP TABLE t2;
-DROP TABLE t1;
-CREATE TABLE t1 (a BIGINT(12), b VARCHAR(1));
-CREATE TABLE t2 AS SELECT a,b FROM t1 UNION SELECT b,a FROM t1;
-SHOW CREATE TABLE t2;
-Table	Create Table
-t2	CREATE TABLE `t2` (
-  `a` varchar(20) DEFAULT NULL,
-  `b` varchar(20) DEFAULT NULL
-) ENGINE=MyISAM DEFAULT CHARSET=latin1
-DROP TABLE t2;
-DROP TABLE t1;
-#
-# End of 10.3 tests
-#
-=======
 # Bug mdev-12788: UNION ALL + impossible having for derived
 #                 with IN subquery in WHERE
 #
@@ -2444,6 +2205,242 @@
 1	PRIMARY	NULL	NULL	NULL	NULL	NULL	NULL	NULL	NULL	No tables used
 2	UNION	NULL	NULL	NULL	NULL	NULL	NULL	NULL	NULL	Impossible HAVING noticed after reading const tables
 Warnings:
-Note	1003	select 1 AS `1`,2 AS `2` union all select 1 AS `i`,count(0) AS `COUNT(*)` from `test`.`t2` where 1 group by 1 having 0
+Note	1003	/* select#1 */ select 1 AS `1`,2 AS `2` union all /* select#2 */ select 1 AS `i`,count(0) AS `COUNT(*)` from `test`.`t2` where 1 group by 1 having 0
 DROP TABLE t1,t2;
->>>>>>> e813fe86
+#
+# Start of 10.3 tests
+#
+#
+# MDEV-12619 UNION creates excessive integer column types for integer literals
+#
+CREATE TABLE t1 AS SELECT 1;
+SHOW CREATE TABLE t1;
+Table	Create Table
+t1	CREATE TABLE `t1` (
+  `1` int(1) NOT NULL
+) ENGINE=MyISAM DEFAULT CHARSET=latin1
+DROP TABLE t1;
+CREATE OR REPLACE TABLE t1 AS SELECT 1 UNION SELECT 1;
+SHOW CREATE TABLE t1;
+Table	Create Table
+t1	CREATE TABLE `t1` (
+  `1` int(1) NOT NULL DEFAULT 0
+) ENGINE=MyISAM DEFAULT CHARSET=latin1
+DROP TABLE t1;
+CREATE OR REPLACE TABLE t1 AS SELECT * FROM (SELECT 1 UNION SELECT 1) AS t0;
+SHOW CREATE TABLE t1;
+Table	Create Table
+t1	CREATE TABLE `t1` (
+  `1` int(1) NOT NULL DEFAULT 0
+) ENGINE=MyISAM DEFAULT CHARSET=latin1
+DROP TABLE t1;
+#
+# MDEV-9495 Wrong field type for a UNION of a signed and an unsigned INT expression
+#
+CREATE TABLE t1 (a INT, b INT UNSIGNED);
+INSERT INTO t1 VALUES (0x7FFFFFFF,0xFFFFFFFF);
+CREATE TABLE t2 AS SELECT a FROM t1 UNION SELECT b FROM t1;
+SHOW CREATE TABLE t2;
+Table	Create Table
+t2	CREATE TABLE `t2` (
+  `a` decimal(10,0) DEFAULT NULL
+) ENGINE=MyISAM DEFAULT CHARSET=latin1
+SELECT * FROM t2 ORDER BY a;
+a
+2147483647
+4294967295
+DROP TABLE t2;
+CREATE TABLE t2 AS SELECT COALESCE(a,b), COALESCE(b,a) FROM t1;
+SHOW CREATE TABLE t2;
+Table	Create Table
+t2	CREATE TABLE `t2` (
+  `COALESCE(a,b)` decimal(10,0) DEFAULT NULL,
+  `COALESCE(b,a)` decimal(10,0) DEFAULT NULL
+) ENGINE=MyISAM DEFAULT CHARSET=latin1
+SELECT * FROM t2;
+COALESCE(a,b)	COALESCE(b,a)
+2147483647	4294967295
+DROP TABLE t2;
+DROP TABLE t1;
+#
+# MDEV-9497 UNION and COALESCE produce different field types for DECIMAL+INT
+#
+CREATE TABLE t1 AS SELECT COALESCE(10.1,CAST(10 AS UNSIGNED)) AS a;
+SHOW CREATE TABLE t1;
+Table	Create Table
+t1	CREATE TABLE `t1` (
+  `a` decimal(3,1) NOT NULL
+) ENGINE=MyISAM DEFAULT CHARSET=latin1
+DROP TABLE t1;
+CREATE OR REPLACE TABLE t1 AS SELECT 10.1 AS a UNION SELECT CAST(10 AS UNSIGNED);
+SHOW CREATE TABLE t1;
+Table	Create Table
+t1	CREATE TABLE `t1` (
+  `a` decimal(3,1) NOT NULL DEFAULT 0.0
+) ENGINE=MyISAM DEFAULT CHARSET=latin1
+DROP TABLE t1;
+#
+# MDEV-12594 UNION between fixed length double columns does not always preserve scale
+#
+CREATE TABLE t1 (a FLOAT(20,4), b FLOAT(20,3), c FLOAT(20,4));
+INSERT INTO t1 VALUES (1111,2222,3333);
+CREATE TABLE t2 AS SELECT a FROM t1 UNION SELECT a FROM t1;
+SHOW CREATE TABLE t2;
+Table	Create Table
+t2	CREATE TABLE `t2` (
+  `a` float(20,4) DEFAULT NULL
+) ENGINE=MyISAM DEFAULT CHARSET=latin1
+DROP TABLE t2;
+CREATE OR REPLACE TABLE t2 SELECT a FROM t1 UNION SELECT c FROM t1;
+SHOW CREATE TABLE t2;
+Table	Create Table
+t2	CREATE TABLE `t2` (
+  `a` float(20,4) DEFAULT NULL
+) ENGINE=MyISAM DEFAULT CHARSET=latin1
+DROP TABLE t2;
+CREATE OR REPLACE TABLE t2 SELECT b FROM t1 UNION SELECT b FROM t1;
+SHOW CREATE TABLE t2;
+Table	Create Table
+t2	CREATE TABLE `t2` (
+  `b` float(20,3) DEFAULT NULL
+) ENGINE=MyISAM DEFAULT CHARSET=latin1
+DROP TABLE t2;
+CREATE OR REPLACE TABLE t2 SELECT c FROM t1 UNION SELECT c FROM t1;
+SHOW CREATE TABLE t2;
+Table	Create Table
+t2	CREATE TABLE `t2` (
+  `c` float(20,4) DEFAULT NULL
+) ENGINE=MyISAM DEFAULT CHARSET=latin1
+DROP TABLE t2;
+CREATE OR REPLACE TABLE t2 SELECT c FROM t1 UNION SELECT a FROM t1;
+SHOW CREATE TABLE t2;
+Table	Create Table
+t2	CREATE TABLE `t2` (
+  `c` float(20,4) DEFAULT NULL
+) ENGINE=MyISAM DEFAULT CHARSET=latin1
+DROP TABLE t2;
+CREATE OR REPLACE TABLE t2 AS SELECT a FROM t1 UNION SELECT b FROM t1;
+SHOW CREATE TABLE t2;
+Table	Create Table
+t2	CREATE TABLE `t2` (
+  `a` float(21,4) DEFAULT NULL
+) ENGINE=MyISAM DEFAULT CHARSET=latin1
+DROP TABLE t2;
+CREATE OR REPLACE TABLE t2 AS SELECT b FROM t1 UNION SELECT a FROM t1;
+SHOW CREATE TABLE t2;
+Table	Create Table
+t2	CREATE TABLE `t2` (
+  `b` float(21,4) DEFAULT NULL
+) ENGINE=MyISAM DEFAULT CHARSET=latin1
+DROP TABLE t2;
+DROP TABLE t1;
+# Corner case
+CREATE TABLE t1 (a FLOAT(255,4), b FLOAT(255,3));
+INSERT INTO t1 VALUES (1111,2222);
+CREATE OR REPLACE TABLE t2 AS SELECT b FROM t1 UNION SELECT a FROM t1;
+SHOW CREATE TABLE t2;
+Table	Create Table
+t2	CREATE TABLE `t2` (
+  `b` float(255,4) DEFAULT NULL
+) ENGINE=MyISAM DEFAULT CHARSET=latin1
+DROP TABLE t2;
+DROP TABLE t1;
+#
+# MDEV-12595 UNION converts INT to BIGINT
+#
+CREATE TABLE t1 AS SELECT
+1,
+-1,
+COALESCE(1,1),
+COALESCE(-1,-1),
+COALESCE(1,-1),
+COALESCE(-1,1);
+SHOW CREATE TABLE t1;
+Table	Create Table
+t1	CREATE TABLE `t1` (
+  `1` int(1) NOT NULL,
+  `-1` int(2) NOT NULL,
+  `COALESCE(1,1)` int(1) NOT NULL,
+  `COALESCE(-1,-1)` int(2) NOT NULL,
+  `COALESCE(1,-1)` int(2) NOT NULL,
+  `COALESCE(-1,1)` int(2) NOT NULL
+) ENGINE=MyISAM DEFAULT CHARSET=latin1
+DROP TABLE t1;
+CREATE TABLE t1 AS SELECT 1 AS c1,1 AS c2,-1 AS c3,-1 AS c4 UNION SELECT 1,-1,1,-1;
+SHOW CREATE TABLE t1;
+Table	Create Table
+t1	CREATE TABLE `t1` (
+  `c1` int(1) NOT NULL DEFAULT 0,
+  `c2` int(2) NOT NULL DEFAULT 0,
+  `c3` int(2) NOT NULL DEFAULT 0,
+  `c4` int(2) NOT NULL DEFAULT 0
+) ENGINE=MyISAM DEFAULT CHARSET=latin1
+DROP TABLE t1;
+#
+# MDEV-12599 UNION is not symmetric when mixing INT and CHAR
+#
+CREATE OR REPLACE TABLE t1 AS SELECT 1 AS c1, 'a' AS c2 UNION SELECT 'a', 1;
+SHOW CREATE TABLE t1;
+Table	Create Table
+t1	CREATE TABLE `t1` (
+  `c1` varchar(1) NOT NULL DEFAULT '',
+  `c2` varchar(1) NOT NULL DEFAULT ''
+) ENGINE=MyISAM DEFAULT CHARSET=latin1
+DROP TABLE t1;
+CREATE OR REPLACE TABLE t1 AS SELECT 11112222 AS c1, 'a' AS c2 UNION SELECT 'a', 11112222;
+SHOW CREATE TABLE t1;
+Table	Create Table
+t1	CREATE TABLE `t1` (
+  `c1` varchar(8) NOT NULL DEFAULT '',
+  `c2` varchar(8) NOT NULL DEFAULT ''
+) ENGINE=MyISAM DEFAULT CHARSET=latin1
+DROP TABLE t1;
+CREATE OR REPLACE TABLE t1 AS SELECT 111122223333 AS c1, 'a' AS c2 UNION SELECT 'a', 111122223333;
+SHOW CREATE TABLE t1;
+Table	Create Table
+t1	CREATE TABLE `t1` (
+  `c1` varchar(12) NOT NULL DEFAULT '',
+  `c2` varchar(12) NOT NULL DEFAULT ''
+) ENGINE=MyISAM DEFAULT CHARSET=latin1
+DROP TABLE t1;
+CREATE OR REPLACE TABLE t1 AS SELECT 1111222233334444 AS c1, 'a' AS c2 UNION SELECT 'a', 1111222233334444;
+SHOW CREATE TABLE t1;
+Table	Create Table
+t1	CREATE TABLE `t1` (
+  `c1` varchar(16) NOT NULL DEFAULT '',
+  `c2` varchar(16) NOT NULL DEFAULT ''
+) ENGINE=MyISAM DEFAULT CHARSET=latin1
+DROP TABLE t1;
+CREATE TABLE t1 (a INT(3), b VARCHAR(1));
+CREATE TABLE t2 AS SELECT a,b FROM t1 UNION SELECT b,a FROM t1;
+SHOW CREATE TABLE t2;
+Table	Create Table
+t2	CREATE TABLE `t2` (
+  `a` varchar(11) DEFAULT NULL,
+  `b` varchar(11) DEFAULT NULL
+) ENGINE=MyISAM DEFAULT CHARSET=latin1
+DROP TABLE t2;
+DROP TABLE t1;
+CREATE TABLE t1 (a BIGINT(3), b VARCHAR(1));
+CREATE TABLE t2 AS SELECT a,b FROM t1 UNION SELECT b,a FROM t1;
+SHOW CREATE TABLE t2;
+Table	Create Table
+t2	CREATE TABLE `t2` (
+  `a` varchar(20) DEFAULT NULL,
+  `b` varchar(20) DEFAULT NULL
+) ENGINE=MyISAM DEFAULT CHARSET=latin1
+DROP TABLE t2;
+DROP TABLE t1;
+CREATE TABLE t1 (a BIGINT(12), b VARCHAR(1));
+CREATE TABLE t2 AS SELECT a,b FROM t1 UNION SELECT b,a FROM t1;
+SHOW CREATE TABLE t2;
+Table	Create Table
+t2	CREATE TABLE `t2` (
+  `a` varchar(20) DEFAULT NULL,
+  `b` varchar(20) DEFAULT NULL
+) ENGINE=MyISAM DEFAULT CHARSET=latin1
+DROP TABLE t2;
+DROP TABLE t1;
+#
+# End of 10.3 tests
+#