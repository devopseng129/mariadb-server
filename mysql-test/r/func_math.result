--- conflicted
+++ resolved
@@ -514,7 +514,13 @@
   `C` varchar(23) DEFAULT NULL
 ) ENGINE=MyISAM DEFAULT CHARSET=latin1
 DROP TABLE t1;
-<<<<<<< HEAD
+#
+# Bug#11764994  57900: CREATE TABLE .. SELECT ASSERTS SCALE >= 0 && PRECISION > 0 && SCALE <= PR
+#
+CREATE TABLE t1 SELECT CEIL(LINESTRINGFROMWKB(1) DIV NULL);
+DROP TABLE t1;
+CREATE TABLE t1 SELECT FLOOR(LINESTRINGFROMWKB(1) DIV NULL);
+DROP TABLE t1;
 End of 5.1 tests
 #
 # Bug #8433: Overflow must be an error
@@ -664,14 +670,4 @@
 (1.175494351E-37 div 1.7976931348623157E+308)
 0
 Warnings:
-Warning	1292	Truncated incorrect DECIMAL value: ''
-=======
-#
-# Bug#11764994  57900: CREATE TABLE .. SELECT ASSERTS SCALE >= 0 && PRECISION > 0 && SCALE <= PR
-#
-CREATE TABLE t1 SELECT CEIL(LINESTRINGFROMWKB(1) DIV NULL);
-DROP TABLE t1;
-CREATE TABLE t1 SELECT FLOOR(LINESTRINGFROMWKB(1) DIV NULL);
-DROP TABLE t1;
-End of 5.1 tests
->>>>>>> 1fa2dde2
+Warning	1292	Truncated incorrect DECIMAL value: ''