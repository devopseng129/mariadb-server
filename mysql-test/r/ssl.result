SHOW STATUS LIKE 'Ssl_cipher';
Variable_name	Value
Ssl_cipher	DHE-RSA-AES256-SHA
drop table if exists t1,t2,t3,t4;
CREATE TABLE t1 (
Period smallint(4) unsigned zerofill DEFAULT '0000' NOT NULL,
Varor_period smallint(4) unsigned DEFAULT '0' NOT NULL
);
INSERT INTO t1 VALUES (9410,9412);
select period from t1;
period
9410
select * from t1;
Period	Varor_period
9410	9412
select t1.* from t1;
Period	Varor_period
9410	9412
CREATE TABLE t2 (
auto int not null auto_increment,
fld1 int(6) unsigned zerofill DEFAULT '000000' NOT NULL,
companynr tinyint(2) unsigned zerofill DEFAULT '00' NOT NULL,
fld3 char(30) DEFAULT '' NOT NULL,
fld4 char(35) DEFAULT '' NOT NULL,
fld5 char(35) DEFAULT '' NOT NULL,
fld6 char(4) DEFAULT '' NOT NULL,
UNIQUE fld1 (fld1),
KEY fld3 (fld3),
PRIMARY KEY (auto)
);
select t2.fld3 from t2 where companynr = 58 and fld3 like "%imaginable%";
fld3
imaginable
select fld3 from t2 where fld3 like "%cultivation" ;
fld3
cultivation
select t2.fld3,companynr from t2 where companynr = 57+1 order by fld3;
fld3	companynr
concoct	58
druggists	58
engrossing	58
Eurydice	58
exclaimers	58
ferociousness	58
hopelessness	58
Huey	58
imaginable	58
judges	58
merging	58
ostrich	58
peering	58
Phelps	58
presumes	58
Ruth	58
sentences	58
Shylock	58
straggled	58
synergy	58
thanking	58
tying	58
unlocks	58
select fld3,companynr from t2 where companynr = 58 order by fld3;
fld3	companynr
concoct	58
druggists	58
engrossing	58
Eurydice	58
exclaimers	58
ferociousness	58
hopelessness	58
Huey	58
imaginable	58
judges	58
merging	58
ostrich	58
peering	58
Phelps	58
presumes	58
Ruth	58
sentences	58
Shylock	58
straggled	58
synergy	58
thanking	58
tying	58
unlocks	58
select fld3 from t2 order by fld3 desc limit 10;
fld3
youthfulness
yelped
Wotan
workers
Witt
witchcraft
Winsett
Willy
willed
wildcats
select fld3 from t2 order by fld3 desc limit 5;
fld3
youthfulness
yelped
Wotan
workers
Witt
select fld3 from t2 order by fld3 desc limit 5,5;
fld3
witchcraft
Winsett
Willy
willed
wildcats
select t2.fld3 from t2 where fld3 = 'honeysuckle';
fld3
honeysuckle
select t2.fld3 from t2 where fld3 LIKE 'honeysuckl_';
fld3
honeysuckle
select t2.fld3 from t2 where fld3 LIKE 'hon_ysuckl_';
fld3
honeysuckle
select t2.fld3 from t2 where fld3 LIKE 'honeysuckle%';
fld3
honeysuckle
select t2.fld3 from t2 where fld3 LIKE 'h%le';
fld3
honeysuckle
select t2.fld3 from t2 where fld3 LIKE 'honeysuckle_';
fld3
select t2.fld3 from t2 where fld3 LIKE 'don_t_find_me_please%';
fld3
explain select t2.fld3 from t2 where fld3 = 'honeysuckle';
id	select_type	table	type	possible_keys	key	key_len	ref	rows	Extra
1	SIMPLE	t2	ref	fld3	fld3	30	const	1	Using where; Using index
explain select fld3 from t2 ignore index (fld3) where fld3 = 'honeysuckle';
id	select_type	table	type	possible_keys	key	key_len	ref	rows	Extra
1	SIMPLE	t2	ALL	NULL	NULL	NULL	NULL	1199	Using where
explain select fld3 from t2 use index (fld1) where fld3 = 'honeysuckle';
id	select_type	table	type	possible_keys	key	key_len	ref	rows	Extra
1	SIMPLE	t2	ALL	NULL	NULL	NULL	NULL	1199	Using where
explain select fld3 from t2 use index (fld3) where fld3 = 'honeysuckle';
id	select_type	table	type	possible_keys	key	key_len	ref	rows	Extra
1	SIMPLE	t2	ref	fld3	fld3	30	const	1	Using where; Using index
explain select fld3 from t2 use index (fld1,fld3) where fld3 = 'honeysuckle';
id	select_type	table	type	possible_keys	key	key_len	ref	rows	Extra
1	SIMPLE	t2	ref	fld3	fld3	30	const	1	Using where; Using index
explain select fld3 from t2 ignore index (fld3,not_used);
<<<<<<< HEAD
ERROR 42000: Key 'not_used' doesn't exist in table 't2'
explain select fld3 from t2 use index (not_used);
ERROR 42000: Key 'not_used' doesn't exist in table 't2'
=======
ERROR HY000: Key 'not_used' doesn't exist in table 't2'
explain select fld3 from t2 use index (not_used);
ERROR HY000: Key 'not_used' doesn't exist in table 't2'
>>>>>>> 3043d29b
select t2.fld3 from t2 where fld3 >= 'honeysuckle' and fld3 <= 'honoring' order by fld3;
fld3
honeysuckle
honoring
explain select t2.fld3 from t2 where fld3 >= 'honeysuckle' and fld3 <= 'honoring' order by fld3;
id	select_type	table	type	possible_keys	key	key_len	ref	rows	Extra
1	SIMPLE	t2	range	fld3	fld3	30	NULL	2	Using where; Using index
select fld1,fld3 from t2 where fld3="Colombo" or fld3 = "nondecreasing" order by fld3;
fld1	fld3
148504	Colombo
068305	Colombo
000000	nondecreasing
select fld1,fld3 from t2 where companynr = 37 and fld3 = 'appendixes';
fld1	fld3
232605	appendixes
1232605	appendixes
1232606	appendixes
1232607	appendixes
1232608	appendixes
1232609	appendixes
select fld1 from t2 where fld1=250501 or fld1="250502";
fld1
250501
250502
explain select fld1 from t2 where fld1=250501 or fld1="250502";
id	select_type	table	type	possible_keys	key	key_len	ref	rows	Extra
1	SIMPLE	t2	range	fld1	fld1	4	NULL	2	Using where; Using index
select fld1 from t2 where fld1=250501 or fld1=250502 or fld1 >= 250505 and fld1 <= 250601 or fld1 between 250501 and 250502;
fld1
250501
250502
250505
250601
explain select fld1 from t2 where fld1=250501 or fld1=250502 or fld1 >= 250505 and fld1 <= 250601 or fld1 between 250501 and 250502;
id	select_type	table	type	possible_keys	key	key_len	ref	rows	Extra
1	SIMPLE	t2	range	fld1	fld1	4	NULL	4	Using where; Using index
select fld1,fld3 from t2 where companynr = 37 and fld3 like 'f%';
fld1	fld3
218401	faithful
018007	fanatic
228311	fated
018017	featherweight
218022	feed
088303	feminine
058004	Fenton
038017	fetched
018054	fetters
208101	fiftieth
238007	filial
013606	fingerings
218008	finishers
038205	firearm
188505	fitting
202301	Fitzpatrick
238008	fixedly
012001	flanking
018103	flint
018104	flopping
188007	flurried
013602	foldout
226205	foothill
232102	forgivably
228306	forthcoming
186002	freakish
208113	freest
231315	freezes
036002	funereal
226209	furnishings
198006	furthermore
select fld3 from t2 where fld3 like "L%" and fld3 = "ok";
fld3
select fld3 from t2 where (fld3 like "C%" and fld3 = "Chantilly");
fld3
Chantilly
select fld1,fld3 from t2 where fld1 like "25050%";
fld1	fld3
250501	poisoning
250502	Iraqis
250503	heaving
250504	population
250505	bomb
select fld1,fld3 from t2 where fld1 like "25050_";
fld1	fld3
250501	poisoning
250502	Iraqis
250503	heaving
250504	population
250505	bomb
select distinct companynr from t2;
companynr
00
37
36
50
58
29
40
53
65
41
34
68
select distinct companynr from t2 order by companynr;
companynr
00
29
34
36
37
40
41
50
53
58
65
68
select distinct companynr from t2 order by companynr desc;
companynr
68
65
58
53
50
41
40
37
36
34
29
00
select distinct t2.fld3,period from t2,t1 where companynr=37 and fld3 like "O%";
fld3	period
obliterates	9410
offload	9410
opaquely	9410
organizer	9410
overestimating	9410
overlay	9410
select distinct fld3 from t2 where companynr = 34 order by fld3;
fld3
absentee
accessed
ahead
alphabetic
Asiaticizations
attitude
aye
bankruptcies
belays
Blythe
bomb
boulevard
bulldozes
cannot
caressing
charcoal
checksumming
chess
clubroom
colorful
cosy
creator
crying
Darius
diffusing
duality
Eiffel
Epiphany
Ernestine
explorers
exterminated
famine
forked
Gershwins
heaving
Hodges
Iraqis
Italianization
Lagos
landslide
libretto
Majorca
mastering
narrowed
occurred
offerers
Palestine
Peruvianizes
pharmaceutic
poisoning
population
Pygmalion
rats
realest
recording
regimented
retransmitting
reviver
rouses
scars
sicker
sleepwalk
stopped
sugars
translatable
uncles
unexpected
uprisings
versatility
vest
select distinct fld3 from t2 limit 10;
fld3
abates
abiding
Abraham
abrogating
absentee
abut
accessed
accruing
accumulating
accuracies
select distinct fld3 from t2 having fld3 like "A%" limit 10;
fld3
abates
abiding
Abraham
abrogating
absentee
abut
accessed
accruing
accumulating
accuracies
select distinct substring(fld3,1,3) from t2 where fld3 like "A%";
substring(fld3,1,3)
aba
abi
Abr
abs
abu
acc
acq
acu
Ade
adj
Adl
adm
Ado
ads
adv
aer
aff
afi
afl
afo
agi
ahe
aim
air
Ald
alg
ali
all
alp
alr
ama
ame
amm
ana
and
ane
Ang
ani
Ann
Ant
api
app
aqu
Ara
arc
Arm
arr
Art
Asi
ask
asp
ass
ast
att
aud
Aug
aut
ave
avo
awe
aye
Azt
select distinct substring(fld3,1,3) as a from t2 having a like "A%" order by a limit 10;
a
aba
abi
Abr
abs
abu
acc
acq
acu
Ade
adj
select distinct substring(fld3,1,3) from t2 where fld3 like "A%" limit 10;
substring(fld3,1,3)
aba
abi
Abr
abs
abu
acc
acq
acu
Ade
adj
select distinct substring(fld3,1,3) as a from t2 having a like "A%" limit 10;
a
aba
abi
Abr
abs
abu
acc
acq
acu
Ade
adj
create table t3 (
period    int not null,
name      char(32) not null,
companynr int not null,
price     double(11,0),
price2     double(11,0),
key (period),
key (name)
);
create temporary table tmp engine = myisam select * from t3;
insert into t3 select * from tmp;
insert into tmp select * from t3;
insert into t3 select * from tmp;
insert into tmp select * from t3;
insert into t3 select * from tmp;
insert into tmp select * from t3;
insert into t3 select * from tmp;
insert into tmp select * from t3;
insert into t3 select * from tmp;
insert into tmp select * from t3;
insert into t3 select * from tmp;
insert into tmp select * from t3;
insert into t3 select * from tmp;
insert into tmp select * from t3;
insert into t3 select * from tmp;
insert into tmp select * from t3;
insert into t3 select * from tmp;
alter table t3 add t2nr int not null auto_increment primary key first;
drop table tmp;
SET SQL_BIG_TABLES=1;
select distinct concat(fld3," ",fld3) as namn from t2,t3 where t2.fld1=t3.t2nr order by namn limit 10;
namn
Abraham Abraham
abrogating abrogating
admonishing admonishing
Adolph Adolph
afield afield
aging aging
ammonium ammonium
analyzable analyzable
animals animals
animized animized
SET SQL_BIG_TABLES=0;
select distinct concat(fld3," ",fld3) from t2,t3 where t2.fld1=t3.t2nr order by fld3 limit 10;
concat(fld3," ",fld3)
Abraham Abraham
abrogating abrogating
admonishing admonishing
Adolph Adolph
afield afield
aging aging
ammonium ammonium
analyzable analyzable
animals animals
animized animized
select distinct fld5 from t2 limit 10;
fld5
neat
Steinberg
jarring
tinily
balled
persist
attainments
fanatic
measures
rightfulness
select distinct fld3,count(*) from t2 group by companynr,fld3 limit 10;
fld3	count(*)
affixed	1
and	1
annoyers	1
Anthony	1
assayed	1
assurers	1
attendants	1
bedlam	1
bedpost	1
boasted	1
SET SQL_BIG_TABLES=1;
select distinct fld3,count(*) from t2 group by companynr,fld3 limit 10;
fld3	count(*)
affixed	1
and	1
annoyers	1
Anthony	1
assayed	1
assurers	1
attendants	1
bedlam	1
bedpost	1
boasted	1
SET SQL_BIG_TABLES=0;
select distinct fld3,repeat("a",length(fld3)),count(*) from t2 group by companynr,fld3 limit 100,10;
fld3	repeat("a",length(fld3))	count(*)
circus	aaaaaa	1
cited	aaaaa	1
Colombo	aaaaaaa	1
congresswoman	aaaaaaaaaaaaa	1
contrition	aaaaaaaaaa	1
corny	aaaaa	1
cultivation	aaaaaaaaaaa	1
definiteness	aaaaaaaaaaaa	1
demultiplex	aaaaaaaaaaa	1
disappointing	aaaaaaaaaaaaa	1
select distinct companynr,rtrim(space(512+companynr)) from t3 order by 1,2;
companynr	rtrim(space(512+companynr))
37	
78	
101	
154	
311	
447	
512	
select distinct fld3 from t2,t3 where t2.companynr = 34 and t2.fld1=t3.t2nr order by fld3;
fld3
explain select t3.t2nr,fld3 from t2,t3 where t2.companynr = 34 and t2.fld1=t3.t2nr order by t3.t2nr,fld3;
id	select_type	table	type	possible_keys	key	key_len	ref	rows	Extra
1	SIMPLE	t2	ALL	fld1	NULL	NULL	NULL	1199	Using where; Using temporary; Using filesort
1	SIMPLE	t3	eq_ref	PRIMARY	PRIMARY	4	test.t2.fld1	1	Using where; Using index
explain select * from t3 as t1,t3 where t1.period=t3.period order by t3.period;
id	select_type	table	type	possible_keys	key	key_len	ref	rows	Extra
1	SIMPLE	t1	ALL	period	NULL	NULL	NULL	41810	Using temporary; Using filesort
1	SIMPLE	t3	ref	period	period	4	test.t1.period	4181	
explain select * from t3 as t1,t3 where t1.period=t3.period order by t3.period limit 10;
id	select_type	table	type	possible_keys	key	key_len	ref	rows	Extra
1	SIMPLE	t3	index	period	period	4	NULL	41810	
1	SIMPLE	t1	ref	period	period	4	test.t3.period	4181	
explain select * from t3 as t1,t3 where t1.period=t3.period order by t1.period limit 10;
id	select_type	table	type	possible_keys	key	key_len	ref	rows	Extra
1	SIMPLE	t1	index	period	period	4	NULL	41810	
1	SIMPLE	t3	ref	period	period	4	test.t1.period	4181	
select period from t1;
period
9410
select period from t1 where period=1900;
period
select fld3,period from t1,t2 where fld1 = 011401 order by period;
fld3	period
breaking	9410
select fld3,period from t2,t3 where t2.fld1 = 011401 and t2.fld1=t3.t2nr and t3.period=1001;
fld3	period
breaking	1001
explain select fld3,period from t2,t3 where t2.fld1 = 011401 and t3.t2nr=t2.fld1 and 1001 = t3.period;
id	select_type	table	type	possible_keys	key	key_len	ref	rows	Extra
1	SIMPLE	t2	const	fld1	fld1	4	const	1	
1	SIMPLE	t3	const	PRIMARY,period	PRIMARY	4	const	1	
select fld3,period from t2,t1 where companynr*10 = 37*10;
fld3	period
breaking	9410
Romans	9410
intercepted	9410
bewilderingly	9410
astound	9410
admonishing	9410
sumac	9410
flanking	9410
combed	9410
subjective	9410
scatterbrain	9410
Eulerian	9410
Kane	9410
overlay	9410
perturb	9410
goblins	9410
annihilates	9410
Wotan	9410
snatching	9410
concludes	9410
laterally	9410
yelped	9410
grazing	9410
Baird	9410
celery	9410
misunderstander	9410
handgun	9410
foldout	9410
mystic	9410
succumbed	9410
Nabisco	9410
fingerings	9410
aging	9410
afield	9410
ammonium	9410
boat	9410
intelligibility	9410
Augustine	9410
teethe	9410
dreaded	9410
scholastics	9410
audiology	9410
wallet	9410
parters	9410
eschew	9410
quitter	9410
neat	9410
Steinberg	9410
jarring	9410
tinily	9410
balled	9410
persist	9410
attainments	9410
fanatic	9410
measures	9410
rightfulness	9410
capably	9410
impulsive	9410
starlet	9410
terminators	9410
untying	9410
announces	9410
featherweight	9410
pessimist	9410
daughter	9410
decliner	9410
lawgiver	9410
stated	9410
readable	9410
attrition	9410
cascade	9410
motors	9410
interrogate	9410
pests	9410
stairway	9410
dopers	9410
testicle	9410
Parsifal	9410
leavings	9410
postulation	9410
squeaking	9410
contrasted	9410
leftover	9410
whiteners	9410
erases	9410
Punjab	9410
Merritt	9410
Quixotism	9410
sweetish	9410
dogging	9410
scornfully	9410
bellow	9410
bills	9410
cupboard	9410
sureties	9410
puddings	9410
fetters	9410
bivalves	9410
incurring	9410
Adolph	9410
pithed	9410
Miles	9410
trimmings	9410
tragedies	9410
skulking	9410
flint	9410
flopping	9410
relaxing	9410
offload	9410
suites	9410
lists	9410
animized	9410
multilayer	9410
standardizes	9410
Judas	9410
vacuuming	9410
dentally	9410
humanness	9410
inch	9410
Weissmuller	9410
irresponsibly	9410
luckily	9410
culled	9410
medical	9410
bloodbath	9410
subschema	9410
animals	9410
Micronesia	9410
repetitions	9410
Antares	9410
ventilate	9410
pityingly	9410
interdependent	9410
Graves	9410
neonatal	9410
chafe	9410
honoring	9410
realtor	9410
elite	9410
funereal	9410
abrogating	9410
sorters	9410
Conley	9410
lectured	9410
Abraham	9410
Hawaii	9410
cage	9410
hushes	9410
Simla	9410
reporters	9410
Dutchman	9410
descendants	9410
groupings	9410
dissociate	9410
coexist	9410
Beebe	9410
Taoism	9410
Connally	9410
fetched	9410
checkpoints	9410
rusting	9410
galling	9410
obliterates	9410
traitor	9410
resumes	9410
analyzable	9410
terminator	9410
gritty	9410
firearm	9410
minima	9410
Selfridge	9410
disable	9410
witchcraft	9410
betroth	9410
Manhattanize	9410
imprint	9410
peeked	9410
swelling	9410
interrelationships	9410
riser	9410
Gandhian	9410
peacock	9410
bee	9410
kanji	9410
dental	9410
scarf	9410
chasm	9410
insolence	9410
syndicate	9410
alike	9410
imperial	9410
convulsion	9410
railway	9410
validate	9410
normalizes	9410
comprehensive	9410
chewing	9410
denizen	9410
schemer	9410
chronicle	9410
Kline	9410
Anatole	9410
partridges	9410
brunch	9410
recruited	9410
dimensions	9410
Chicana	9410
announced	9410
praised	9410
employing	9410
linear	9410
quagmire	9410
western	9410
relishing	9410
serving	9410
scheduling	9410
lore	9410
eventful	9410
arteriole	9410
disentangle	9410
cured	9410
Fenton	9410
avoidable	9410
drains	9410
detectably	9410
husky	9410
impelling	9410
undoes	9410
evened	9410
squeezes	9410
destroyer	9410
rudeness	9410
beaner	9410
boorish	9410
Everhart	9410
encompass	9410
mushrooms	9410
Alison	9410
externally	9410
pellagra	9410
cult	9410
creek	9410
Huffman	9410
Majorca	9410
governing	9410
gadfly	9410
reassigned	9410
intentness	9410
craziness	9410
psychic	9410
squabbled	9410
burlesque	9410
capped	9410
extracted	9410
DiMaggio	9410
exclamation	9410
subdirectory	9410
Gothicism	9410
feminine	9410
metaphysically	9410
sanding	9410
Miltonism	9410
freakish	9410
index	9410
straight	9410
flurried	9410
denotative	9410
coming	9410
commencements	9410
gentleman	9410
gifted	9410
Shanghais	9410
sportswriting	9410
sloping	9410
navies	9410
leaflet	9410
shooter	9410
Joplin	9410
babies	9410
assails	9410
admiring	9410
swaying	9410
Goldstine	9410
fitting	9410
Norwalk	9410
analogy	9410
deludes	9410
cokes	9410
Clayton	9410
exhausts	9410
causality	9410
sating	9410
icon	9410
throttles	9410
communicants	9410
dehydrate	9410
priceless	9410
publicly	9410
incidentals	9410
commonplace	9410
mumbles	9410
furthermore	9410
cautioned	9410
parametrized	9410
registration	9410
sadly	9410
positioning	9410
babysitting	9410
eternal	9410
hoarder	9410
congregates	9410
rains	9410
workers	9410
sags	9410
unplug	9410
garage	9410
boulder	9410
specifics	9410
Teresa	9410
Winsett	9410
convenient	9410
buckboards	9410
amenities	9410
resplendent	9410
sews	9410
participated	9410
Simon	9410
certificates	9410
Fitzpatrick	9410
Evanston	9410
misted	9410
textures	9410
save	9410
count	9410
rightful	9410
chaperone	9410
Lizzy	9410
clenched	9410
effortlessly	9410
accessed	9410
beaters	9410
Hornblower	9410
vests	9410
indulgences	9410
infallibly	9410
unwilling	9410
excrete	9410
spools	9410
crunches	9410
overestimating	9410
ineffective	9410
humiliation	9410
sophomore	9410
star	9410
rifles	9410
dialysis	9410
arriving	9410
indulge	9410
clockers	9410
languages	9410
Antarctica	9410
percentage	9410
ceiling	9410
specification	9410
regimented	9410
ciphers	9410
pictures	9410
serpents	9410
allot	9410
realized	9410
mayoral	9410
opaquely	9410
hostess	9410
fiftieth	9410
incorrectly	9410
decomposition	9410
stranglings	9410
mixture	9410
electroencephalography	9410
similarities	9410
charges	9410
freest	9410
Greenberg	9410
tinting	9410
expelled	9410
warm	9410
smoothed	9410
deductions	9410
Romano	9410
bitterroot	9410
corset	9410
securing	9410
environing	9410
cute	9410
Crays	9410
heiress	9410
inform	9410
avenge	9410
universals	9410
Kinsey	9410
ravines	9410
bestseller	9410
equilibrium	9410
extents	9410
relatively	9410
pressure	9410
critiques	9410
befouled	9410
rightfully	9410
mechanizing	9410
Latinizes	9410
timesharing	9410
Aden	9410
embassies	9410
males	9410
shapelessly	9410
mastering	9410
Newtonian	9410
finishers	9410
abates	9410
teem	9410
kiting	9410
stodgy	9410
feed	9410
guitars	9410
airships	9410
store	9410
denounces	9410
Pyle	9410
Saxony	9410
serializations	9410
Peruvian	9410
taxonomically	9410
kingdom	9410
stint	9410
Sault	9410
faithful	9410
Ganymede	9410
tidiness	9410
gainful	9410
contrary	9410
Tipperary	9410
tropics	9410
theorizers	9410
renew	9410
already	9410
terminal	9410
Hegelian	9410
hypothesizer	9410
warningly	9410
journalizing	9410
nested	9410
Lars	9410
saplings	9410
foothill	9410
labeled	9410
imperiously	9410
reporters	9410
furnishings	9410
precipitable	9410
discounts	9410
excises	9410
Stalin	9410
despot	9410
ripeness	9410
Arabia	9410
unruly	9410
mournfulness	9410
boom	9410
slaughter	9410
Sabine	9410
handy	9410
rural	9410
organizer	9410
shipyard	9410
civics	9410
inaccuracy	9410
rules	9410
juveniles	9410
comprised	9410
investigations	9410
stabilizes	9410
seminaries	9410
Hunter	9410
sporty	9410
test	9410
weasels	9410
CERN	9410
tempering	9410
afore	9410
Galatean	9410
techniques	9410
error	9410
veranda	9410
severely	9410
Cassites	9410
forthcoming	9410
guides	9410
vanish	9410
lied	9410
sawtooth	9410
fated	9410
gradually	9410
widens	9410
preclude	9410
evenhandedly	9410
percentage	9410
disobedience	9410
humility	9410
gleaning	9410
petted	9410
bloater	9410
minion	9410
marginal	9410
apiary	9410
measures	9410
precaution	9410
repelled	9410
primary	9410
coverings	9410
Artemia	9410
navigate	9410
spatial	9410
Gurkha	9410
meanwhile	9410
Melinda	9410
Butterfield	9410
Aldrich	9410
previewing	9410
glut	9410
unaffected	9410
inmate	9410
mineral	9410
impending	9410
meditation	9410
ideas	9410
miniaturizes	9410
lewdly	9410
title	9410
youthfulness	9410
creak	9410
Chippewa	9410
clamored	9410
freezes	9410
forgivably	9410
reduce	9410
McGovern	9410
Nazis	9410
epistle	9410
socializes	9410
conceptions	9410
Kevin	9410
uncovering	9410
chews	9410
appendixes	9410
appendixes	9410
appendixes	9410
appendixes	9410
appendixes	9410
appendixes	9410
raining	9410
infest	9410
compartment	9410
minting	9410
ducks	9410
roped	9410
waltz	9410
Lillian	9410
repressions	9410
chillingly	9410
noncritical	9410
lithograph	9410
spongers	9410
parenthood	9410
posed	9410
instruments	9410
filial	9410
fixedly	9410
relives	9410
Pandora	9410
watering	9410
ungrateful	9410
secures	9410
poison	9410
dusted	9410
encompasses	9410
presentation	9410
Kantian	9410
select fld3,period,price,price2 from t2,t3 where t2.fld1=t3.t2nr and period >= 1001 and period <= 1002 and t2.companynr = 37 order by fld3,period, price;
fld3	period	price	price2
admonishing	1002	28357832	8723648
analyzable	1002	28357832	8723648
annihilates	1001	5987435	234724
Antares	1002	28357832	8723648
astound	1001	5987435	234724
audiology	1001	5987435	234724
Augustine	1002	28357832	8723648
Baird	1002	28357832	8723648
bewilderingly	1001	5987435	234724
breaking	1001	5987435	234724
Conley	1001	5987435	234724
dentally	1002	28357832	8723648
dissociate	1002	28357832	8723648
elite	1001	5987435	234724
eschew	1001	5987435	234724
Eulerian	1001	5987435	234724
flanking	1001	5987435	234724
foldout	1002	28357832	8723648
funereal	1002	28357832	8723648
galling	1002	28357832	8723648
Graves	1001	5987435	234724
grazing	1001	5987435	234724
groupings	1001	5987435	234724
handgun	1001	5987435	234724
humility	1002	28357832	8723648
impulsive	1002	28357832	8723648
inch	1001	5987435	234724
intelligibility	1001	5987435	234724
jarring	1001	5987435	234724
lawgiver	1001	5987435	234724
lectured	1002	28357832	8723648
Merritt	1002	28357832	8723648
neonatal	1001	5987435	234724
offload	1002	28357832	8723648
parters	1002	28357832	8723648
pityingly	1002	28357832	8723648
puddings	1002	28357832	8723648
Punjab	1001	5987435	234724
quitter	1002	28357832	8723648
realtor	1001	5987435	234724
relaxing	1001	5987435	234724
repetitions	1001	5987435	234724
resumes	1001	5987435	234724
Romans	1002	28357832	8723648
rusting	1001	5987435	234724
scholastics	1001	5987435	234724
skulking	1002	28357832	8723648
stated	1002	28357832	8723648
suites	1002	28357832	8723648
sureties	1001	5987435	234724
testicle	1002	28357832	8723648
tinily	1002	28357832	8723648
tragedies	1001	5987435	234724
trimmings	1001	5987435	234724
vacuuming	1001	5987435	234724
ventilate	1001	5987435	234724
wallet	1001	5987435	234724
Weissmuller	1002	28357832	8723648
Wotan	1002	28357832	8723648
select t2.fld1,fld3,period,price,price2 from t2,t3 where t2.fld1>= 18201 and t2.fld1 <= 18811 and t2.fld1=t3.t2nr and period = 1001 and t2.companynr = 37;
fld1	fld3	period	price	price2
018201	relaxing	1001	5987435	234724
018601	vacuuming	1001	5987435	234724
018801	inch	1001	5987435	234724
018811	repetitions	1001	5987435	234724
create table t4 (
companynr tinyint(2) unsigned zerofill NOT NULL default '00',
companyname char(30) NOT NULL default '',
PRIMARY KEY (companynr),
UNIQUE KEY companyname(companyname)
) ENGINE=MyISAM MAX_ROWS=50 PACK_KEYS=1 COMMENT='companynames';
select STRAIGHT_JOIN t2.companynr,companyname from t4,t2 where t2.companynr=t4.companynr group by t2.companynr;
companynr	companyname
00	Unknown
29	company 1
34	company 2
36	company 3
37	company 4
40	company 5
41	company 6
50	company 11
53	company 7
58	company 8
65	company 9
68	company 10
select SQL_SMALL_RESULT t2.companynr,companyname from t4,t2 where t2.companynr=t4.companynr group by t2.companynr;
companynr	companyname
00	Unknown
29	company 1
34	company 2
36	company 3
37	company 4
40	company 5
41	company 6
50	company 11
53	company 7
58	company 8
65	company 9
68	company 10
select * from t1,t1 t12;
Period	Varor_period	Period	Varor_period
9410	9412	9410	9412
select t2.fld1,t22.fld1 from t2,t2 t22 where t2.fld1 >= 250501 and t2.fld1 <= 250505 and t22.fld1 >= 250501 and t22.fld1 <= 250505;
fld1	fld1
250501	250501
250502	250501
250503	250501
250504	250501
250505	250501
250501	250502
250502	250502
250503	250502
250504	250502
250505	250502
250501	250503
250502	250503
250503	250503
250504	250503
250505	250503
250501	250504
250502	250504
250503	250504
250504	250504
250505	250504
250501	250505
250502	250505
250503	250505
250504	250505
250505	250505
insert into t2 (fld1, companynr) values (999999,99);
select t2.companynr,companyname from t2 left join t4 using (companynr) where t4.companynr is null;
companynr	companyname
99	NULL
select count(*) from t2 left join t4 using (companynr) where t4.companynr is not null;
count(*)
1199
explain select t2.companynr,companyname from t2 left join t4 using (companynr) where t4.companynr is null;
id	select_type	table	type	possible_keys	key	key_len	ref	rows	Extra
1	SIMPLE	t2	ALL	NULL	NULL	NULL	NULL	1200	
1	SIMPLE	t4	eq_ref	PRIMARY	PRIMARY	1	test.t2.companynr	1	Using where; Not exists
explain select t2.companynr,companyname from t4 left join t2 using (companynr) where t2.companynr is null;
id	select_type	table	type	possible_keys	key	key_len	ref	rows	Extra
1	SIMPLE	t4	ALL	NULL	NULL	NULL	NULL	12	
1	SIMPLE	t2	ALL	NULL	NULL	NULL	NULL	1200	Using where; Not exists
select companynr,companyname from t2 left join t4 using (companynr) where companynr is null;
companynr	companyname
select count(*) from t2 left join t4 using (companynr) where companynr is not null;
count(*)
1200
explain select companynr,companyname from t2 left join t4 using (companynr) where companynr is null;
id	select_type	table	type	possible_keys	key	key_len	ref	rows	Extra
1	SIMPLE	NULL	NULL	NULL	NULL	NULL	NULL	NULL	Impossible WHERE
explain select companynr,companyname from t4 left join t2 using (companynr) where companynr is null;
id	select_type	table	type	possible_keys	key	key_len	ref	rows	Extra
1	SIMPLE	NULL	NULL	NULL	NULL	NULL	NULL	NULL	Impossible WHERE
delete from t2 where fld1=999999;
explain select t2.companynr,companyname from t4 left join t2 using (companynr) where t2.companynr > 0;
id	select_type	table	type	possible_keys	key	key_len	ref	rows	Extra
1	SIMPLE	t2	ALL	NULL	NULL	NULL	NULL	1199	Using where
1	SIMPLE	t4	eq_ref	PRIMARY	PRIMARY	1	test.t2.companynr	1	
explain select t2.companynr,companyname from t4 left join t2 using (companynr) where t2.companynr > 0 or t2.companynr < 0;
id	select_type	table	type	possible_keys	key	key_len	ref	rows	Extra
1	SIMPLE	t2	ALL	NULL	NULL	NULL	NULL	1199	Using where
1	SIMPLE	t4	eq_ref	PRIMARY	PRIMARY	1	test.t2.companynr	1	
explain select t2.companynr,companyname from t4 left join t2 using (companynr) where t2.companynr > 0 and t4.companynr > 0;
id	select_type	table	type	possible_keys	key	key_len	ref	rows	Extra
1	SIMPLE	t2	ALL	NULL	NULL	NULL	NULL	1199	Using where
1	SIMPLE	t4	eq_ref	PRIMARY	PRIMARY	1	test.t2.companynr	1	
explain select companynr,companyname from t4 left join t2 using (companynr) where companynr > 0;
id	select_type	table	type	possible_keys	key	key_len	ref	rows	Extra
1	SIMPLE	t4	ALL	PRIMARY	NULL	NULL	NULL	12	Using where
1	SIMPLE	t2	ALL	NULL	NULL	NULL	NULL	1199	
explain select companynr,companyname from t4 left join t2 using (companynr) where companynr > 0 or companynr < 0;
id	select_type	table	type	possible_keys	key	key_len	ref	rows	Extra
1	SIMPLE	t4	ALL	PRIMARY	NULL	NULL	NULL	12	Using where
1	SIMPLE	t2	ALL	NULL	NULL	NULL	NULL	1199	
explain select companynr,companyname from t4 left join t2 using (companynr) where companynr > 0 and companynr > 0;
id	select_type	table	type	possible_keys	key	key_len	ref	rows	Extra
1	SIMPLE	t4	ALL	PRIMARY	NULL	NULL	NULL	12	Using where
1	SIMPLE	t2	ALL	NULL	NULL	NULL	NULL	1199	
explain select t2.companynr,companyname from t4 left join t2 using (companynr) where t2.companynr > 0 or t2.companynr is null;
id	select_type	table	type	possible_keys	key	key_len	ref	rows	Extra
1	SIMPLE	t4	ALL	NULL	NULL	NULL	NULL	12	
1	SIMPLE	t2	ALL	NULL	NULL	NULL	NULL	1199	Using where
explain select t2.companynr,companyname from t4 left join t2 using (companynr) where t2.companynr > 0 or t2.companynr < 0 or t4.companynr > 0;
id	select_type	table	type	possible_keys	key	key_len	ref	rows	Extra
1	SIMPLE	t4	ALL	PRIMARY	NULL	NULL	NULL	12	
1	SIMPLE	t2	ALL	NULL	NULL	NULL	NULL	1199	Using where
explain select t2.companynr,companyname from t4 left join t2 using (companynr) where ifnull(t2.companynr,1)>0;
id	select_type	table	type	possible_keys	key	key_len	ref	rows	Extra
1	SIMPLE	t4	ALL	NULL	NULL	NULL	NULL	12	
1	SIMPLE	t2	ALL	NULL	NULL	NULL	NULL	1199	Using where
explain select companynr,companyname from t4 left join t2 using (companynr) where companynr > 0 or companynr is null;
id	select_type	table	type	possible_keys	key	key_len	ref	rows	Extra
1	SIMPLE	t4	ALL	PRIMARY	NULL	NULL	NULL	12	Using where
1	SIMPLE	t2	ALL	NULL	NULL	NULL	NULL	1199	
explain select companynr,companyname from t4 left join t2 using (companynr) where companynr > 0 or companynr < 0 or companynr > 0;
id	select_type	table	type	possible_keys	key	key_len	ref	rows	Extra
1	SIMPLE	t4	ALL	PRIMARY	NULL	NULL	NULL	12	Using where
1	SIMPLE	t2	ALL	NULL	NULL	NULL	NULL	1199	
explain select companynr,companyname from t4 left join t2 using (companynr) where ifnull(companynr,1)>0;
id	select_type	table	type	possible_keys	key	key_len	ref	rows	Extra
1	SIMPLE	t4	ALL	NULL	NULL	NULL	NULL	12	Using where
1	SIMPLE	t2	ALL	NULL	NULL	NULL	NULL	1199	
select distinct t2.companynr,t4.companynr from t2,t4 where t2.companynr=t4.companynr+1;
companynr	companynr
37	36
41	40
explain select distinct t2.companynr,t4.companynr from t2,t4 where t2.companynr=t4.companynr+1;
id	select_type	table	type	possible_keys	key	key_len	ref	rows	Extra
1	SIMPLE	t4	index	NULL	PRIMARY	1	NULL	12	Using index; Using temporary
1	SIMPLE	t2	ALL	NULL	NULL	NULL	NULL	1199	Using where
select t2.fld1,t2.companynr,fld3,period from t3,t2 where t2.fld1 = 38208 and t2.fld1=t3.t2nr and period = 1008 or t2.fld1 = 38008 and t2.fld1 =t3.t2nr and period = 1008;
fld1	companynr	fld3	period
038008	37	reporters	1008
038208	37	Selfridge	1008
select t2.fld1,t2.companynr,fld3,period from t3,t2 where (t2.fld1 = 38208 or t2.fld1 = 38008) and t2.fld1=t3.t2nr and period>=1008 and period<=1009;
fld1	companynr	fld3	period
038008	37	reporters	1008
038208	37	Selfridge	1008
select t2.fld1,t2.companynr,fld3,period from t3,t2 where (t3.t2nr = 38208 or t3.t2nr = 38008) and t2.fld1=t3.t2nr and period>=1008 and period<=1009;
fld1	companynr	fld3	period
038008	37	reporters	1008
038208	37	Selfridge	1008
select period from t1 where (((period > 0) or period < 10000 or (period = 1900)) and (period=1900 and period <= 1901) or (period=1903 and (period=1903)) and period>=1902) or ((period=1904 or period=1905) or (period=1906 or period>1907)) or (period=1908 and period = 1909);
period
9410
select period from t1 where ((period > 0 and period < 1) or (((period > 0 and period < 100) and (period > 10)) or (period > 10)) or (period > 0 and (period > 5 or period > 6)));
period
9410
select a.fld1 from t2 as a,t2 b where ((a.fld1 = 250501 and a.fld1=b.fld1) or a.fld1=250502 or a.fld1=250503 or (a.fld1=250505 and a.fld1<=b.fld1 and b.fld1>=a.fld1)) and a.fld1=b.fld1;
fld1
250501
250502
250503
250505
select fld1 from t2 where fld1 in (250502,98005,98006,250503,250605,250606) and fld1 >=250502 and fld1 not in (250605,250606);
fld1
250502
250503
select fld1 from t2 where fld1 between 250502 and 250504;
fld1
250502
250503
250504
select fld3 from t2 where (((fld3 like "_%L%" ) or (fld3 like "%ok%")) and ( fld3 like "L%" or fld3 like "G%")) and fld3 like "L%" ;
fld3
label
labeled
labeled
landslide
laterally
leaflet
lewdly
Lillian
luckily
select count(*) from t1;
count(*)
1
select companynr,count(*),sum(fld1) from t2 group by companynr;
companynr	count(*)	sum(fld1)
00	82	10355753
29	95	14473298
34	70	17788966
36	215	22786296
37	588	83602098
40	37	6618386
41	52	12816335
50	11	1595438
53	4	793210
58	23	2254293
65	10	2284055
68	12	3097288
select companynr,count(*) from t2 group by companynr order by companynr desc limit 5;
companynr	count(*)
68	12
65	10
58	23
53	4
50	11
select count(*),min(fld4),max(fld4),sum(fld1),avg(fld1),std(fld1),variance(fld1) from t2 where companynr = 34 and fld4<>"";
count(*)	min(fld4)	max(fld4)	sum(fld1)	avg(fld1)	std(fld1)	variance(fld1)
70	absentee	vest	17788966	254128.0857	3272.5940	10709871.3069
explain extended select count(*),min(fld4),max(fld4),sum(fld1),avg(fld1),std(fld1),variance(fld1) from t2 where companynr = 34 and fld4<>"";
id	select_type	table	type	possible_keys	key	key_len	ref	rows	Extra
1	SIMPLE	t2	ALL	NULL	NULL	NULL	NULL	1199	Using where
Warnings:
Note	1003	select count(0) AS `count(*)`,min(`test`.`t2`.`fld4`) AS `min(fld4)`,max(`test`.`t2`.`fld4`) AS `max(fld4)`,sum(`test`.`t2`.`fld1`) AS `sum(fld1)`,avg(`test`.`t2`.`fld1`) AS `avg(fld1)`,std(`test`.`t2`.`fld1`) AS `std(fld1)`,variance(`test`.`t2`.`fld1`) AS `variance(fld1)` from `test`.`t2` where ((`test`.`t2`.`companynr` = 34) and (`test`.`t2`.`fld4` <> _latin1''))
select companynr,count(*),min(fld4),max(fld4),sum(fld1),avg(fld1),std(fld1),variance(fld1) from t2 group by companynr limit 3;
companynr	count(*)	min(fld4)	max(fld4)	sum(fld1)	avg(fld1)	std(fld1)	variance(fld1)
00	82	Anthony	windmills	10355753	126289.6707	115550.9757	13352027981.7087
29	95	abut	wetness	14473298	152350.5053	8368.5480	70032594.9026
34	70	absentee	vest	17788966	254128.0857	3272.5940	10709871.3069
select companynr,t2nr,count(price),sum(price),min(price),max(price),avg(price) from t3 where companynr = 37 group by companynr,t2nr limit 10;
companynr	t2nr	count(price)	sum(price)	min(price)	max(price)	avg(price)
37	1	1	5987435	5987435	5987435	5987435.0000
37	2	1	28357832	28357832	28357832	28357832.0000
37	3	1	39654943	39654943	39654943	39654943.0000
37	11	1	5987435	5987435	5987435	5987435.0000
37	12	1	28357832	28357832	28357832	28357832.0000
37	13	1	39654943	39654943	39654943	39654943.0000
37	21	1	5987435	5987435	5987435	5987435.0000
37	22	1	28357832	28357832	28357832	28357832.0000
37	23	1	39654943	39654943	39654943	39654943.0000
37	31	1	5987435	5987435	5987435	5987435.0000
select /*! SQL_SMALL_RESULT */ companynr,t2nr,count(price),sum(price),min(price),max(price),avg(price) from t3 where companynr = 37 group by companynr,t2nr limit 10;
companynr	t2nr	count(price)	sum(price)	min(price)	max(price)	avg(price)
37	1	1	5987435	5987435	5987435	5987435.0000
37	2	1	28357832	28357832	28357832	28357832.0000
37	3	1	39654943	39654943	39654943	39654943.0000
37	11	1	5987435	5987435	5987435	5987435.0000
37	12	1	28357832	28357832	28357832	28357832.0000
37	13	1	39654943	39654943	39654943	39654943.0000
37	21	1	5987435	5987435	5987435	5987435.0000
37	22	1	28357832	28357832	28357832	28357832.0000
37	23	1	39654943	39654943	39654943	39654943.0000
37	31	1	5987435	5987435	5987435	5987435.0000
select companynr,count(price),sum(price),min(price),max(price),avg(price) from t3 group by companynr ;
companynr	count(price)	sum(price)	min(price)	max(price)	avg(price)
37	12543	309394878010	5987435	39654943	24666736.6667
78	8362	414611089292	726498	98439034	49582766.0000
101	4181	3489454238	834598	834598	834598.0000
154	4181	4112197254950	983543950	983543950	983543950.0000
311	4181	979599938	234298	234298	234298.0000
447	4181	9929180954	2374834	2374834	2374834.0000
512	4181	3288532102	786542	786542	786542.0000
select distinct mod(companynr,10) from t4 group by companynr;
mod(companynr,10)
0
9
4
6
7
1
3
8
5
select distinct 1 from t4 group by companynr;
1
1
select count(distinct fld1) from t2;
count(distinct fld1)
1199
select companynr,count(distinct fld1) from t2 group by companynr;
companynr	count(distinct fld1)
00	82
29	95
34	70
36	215
37	588
40	37
41	52
50	11
53	4
58	23
65	10
68	12
select companynr,count(*) from t2 group by companynr;
companynr	count(*)
00	82
29	95
34	70
36	215
37	588
40	37
41	52
50	11
53	4
58	23
65	10
68	12
select companynr,count(distinct concat(fld1,repeat(65,1000))) from t2 group by companynr;
companynr	count(distinct concat(fld1,repeat(65,1000)))
00	82
29	95
34	70
36	215
37	588
40	37
41	52
50	11
53	4
58	23
65	10
68	12
select companynr,count(distinct concat(fld1,repeat(65,200))) from t2 group by companynr;
companynr	count(distinct concat(fld1,repeat(65,200)))
00	82
29	95
34	70
36	215
37	588
40	37
41	52
50	11
53	4
58	23
65	10
68	12
select companynr,count(distinct floor(fld1/100)) from t2 group by companynr;
companynr	count(distinct floor(fld1/100))
00	47
29	35
34	14
36	69
37	108
40	16
41	11
50	9
53	1
58	1
65	1
68	1
select companynr,count(distinct concat(repeat(65,1000),floor(fld1/100))) from t2 group by companynr;
companynr	count(distinct concat(repeat(65,1000),floor(fld1/100)))
00	47
29	35
34	14
36	69
37	108
40	16
41	11
50	9
53	1
58	1
65	1
68	1
select sum(fld1),fld3 from t2 where fld3="Romans" group by fld1 limit 10;
sum(fld1)	fld3
11402	Romans
select name,count(*) from t3 where name='cloakroom' group by name;
name	count(*)
cloakroom	4181
select name,count(*) from t3 where name='cloakroom' and price>10 group by name;
name	count(*)
cloakroom	4181
select count(*) from t3 where name='cloakroom' and price2=823742;
count(*)
4181
select name,count(*) from t3 where name='cloakroom' and price2=823742 group by name;
name	count(*)
cloakroom	4181
select name,count(*) from t3 where name >= "extramarital" and price <= 39654943 group by name;
name	count(*)
extramarital	4181
gazer	4181
gems	4181
Iranizes	4181
spates	4181
tucked	4181
violinist	4181
select t2.fld3,count(*) from t2,t3 where t2.fld1=158402 and t3.name=t2.fld3 group by t3.name;
fld3	count(*)
spates	4181
select companynr|0,companyname from t4 group by 1;
companynr|0	companyname
0	Unknown
29	company 1
34	company 2
36	company 3
37	company 4
40	company 5
41	company 6
50	company 11
53	company 7
58	company 8
65	company 9
68	company 10
select t2.companynr,companyname,count(*) from t2,t4 where t2.companynr=t4.companynr group by t2.companynr order by companyname;
companynr	companyname	count(*)
29	company 1	95
68	company 10	12
50	company 11	11
34	company 2	70
36	company 3	215
37	company 4	588
40	company 5	37
41	company 6	52
53	company 7	4
58	company 8	23
65	company 9	10
00	Unknown	82
select t2.fld1,count(*) from t2,t3 where t2.fld1=158402 and t3.name=t2.fld3 group by t3.name;
fld1	count(*)
158402	4181
select sum(Period)/count(*) from t1;
sum(Period)/count(*)
9410.0000
select companynr,count(price) as "count",sum(price) as "sum" ,abs(sum(price)/count(price)-avg(price)) as "diff",(0+count(price))*companynr as func from t3 group by companynr;
companynr	count	sum	diff	func
37	12543	309394878010	0.0000	464091
78	8362	414611089292	0.0000	652236
101	4181	3489454238	0.0000	422281
154	4181	4112197254950	0.0000	643874
311	4181	979599938	0.0000	1300291
447	4181	9929180954	0.0000	1868907
512	4181	3288532102	0.0000	2140672
select companynr,sum(price)/count(price) as avg from t3 group by companynr having avg > 70000000 order by avg;
companynr	avg
154	983543950.0000
select companynr,count(*) from t2 group by companynr order by 2 desc;
companynr	count(*)
37	588
36	215
29	95
00	82
34	70
41	52
40	37
58	23
68	12
50	11
65	10
53	4
select companynr,count(*) from t2 where companynr > 40 group by companynr order by 2 desc;
companynr	count(*)
41	52
58	23
68	12
50	11
65	10
53	4
select t2.fld4,t2.fld1,count(price),sum(price),min(price),max(price),avg(price) from t3,t2 where t3.companynr = 37 and t2.fld1 = t3.t2nr group by fld1,t2.fld4;
fld4	fld1	count(price)	sum(price)	min(price)	max(price)	avg(price)
teethe	000001	1	5987435	5987435	5987435	5987435.0000
dreaded	011401	1	5987435	5987435	5987435	5987435.0000
scholastics	011402	1	28357832	28357832	28357832	28357832.0000
audiology	011403	1	39654943	39654943	39654943	39654943.0000
wallet	011501	1	5987435	5987435	5987435	5987435.0000
parters	011701	1	5987435	5987435	5987435	5987435.0000
eschew	011702	1	28357832	28357832	28357832	28357832.0000
quitter	011703	1	39654943	39654943	39654943	39654943.0000
neat	012001	1	5987435	5987435	5987435	5987435.0000
Steinberg	012003	1	39654943	39654943	39654943	39654943.0000
balled	012301	1	5987435	5987435	5987435	5987435.0000
persist	012302	1	28357832	28357832	28357832	28357832.0000
attainments	012303	1	39654943	39654943	39654943	39654943.0000
capably	012501	1	5987435	5987435	5987435	5987435.0000
impulsive	012602	1	28357832	28357832	28357832	28357832.0000
starlet	012603	1	39654943	39654943	39654943	39654943.0000
featherweight	012701	1	5987435	5987435	5987435	5987435.0000
pessimist	012702	1	28357832	28357832	28357832	28357832.0000
daughter	012703	1	39654943	39654943	39654943	39654943.0000
lawgiver	013601	1	5987435	5987435	5987435	5987435.0000
stated	013602	1	28357832	28357832	28357832	28357832.0000
readable	013603	1	39654943	39654943	39654943	39654943.0000
testicle	013801	1	5987435	5987435	5987435	5987435.0000
Parsifal	013802	1	28357832	28357832	28357832	28357832.0000
leavings	013803	1	39654943	39654943	39654943	39654943.0000
squeaking	013901	1	5987435	5987435	5987435	5987435.0000
contrasted	016001	1	5987435	5987435	5987435	5987435.0000
leftover	016201	1	5987435	5987435	5987435	5987435.0000
whiteners	016202	1	28357832	28357832	28357832	28357832.0000
erases	016301	1	5987435	5987435	5987435	5987435.0000
Punjab	016302	1	28357832	28357832	28357832	28357832.0000
Merritt	016303	1	39654943	39654943	39654943	39654943.0000
sweetish	018001	1	5987435	5987435	5987435	5987435.0000
dogging	018002	1	28357832	28357832	28357832	28357832.0000
scornfully	018003	1	39654943	39654943	39654943	39654943.0000
fetters	018012	1	28357832	28357832	28357832	28357832.0000
bivalves	018013	1	39654943	39654943	39654943	39654943.0000
skulking	018021	1	5987435	5987435	5987435	5987435.0000
flint	018022	1	28357832	28357832	28357832	28357832.0000
flopping	018023	1	39654943	39654943	39654943	39654943.0000
Judas	018032	1	28357832	28357832	28357832	28357832.0000
vacuuming	018033	1	39654943	39654943	39654943	39654943.0000
medical	018041	1	5987435	5987435	5987435	5987435.0000
bloodbath	018042	1	28357832	28357832	28357832	28357832.0000
subschema	018043	1	39654943	39654943	39654943	39654943.0000
interdependent	018051	1	5987435	5987435	5987435	5987435.0000
Graves	018052	1	28357832	28357832	28357832	28357832.0000
neonatal	018053	1	39654943	39654943	39654943	39654943.0000
sorters	018061	1	5987435	5987435	5987435	5987435.0000
epistle	018062	1	28357832	28357832	28357832	28357832.0000
Conley	018101	1	5987435	5987435	5987435	5987435.0000
lectured	018102	1	28357832	28357832	28357832	28357832.0000
Abraham	018103	1	39654943	39654943	39654943	39654943.0000
cage	018201	1	5987435	5987435	5987435	5987435.0000
hushes	018202	1	28357832	28357832	28357832	28357832.0000
Simla	018402	1	28357832	28357832	28357832	28357832.0000
reporters	018403	1	39654943	39654943	39654943	39654943.0000
coexist	018601	1	5987435	5987435	5987435	5987435.0000
Beebe	018602	1	28357832	28357832	28357832	28357832.0000
Taoism	018603	1	39654943	39654943	39654943	39654943.0000
Connally	018801	1	5987435	5987435	5987435	5987435.0000
fetched	018802	1	28357832	28357832	28357832	28357832.0000
checkpoints	018803	1	39654943	39654943	39654943	39654943.0000
gritty	018811	1	5987435	5987435	5987435	5987435.0000
firearm	018812	1	28357832	28357832	28357832	28357832.0000
minima	019101	1	5987435	5987435	5987435	5987435.0000
Selfridge	019102	1	28357832	28357832	28357832	28357832.0000
disable	019103	1	39654943	39654943	39654943	39654943.0000
witchcraft	019201	1	5987435	5987435	5987435	5987435.0000
betroth	030501	1	5987435	5987435	5987435	5987435.0000
Manhattanize	030502	1	28357832	28357832	28357832	28357832.0000
imprint	030503	1	39654943	39654943	39654943	39654943.0000
swelling	031901	1	5987435	5987435	5987435	5987435.0000
interrelationships	036001	1	5987435	5987435	5987435	5987435.0000
riser	036002	1	28357832	28357832	28357832	28357832.0000
bee	038001	1	5987435	5987435	5987435	5987435.0000
kanji	038002	1	28357832	28357832	28357832	28357832.0000
dental	038003	1	39654943	39654943	39654943	39654943.0000
railway	038011	1	5987435	5987435	5987435	5987435.0000
validate	038012	1	28357832	28357832	28357832	28357832.0000
normalizes	038013	1	39654943	39654943	39654943	39654943.0000
Kline	038101	1	5987435	5987435	5987435	5987435.0000
Anatole	038102	1	28357832	28357832	28357832	28357832.0000
partridges	038103	1	39654943	39654943	39654943	39654943.0000
recruited	038201	1	5987435	5987435	5987435	5987435.0000
dimensions	038202	1	28357832	28357832	28357832	28357832.0000
Chicana	038203	1	39654943	39654943	39654943	39654943.0000
select t3.companynr,fld3,sum(price) from t3,t2 where t2.fld1 = t3.t2nr and t3.companynr = 512 group by companynr,fld3;
companynr	fld3	sum(price)
512	boat	786542
512	capably	786542
512	cupboard	786542
512	decliner	786542
512	descendants	786542
512	dopers	786542
512	erases	786542
512	Micronesia	786542
512	Miles	786542
512	skies	786542
select t2.companynr,count(*),min(fld3),max(fld3),sum(price),avg(price) from t2,t3 where t3.companynr >= 30 and t3.companynr <= 58 and t3.t2nr = t2.fld1 and 1+1=2 group by t2.companynr;
companynr	count(*)	min(fld3)	max(fld3)	sum(price)	avg(price)
00	1	Omaha	Omaha	5987435	5987435.0000
36	1	dubbed	dubbed	28357832	28357832.0000
37	83	Abraham	Wotan	1908978016	22999735.1325
50	2	scribbled	tapestry	68012775	34006387.5000
select t3.companynr+0,t3.t2nr,fld3,sum(price) from t3,t2 where t2.fld1 = t3.t2nr and t3.companynr = 37 group by 1,t3.t2nr,fld3,fld3,fld3,fld3,fld3 order by fld1;
t3.companynr+0	t2nr	fld3	sum(price)
37	1	Omaha	5987435
37	11401	breaking	5987435
37	11402	Romans	28357832
37	11403	intercepted	39654943
37	11501	bewilderingly	5987435
37	11701	astound	5987435
37	11702	admonishing	28357832
37	11703	sumac	39654943
37	12001	flanking	5987435
37	12003	combed	39654943
37	12301	Eulerian	5987435
37	12302	dubbed	28357832
37	12303	Kane	39654943
37	12501	annihilates	5987435
37	12602	Wotan	28357832
37	12603	snatching	39654943
37	12701	grazing	5987435
37	12702	Baird	28357832
37	12703	celery	39654943
37	13601	handgun	5987435
37	13602	foldout	28357832
37	13603	mystic	39654943
37	13801	intelligibility	5987435
37	13802	Augustine	28357832
37	13803	teethe	39654943
37	13901	scholastics	5987435
37	16001	audiology	5987435
37	16201	wallet	5987435
37	16202	parters	28357832
37	16301	eschew	5987435
37	16302	quitter	28357832
37	16303	neat	39654943
37	18001	jarring	5987435
37	18002	tinily	28357832
37	18003	balled	39654943
37	18012	impulsive	28357832
37	18013	starlet	39654943
37	18021	lawgiver	5987435
37	18022	stated	28357832
37	18023	readable	39654943
37	18032	testicle	28357832
37	18033	Parsifal	39654943
37	18041	Punjab	5987435
37	18042	Merritt	28357832
37	18043	Quixotism	39654943
37	18051	sureties	5987435
37	18052	puddings	28357832
37	18053	tapestry	39654943
37	18061	trimmings	5987435
37	18062	humility	28357832
37	18101	tragedies	5987435
37	18102	skulking	28357832
37	18103	flint	39654943
37	18201	relaxing	5987435
37	18202	offload	28357832
37	18402	suites	28357832
37	18403	lists	39654943
37	18601	vacuuming	5987435
37	18602	dentally	28357832
37	18603	humanness	39654943
37	18801	inch	5987435
37	18802	Weissmuller	28357832
37	18803	irresponsibly	39654943
37	18811	repetitions	5987435
37	18812	Antares	28357832
37	19101	ventilate	5987435
37	19102	pityingly	28357832
37	19103	interdependent	39654943
37	19201	Graves	5987435
37	30501	neonatal	5987435
37	30502	scribbled	28357832
37	30503	chafe	39654943
37	31901	realtor	5987435
37	36001	elite	5987435
37	36002	funereal	28357832
37	38001	Conley	5987435
37	38002	lectured	28357832
37	38003	Abraham	39654943
37	38011	groupings	5987435
37	38012	dissociate	28357832
37	38013	coexist	39654943
37	38101	rusting	5987435
37	38102	galling	28357832
37	38103	obliterates	39654943
37	38201	resumes	5987435
37	38202	analyzable	28357832
37	38203	terminator	39654943
select sum(price) from t3,t2 where t2.fld1 = t3.t2nr and t3.companynr = 512 and t3.t2nr = 38008 and t2.fld1 = 38008 or t2.fld1= t3.t2nr and t3.t2nr = 38008 and t2.fld1 = 38008;
sum(price)
234298
select t2.fld1,sum(price) from t3,t2 where t2.fld1 = t3.t2nr and t3.companynr = 512 and t3.t2nr = 38008 and t2.fld1 = 38008 or t2.fld1 = t3.t2nr and t3.t2nr = 38008 and t2.fld1 = 38008 or t3.t2nr = t2.fld1 and t2.fld1 = 38008 group by t2.fld1;
fld1	sum(price)
038008	234298
explain select fld3 from t2 where 1>2 or 2>3;
id	select_type	table	type	possible_keys	key	key_len	ref	rows	Extra
1	SIMPLE	NULL	NULL	NULL	NULL	NULL	NULL	NULL	Impossible WHERE
explain select fld3 from t2 where fld1=fld1;
id	select_type	table	type	possible_keys	key	key_len	ref	rows	Extra
1	SIMPLE	t2	ALL	NULL	NULL	NULL	NULL	1199	
select companynr,fld1 from t2 HAVING fld1=250501 or fld1=250502;
companynr	fld1
34	250501
34	250502
select companynr,fld1 from t2 WHERE fld1>=250501 HAVING fld1<=250502;
companynr	fld1
34	250501
34	250502
select companynr,count(*) as count,sum(fld1) as sum from t2 group by companynr having count > 40 and sum/count >= 120000;
companynr	count	sum
00	82	10355753
29	95	14473298
34	70	17788966
37	588	83602098
41	52	12816335
select companynr from t2 group by companynr having count(*) > 40 and sum(fld1)/count(*) >= 120000 ;
companynr
00
29
34
37
41
select t2.companynr,companyname,count(*) from t2,t4 where t2.companynr=t4.companynr group by companyname having t2.companynr >= 40;
companynr	companyname	count(*)
68	company 10	12
50	company 11	11
40	company 5	37
41	company 6	52
53	company 7	4
58	company 8	23
65	company 9	10
select count(*) from t2;
count(*)
1199
select count(*) from t2 where fld1 < 098024;
count(*)
387
select min(fld1) from t2 where fld1>= 098024;
min(fld1)
98024
select max(fld1) from t2 where fld1>= 098024;
max(fld1)
1232609
select count(*) from t3 where price2=76234234;
count(*)
4181
select count(*) from t3 where companynr=512 and price2=76234234;
count(*)
4181
explain select min(fld1),max(fld1),count(*) from t2;
id	select_type	table	type	possible_keys	key	key_len	ref	rows	Extra
1	SIMPLE	NULL	NULL	NULL	NULL	NULL	NULL	NULL	Select tables optimized away
select min(fld1),max(fld1),count(*) from t2;
min(fld1)	max(fld1)	count(*)
0	1232609	1199
select min(t2nr),max(t2nr) from t3 where t2nr=2115 and price2=823742;
min(t2nr)	max(t2nr)
2115	2115
select count(*),min(t2nr),max(t2nr) from t3 where name='spates' and companynr=78;
count(*)	min(t2nr)	max(t2nr)
4181	4	41804
select t2nr,count(*) from t3 where name='gems' group by t2nr limit 20;
t2nr	count(*)
9	1
19	1
29	1
39	1
49	1
59	1
69	1
79	1
89	1
99	1
109	1
119	1
129	1
139	1
149	1
159	1
169	1
179	1
189	1
199	1
select max(t2nr) from t3 where price=983543950;
max(t2nr)
41807
select t1.period from t3 = t1 limit 1;
period
1001
select t1.period from t1 as t1 limit 1;
period
9410
select t1.period as "Nuvarande period" from t1 as t1 limit 1;
Nuvarande period
9410
select period as ok_period from t1 limit 1;
ok_period
9410
select period as ok_period from t1 group by ok_period limit 1;
ok_period
9410
select 1+1 as summa from t1 group by summa limit 1;
summa
2
select period as "Nuvarande period" from t1 group by "Nuvarande period" limit 1;
Nuvarande period
9410
show tables;
Tables_in_test
t1
t2
t3
t4
show tables from test like "s%";
Tables_in_test (s%)
show tables from test like "t?";
Tables_in_test (t?)
show full columns from t2;
Field	Type	Collation	Null	Key	Default	Extra	Privileges	Comment
auto	int(11)	NULL	NO	PRI	NULL	auto_increment	#	
fld1	int(6) unsigned zerofill	NULL	NO	UNI	000000		#	
companynr	tinyint(2) unsigned zerofill	NULL	NO		00		#	
fld3	char(30)	latin1_swedish_ci	NO	MUL			#	
fld4	char(35)	latin1_swedish_ci	NO				#	
fld5	char(35)	latin1_swedish_ci	NO				#	
fld6	char(4)	latin1_swedish_ci	NO				#	
show full columns from t2 from test like 'f%';
Field	Type	Collation	Null	Key	Default	Extra	Privileges	Comment
fld1	int(6) unsigned zerofill	NULL	NO	UNI	000000		#	
fld3	char(30)	latin1_swedish_ci	NO	MUL			#	
fld4	char(35)	latin1_swedish_ci	NO				#	
fld5	char(35)	latin1_swedish_ci	NO				#	
fld6	char(4)	latin1_swedish_ci	NO				#	
show full columns from t2 from test like 's%';
Field	Type	Collation	Null	Key	Default	Extra	Privileges	Comment
show keys from t2;
Table	Non_unique	Key_name	Seq_in_index	Column_name	Collation	Cardinality	Sub_part	Packed	Null	Index_type	Comment
t2	0	PRIMARY	1	auto	A	1199	NULL	NULL		BTREE	
t2	0	fld1	1	fld1	A	1199	NULL	NULL		BTREE	
t2	1	fld3	1	fld3	A	NULL	NULL	NULL		BTREE	
drop table t4, t3, t2, t1;
CREATE TABLE t1 (
cont_nr int(11) NOT NULL auto_increment,
ver_nr int(11) NOT NULL default '0',
aufnr int(11) NOT NULL default '0',
username varchar(50) NOT NULL default '',
hdl_nr int(11) NOT NULL default '0',
eintrag date NOT NULL default '0000-00-00',
st_klasse varchar(40) NOT NULL default '',
st_wert varchar(40) NOT NULL default '',
st_zusatz varchar(40) NOT NULL default '',
st_bemerkung varchar(255) NOT NULL default '',
kunden_art varchar(40) NOT NULL default '',
mcbs_knr int(11) default NULL,
mcbs_aufnr int(11) NOT NULL default '0',
schufa_status char(1) default '?',
bemerkung text,
wirknetz text,
wf_igz int(11) NOT NULL default '0',
tarifcode varchar(80) default NULL,
recycle char(1) default NULL,
sim varchar(30) default NULL,
mcbs_tpl varchar(30) default NULL,
emp_nr int(11) NOT NULL default '0',
laufzeit int(11) default NULL,
hdl_name varchar(30) default NULL,
prov_hdl_nr int(11) NOT NULL default '0',
auto_wirknetz varchar(50) default NULL,
auto_billing varchar(50) default NULL,
touch timestamp NOT NULL,
kategorie varchar(50) default NULL,
kundentyp varchar(20) NOT NULL default '',
sammel_rech_msisdn varchar(30) NOT NULL default '',
p_nr varchar(9) NOT NULL default '',
suffix char(3) NOT NULL default '',
PRIMARY KEY (cont_nr),
KEY idx_aufnr(aufnr),
KEY idx_hdl_nr(hdl_nr),
KEY idx_st_klasse(st_klasse),
KEY ver_nr(ver_nr),
KEY eintrag_idx(eintrag),
KEY emp_nr_idx(emp_nr),
KEY wf_igz(wf_igz),
KEY touch(touch),
KEY hdl_tag(eintrag,hdl_nr),
KEY prov_hdl_nr(prov_hdl_nr),
KEY mcbs_aufnr(mcbs_aufnr),
KEY kundentyp(kundentyp),
KEY p_nr(p_nr,suffix)
) ENGINE=MyISAM;
INSERT INTO t1 VALUES (3359356,405,3359356,'Mustermann Musterfrau',52500,'2000-05-20','workflow','Auftrag erledigt','Originalvertrag eingegangen und geprüft','','privat',1485525,2122316,'+','','N',1909160,'MobilComSuper92000D2',NULL,NULL,'MS9ND2',3,24,'MobilCom Shop Koeln',52500,NULL,'auto',20010202105916,'Mobilfunk','PP','','','');
INSERT INTO t1 VALUES (3359357,468,3359357,'Mustermann Musterfrau',7001,'2000-05-20','workflow','Auftrag erledigt','Originalvertrag eingegangen und geprüft','','privat',1503580,2139699,'+','','P',1909171,'MobilComSuper9D1T10SFreisprech(Akquise)',NULL,NULL,'MS9NS1',327,24,'MobilCom Intern',7003,NULL,'auto',20010202105916,'Mobilfunk','PP','','','');
INSERT INTO t1 VALUES (3359358,407,3359358,'Mustermann Musterfrau',7001,'2000-05-20','workflow','Auftrag erledigt','Originalvertrag eingegangen und geprüft','','privat',1501358,2137473,'N','','N',1909159,'MobilComSuper92000D2',NULL,NULL,'MS9ND2',325,24,'MobilCom Intern',7003,NULL,'auto',20010202105916,'Mobilfunk','PP','','','');
INSERT INTO t1 VALUES (3359359,468,3359359,'Mustermann Musterfrau',7001,'2000-05-20','workflow','Auftrag erledigt','Originalvertrag eingegangen und geprüft','','privat',1507831,2143894,'+','','P',1909162,'MobilComSuper9D1T10SFreisprech(Akquise)',NULL,NULL,'MS9NS1',327,24,'MobilCom Intern',7003,NULL,'auto',20010202105916,'Mobilfunk','PP','','','');
INSERT INTO t1 VALUES (3359360,0,0,'Mustermann Musterfrau',29674907,'2000-05-20','workflow','Auftrag erledigt','Originalvertrag eingegangen und geprüft','','privat',1900169997,2414578,'+',NULL,'N',1909148,'',NULL,NULL,'RV99066_2',20,NULL,'POS',29674907,NULL,NULL,20010202105916,'Mobilfunk','','','97317481','007');
INSERT INTO t1 VALUES (3359361,406,3359361,'Mustermann Musterfrau',7001,'2000-05-20','workflow','Auftrag storniert','','(7001-84):Storno, Kd. möchte nicht mehr','privat',NULL,0,'+','','P',1909150,'MobilComSuper92000D1(Akquise)',NULL,NULL,'MS9ND1',325,24,'MobilCom Intern',7003,NULL,'auto',20010202105916,'Mobilfunk','PP','','','');
INSERT INTO t1 VALUES (3359362,406,3359362,'Mustermann Musterfrau',7001,'2000-05-20','workflow','Auftrag erledigt','Originalvertrag eingegangen und geprüft','','privat',1509984,2145874,'+','','P',1909154,'MobilComSuper92000D1(Akquise)',NULL,NULL,'MS9ND1',327,24,'MobilCom Intern',7003,NULL,'auto',20010202105916,'Mobilfunk','PP','','','');
SELECT ELT(FIELD(kundentyp,'PP','PPA','PG','PGA','FK','FKA','FP','FPA','K','KA','V','VA',''), 'Privat (Private Nutzung)','Privat (Private Nutzung) Sitz im Ausland','Privat (geschaeftliche Nutzung)','Privat (geschaeftliche Nutzung) Sitz im Ausland','Firma (Kapitalgesellschaft)','Firma (Kapitalgesellschaft) Sitz im Ausland','Firma (Personengesellschaft)','Firma (Personengesellschaft) Sitz im Ausland','oeff. rechtl. Koerperschaft','oeff. rechtl. Koerperschaft Sitz im Ausland','Eingetragener Verein','Eingetragener Verein Sitz im Ausland','Typ unbekannt') AS Kundentyp ,kategorie FROM t1 WHERE hdl_nr < 2000000 AND kategorie IN ('Prepaid','Mobilfunk') AND st_klasse = 'Workflow' GROUP BY kundentyp ORDER BY kategorie;
Kundentyp	kategorie
Privat (Private Nutzung)	Mobilfunk
Warnings:
Warning	1052	Column 'kundentyp' in group statement is ambiguous
drop table t1;
SHOW STATUS LIKE 'Ssl_cipher';
Variable_name	Value
Ssl_cipher	DHE-RSA-AES256-SHA<|MERGE_RESOLUTION|>--- conflicted
+++ resolved
@@ -145,15 +145,9 @@
 id	select_type	table	type	possible_keys	key	key_len	ref	rows	Extra
 1	SIMPLE	t2	ref	fld3	fld3	30	const	1	Using where; Using index
 explain select fld3 from t2 ignore index (fld3,not_used);
-<<<<<<< HEAD
-ERROR 42000: Key 'not_used' doesn't exist in table 't2'
-explain select fld3 from t2 use index (not_used);
-ERROR 42000: Key 'not_used' doesn't exist in table 't2'
-=======
 ERROR HY000: Key 'not_used' doesn't exist in table 't2'
 explain select fld3 from t2 use index (not_used);
 ERROR HY000: Key 'not_used' doesn't exist in table 't2'
->>>>>>> 3043d29b
 select t2.fld3 from t2 where fld3 >= 'honeysuckle' and fld3 <= 'honoring' order by fld3;
 fld3
 honeysuckle
