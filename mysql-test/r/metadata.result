--- conflicted
+++ resolved
@@ -198,7 +198,17 @@
 def				IFNULL(d, d)	IFNULL(d, d)	10	10	10	Y	128	0	63
 def				LEAST(d, d)	LEAST(d, d)	10	10	10	Y	128	0	63
 DROP TABLE t1;
-<<<<<<< HEAD
+#
+# Bug#41788 mysql_fetch_field returns org_table == table by a view
+#
+CREATE TABLE t1 (f1 INT);
+CREATE VIEW v1 AS SELECT f1 FROM t1;
+SELECT f1 FROM v1 va;
+Catalog	Database	Table	Table_alias	Column	Column_alias	Type	Length	Max length	Is_null	Flags	Decimals	Charsetnr
+def	test	v1	va	f1	f1	3	11	0	Y	32768	0	63
+f1
+DROP VIEW v1;
+DROP TABLE t1;
 End of 5.0 tests
 create table t1(
 # numeric types
@@ -291,18 +301,4 @@
 def	test	t1	t1	enum_col	enum_col	254	1	0	Y	256	0	8
 def	test	t1	t1	set_col	set_col	254	5	0	Y	2048	0	8
 bool_col	boolean_col	bit_col	tiny	tiny_uns	small	small_uns	medium	medium_uns	int_col	int_col_uns	big	big_uns	decimal_col	numeric_col	fixed_col	dec_col	decimal_col_uns	fcol	fcol_uns	dcol	double_precision_col	dcol_uns	date_col	time_col	timestamp_col	year_col	datetime_col	char_col	varchar_col	binary_col	varbinary_col	tinyblob_col	blob_col	mediumblob_col	longblob_col	text_col	mediumtext_col	longtext_col	enum_col	set_col
-drop table t1;
-=======
-#
-# Bug#41788 mysql_fetch_field returns org_table == table by a view
-#
-CREATE TABLE t1 (f1 INT);
-CREATE VIEW v1 AS SELECT f1 FROM t1;
-SELECT f1 FROM v1 va;
-Catalog	Database	Table	Table_alias	Column	Column_alias	Type	Length	Max length	Is_null	Flags	Decimals	Charsetnr
-def	test	v1	va	f1	f1	3	11	0	Y	32768	0	63
-f1
-DROP VIEW v1;
-DROP TABLE t1;
-End of 5.0 tests
->>>>>>> ad6e00e3
+drop table t1;