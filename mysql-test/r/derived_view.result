drop table if exists t1,t2;
drop view if exists v1,v2,v3,v4;
set @exit_optimizer_switch=@@optimizer_switch;
set @exit_join_cache_level=@@join_cache_level;
set optimizer_switch='derived_merge=on,derived_with_keys=on';
set @save_optimizer_switch=@@optimizer_switch;
set join_cache_level=1;
create table t1(f1 int, f11 int);
create table t2(f2 int, f22 int);
insert into t1 values(1,1),(2,2),(3,3),(5,5),(9,9),(7,7);
insert into t1 values(17,17),(13,13),(11,11),(15,15),(19,19);
insert into t2 values(1,1),(3,3),(2,2),(4,4),(8,8),(6,6);
insert into t2 values(12,12),(14,14),(10,10),(18,18),(16,16);
Tests:
for merged derived tables
explain for simple derived
explain select * from (select * from t1) tt;
id	select_type	table	type	possible_keys	key	key_len	ref	rows	Extra
1	SIMPLE	t1	ALL	NULL	NULL	NULL	NULL	11	
select * from (select * from t1) tt;
f1	f11
1	1
2	2
3	3
5	5
9	9
7	7
17	17
13	13
11	11
15	15
19	19
explain for multitable derived
explain extended select * from (select * from t1 join t2 on f1=f2) tt;
id	select_type	table	type	possible_keys	key	key_len	ref	rows	filtered	Extra
1	SIMPLE	t1	ALL	NULL	NULL	NULL	NULL	11	100.00	
1	SIMPLE	t2	ALL	NULL	NULL	NULL	NULL	11	100.00	Using where; Using join buffer (flat, BNL join)
Warnings:
Note	1003	select `test`.`t1`.`f1` AS `f1`,`test`.`t1`.`f11` AS `f11`,`test`.`t2`.`f2` AS `f2`,`test`.`t2`.`f22` AS `f22` from `test`.`t1` join `test`.`t2` where (`test`.`t2`.`f2` = `test`.`t1`.`f1`)
select * from (select * from t1 join t2 on f1=f2) tt;
f1	f11	f2	f22
1	1	1	1
3	3	3	3
2	2	2	2
explain for derived with where
explain extended 
select * from (select * from t1 where f1 in (2,3)) tt where f11=2;
id	select_type	table	type	possible_keys	key	key_len	ref	rows	filtered	Extra
1	SIMPLE	t1	ALL	NULL	NULL	NULL	NULL	11	100.00	Using where
Warnings:
Note	1003	select `test`.`t1`.`f1` AS `f1`,`test`.`t1`.`f11` AS `f11` from `test`.`t1` where ((`test`.`t1`.`f11` = 2) and (`test`.`t1`.`f1` in (2,3)))
select * from (select * from t1 where f1 in (2,3)) tt where f11=2;
f1	f11
2	2
join of derived
explain extended 
select * from (select * from t1 where f1 in (2,3)) tt join
(select * from t1 where f1 in (1,2)) aa on tt.f1=aa.f1;
id	select_type	table	type	possible_keys	key	key_len	ref	rows	filtered	Extra
1	SIMPLE	t1	ALL	NULL	NULL	NULL	NULL	11	100.00	Using where
1	SIMPLE	t1	ALL	NULL	NULL	NULL	NULL	11	100.00	Using where; Using join buffer (flat, BNL join)
Warnings:
Note	1003	select `test`.`t1`.`f1` AS `f1`,`test`.`t1`.`f11` AS `f11`,`test`.`t1`.`f1` AS `f1`,`test`.`t1`.`f11` AS `f11` from `test`.`t1` join `test`.`t1` where ((`test`.`t1`.`f1` = `test`.`t1`.`f1`) and (`test`.`t1`.`f1` in (1,2)) and (`test`.`t1`.`f1` in (2,3)))
select * from (select * from t1 where f1 in (2,3)) tt join
(select * from t1 where f1 in (1,2)) aa on tt.f1=aa.f1;
f1	f11	f1	f11
2	2	2	2
flush status;
explain extended 
select * from (select * from t1 where f1 in (2,3)) tt where f11=2;
id	select_type	table	type	possible_keys	key	key_len	ref	rows	filtered	Extra
1	SIMPLE	t1	ALL	NULL	NULL	NULL	NULL	11	100.00	Using where
Warnings:
Note	1003	select `test`.`t1`.`f1` AS `f1`,`test`.`t1`.`f11` AS `f11` from `test`.`t1` where ((`test`.`t1`.`f11` = 2) and (`test`.`t1`.`f1` in (2,3)))
show status like 'Handler_read%';
Variable_name	Value
Handler_read_first	0
Handler_read_key	0
Handler_read_last	0
Handler_read_next	0
Handler_read_prev	0
Handler_read_retry	0
Handler_read_rnd	0
Handler_read_rnd_deleted	0
Handler_read_rnd_next	0
flush status;
select * from (select * from t1 where f1 in (2,3)) tt where f11=2;
f1	f11
2	2
show status like 'Handler_read%';
Variable_name	Value
Handler_read_first	0
Handler_read_key	0
Handler_read_last	0
Handler_read_next	0
Handler_read_prev	0
Handler_read_retry	0
Handler_read_rnd	0
Handler_read_rnd_deleted	0
Handler_read_rnd_next	12
for merged views
create view v1 as select * from t1;
create view v2 as select * from t1 join t2 on f1=f2;
create view v3 as select * from t1 where f1 in (2,3);
create view v4 as select * from t2 where f2 in (2,3);
explain for simple views
explain extended select * from v1;
id	select_type	table	type	possible_keys	key	key_len	ref	rows	filtered	Extra
1	SIMPLE	t1	ALL	NULL	NULL	NULL	NULL	11	100.00	
Warnings:
Note	1003	select `test`.`t1`.`f1` AS `f1`,`test`.`t1`.`f11` AS `f11` from `test`.`t1`
select * from v1;
f1	f11
1	1
2	2
3	3
5	5
9	9
7	7
17	17
13	13
11	11
15	15
19	19
explain for multitable views
explain extended select * from v2;
id	select_type	table	type	possible_keys	key	key_len	ref	rows	filtered	Extra
1	SIMPLE	t1	ALL	NULL	NULL	NULL	NULL	11	100.00	
1	SIMPLE	t2	ALL	NULL	NULL	NULL	NULL	11	100.00	Using where; Using join buffer (flat, BNL join)
Warnings:
Note	1003	select `test`.`t1`.`f1` AS `f1`,`test`.`t1`.`f11` AS `f11`,`test`.`t2`.`f2` AS `f2`,`test`.`t2`.`f22` AS `f22` from `test`.`t1` join `test`.`t2` where (`test`.`t2`.`f2` = `test`.`t1`.`f1`)
select * from v2;
f1	f11	f2	f22
1	1	1	1
3	3	3	3
2	2	2	2
explain for views with where
explain extended select * from v3 where f11 in (1,3);
id	select_type	table	type	possible_keys	key	key_len	ref	rows	filtered	Extra
1	SIMPLE	t1	ALL	NULL	NULL	NULL	NULL	11	100.00	Using where
Warnings:
Note	1003	select `test`.`t1`.`f1` AS `f1`,`test`.`t1`.`f11` AS `f11` from `test`.`t1` where ((`test`.`t1`.`f11` in (1,3)) and (`test`.`t1`.`f1` in (2,3)))
select * from v3 where f11 in (1,3);
f1	f11
3	3
explain for joined views
explain extended
select * from v3 join v4 on f1=f2;
id	select_type	table	type	possible_keys	key	key_len	ref	rows	filtered	Extra
1	SIMPLE	t1	ALL	NULL	NULL	NULL	NULL	11	100.00	Using where
1	SIMPLE	t2	ALL	NULL	NULL	NULL	NULL	11	100.00	Using where; Using join buffer (flat, BNL join)
Warnings:
Note	1003	select `test`.`t1`.`f1` AS `f1`,`test`.`t1`.`f11` AS `f11`,`test`.`t2`.`f2` AS `f2`,`test`.`t2`.`f22` AS `f22` from `test`.`t1` join `test`.`t2` where ((`test`.`t2`.`f2` = `test`.`t1`.`f1`) and (`test`.`t1`.`f1` in (2,3)) and (`test`.`t1`.`f1` in (2,3)))
select * from v3 join v4 on f1=f2;
f1	f11	f2	f22
3	3	3	3
2	2	2	2
flush status;
explain extended select * from v4 where f2 in (1,3);
id	select_type	table	type	possible_keys	key	key_len	ref	rows	filtered	Extra
1	SIMPLE	t2	ALL	NULL	NULL	NULL	NULL	11	100.00	Using where
Warnings:
Note	1003	select `test`.`t2`.`f2` AS `f2`,`test`.`t2`.`f22` AS `f22` from `test`.`t2` where ((`test`.`t2`.`f2` in (1,3)) and (`test`.`t2`.`f2` in (2,3)))
show status like 'Handler_read%';
Variable_name	Value
Handler_read_first	0
Handler_read_key	0
Handler_read_last	0
Handler_read_next	0
Handler_read_prev	0
Handler_read_retry	0
Handler_read_rnd	0
Handler_read_rnd_deleted	0
Handler_read_rnd_next	0
flush status;
select * from v4 where f2 in (1,3);
f2	f22
3	3
show status like 'Handler_read%';
Variable_name	Value
Handler_read_first	0
Handler_read_key	0
Handler_read_last	0
Handler_read_next	0
Handler_read_prev	0
Handler_read_retry	0
Handler_read_rnd	0
Handler_read_rnd_deleted	0
Handler_read_rnd_next	12
for materialized derived tables
explain for simple derived
explain extended select * from (select * from t1 group by f1) tt;
id	select_type	table	type	possible_keys	key	key_len	ref	rows	filtered	Extra
1	PRIMARY	<derived2>	ALL	NULL	NULL	NULL	NULL	11	100.00	
2	DERIVED	t1	ALL	NULL	NULL	NULL	NULL	11	100.00	Using temporary; Using filesort
Warnings:
Note	1003	select `tt`.`f1` AS `f1`,`tt`.`f11` AS `f11` from (select `test`.`t1`.`f1` AS `f1`,`test`.`t1`.`f11` AS `f11` from `test`.`t1` group by `test`.`t1`.`f1`) `tt`
select * from (select * from t1 having f1=f1) tt;
f1	f11
1	1
2	2
3	3
5	5
9	9
7	7
17	17
13	13
11	11
15	15
19	19
explain showing created indexes
explain extended 
select * from t1 join (select * from t2 group by f2) tt on f1=f2;
id	select_type	table	type	possible_keys	key	key_len	ref	rows	filtered	Extra
1	PRIMARY	t1	ALL	NULL	NULL	NULL	NULL	11	100.00	Using where
1	PRIMARY	<derived2>	ref	key0	key0	5	test.t1.f1	2	100.00	
2	DERIVED	t2	ALL	NULL	NULL	NULL	NULL	11	100.00	Using temporary; Using filesort
Warnings:
Note	1003	select `test`.`t1`.`f1` AS `f1`,`test`.`t1`.`f11` AS `f11`,`tt`.`f2` AS `f2`,`tt`.`f22` AS `f22` from `test`.`t1` join (select `test`.`t2`.`f2` AS `f2`,`test`.`t2`.`f22` AS `f22` from `test`.`t2` group by `test`.`t2`.`f2`) `tt` where (`tt`.`f2` = `test`.`t1`.`f1`)
select * from t1 join (select * from t2 group by f2) tt on f1=f2;
f1	f11	f2	f22
1	1	1	1
2	2	2	2
3	3	3	3
explain showing late materialization
flush status;
explain select * from t1 join (select * from t2 group by f2) tt on f1=f2;
id	select_type	table	type	possible_keys	key	key_len	ref	rows	Extra
1	PRIMARY	t1	ALL	NULL	NULL	NULL	NULL	11	Using where
1	PRIMARY	<derived2>	ref	key0	key0	5	test.t1.f1	2	
2	DERIVED	t2	ALL	NULL	NULL	NULL	NULL	11	Using temporary; Using filesort
show status like 'Handler_read%';
Variable_name	Value
Handler_read_first	0
Handler_read_key	0
Handler_read_last	0
Handler_read_next	0
Handler_read_prev	0
Handler_read_retry	0
Handler_read_rnd	0
Handler_read_rnd_deleted	0
Handler_read_rnd_next	0
flush status;
select * from t1 join (select * from t2 group by f2) tt on f1=f2;
f1	f11	f2	f22
1	1	1	1
2	2	2	2
3	3	3	3
show status like 'Handler_read%';
Variable_name	Value
Handler_read_first	0
Handler_read_key	11
Handler_read_last	0
Handler_read_next	3
Handler_read_prev	0
Handler_read_retry	0
Handler_read_rnd	11
Handler_read_rnd_deleted	0
Handler_read_rnd_next	36
for materialized views
drop view v1,v2,v3;
create view v1 as select * from t1 group by f1;
create view v2 as select * from t2 group by f2;
create view v3 as select t1.f1,t1.f11 from t1 join t1 as t11 where t1.f1=t11.f1
having t1.f1<100;
explain for simple derived
explain extended select * from v1;
id	select_type	table	type	possible_keys	key	key_len	ref	rows	filtered	Extra
1	PRIMARY	<derived2>	ALL	NULL	NULL	NULL	NULL	11	100.00	
2	DERIVED	t1	ALL	NULL	NULL	NULL	NULL	11	100.00	Using temporary; Using filesort
Warnings:
Note	1003	select `v1`.`f1` AS `f1`,`v1`.`f11` AS `f11` from `test`.`v1`
select * from v1;
f1	f11
1	1
2	2
3	3
5	5
7	7
9	9
11	11
13	13
15	15
17	17
19	19
explain showing created indexes
explain extended select * from t1 join v2 on f1=f2;
id	select_type	table	type	possible_keys	key	key_len	ref	rows	filtered	Extra
1	PRIMARY	t1	ALL	NULL	NULL	NULL	NULL	11	100.00	Using where
1	PRIMARY	<derived2>	ref	key0	key0	5	test.t1.f1	2	100.00	
2	DERIVED	t2	ALL	NULL	NULL	NULL	NULL	11	100.00	Using temporary; Using filesort
Warnings:
Note	1003	select `test`.`t1`.`f1` AS `f1`,`test`.`t1`.`f11` AS `f11`,`v2`.`f2` AS `f2`,`v2`.`f22` AS `f22` from `test`.`t1` join `test`.`v2` where (`v2`.`f2` = `test`.`t1`.`f1`)
select * from t1 join v2 on f1=f2;
f1	f11	f2	f22
1	1	1	1
2	2	2	2
3	3	3	3
explain extended
select * from t1,v3 as v31,v3 where t1.f1=v31.f1 and t1.f1=v3.f1;
id	select_type	table	type	possible_keys	key	key_len	ref	rows	filtered	Extra
1	PRIMARY	t1	ALL	NULL	NULL	NULL	NULL	11	100.00	Using where
1	PRIMARY	<derived2>	ref	key0	key0	5	test.t1.f1	10	100.00	
1	PRIMARY	<derived3>	ref	key0	key0	5	test.t1.f1	10	100.00	
3	DERIVED	t1	ALL	NULL	NULL	NULL	NULL	11	100.00	
3	DERIVED	t11	ALL	NULL	NULL	NULL	NULL	11	100.00	Using where; Using join buffer (flat, BNL join)
2	DERIVED	t1	ALL	NULL	NULL	NULL	NULL	11	100.00	
2	DERIVED	t11	ALL	NULL	NULL	NULL	NULL	11	100.00	Using where; Using join buffer (flat, BNL join)
Warnings:
Note	1003	select `test`.`t1`.`f1` AS `f1`,`test`.`t1`.`f11` AS `f11`,`v31`.`f1` AS `f1`,`v31`.`f11` AS `f11`,`v3`.`f1` AS `f1`,`v3`.`f11` AS `f11` from `test`.`t1` join `test`.`v3` `v31` join `test`.`v3` where ((`v31`.`f1` = `test`.`t1`.`f1`) and (`v3`.`f1` = `test`.`t1`.`f1`))
flush status;
select * from t1,v3 as v31,v3 where t1.f1=v31.f1 and t1.f1=v3.f1;
f1	f11	f1	f11	f1	f11
1	1	1	1	1	1
2	2	2	2	2	2
3	3	3	3	3	3
5	5	5	5	5	5
9	9	9	9	9	9
7	7	7	7	7	7
17	17	17	17	17	17
13	13	13	13	13	13
11	11	11	11	11	11
15	15	15	15	15	15
19	19	19	19	19	19
show status like 'Handler_read%';
Variable_name	Value
Handler_read_first	0
Handler_read_key	22
Handler_read_last	0
Handler_read_next	22
Handler_read_prev	0
Handler_read_retry	0
Handler_read_rnd	0
Handler_read_rnd_deleted	0
Handler_read_rnd_next	60
explain showing late materialization
flush status;
explain select * from t1 join v2 on f1=f2;
id	select_type	table	type	possible_keys	key	key_len	ref	rows	Extra
1	PRIMARY	t1	ALL	NULL	NULL	NULL	NULL	11	Using where
1	PRIMARY	<derived2>	ref	key0	key0	5	test.t1.f1	2	
2	DERIVED	t2	ALL	NULL	NULL	NULL	NULL	11	Using temporary; Using filesort
show status like 'Handler_read%';
Variable_name	Value
Handler_read_first	0
Handler_read_key	0
Handler_read_last	0
Handler_read_next	0
Handler_read_prev	0
Handler_read_retry	0
Handler_read_rnd	0
Handler_read_rnd_deleted	0
Handler_read_rnd_next	0
flush status;
select * from t1 join v2 on f1=f2;
f1	f11	f2	f22
1	1	1	1
2	2	2	2
3	3	3	3
show status like 'Handler_read%';
Variable_name	Value
Handler_read_first	0
Handler_read_key	11
Handler_read_last	0
Handler_read_next	3
Handler_read_prev	0
Handler_read_retry	0
Handler_read_rnd	11
Handler_read_rnd_deleted	0
Handler_read_rnd_next	36
explain extended select * from v1 join v4 on f1=f2;
id	select_type	table	type	possible_keys	key	key_len	ref	rows	filtered	Extra
1	PRIMARY	t2	ALL	NULL	NULL	NULL	NULL	11	100.00	Using where
1	PRIMARY	<derived2>	ref	key0	key0	5	test.t2.f2	2	100.00	
2	DERIVED	t1	ALL	NULL	NULL	NULL	NULL	11	100.00	Using temporary; Using filesort
Warnings:
Note	1003	select `v1`.`f1` AS `f1`,`v1`.`f11` AS `f11`,`test`.`t2`.`f2` AS `f2`,`test`.`t2`.`f22` AS `f22` from `test`.`v1` join `test`.`t2` where ((`v1`.`f1` = `test`.`t2`.`f2`) and (`test`.`t2`.`f2` in (2,3)))
select * from v1 join v4 on f1=f2;
f1	f11	f2	f22
3	3	3	3
2	2	2	2
merged derived in merged derived
explain extended select * from (select * from 
(select * from t1 where f1 < 7) tt where f1 > 2) zz;
id	select_type	table	type	possible_keys	key	key_len	ref	rows	filtered	Extra
1	SIMPLE	t1	ALL	NULL	NULL	NULL	NULL	11	100.00	Using where
Warnings:
Note	1003	select `test`.`t1`.`f1` AS `f1`,`test`.`t1`.`f11` AS `f11` from `test`.`t1` where ((`test`.`t1`.`f1` > 2) and (`test`.`t1`.`f1` < 7))
select * from (select * from 
(select * from t1 where f1 < 7) tt where f1 > 2) zz;
f1	f11
3	3
5	5
materialized derived in merged derived
explain extended  select * from (select * from 
(select * from t1 where f1 < 7 group by f1) tt where f1 > 2) zz;
id	select_type	table	type	possible_keys	key	key_len	ref	rows	filtered	Extra
1	PRIMARY	<derived3>	ALL	NULL	NULL	NULL	NULL	11	100.00	Using where
3	DERIVED	t1	ALL	NULL	NULL	NULL	NULL	11	100.00	Using where; Using temporary; Using filesort
Warnings:
Note	1003	select `tt`.`f1` AS `f1`,`tt`.`f11` AS `f11` from (select `test`.`t1`.`f1` AS `f1`,`test`.`t1`.`f11` AS `f11` from `test`.`t1` where (`test`.`t1`.`f1` < 7) group by `test`.`t1`.`f1`) `tt` where (`tt`.`f1` > 2)
select * from (select * from 
(select * from t1 where f1 < 7 group by f1) tt where f1 > 2) zz;
f1	f11
3	3
5	5
merged derived in materialized derived
explain  extended select * from (select * from 
(select * from t1 where f1 < 7) tt where f1 > 2 group by f1) zz;
id	select_type	table	type	possible_keys	key	key_len	ref	rows	filtered	Extra
1	PRIMARY	<derived2>	ALL	NULL	NULL	NULL	NULL	11	100.00	
2	DERIVED	t1	ALL	NULL	NULL	NULL	NULL	11	100.00	Using where; Using temporary; Using filesort
Warnings:
Note	1003	select `zz`.`f1` AS `f1`,`zz`.`f11` AS `f11` from (select `test`.`t1`.`f1` AS `f1`,`test`.`t1`.`f11` AS `f11` from `test`.`t1` where ((`test`.`t1`.`f1` > 2) and (`test`.`t1`.`f1` < 7)) group by `test`.`t1`.`f1`) `zz`
select * from (select * from 
(select * from t1 where f1 < 7) tt where f1 > 2 group by f1) zz;
f1	f11
3	3
5	5
materialized derived in materialized derived
explain extended  select * from (select * from 
(select * from t1 where f1 < 7 group by f1) tt where f1 > 2 group by f1) zz;
id	select_type	table	type	possible_keys	key	key_len	ref	rows	filtered	Extra
1	PRIMARY	<derived2>	ALL	NULL	NULL	NULL	NULL	11	100.00	
2	DERIVED	<derived3>	ALL	NULL	NULL	NULL	NULL	11	100.00	Using where; Using temporary; Using filesort
3	DERIVED	t1	ALL	NULL	NULL	NULL	NULL	11	100.00	Using where; Using temporary; Using filesort
Warnings:
Note	1003	select `zz`.`f1` AS `f1`,`zz`.`f11` AS `f11` from (select `tt`.`f1` AS `f1`,`tt`.`f11` AS `f11` from (select `test`.`t1`.`f1` AS `f1`,`test`.`t1`.`f11` AS `f11` from `test`.`t1` where (`test`.`t1`.`f1` < 7) group by `test`.`t1`.`f1`) `tt` where (`tt`.`f1` > 2) group by `tt`.`f1`) `zz`
select * from (select * from 
(select * from t1 where f1 < 7 group by f1) tt where f1 > 2 group by f1) zz;
f1	f11
3	3
5	5
mat in merged derived join mat in merged derived
explain extended  select * from 
(select * from (select * from t1 where f1 < 7 group by f1) tt where f1 > 2) x
join 
(select * from (select * from t1 where f1 < 7 group by f1) tt where f1 > 2) z
on x.f1 = z.f1;
id	select_type	table	type	possible_keys	key	key_len	ref	rows	filtered	Extra
1	PRIMARY	<derived3>	ALL	NULL	NULL	NULL	NULL	11	100.00	Using where
1	PRIMARY	<derived5>	ref	key0	key0	5	tt.f1	2	100.00	
5	DERIVED	t1	ALL	NULL	NULL	NULL	NULL	11	100.00	Using where; Using temporary; Using filesort
3	DERIVED	t1	ALL	NULL	NULL	NULL	NULL	11	100.00	Using where; Using temporary; Using filesort
Warnings:
Note	1003	select `tt`.`f1` AS `f1`,`tt`.`f11` AS `f11`,`tt`.`f1` AS `f1`,`tt`.`f11` AS `f11` from (select `test`.`t1`.`f1` AS `f1`,`test`.`t1`.`f11` AS `f11` from `test`.`t1` where (`test`.`t1`.`f1` < 7) group by `test`.`t1`.`f1`) `tt` join (select `t1`.`f1` AS `f1`,`t1`.`f11` AS `f11` from `test`.`t1` where (`t1`.`f1` < 7) group by `t1`.`f1`) `tt` where ((`tt`.`f1` = `tt`.`f1`) and (`tt`.`f1` > 2) and (`tt`.`f1` > 2))
flush status;
select * from 
(select * from (select * from t1 where f1 < 7 group by f1) tt where f1 > 2) x
join 
(select * from (select * from t1 where f1 < 7 group by f1) tt where f1 > 2) z
on x.f1 = z.f1;
f1	f11	f1	f11
3	3	3	3
5	5	5	5
show status like 'Handler_read%';
Variable_name	Value
Handler_read_first	0
Handler_read_key	2
Handler_read_last	0
Handler_read_next	2
Handler_read_prev	0
Handler_read_retry	0
Handler_read_rnd	8
Handler_read_rnd_deleted	0
Handler_read_rnd_next	39
flush status;
merged in merged derived join merged in merged derived
explain extended  select * from 
(select * from 
(select * from t1 where f1 < 7 ) tt where f1 > 2 ) x
join 
(select * from 
(select * from t1 where f1 < 7 ) tt where f1 > 2 ) z
on x.f1 = z.f1;
id	select_type	table	type	possible_keys	key	key_len	ref	rows	filtered	Extra
1	SIMPLE	t1	ALL	NULL	NULL	NULL	NULL	11	100.00	Using where
1	SIMPLE	t1	ALL	NULL	NULL	NULL	NULL	11	100.00	Using where; Using join buffer (flat, BNL join)
Warnings:
Note	1003	select `test`.`t1`.`f1` AS `f1`,`test`.`t1`.`f11` AS `f11`,`t1`.`f1` AS `f1`,`t1`.`f11` AS `f11` from `test`.`t1` join `test`.`t1` where ((`t1`.`f1` = `test`.`t1`.`f1`) and (`test`.`t1`.`f1` > 2) and (`test`.`t1`.`f1` < 7) and (`test`.`t1`.`f1` > 2) and (`test`.`t1`.`f1` < 7))
select * from 
(select * from 
(select * from t1 where f1 < 7 ) tt where f1 > 2 ) x
join 
(select * from 
(select * from t1 where f1 < 7 ) tt where f1 > 2 ) z
on x.f1 = z.f1;
f1	f11	f1	f11
3	3	3	3
5	5	5	5
materialized in materialized derived join 
materialized in materialized derived
explain extended  select * from 
(select * from 
(select * from t1 where f1 < 7 group by f1) tt where f1 > 2 group by f1) x
join 
(select * from 
(select * from t1 where f1 < 7 group by f1) tt where f1 > 2 group by f1) z
on x.f1 = z.f1;
id	select_type	table	type	possible_keys	key	key_len	ref	rows	filtered	Extra
1	PRIMARY	<derived2>	ALL	NULL	NULL	NULL	NULL	11	100.00	Using where
1	PRIMARY	<derived4>	ref	key0	key0	5	x.f1	2	100.00	
4	DERIVED	<derived5>	ALL	NULL	NULL	NULL	NULL	11	100.00	Using where; Using temporary; Using filesort
5	DERIVED	t1	ALL	NULL	NULL	NULL	NULL	11	100.00	Using where; Using temporary; Using filesort
2	DERIVED	<derived3>	ALL	NULL	NULL	NULL	NULL	11	100.00	Using where; Using temporary; Using filesort
3	DERIVED	t1	ALL	NULL	NULL	NULL	NULL	11	100.00	Using where; Using temporary; Using filesort
Warnings:
Note	1003	select `x`.`f1` AS `f1`,`x`.`f11` AS `f11`,`z`.`f1` AS `f1`,`z`.`f11` AS `f11` from (select `tt`.`f1` AS `f1`,`tt`.`f11` AS `f11` from (select `test`.`t1`.`f1` AS `f1`,`test`.`t1`.`f11` AS `f11` from `test`.`t1` where (`test`.`t1`.`f1` < 7) group by `test`.`t1`.`f1`) `tt` where (`tt`.`f1` > 2) group by `tt`.`f1`) `x` join (select `tt`.`f1` AS `f1`,`tt`.`f11` AS `f11` from (select `t1`.`f1` AS `f1`,`t1`.`f11` AS `f11` from `test`.`t1` where (`t1`.`f1` < 7) group by `t1`.`f1`) `tt` where (`tt`.`f1` > 2) group by `tt`.`f1`) `z` where (`z`.`f1` = `x`.`f1`)
select * from 
(select * from 
(select * from t1 where f1 < 7 group by f1) tt where f1 > 2 group by f1) x
join 
(select * from 
(select * from t1 where f1 < 7 group by f1) tt where f1 > 2 group by f1) z
on x.f1 = z.f1;
f1	f11	f1	f11
3	3	3	3
5	5	5	5
merged view in materialized derived
explain extended
select * from (select * from v4 group by 1) tt;
id	select_type	table	type	possible_keys	key	key_len	ref	rows	filtered	Extra
1	PRIMARY	<derived2>	ALL	NULL	NULL	NULL	NULL	11	100.00	
2	DERIVED	t2	ALL	NULL	NULL	NULL	NULL	11	100.00	Using where; Using temporary; Using filesort
Warnings:
Note	1003	select `tt`.`f2` AS `f2`,`tt`.`f22` AS `f22` from (select `test`.`t2`.`f2` AS `f2`,`test`.`t2`.`f22` AS `f22` from `test`.`t2` where (`test`.`t2`.`f2` in (2,3)) group by 1) `tt`
select * from (select * from v4 group by 1) tt;
f2	f22
2	2
3	3
materialized view in merged derived
explain extended 
select * from ( select * from v1 where f1 < 7) tt;
id	select_type	table	type	possible_keys	key	key_len	ref	rows	filtered	Extra
1	PRIMARY	<derived3>	ALL	NULL	NULL	NULL	NULL	11	100.00	Using where
3	DERIVED	t1	ALL	NULL	NULL	NULL	NULL	11	100.00	Using temporary; Using filesort
Warnings:
Note	1003	select `v1`.`f1` AS `f1`,`v1`.`f11` AS `f11` from `test`.`v1` where (`v1`.`f1` < 7)
select * from ( select * from v1 where f1 < 7) tt;
f1	f11
1	1
2	2
3	3
5	5
merged view in a merged view in a merged derived
create view v6 as select * from v4 where f2 < 7;
explain extended select * from (select * from v6) tt;
id	select_type	table	type	possible_keys	key	key_len	ref	rows	filtered	Extra
1	SIMPLE	t2	ALL	NULL	NULL	NULL	NULL	11	100.00	Using where
Warnings:
Note	1003	select `test`.`t2`.`f2` AS `f2`,`test`.`t2`.`f22` AS `f22` from `test`.`t2` where ((`test`.`t2`.`f2` < 7) and (`test`.`t2`.`f2` in (2,3)))
select * from (select * from v6) tt;
f2	f22
3	3
2	2
materialized view in a merged view in a materialized derived
create view v7 as select * from v1;
explain extended select * from (select * from v7 group by 1) tt;
id	select_type	table	type	possible_keys	key	key_len	ref	rows	filtered	Extra
1	PRIMARY	<derived2>	ALL	NULL	NULL	NULL	NULL	11	100.00	
2	DERIVED	<derived4>	ALL	NULL	NULL	NULL	NULL	11	100.00	Using temporary; Using filesort
4	DERIVED	t1	ALL	NULL	NULL	NULL	NULL	11	100.00	Using temporary; Using filesort
Warnings:
Note	1003	select `tt`.`f1` AS `f1`,`tt`.`f11` AS `f11` from (select `v1`.`f1` AS `f1`,`v1`.`f11` AS `f11` from `test`.`v1` group by 1) `tt`
select * from (select * from v7 group by 1) tt;
f1	f11
1	1
2	2
3	3
5	5
7	7
9	9
11	11
13	13
15	15
17	17
19	19
join of above two
explain extended select * from v6 join v7 on f2=f1;
id	select_type	table	type	possible_keys	key	key_len	ref	rows	filtered	Extra
1	PRIMARY	t2	ALL	NULL	NULL	NULL	NULL	11	100.00	Using where
1	PRIMARY	<derived5>	ref	key0	key0	5	test.t2.f2	2	100.00	
5	DERIVED	t1	ALL	NULL	NULL	NULL	NULL	11	100.00	Using temporary; Using filesort
Warnings:
Note	1003	select `test`.`t2`.`f2` AS `f2`,`test`.`t2`.`f22` AS `f22`,`v1`.`f1` AS `f1`,`v1`.`f11` AS `f11` from `test`.`t2` join `test`.`v1` where ((`v1`.`f1` = `test`.`t2`.`f2`) and (`test`.`t2`.`f2` < 7) and (`test`.`t2`.`f2` in (2,3)))
select * from v6 join v7 on f2=f1;
f2	f22	f1	f11
3	3	3	3
2	2	2	2
test two keys
explain select * from t1 join (select * from t2 group by f2) tt on t1.f1=tt.f2 join t1 xx on tt.f22=xx.f1;
id	select_type	table	type	possible_keys	key	key_len	ref	rows	Extra
1	PRIMARY	t1	ALL	NULL	NULL	NULL	NULL	11	Using where
1	PRIMARY	<derived2>	ref	key0	key0	5	test.t1.f1	2	
1	PRIMARY	xx	ALL	NULL	NULL	NULL	NULL	11	Using where; Using join buffer (flat, BNL join)
2	DERIVED	t2	ALL	NULL	NULL	NULL	NULL	11	Using temporary; Using filesort
select * from t1 join (select * from t2 group by f2) tt on t1.f1=tt.f2 join t1 xx on tt.f22=xx.f1;
f1	f11	f2	f22	f1	f11
1	1	1	1	1	1
2	2	2	2	2	2
3	3	3	3	3	3
TODO: Add test with 64 tables mergeable view to test fall back to
materialization on tables > MAX_TABLES merge
drop table t1,t2;
drop view v1,v2,v3,v4,v6,v7;
#
#  LP bug #794909: crash when defining possible keys for
#                  a materialized view/derived_table
#
CREATE TABLE t1 (f1 int) ;
INSERT INTO t1 VALUES (149), (150), (224), (29);
CREATE TABLE t2 (f1 int, KEY (f1));
INSERT INTO t2 VALUES (149), (NULL), (224);
CREATE ALGORITHM=TEMPTABLE VIEW v1 AS SELECT * FROM t1;
EXPLAIN
SELECT * FROM v1 JOIN t2 ON v1.f1 = t2.f1;
id	select_type	table	type	possible_keys	key	key_len	ref	rows	Extra
1	PRIMARY	t2	index	f1	f1	5	NULL	3	Using where; Using index
1	PRIMARY	<derived2>	ref	key0	key0	5	test.t2.f1	2	
2	DERIVED	t1	ALL	NULL	NULL	NULL	NULL	4	
SELECT * FROM v1 JOIN t2 ON v1.f1 = t2.f1;
f1	f1
149	149
224	224
DROP VIEW v1;
DROP TABLE t1,t2;
#
#  LP bug #794890: abort failure on multi-update with view
#
CREATE TABLE t1 (a int);
INSERT INTO t1 VALUES (20), (7);
CREATE TABLE t2 (a int);
INSERT INTO t2 VALUES (7), (9), (7);
CREATE ALGORITHM=TEMPTABLE VIEW v1 AS SELECT a FROM t1;
CREATE VIEW v2 AS SELECT t2.a FROM t2, v1 WHERE t2.a=t2.a;
UPDATE v2 SET a = 2;
SELECT * FROM t2;
a
2
2
2
UPDATE t1,v2 SET t1.a = 3;
SELECT * FROM t1;
a
3
3
DELETE t1 FROM t1,v2;
SELECT * FROM t1;
a
DROP VIEW v1,v2;
DROP TABLE t1,t2;
#
#  LP bug #802023: MIN/MAX optimization 
#                  for mergeable derived tables and views
#
CREATE TABLE t1 (a int, b int, c varchar(32), INDEX idx(a,b));
INSERT INTO t1 VALUES 
(7, 74, 'yyyyyyy'), (9, 97, 'aaaaaaaaa'), (2, 23, 'tt'),
(5, 55, 'ddddd'), (2, 27, 'ss'), (7, 76, 'xxxxxxx'),
(7, 79, 'zzzzzzz'), (9, 92, 'bbbbbbbbb'), (2, 25, 'pp'),
(5, 53, 'eeeee'), (2, 23, 'qq'), (7, 76,'wwwwwww'),
(7, 74, 'uuuuuuu'), (9, 92, 'ccccccccc'), (2, 25, 'oo');
CREATE VIEW v1 AS SELECT * FROM t1;
SELECT MIN(a) FROM t1 WHERE a >= 5;
MIN(a)
5
EXPLAIN
SELECT MIN(a) FROM t1 WHERE a >= 5;
id	select_type	table	type	possible_keys	key	key_len	ref	rows	Extra
1	SIMPLE	NULL	NULL	NULL	NULL	NULL	NULL	NULL	Select tables optimized away
SELECT MIN(a) FROM (SELECT * FROM t1) t WHERE a >= 5;
MIN(a)
5
EXPLAIN
SELECT MIN(a) FROM(SELECT * FROM t1) t WHERE a >= 5;
id	select_type	table	type	possible_keys	key	key_len	ref	rows	Extra
1	SIMPLE	NULL	NULL	NULL	NULL	NULL	NULL	NULL	Select tables optimized away
SELECT MIN(a) FROM v1 WHERE a >= 5;
MIN(a)
5
EXPLAIN
SELECT MIN(a) FROM v1 WHERE a >= 5;
id	select_type	table	type	possible_keys	key	key_len	ref	rows	Extra
1	SIMPLE	NULL	NULL	NULL	NULL	NULL	NULL	NULL	Select tables optimized away
SELECT MAX(b) FROM t1 WHERE a=7 AND b<75;
MAX(b)
74
EXPLAIN
SELECT MAX(b) FROM t1 WHERE a=7 AND b<75;
id	select_type	table	type	possible_keys	key	key_len	ref	rows	Extra
1	SIMPLE	NULL	NULL	NULL	NULL	NULL	NULL	NULL	Select tables optimized away
SELECT MAX(b) FROM (SELECT * FROM t1) t WHERE a=7 AND b<75;
MAX(b)
74
EXPLAIN
SELECT MAX(b) FROM (SELECT * FROM t1) t WHERE a=7 AND b<75;
id	select_type	table	type	possible_keys	key	key_len	ref	rows	Extra
1	SIMPLE	NULL	NULL	NULL	NULL	NULL	NULL	NULL	Select tables optimized away
SELECT MAX(b) FROM v1 WHERE a=7 AND b<75;
MAX(b)
74
EXPLAIN
SELECT MAX(b) FROM v1 WHERE a=7 AND b<75;
id	select_type	table	type	possible_keys	key	key_len	ref	rows	Extra
1	SIMPLE	NULL	NULL	NULL	NULL	NULL	NULL	NULL	Select tables optimized away
DROP VIEW v1;
DROP TABLE t1;
#
# LP bug #800535: GROUP BY query with nested left join                       
#                 and a derived table in the nest
#
CREATE TABLE t1 (a int) ;
INSERT INTO t1 VALUES (1), (2);
CREATE TABLE t2 (a int NOT NULL);
INSERT INTO t2 VALUES (1), (2);
CREATE TABLE t3 (a int, b int);
INSERT INTO t3 VALUES (3,3), (4,4);
EXPLAIN EXTENDED
SELECT t.a FROM t1 LEFT JOIN
(t2  t  JOIN t3 ON t3.b > 5)  ON t.a >= 1 
GROUP BY t.a;
id	select_type	table	type	possible_keys	key	key_len	ref	rows	filtered	Extra
1	SIMPLE	t1	ALL	NULL	NULL	NULL	NULL	2	100.00	Using temporary; Using filesort
1	SIMPLE	t	ALL	NULL	NULL	NULL	NULL	2	100.00	Using where
1	SIMPLE	t3	ALL	NULL	NULL	NULL	NULL	2	100.00	Using where
Warnings:
Note	1003	select `test`.`t`.`a` AS `a` from `test`.`t1` left join (`test`.`t2` `t` join `test`.`t3`) on(((`test`.`t`.`a` >= 1) and (`test`.`t3`.`b` > 5))) where 1 group by `test`.`t`.`a`
SELECT t.a FROM t1 LEFT JOIN
(t2 t  JOIN t3 ON t3.b > 5)  ON t.a >= 1 
GROUP BY t.a;
a
NULL
EXPLAIN EXTENDED
SELECT t.a FROM t1 LEFT JOIN
(( SELECT * FROM t2 ) t  JOIN t3 ON t3.b > 5)  ON t.a >= 1 
GROUP BY t.a;
id	select_type	table	type	possible_keys	key	key_len	ref	rows	filtered	Extra
1	SIMPLE	t1	ALL	NULL	NULL	NULL	NULL	2	100.00	Using temporary; Using filesort
1	SIMPLE	t2	ALL	NULL	NULL	NULL	NULL	2	100.00	Using where
1	SIMPLE	t3	ALL	NULL	NULL	NULL	NULL	2	100.00	Using where
Warnings:
Note	1003	select `test`.`t2`.`a` AS `a` from `test`.`t1` left join (`test`.`t2` join `test`.`t3`) on(((`test`.`t2`.`a` >= 1) and (`test`.`t3`.`b` > 5))) where 1 group by `test`.`t2`.`a`
SELECT t.a FROM t1 LEFT JOIN
(( SELECT * FROM t2 ) t  JOIN t3 ON t3.b > 5)  ON t.a >= 1 
GROUP BY t.a;
a
NULL
CREATE VIEW v1 AS SELECT * FROM t2;
EXPLAIN EXTENDED
SELECT t.a FROM t1 LEFT JOIN
(v1  t  JOIN t3 ON t3.b > 5)  ON t.a >= 1 
GROUP BY t.a;
id	select_type	table	type	possible_keys	key	key_len	ref	rows	filtered	Extra
1	SIMPLE	t1	ALL	NULL	NULL	NULL	NULL	2	100.00	Using temporary; Using filesort
1	SIMPLE	t2	ALL	NULL	NULL	NULL	NULL	2	100.00	Using where
1	SIMPLE	t3	ALL	NULL	NULL	NULL	NULL	2	100.00	Using where
Warnings:
Note	1003	select `test`.`t2`.`a` AS `a` from `test`.`t1` left join (`test`.`t2` join `test`.`t3`) on(((`test`.`t2`.`a` >= 1) and (`test`.`t3`.`b` > 5))) where 1 group by `test`.`t2`.`a`
SELECT t.a FROM t1 LEFT JOIN
(v1 t  JOIN t3 ON t3.b > 5)  ON t.a >= 1 
GROUP BY t.a;
a
NULL
DROP VIEW v1;
DROP TABLE t1,t2,t3;
#
# LP bug #803410: materialized view/dt accessed by two-component key                       
#                 
CREATE TABLE t1 (a varchar(1));
INSERT INTO t1 VALUES ('c');
CREATE TABLE t2 (a varchar(1) , KEY (a)) ;
INSERT INTO t2 VALUES ('c'), (NULL), ('r');
CREATE TABLE t3 (a varchar(1), b varchar(1));
INSERT INTO t3 VALUES
('e', 'c'), ('c', 'c'), ('c', 'r'), ('g', 'a'), ('b', 'x'), ('b', 'y'),
('h', 'w'), ('d', 'z'), ('k', 'v'), ('j', 's'), ('m', 'p'), ('l', 'q');
CREATE VIEW v1 AS SELECT a, MIN(b) AS b FROM t3 GROUP BY a;
EXPLAIN
SELECT * FROM t1, t2, v1 WHERE t2.a=t1.a AND t2.a=v1.a AND t2.a=v1.b;
id	select_type	table	type	possible_keys	key	key_len	ref	rows	Extra
1	PRIMARY	t1	system	NULL	NULL	NULL	NULL	1	
1	PRIMARY	t2	ref	a	a	4	const	1	Using index
1	PRIMARY	<derived2>	ref	key0	key0	8	const,const	1	
2	DERIVED	t3	ALL	NULL	NULL	NULL	NULL	12	Using temporary; Using filesort
SELECT * FROM t1, t2, v1 WHERE t2.a=t1.a AND t2.a=v1.a AND t2.a=v1.b;
a	a	a	b
c	c	c	c
DROP VIEW v1;
DROP TABLE t1,t2,t3;
#
# LP bug #802845: select from derived table with limit 0                       
#                 
SELECT * FROM (SELECT 1 LIMIT 0) t;
1
CREATE TABLE t1 (a int);
INSERT INTO t1 VALUES (7), (1), (3);
SELECT * FROM (SELECT * FROM t1 LIMIT 0) t;
a
DROP TABLE t1;
#
# LP bug #803851: materialized view + IN->EXISTS                       
#                 
SET SESSION optimizer_switch='semijoin=off,derived_with_keys=on,materialization=off';
CREATE TABLE t1 (a int, b int);
INSERT INTO t1 VALUES (2,2), (3,3), (1,1);
CREATE TABLE t2 (a int);
INSERT INTO t2 VALUES (1), (2), (1);
CREATE TABLE t3 (a int);
INSERT INTO t3 VALUES (3), (1), (2), (1);
CREATE VIEW v1 AS SELECT a, MAX(b) AS b FROM t1 GROUP BY a;
EXPLAIN EXTENDED
SELECT * FROM t3
WHERE t3.a IN (SELECT v1.a FROM v1, t2 WHERE t2.a = v1.b);
id	select_type	table	type	possible_keys	key	key_len	ref	rows	filtered	Extra
1	PRIMARY	t3	ALL	NULL	NULL	NULL	NULL	4	100.00	Using where
2	DEPENDENT SUBQUERY	<derived3>	ref	key1	key1	5	func	2	100.00	
2	DEPENDENT SUBQUERY	t2	ALL	NULL	NULL	NULL	NULL	3	100.00	Using where; Using join buffer (flat, BNL join)
3	DERIVED	t1	ALL	NULL	NULL	NULL	NULL	3	100.00	Using temporary; Using filesort
Warnings:
Note	1003	select `test`.`t3`.`a` AS `a` from `test`.`t3` where <expr_cache><`test`.`t3`.`a`>(<in_optimizer>(`test`.`t3`.`a`,<exists>(select `v1`.`a` from `test`.`v1` join `test`.`t2` where ((`test`.`t2`.`a` = `v1`.`b`) and (<cache>(`test`.`t3`.`a`) = `v1`.`a`)))))
SELECT * FROM t3
WHERE t3.a IN (SELECT v1.a FROM v1, t2 WHERE t2.a = v1.b);
a
1
2
1
SET SESSION optimizer_switch=@save_optimizer_switch;
DROP VIEW v1;
DROP TABLE t1,t2,t3;
#
# LP bug #804515: materialized derived + ORDER BY                      
#                 
CREATE TABLE t1 (f1 varchar(1), f2 varchar(1), KEY (f2));
INSERT INTO t1 VALUES
('r','x'), ('x','d'), ('x','r'), ('r','f'), ('x','x');
CREATE TABLE t2 (f1 varchar(1), f2 varchar(1));
INSERT INTO t2 VALUES ('s','x');
CREATE TABLE t3 (f1 varchar(1), f2 varchar(1), KEY (f2));
INSERT INTO t3 VALUES
(NULL,'x'), (NULL,'f'), ('t','p'), (NULL,'j'), ('g','c');
CREATE TABLE t4 (f1 int, f2 varchar(1), KEY (f2,f1)) ;
INSERT INTO t4 VALUES (1,'x'), (5,'r');
EXPLAIN
SELECT t.f1 AS f 
FROM (SELECT DISTINCT t1.* FROM t1,t2 WHERE t2.f2 = t1.f2) t,t3,t4
WHERE t4.f2 = t3.f2  AND t4.f2 = t.f1 ORDER BY f;
id	select_type	table	type	possible_keys	key	key_len	ref	rows	Extra
1	PRIMARY	<derived2>	ALL	NULL	NULL	NULL	NULL	2	Using where; Using filesort
1	PRIMARY	t4	ref	f2	f2	4	t.f1	1	Using index
1	PRIMARY	t3	ref	f2	f2	4	t.f1	2	Using index
2	DERIVED	t2	system	NULL	NULL	NULL	NULL	1	Using temporary
2	DERIVED	t1	ref	f2	f2	4	const	2	Using where
SELECT t.f1 AS f 
FROM (SELECT DISTINCT t1.* FROM t1,t2 WHERE t2.f2 = t1.f2) t,t3,t4
WHERE t4.f2 = t3.f2  AND t4.f2 = t.f1 ORDER BY f;
f
x
DROP TABLE t1,t2,t3,t4;
#
# LP bug #806431: join over materialized derived with key                    
#             
CREATE TABLE t1 (a int, b int);
INSERT INTO t1 VALUES (0,0),(3,0),(1,0);
CREATE ALGORITHM=TEMPTABLE VIEW v1 AS SELECT a,b FROM t1 ;
SET SESSION optimizer_switch='derived_with_keys=off';
SELECT * FROM t1 AS t JOIN v1 AS v WHERE t.a = v.b AND t.b = v.b;
a	b	a	b
0	0	0	0
0	0	3	0
0	0	1	0
SET SESSION optimizer_switch='derived_with_keys=on';
EXPLAIN
SELECT * FROM t1 AS t JOIN v1 AS v WHERE t.a = v.b AND t.b = v.b;
id	select_type	table	type	possible_keys	key	key_len	ref	rows	Extra
1	PRIMARY	t	ALL	NULL	NULL	NULL	NULL	3	Using where
1	PRIMARY	<derived2>	ref	key0	key0	5	test.t.a	2	
2	DERIVED	t1	ALL	NULL	NULL	NULL	NULL	3	
SELECT * FROM t1 AS t JOIN v1 AS v WHERE t.a = v.b AND t.b = v.b;
a	b	a	b
0	0	1	0
0	0	3	0
0	0	0	0
SET SESSION optimizer_switch=@save_optimizer_switch;
DROP VIEW v1;
DROP TABLE t1;
#
# LP bug #806477: left join over merged join with                    
#                 where condition containing f=f
#
CREATE TABLE t1 (a int NOT NULL);
INSERT INTO t1 VALUES (1), (50), (0);
CREATE TABLE t2 (a int);
CREATE TABLE t3 (a int, b int);
INSERT INTO t3 VALUES (76,2), (1,NULL);
CREATE VIEW v1 AS SELECT * FROM t1;
SELECT t3.b, v1.a 
FROM t3 LEFT JOIN (t2, v1) ON t3.a <> 0
WHERE v1.a = v1.a OR t3.b <> 0;
b	a
2	NULL
EXPLAIN EXTENDED
SELECT t3.b, v1.a 
FROM t3 LEFT JOIN (t2, v1) ON t3.a <> 0
WHERE v1.a = v1.a OR t3.b <> 0;
id	select_type	table	type	possible_keys	key	key_len	ref	rows	filtered	Extra
1	SIMPLE	t3	ALL	NULL	NULL	NULL	NULL	2	100.00	
1	SIMPLE	t2	ALL	NULL	NULL	NULL	NULL	0	0.00	Using where
1	SIMPLE	t1	ALL	NULL	NULL	NULL	NULL	3	100.00	Using where
Warnings:
Note	1003	select `test`.`t3`.`b` AS `b`,`test`.`t1`.`a` AS `a` from `test`.`t3` left join (`test`.`t2` join `test`.`t1`) on((`test`.`t3`.`a` <> 0)) where ((`test`.`t1`.`a` = `test`.`t1`.`a`) or (`test`.`t3`.`b` <> 0))
DROP VIEW v1;
DROP TABLE t1,t2,t3;
#
# LP bug #806510: subquery with outer reference
#                 to a derived_table/view                    
#
CREATE TABLE t1 (a int) ;
INSERT INTO t1 VALUES (4), (NULL);
CREATE TABLE t2 (a int) ;
INSERT INTO t2 VALUES (8), (0);
CREATE TABLE t3 (a int, b int) ;
INSERT INTO t3 VALUES (7,8);
CREATE VIEW v1 AS SELECT * FROM t1;
SELECT * FROM  t1 t
WHERE EXISTS (SELECT t3.a FROM t3, t2
WHERE t2.a = t3.b AND t.a != 0);
a
4
EXPLAIN
SELECT * FROM  t1 t
WHERE EXISTS (SELECT t3.a FROM t3, t2
WHERE t2.a = t3.b AND t.a != 0);
id	select_type	table	type	possible_keys	key	key_len	ref	rows	Extra
1	PRIMARY	t	ALL	NULL	NULL	NULL	NULL	2	Using where
2	DEPENDENT SUBQUERY	t3	system	NULL	NULL	NULL	NULL	1	
2	DEPENDENT SUBQUERY	t2	ALL	NULL	NULL	NULL	NULL	2	Using where
SELECT * FROM (SELECT * FROM t1) t
WHERE EXISTS (SELECT t3.a FROM t3, t2
WHERE t2.a = t3.b AND t.a != 0);
a
4
EXPLAIN
SELECT * FROM (SELECT * FROM t1) t
WHERE EXISTS (SELECT t3.a FROM t3, t2
WHERE t2.a = t3.b AND t.a != 0);
id	select_type	table	type	possible_keys	key	key_len	ref	rows	Extra
1	PRIMARY	t1	ALL	NULL	NULL	NULL	NULL	2	Using where
3	DEPENDENT SUBQUERY	t3	system	NULL	NULL	NULL	NULL	1	
3	DEPENDENT SUBQUERY	t2	ALL	NULL	NULL	NULL	NULL	2	Using where
SELECT * FROM v1 t
WHERE EXISTS (SELECT t3.a FROM t3, t2
WHERE t2.a = t3.b AND t.a != 0);
a
4
EXPLAIN
SELECT * FROM v1 t
WHERE EXISTS (SELECT t3.a FROM t3, t2
WHERE t2.a = t3.b AND t.a != 0);
id	select_type	table	type	possible_keys	key	key_len	ref	rows	Extra
1	PRIMARY	t1	ALL	NULL	NULL	NULL	NULL	2	Using where
2	DEPENDENT SUBQUERY	t3	system	NULL	NULL	NULL	NULL	1	
2	DEPENDENT SUBQUERY	t2	ALL	NULL	NULL	NULL	NULL	2	Using where
DROP VIEW v1;
DROP TABLE t1,t2,t3;
#
# LP bug #806097: left join over a view + DISTINCT           
#
CREATE TABLE t1 (a int, b int);
INSERT INTO t1 VALUES (252,6), (232,0), (174,232);
CREATE TABLE t2 (a int);
INSERT INTO t2 VALUES (232), (174);
CREATE TABLE t3 (c int);
INSERT INTO t3 VALUES (1), (2);
CREATE VIEW v1 AS SELECT t2.a FROM t3,t2;
SELECT v1.a FROM t1 LEFT JOIN v1 ON t1.b = 0;
a
NULL
232
174
232
174
NULL
SELECT DISTINCT t2.a FROM t1 LEFT JOIN (t3,t2) ON t1.b = 0;
a
NULL
232
174
EXPLAIN
SELECT DISTINCT t2.a FROM t1 LEFT JOIN (t3,t2) ON t1.b = 0;
id	select_type	table	type	possible_keys	key	key_len	ref	rows	Extra
1	SIMPLE	t1	ALL	NULL	NULL	NULL	NULL	3	Using temporary
1	SIMPLE	t3	ALL	NULL	NULL	NULL	NULL	2	Using where
1	SIMPLE	t2	ALL	NULL	NULL	NULL	NULL	2	
SELECT DISTINCT v1.a FROM t1 LEFT JOIN v1 ON t1.b = 0;
a
NULL
232
174
EXPLAIN
SELECT DISTINCT v1.a FROM t1 LEFT JOIN v1 ON t1.b = 0;
id	select_type	table	type	possible_keys	key	key_len	ref	rows	Extra
1	SIMPLE	t1	ALL	NULL	NULL	NULL	NULL	3	Using temporary
1	SIMPLE	t3	ALL	NULL	NULL	NULL	NULL	2	Using where
1	SIMPLE	t2	ALL	NULL	NULL	NULL	NULL	2	
DROP VIEW v1;
DROP TABLE t1,t2,t3;
#
# LP bug #806504: right join over a view/derived table           
#
CREATE TABLE t1 (a int, b int) ;
INSERT INTO t1 VALUES (0,0);
CREATE TABLE t2 (a int) ;
INSERT INTO t2 VALUES (0), (0);
CREATE VIEW v1 AS SELECT * FROM t1;
SELECT * FROM t2 RIGHT JOIN (SELECT * FROM t1) AS t ON t.a != 0
WHERE t.a IN (SELECT b FROM t1);
a	a	b
NULL	0	0
EXPLAIN EXTENDED
SELECT * FROM t2 RIGHT JOIN (SELECT * FROM t1) AS t ON t.a != 0
WHERE t.a IN (SELECT b FROM t1);
id	select_type	table	type	possible_keys	key	key_len	ref	rows	filtered	Extra
1	PRIMARY	t1	system	NULL	NULL	NULL	NULL	1	100.00	
1	PRIMARY	t1	system	NULL	NULL	NULL	NULL	1	100.00	
1	PRIMARY	t2	ALL	NULL	NULL	NULL	NULL	2	100.00	Using where
Warnings:
Note	1003	select `test`.`t2`.`a` AS `a`,0 AS `a`,0 AS `b` from `test`.`t2` semi join (dual) where 1
SELECT * FROM t2 RIGHT JOIN v1 AS t ON t.a != 0
WHERE t.a IN (SELECT b FROM t1);
a	a	b
NULL	0	0
EXPLAIN EXTENDED
SELECT * FROM t2 RIGHT JOIN v1 AS t ON t.a != 0
WHERE t.a IN (SELECT b FROM t1);
id	select_type	table	type	possible_keys	key	key_len	ref	rows	filtered	Extra
1	PRIMARY	t1	system	NULL	NULL	NULL	NULL	1	100.00	
1	PRIMARY	t1	system	NULL	NULL	NULL	NULL	1	100.00	
1	PRIMARY	t2	ALL	NULL	NULL	NULL	NULL	2	100.00	Using where
Warnings:
Note	1003	select `test`.`t2`.`a` AS `a`,0 AS `a`,0 AS `b` from `test`.`t2` semi join (dual) where 1
DROP VIEW v1;
DROP TABLE t1,t2;
#
# LP bug #809206: DISTINCT in derived table / view           
#
CREATE TABLE t1 (a int) ;
INSERT INTO t1 VALUES (0);
CREATE TABLE t2 (a  varchar(32), b int, KEY (a)) ;
INSERT INTO t2 VALUES
('j',28), ('c',29), ('i',26), ('c',29), ('k',27),
('j',28), ('c',29), ('i',25), ('d',26), ('k',27),
('n',28), ('d',29), ('m',26), ('e',29), ('p',27),
('w',28), ('x',29), ('y',25), ('z',26), ('s',27);
CREATE TABLE t3 (a varchar(32));
INSERT INTO t3 VALUES ('j'), ('c');
CREATE VIEW v1 AS SELECT DISTINCT t2.b FROM t1,t2,t3 WHERE t3.a = t2.a;
SELECT DISTINCT t2.b FROM t1,t2,t3 WHERE t3.a = t2.a;
b
28
29
EXPLAIN 
SELECT DISTINCT t2.b FROM t1,t2,t3 WHERE t3.a = t2.a;
id	select_type	table	type	possible_keys	key	key_len	ref	rows	Extra
1	SIMPLE	t1	system	NULL	NULL	NULL	NULL	1	Using temporary
1	SIMPLE	t3	ALL	NULL	NULL	NULL	NULL	2	Using where
1	SIMPLE	t2	ref	a	a	35	test.t3.a	2	
SELECT * FROM (SELECT DISTINCT t2.b FROM t1,t2,t3 WHERE t3.a = t2.a) t;
b
28
29
EXPLAIN
SELECT * FROM (SELECT DISTINCT t2.b FROM t1,t2,t3 WHERE t3.a = t2.a) t;
id	select_type	table	type	possible_keys	key	key_len	ref	rows	Extra
1	PRIMARY	<derived2>	ALL	NULL	NULL	NULL	NULL	4	
2	DERIVED	t1	system	NULL	NULL	NULL	NULL	1	Using temporary
2	DERIVED	t3	ALL	NULL	NULL	NULL	NULL	2	Using where
2	DERIVED	t2	ref	a	a	35	test.t3.a	2	
SELECT * FROM v1;
b
28
29
EXPLAIN 
SELECT * FROM v1;
id	select_type	table	type	possible_keys	key	key_len	ref	rows	Extra
1	PRIMARY	<derived2>	ALL	NULL	NULL	NULL	NULL	4	
2	DERIVED	t1	system	NULL	NULL	NULL	NULL	1	Using temporary
2	DERIVED	t3	ALL	NULL	NULL	NULL	NULL	2	Using where
2	DERIVED	t2	ref	a	a	35	test.t3.a	2	
DROP VIEW v1;
DROP TABLE t1,t2,t3;
#
# LP bug #809179: right join over a derived table / view         
#
CREATE TABLE t1 (a int, b int);
INSERT INTO t1 VALUES (6,5);
CREATE TABLE t2 (a int, b int);
INSERT INTO t2 VALUES (1,0);
CREATE TABLE t3 (a int, b int);
INSERT INTO t3 VALUES (6,5);
CREATE VIEW v1 AS SELECT * FROM t1;
SELECT t.a,t.b FROM t3 RIGHT JOIN (t1 AS t, t2) ON t2.b != 0 
WHERE (t.a,t.b) NOT IN (SELECT 7, 5);
a	b
6	5
EXPLAIN EXTENDED
SELECT t.a,t.b FROM t3 RIGHT JOIN (t1 AS t, t2) ON t2.b != 0 
WHERE (t.a,t.b) NOT IN (SELECT 7, 5);
id	select_type	table	type	possible_keys	key	key_len	ref	rows	filtered	Extra
1	PRIMARY	t	system	NULL	NULL	NULL	NULL	1	100.00	
1	PRIMARY	t2	system	NULL	NULL	NULL	NULL	1	100.00	
1	PRIMARY	t3	system	NULL	NULL	NULL	NULL	1	100.00	
2	SUBQUERY	NULL	NULL	NULL	NULL	NULL	NULL	NULL	NULL	No tables used
Warnings:
Note	1003	select 6 AS `a`,5 AS `b` from `test`.`t3` where 1
SELECT t.a,t.b FROM t3 RIGHT JOIN ((SELECT * FROM t1) AS t, t2) ON t2.b != 0 
WHERE (t.a,t.b) NOT IN (SELECT 7, 5);
a	b
6	5
EXPLAIN EXTENDED
SELECT t.a,t.b FROM t3 RIGHT JOIN ((SELECT * FROM t1) AS t, t2) ON t2.b != 0 
WHERE (t.a,t.b) NOT IN (SELECT 7, 5);
id	select_type	table	type	possible_keys	key	key_len	ref	rows	filtered	Extra
1	PRIMARY	t1	system	NULL	NULL	NULL	NULL	1	100.00	
1	PRIMARY	t2	system	NULL	NULL	NULL	NULL	1	100.00	
1	PRIMARY	t3	system	NULL	NULL	NULL	NULL	1	100.00	
3	SUBQUERY	NULL	NULL	NULL	NULL	NULL	NULL	NULL	NULL	No tables used
Warnings:
Note	1003	select 6 AS `a`,5 AS `b` from `test`.`t3` where 1
SELECT t.a,t.b FROM t3 RIGHT JOIN (v1 AS t, t2) ON t2.b != 0 
WHERE (t.a,t.b) NOT IN (SELECT 7, 5);
a	b
6	5
EXPLAIN EXTENDED
SELECT t.a,t.b FROM t3 RIGHT JOIN (v1 AS t, t2) ON t2.b != 0 
WHERE (t.a,t.b) NOT IN (SELECT 7, 5);
id	select_type	table	type	possible_keys	key	key_len	ref	rows	filtered	Extra
1	PRIMARY	t1	system	NULL	NULL	NULL	NULL	1	100.00	
1	PRIMARY	t2	system	NULL	NULL	NULL	NULL	1	100.00	
1	PRIMARY	t3	system	NULL	NULL	NULL	NULL	1	100.00	
2	SUBQUERY	NULL	NULL	NULL	NULL	NULL	NULL	NULL	NULL	No tables used
Warnings:
Note	1003	select 6 AS `a`,5 AS `b` from `test`.`t3` where 1
DROP VIEW v1;
DROP TABLE t1,t2,t3;
#
# LP bug #794901: insert into a multi-table view           
#
CREATE TABLE t1 (a int);
CREATE TABLE t2 (a int);
CREATE TABLE t3 (a int);
CREATE VIEW v1 AS SELECT t1.a FROM t1,t2;
CREATE VIEW v2 AS SELECT a FROM t2 GROUP BY a;
CREATE VIEW v3 AS SELECT v1.a FROM v1,v2;
INSERT INTO v3(a) VALUES (1);
ERROR HY000: The target table v3 of the INSERT is not insertable-into
DROP VIEW v1,v2,v3;
DROP TABLE t1,t2,t3;
#
# LP bug #793448: materialized view accessed by two-component key           
#
CREATE TABLE t1 (a int, b int);
INSERT INTO t1 VALUES (9,3), (2,5);
CREATE TABLE t2 (a int, b int);
INSERT INTO t2 VALUES (9,3), (3,7), (9,1), (2,5), (2,4), (3,8);
CREATE TABLE t3 (a int, b int);
INSERT INTO t3 VALUES (10,3), (9,7), (9,1), (2,4);
CREATE VIEW v1(a,b) AS SELECT a, MAX(b) FROM t2 GROUP BY a;
CREATE VIEW v2(a,b) AS SELECT a,b FROM t2 UNION SELECT a,b FROM t3;
SELECT * FROM v1;
a	b
2	5
3	8
9	3
SELECT a FROM t1 WHERE (a,b) IN (SELECT * FROM v1);
a
9
2
EXPLAIN 
SELECT a FROM t1 WHERE (a,b) IN (SELECT * FROM v1);
id	select_type	table	type	possible_keys	key	key_len	ref	rows	Extra
1	PRIMARY	t1	ALL	NULL	NULL	NULL	NULL	2	Using where
1	PRIMARY	<derived3>	ref	key0	key0	10	test.t1.a,test.t1.b	2	FirstMatch(t1)
3	DERIVED	t2	ALL	NULL	NULL	NULL	NULL	6	Using temporary; Using filesort
SELECT * FROM v2;
a	b
9	3
3	7
9	1
2	5
2	4
3	8
10	3
9	7
SELECT a FROM t1 WHERE (a,b) IN (SELECT * FROM v2);
a
9
2
EXPLAIN 
SELECT a FROM t1 WHERE (a,b) IN (SELECT * FROM v2);
id	select_type	table	type	possible_keys	key	key_len	ref	rows	Extra
1	PRIMARY	t1	ALL	NULL	NULL	NULL	NULL	2	Using where
1	PRIMARY	<derived3>	ref	key0	key0	10	test.t1.a,test.t1.b	2	FirstMatch(t1)
3	DERIVED	t2	ALL	NULL	NULL	NULL	NULL	6	
4	UNION	t3	ALL	NULL	NULL	NULL	NULL	4	
NULL	UNION RESULT	<union3,4>	ALL	NULL	NULL	NULL	NULL	NULL	
DROP VIEW v1,v2;
DROP TABLE t1,t2,t3;
#
# LP bug #804686: query over a derived table using a view 
#                 with a degenerated where condition
#
CREATE TABLE t1 (a int, b int);
INSERT INTO t1 VALUES (0,0), (1,0), (0,0), (1,1), (1,0);
CREATE VIEW v1 AS SELECT a,b FROM t1;
CREATE VIEW v2 AS SELECT a, MAX(b) AS b FROM t1 GROUP BY a;
SELECT * FROM (SELECT b FROM v1 WHERE b = 0) t WHERE b<>0;
b
SELECT * FROM (SELECT b FROM v2 WHERE b = 0) t WHERE b<>0;
b
SELECT * FROM (SELECT b FROM v1 WHERE b = 0) t WHERE b;
b
SELECT * FROM (SELECT b FROM v2 WHERE b = 0) t WHERE b;
b
EXPLAIN EXTENDED
SELECT * FROM (SELECT b FROM v1 WHERE b = 0) t WHERE b;
id	select_type	table	type	possible_keys	key	key_len	ref	rows	filtered	Extra
1	SIMPLE	NULL	NULL	NULL	NULL	NULL	NULL	NULL	NULL	Impossible WHERE
Warnings:
Note	1003	select `test`.`t1`.`b` AS `b` from `test`.`t1` where 0
EXPLAIN EXTENDED
SELECT * FROM (SELECT b FROM v2 WHERE b = 0) t WHERE b;
id	select_type	table	type	possible_keys	key	key_len	ref	rows	filtered	Extra
1	PRIMARY	NULL	NULL	NULL	NULL	NULL	NULL	NULL	NULL	Impossible WHERE
3	DERIVED	t1	ALL	NULL	NULL	NULL	NULL	5	100.00	Using temporary; Using filesort
Warnings:
Note	1003	select `v2`.`b` AS `b` from `test`.`v2` where 0
DROP VIEW v1,v2;
DROP TABLE t1;
#
# LP bug #819716: crash with embedded tableless materialized derived
#                 with a variable 
#
set optimizer_switch='derived_merge=off';
EXPLAIN
SELECT * FROM (SELECT * FROM (SELECT @b) AS t) AS s;
id	select_type	table	type	possible_keys	key	key_len	ref	rows	Extra
1	PRIMARY	<derived2>	system	NULL	NULL	NULL	NULL	1	
2	DERIVED	<derived3>	system	NULL	NULL	NULL	NULL	1	
3	DERIVED	NULL	NULL	NULL	NULL	NULL	NULL	NULL	No tables used
SELECT * FROM (SELECT * FROM (SELECT @b) AS t) AS s;
@b
NULL
set optimizer_switch='derived_merge=on';
#
# LP bug #823826: view over join + IS NULL in WHERE
#
CREATE TABLE t1 (a int) ;
INSERT INTO t1 VALUES (1), (1);
CREATE TABLE t2 (b int) ;
INSERT INTO t2 VALUES (9), (NULL), (7);
CREATE VIEW v1 AS SELECT * FROM t1,t2;
EXPLAIN
SELECT * FROM (SELECT * FROM t1,t2) t WHERE b IS NULL;
id	select_type	table	type	possible_keys	key	key_len	ref	rows	Extra
1	SIMPLE	t1	ALL	NULL	NULL	NULL	NULL	2	
1	SIMPLE	t2	ALL	NULL	NULL	NULL	NULL	3	Using where; Using join buffer (flat, BNL join)
SELECT * FROM (SELECT * FROM t1,t2) t WHERE b IS NULL;
a	b
1	NULL
1	NULL
EXPLAIN
SELECT * FROM v1 WHERE b IS NULL;
id	select_type	table	type	possible_keys	key	key_len	ref	rows	Extra
1	SIMPLE	t1	ALL	NULL	NULL	NULL	NULL	2	
1	SIMPLE	t2	ALL	NULL	NULL	NULL	NULL	3	Using where; Using join buffer (flat, BNL join)
SELECT * FROM v1 WHERE b IS NULL;
a	b
1	NULL
1	NULL
DROP VIEW v1;
DROP TABLE t1,t2;
#
# LP bug #823835: a duplicate of #823189 with derived table
#
CREATE TABLE t1 (a varchar(32)) ;
INSERT INTO t1 VALUES ('r'), ('p');
CREATE TABLE t2 (a int NOT NULL, b varchar(32)) ;
INSERT INTO t2 VALUES (28,'j');
CREATE TABLE t3 (a int);
INSERT INTO t3 VALUES (0), (0);
EXPLAIN EXTENDED
SELECT * FROM (SELECT * FROM t1) AS t
WHERE EXISTS (SELECT t2.a FROM t3 RIGHT JOIN t2 ON (t3.a = t2.a)
WHERE t2.b < t.a);
id	select_type	table	type	possible_keys	key	key_len	ref	rows	filtered	Extra
1	PRIMARY	t1	ALL	NULL	NULL	NULL	NULL	2	100.00	Using where
3	DEPENDENT SUBQUERY	t2	system	NULL	NULL	NULL	NULL	1	100.00	
3	DEPENDENT SUBQUERY	t3	ALL	NULL	NULL	NULL	NULL	2	100.00	Using where
Warnings:
Note	1276	Field or reference 't.a' of SELECT #3 was resolved in SELECT #1
Note	1003	select `test`.`t1`.`a` AS `a` from `test`.`t1` where <in_optimizer>(1,<expr_cache><`test`.`t1`.`a`>(exists(select 28 from `test`.`t3` where ('j' < `test`.`t1`.`a`))))
SELECT * FROM (SELECT * FROM t1) AS t
WHERE EXISTS (SELECT t2.a FROM t3 RIGHT JOIN t2 ON (t3.a = t2.a)
WHERE t2.b < t.a);
a
r
p
DROP TABLE t1,t2,t3;
#
# LP bug #824463: nested outer join using a merged view
#                 as an inner table
#
CREATE TABLE t1 (b int, a int) ;
CREATE TABLE t2 (a int) ;
INSERT INTO t2 VALUES (5), (6);
CREATE TABLE t3 (a int , c int) ;
INSERT INTO t3 VALUES (22,1), (23,-1);
CREATE TABLE t4 (a int);
CREATE TABLE t5 (d int) ;
INSERT INTO t5 VALUES (0), (7), (3), (5);
CREATE VIEW v2 AS SELECT * FROM t2;
CREATE VIEW v3 AS SELECT * FROM t3;
EXPLAIN EXTENDED
SELECT STRAIGHT_JOIN *
FROM ( t2 AS s2
JOIN
( t3 AS s3
LEFT JOIN
( t4 LEFT JOIN t3 ON t4.a != 0 )
ON s3.a != 0)
ON s2.a != 0)
JOIN t5 ON s3.c != 0 AND t5.d = 0;
id	select_type	table	type	possible_keys	key	key_len	ref	rows	filtered	Extra
1	SIMPLE	s2	ALL	NULL	NULL	NULL	NULL	2	100.00	Using where
1	SIMPLE	s3	ALL	NULL	NULL	NULL	NULL	2	100.00	Using where; Using join buffer (flat, BNL join)
1	SIMPLE	t4	ALL	NULL	NULL	NULL	NULL	0	0.00	Using where
1	SIMPLE	t3	ALL	NULL	NULL	NULL	NULL	2	100.00	Using where
1	SIMPLE	t5	ALL	NULL	NULL	NULL	NULL	4	100.00	Using where; Using join buffer (flat, BNL join)
Warnings:
Note	1003	select straight_join `test`.`s2`.`a` AS `a`,`test`.`s3`.`a` AS `a`,`test`.`s3`.`c` AS `c`,`test`.`t4`.`a` AS `a`,`test`.`t3`.`a` AS `a`,`test`.`t3`.`c` AS `c`,`test`.`t5`.`d` AS `d` from `test`.`t2` `s2` join `test`.`t3` `s3` left join (`test`.`t4` left join `test`.`t3` on((`test`.`t4`.`a` <> 0))) on((`test`.`s3`.`a` <> 0)) join `test`.`t5` where ((`test`.`t5`.`d` = 0) and (`test`.`s3`.`c` <> 0) and (`test`.`s2`.`a` <> 0))
SELECT STRAIGHT_JOIN *
FROM ( t2 AS s2
JOIN
( t3 AS s3
LEFT JOIN
( t4 LEFT JOIN t3 ON t4.a != 0 )
ON s3.a != 0)
ON s2.a != 0)
JOIN t5 ON s3.c != 0 AND t5.d = 0;
a	a	c	a	a	c	d
5	22	1	NULL	NULL	NULL	0
6	22	1	NULL	NULL	NULL	0
5	23	-1	NULL	NULL	NULL	0
6	23	-1	NULL	NULL	NULL	0
EXPLAIN EXTENDED
SELECT STRAIGHT_JOIN *
FROM t2 AS s2 , t5,
(t3 LEFT JOIN (t4 LEFT JOIN t3 AS s3 ON t4.a != 0) ON t3.a != 0)
WHERE s2.a != 0 AND t3.c != 0 AND t5.d = 0;
id	select_type	table	type	possible_keys	key	key_len	ref	rows	filtered	Extra
1	SIMPLE	s2	ALL	NULL	NULL	NULL	NULL	2	100.00	Using where
1	SIMPLE	t5	ALL	NULL	NULL	NULL	NULL	4	100.00	Using where; Using join buffer (flat, BNL join)
1	SIMPLE	t3	ALL	NULL	NULL	NULL	NULL	2	100.00	Using where; Using join buffer (flat, BNL join)
1	SIMPLE	t4	ALL	NULL	NULL	NULL	NULL	0	0.00	Using where
1	SIMPLE	s3	ALL	NULL	NULL	NULL	NULL	2	100.00	Using where
Warnings:
Note	1003	select straight_join `test`.`s2`.`a` AS `a`,`test`.`t5`.`d` AS `d`,`test`.`t3`.`a` AS `a`,`test`.`t3`.`c` AS `c`,`test`.`t4`.`a` AS `a`,`test`.`s3`.`a` AS `a`,`test`.`s3`.`c` AS `c` from `test`.`t2` `s2` join `test`.`t5` join `test`.`t3` left join (`test`.`t4` left join `test`.`t3` `s3` on((`test`.`t4`.`a` <> 0))) on((`test`.`t3`.`a` <> 0)) where ((`test`.`t5`.`d` = 0) and (`test`.`s2`.`a` <> 0) and (`test`.`t3`.`c` <> 0))
SELECT STRAIGHT_JOIN *
FROM t2 AS s2 , t5,
(t3 LEFT JOIN (t4 LEFT JOIN t3 AS s3 ON t4.a != 0) ON t3.a != 0)
WHERE s2.a != 0 AND t3.c != 0 AND t5.d = 0;
a	d	a	c	a	a	c
5	0	22	1	NULL	NULL	NULL
6	0	22	1	NULL	NULL	NULL
5	0	23	-1	NULL	NULL	NULL
6	0	23	-1	NULL	NULL	NULL
EXPLAIN EXTENDED
SELECT STRAIGHT_JOIN *
FROM v2 AS s2 , t5,
(t3 LEFT JOIN (t4 LEFT JOIN v3 AS s3 ON t4.a != 0) ON t3.a != 0)
WHERE s2.a != 0 AND t3.c != 0 AND t5.d = 0;
id	select_type	table	type	possible_keys	key	key_len	ref	rows	filtered	Extra
1	SIMPLE	t2	ALL	NULL	NULL	NULL	NULL	2	100.00	Using where
1	SIMPLE	t5	ALL	NULL	NULL	NULL	NULL	4	100.00	Using where; Using join buffer (flat, BNL join)
1	SIMPLE	t3	ALL	NULL	NULL	NULL	NULL	2	100.00	Using where; Using join buffer (flat, BNL join)
1	SIMPLE	t4	ALL	NULL	NULL	NULL	NULL	0	0.00	Using where
1	SIMPLE	t3	ALL	NULL	NULL	NULL	NULL	2	100.00	Using where
Warnings:
Note	1003	select straight_join `test`.`t2`.`a` AS `a`,`test`.`t5`.`d` AS `d`,`test`.`t3`.`a` AS `a`,`test`.`t3`.`c` AS `c`,`test`.`t4`.`a` AS `a`,`test`.`t3`.`a` AS `a`,`test`.`t3`.`c` AS `c` from `test`.`t2` join `test`.`t5` join `test`.`t3` left join (`test`.`t4` left join (`test`.`t3`) on((`test`.`t4`.`a` <> 0))) on((`test`.`t3`.`a` <> 0)) where ((`test`.`t5`.`d` = 0) and (`test`.`t2`.`a` <> 0) and (`test`.`t3`.`c` <> 0))
SELECT STRAIGHT_JOIN *
FROM v2 AS s2 , t5,
(t3 LEFT JOIN (t4 LEFT JOIN v3 AS s3 ON t4.a != 0) ON t3.a != 0)
WHERE s2.a != 0 AND t3.c != 0 AND t5.d = 0;
a	d	a	c	a	a	c
5	0	22	1	NULL	NULL	NULL
6	0	22	1	NULL	NULL	NULL
5	0	23	-1	NULL	NULL	NULL
6	0	23	-1	NULL	NULL	NULL
SELECT STRAIGHT_JOIN *
FROM ( ( t2 AS s2
LEFT JOIN
( t3 AS s3
LEFT JOIN
( t4 AS s4 JOIN t3 ON s4.a != 0)
ON s3.a != 0 )
ON s2.a != 0)
LEFT JOIN 
t1 AS s1  
ON s1.a != 0)
JOIN t5 ON s3.c != 0;
a	a	c	a	a	c	b	a	d
5	22	1	NULL	NULL	NULL	NULL	NULL	0
6	22	1	NULL	NULL	NULL	NULL	NULL	0
5	23	-1	NULL	NULL	NULL	NULL	NULL	0
6	23	-1	NULL	NULL	NULL	NULL	NULL	0
5	22	1	NULL	NULL	NULL	NULL	NULL	7
6	22	1	NULL	NULL	NULL	NULL	NULL	7
5	23	-1	NULL	NULL	NULL	NULL	NULL	7
6	23	-1	NULL	NULL	NULL	NULL	NULL	7
5	22	1	NULL	NULL	NULL	NULL	NULL	3
6	22	1	NULL	NULL	NULL	NULL	NULL	3
5	23	-1	NULL	NULL	NULL	NULL	NULL	3
6	23	-1	NULL	NULL	NULL	NULL	NULL	3
5	22	1	NULL	NULL	NULL	NULL	NULL	5
6	22	1	NULL	NULL	NULL	NULL	NULL	5
5	23	-1	NULL	NULL	NULL	NULL	NULL	5
6	23	-1	NULL	NULL	NULL	NULL	NULL	5
SELECT STRAIGHT_JOIN *
FROM ( ( v2 AS s2
LEFT JOIN
( v3 AS s3
LEFT JOIN
( t4 AS s4 JOIN v3 ON s4.a != 0)
ON s3.a != 0 )
ON s2.a != 0)
LEFT JOIN 
t1 AS s1  
ON s1.a != 0)
JOIN t5 ON s3.c != 0;
a	a	c	a	a	c	b	a	d
5	22	1	NULL	NULL	NULL	NULL	NULL	0
6	22	1	NULL	NULL	NULL	NULL	NULL	0
5	23	-1	NULL	NULL	NULL	NULL	NULL	0
6	23	-1	NULL	NULL	NULL	NULL	NULL	0
5	22	1	NULL	NULL	NULL	NULL	NULL	7
6	22	1	NULL	NULL	NULL	NULL	NULL	7
5	23	-1	NULL	NULL	NULL	NULL	NULL	7
6	23	-1	NULL	NULL	NULL	NULL	NULL	7
5	22	1	NULL	NULL	NULL	NULL	NULL	3
6	22	1	NULL	NULL	NULL	NULL	NULL	3
5	23	-1	NULL	NULL	NULL	NULL	NULL	3
6	23	-1	NULL	NULL	NULL	NULL	NULL	3
5	22	1	NULL	NULL	NULL	NULL	NULL	5
6	22	1	NULL	NULL	NULL	NULL	NULL	5
5	23	-1	NULL	NULL	NULL	NULL	NULL	5
6	23	-1	NULL	NULL	NULL	NULL	NULL	5
DROP VIEW v2,v3;
DROP TABLE t1,t2,t3,t4,t5;
#
# LP bug #872735: derived used in a NOT IN subquery
#                 
CREATE TABLE t1 (b int NOT NULL);
INSERT INTO t1 VALUES (9), (7);
CREATE TABLE t2 (a int NOT NULL) ;
INSERT INTO t2 VALUES (1), (2);
CREATE TABLE t3 (
a int NOT NULL , c int NOT NULL, d varchar(1) NOT NULL, 
KEY (c,a) , PRIMARY KEY (a)
);
INSERT INTO t3 VALUES
(14,4,'a'), (15,7,'b'), (16,4,'c'), (17,1,'d'), (18,9,'e'),
(19,4,'f'), (20,8,'g');
SET SESSION optimizer_switch='derived_merge=on,subquery_cache=off,materialization=off';
# The following two EXPLAINs must return the same execution plan
EXPLAIN
SELECT * FROM t1 , t2
WHERE (t2.a ,t1.b) NOT IN (SELECT DISTINCT c,a  FROM t3 t);
id	select_type	table	type	possible_keys	key	key_len	ref	rows	Extra
1	PRIMARY	t1	ALL	NULL	NULL	NULL	NULL	2	
1	PRIMARY	t2	ALL	NULL	NULL	NULL	NULL	2	Using where; Using join buffer (flat, BNL join)
2	DEPENDENT SUBQUERY	t	unique_subquery	PRIMARY,c	PRIMARY	4	func	1	Using where
EXPLAIN 
SELECT * FROM t1 , t2
WHERE (t2.a ,t1.b) NOT IN (SELECT DISTINCT c,a  FROM (SELECT * FROM t3) t);
id	select_type	table	type	possible_keys	key	key_len	ref	rows	Extra
1	PRIMARY	t1	ALL	NULL	NULL	NULL	NULL	2	
1	PRIMARY	t2	ALL	NULL	NULL	NULL	NULL	2	Using where; Using join buffer (flat, BNL join)
2	DEPENDENT SUBQUERY	t3	unique_subquery	PRIMARY,c	PRIMARY	4	func	1	Using where
SELECT * FROM t1 , t2
WHERE (t2.a ,t1.b) NOT IN (SELECT DISTINCT c,a  FROM (SELECT * FROM t3) t);
b	a
9	1
7	1
9	2
7	2
DROP TABLE t1,t2,t3;
#
# LP bug #874006: materialized view used in IN subquery
#
CREATE TABLE t3 (a int NOT NULL, b varchar(1), c varchar(1));
INSERT INTO t3 VALUES (19,NULL,NULL), (20,'r','r');
CREATE TABLE t1 (a int, b varchar(1) , c varchar(1));
INSERT INTO t1 VALUES (1,NULL,NULL), (5,'r','r'), (7,'y','y');
CREATE TABLE t2 (a int NOT NULL , b int, c varchar(1));
INSERT INTO t2 VALUES (4,3,'r');
CREATE ALGORITHM=TEMPTABLE VIEW v1 AS SELECT * FROM t1;
SET @save_optimizer_switch=@@optimizer_switch;
SET optimizer_switch='semijoin_with_cache=off';
SET SESSION optimizer_switch='derived_with_keys=off';
EXPLAIN
SELECT * FROM t3 
WHERE t3.b IN (SELECT v1.b FROM  v1, t2 
WHERE t2.c = v1.c AND t2.c = v1.b AND v1.b = t3.c);
id	select_type	table	type	possible_keys	key	key_len	ref	rows	Extra
1	PRIMARY	t2	system	NULL	NULL	NULL	NULL	1	
1	PRIMARY	t3	ALL	NULL	NULL	NULL	NULL	2	Using where
1	PRIMARY	<derived3>	ALL	NULL	NULL	NULL	NULL	3	Using where; Start temporary; End temporary
3	DERIVED	t1	ALL	NULL	NULL	NULL	NULL	3	
SELECT * FROM t3 
WHERE t3.b IN (SELECT v1.b FROM  v1, t2 
WHERE t2.c = v1.c AND t2.c = v1.b AND v1.b = t3.c);
a	b	c
20	r	r
SET SESSION optimizer_switch='derived_with_keys=on';
EXPLAIN
SELECT * FROM t3 
WHERE t3.b IN (SELECT v1.b FROM  v1, t2 
WHERE t2.c = v1.c AND t2.c = v1.b AND v1.b = t3.c);
id	select_type	table	type	possible_keys	key	key_len	ref	rows	Extra
1	PRIMARY	t2	system	NULL	NULL	NULL	NULL	1	
1	PRIMARY	<derived3>	ref	key1	key1	8	const,const	0	Start temporary
1	PRIMARY	t3	ALL	NULL	NULL	NULL	NULL	2	Using where; End temporary; Using join buffer (flat, BNL join)
3	DERIVED	t1	ALL	NULL	NULL	NULL	NULL	3	
SELECT * FROM t3 
WHERE t3.b IN (SELECT v1.b FROM  v1, t2 
WHERE t2.c = v1.c AND t2.c = v1.b AND v1.b = t3.c);
a	b	c
20	r	r
SET optimizer_switch=@save_optimizer_switch;
DROP VIEW v1;
DROP TABLE t1,t2,t3;
#
# LP bug #873263: materialized view used in correlated IN subquery
#
CREATE TABLE t1 (a int, b int) ;
INSERT INTO t1 VALUES (5,4), (9,8);
CREATE TABLE t2 (a int, b int) ;
INSERT INTO t2 VALUES (4,5), (5,1);
CREATE ALGORITHM=TEMPTABLE VIEW v2 AS SELECT * FROM t2;
SET SESSION optimizer_switch='derived_with_keys=on';
EXPLAIN
SELECT * FROM t1 WHERE t1.b IN (SELECT v2.a FROM v2 WHERE v2.b = t1.a);
id	select_type	table	type	possible_keys	key	key_len	ref	rows	Extra
1	PRIMARY	t1	ALL	NULL	NULL	NULL	NULL	2	Using where
1	PRIMARY	<derived3>	ref	key0	key0	10	test.t1.b,test.t1.a	2	FirstMatch(t1)
3	DERIVED	t2	ALL	NULL	NULL	NULL	NULL	2	
SELECT * FROM t1 WHERE t1.b IN (SELECT v2.a FROM v2 WHERE v2.b = t1.a);
a	b
5	4
DROP VIEW v2;
DROP TABLE t1,t2;
#
# LP bug #877316: query over a view with correlated subquery in WHERE
#
CREATE TABLE t1 (a int, b int, PRIMARY KEY (a)) ;
INSERT INTO t1 VALUES (18,2), (19,9);
CREATE TABLE t2 (a int, b int) ;
INSERT INTO t2 VALUES (10,8), (5,10);
CREATE VIEW v1 AS SELECT * FROM t1;
SELECT t1.a FROM t1
WHERE EXISTS (SELECT t2.a FROM t2 WHERE t2.b < t1.b);
a
19
EXPLAIN
SELECT t1.a FROM t1
WHERE EXISTS (SELECT t2.a FROM t2 WHERE t2.b < t1.b);
id	select_type	table	type	possible_keys	key	key_len	ref	rows	Extra
1	PRIMARY	t1	ALL	NULL	NULL	NULL	NULL	2	Using where
2	DEPENDENT SUBQUERY	t2	ALL	NULL	NULL	NULL	NULL	2	Using where
SELECT v1.a FROM v1
WHERE EXISTS (SELECT t2.a FROM t2 WHERE t2.b < v1.b);
a
19
EXPLAIN
SELECT v1.a FROM v1
WHERE EXISTS (SELECT t2.a FROM t2 WHERE t2.b < v1.b);
id	select_type	table	type	possible_keys	key	key_len	ref	rows	Extra
1	PRIMARY	t1	ALL	NULL	NULL	NULL	NULL	2	Using where
2	DEPENDENT SUBQUERY	t2	ALL	NULL	NULL	NULL	NULL	2	Using where
DROP VIEW v1;
DROP TABLE t1,t2;
#
# LP bug #878199: join of two materialized views
#
CREATE TABLE t1 (a int, b varchar(1)) ;
INSERT INTO t1 VALUES (7,'c'), (3,'h'), (7,'c');
CREATE TABLE t2 (b varchar(1)) ;
INSERT INTO t2 VALUES ('p'), ('c'), ('j'), ('c'), ('p');
CREATE VIEW v1 AS SELECT * FROM t1 GROUP BY a,b;
CREATE VIEW v2 AS SELECT * FROM t2 GROUP BY b;
SET SESSION optimizer_switch = 'derived_with_keys=on';
SELECT v1.a FROM v1,v2 WHERE v2.b = v1.b ORDER BY 1;
a
7
EXPLAIN
SELECT v1.a FROM v1,v2 WHERE v2.b = v1.b ORDER BY 1;
id	select_type	table	type	possible_keys	key	key_len	ref	rows	Extra
1	PRIMARY	<derived2>	ALL	NULL	NULL	NULL	NULL	3	Using where; Using filesort
1	PRIMARY	<derived3>	ref	key0	key0	4	v1.b	2	
3	DERIVED	t2	ALL	NULL	NULL	NULL	NULL	5	Using temporary; Using filesort
2	DERIVED	t1	ALL	NULL	NULL	NULL	NULL	3	Using temporary; Using filesort
DROP VIEW v1,v2;
DROP TABLE t1,t2;
#
# Bug #743378: join over merged view employing BNL
#
CREATE TABLE t1 ( d varchar(1) NOT NULL) ;
INSERT INTO t1 VALUES ('j'),('v'),('c');
CREATE TABLE t2 (h time NOT NULL, d varchar(1) NOT NULL) ;
INSERT INTO t2 VALUES ('05:03:03','w'),('02:59:24','d'),('00:01:58','e');
CREATE TABLE t3 (
b int NOT NULL, e varchar(1) NOT NULL, d varchar(1) NOT NULL, KEY (e,b)
);
INSERT INTO t3 VALUES (4,'x','x'),(9,'w','w'),(4,'d','d'),(8,'e','e');
INSERT INTO t3 VALUES (14,'a','a'),(19,'b','b'),(14,'c','c'),(18,'d','d');
CREATE TABLE t4 (i int NOT NULL, m varchar(1) NOT NULL) ;
INSERT INTO t4 VALUES (8,'m'),(9,'d'),(2,'s'),(4,'r'),(8,'m');
CREATE TABLE t5 (
a int NOT NULL, c int NOT NULL, b int NOT NULL, f date NOT NULL,
g date NOT NULL, h time NOT NULL, j time NOT NULL, k datetime NOT NULL
);
INSERT INTO t5 VALUES
(1,4,0,'0000-00-00','0000-00-00','21:22:34','21:22:34','2002-02-13 17:30'),
(2,6,8,'2004-09-18','2004-09-18','10:50:38','10:50:38','2008-09-27 00:34');
CREATE VIEW v3 AS SELECT t3.*, t4.i FROM t3, t4, t5;
SET SESSION join_cache_level = 1;
SET SESSION join_buffer_size = 512;
EXPLAIN
SELECT t2.d FROM t1,t2,v3 WHERE v3.e = t2.d AND v3.i < 3;
id	select_type	table	type	possible_keys	key	key_len	ref	rows	Extra
1	SIMPLE	t5	ALL	NULL	NULL	NULL	NULL	2	
1	SIMPLE	t1	ALL	NULL	NULL	NULL	NULL	3	Using join buffer (flat, BNL join)
1	SIMPLE	t2	ALL	NULL	NULL	NULL	NULL	3	Using join buffer (flat, BNL join)
1	SIMPLE	t3	ref	e	e	3	test.t2.d	1	Using index
1	SIMPLE	t4	ALL	NULL	NULL	NULL	NULL	5	Using where; Using join buffer (flat, BNL join)
SELECT t2.d FROM t1,t2,v3 WHERE v3.e = t2.d AND v3.i < 3;
d
w
w
w
w
w
w
d
d
d
d
d
d
d
d
d
d
d
d
e
e
e
e
e
e
SET SESSION join_cache_level = DEFAULT;
SET SESSION join_buffer_size = DEFAULT;
DROP VIEW v3;
DROP TABLE t1,t2,t3,t4,t5;
#
# Bug #879882: right join within mergeable derived table
#
CREATE TABLE t1 (a varchar(1));
INSERT INTO t1 VALUES ('c'), ('a');
CREATE TABLE t2 (a int, b int, c varchar(1));
INSERT INTO t2 VALUES (29,8,'c'), (39,7,'b');
CREATE TABLE t3 (b int);
SET @save_optimizer_switch=@@optimizer_switch;
SET optimizer_switch='outer_join_with_cache=off';
EXPLAIN EXTENDED
SELECT t.b, t.c, t1.a
FROM t1, (SELECT t2.b, t2.c FROM t3 RIGHT JOIN t2 ON t2.a = t3.b) AS t
WHERE t.b AND t.c = t1.a;
id	select_type	table	type	possible_keys	key	key_len	ref	rows	filtered	Extra
1	SIMPLE	t3	system	NULL	NULL	NULL	NULL	0	0.00	const row not found
1	SIMPLE	t1	ALL	NULL	NULL	NULL	NULL	2	100.00	
1	SIMPLE	t2	ALL	NULL	NULL	NULL	NULL	2	100.00	Using where; Using join buffer (flat, BNL join)
Warnings:
Note	1003	select `test`.`t2`.`b` AS `b`,`test`.`t2`.`c` AS `c`,`test`.`t1`.`a` AS `a` from `test`.`t1` join `test`.`t2` where ((`test`.`t2`.`c` = `test`.`t1`.`a`) and (`test`.`t2`.`b` <> 0))
SELECT t.b, t.c, t1.a
FROM t1, (SELECT t2.b, t2.c FROM t3 RIGHT JOIN t2 ON t2.a = t3.b) AS t
WHERE t.b AND t.c = t1.a;
b	c	a
8	c	c
EXPLAIN EXTENDED
SELECT t.b, t.c, t1.a
FROM t1, (SELECT t2.b, t2.c FROM t3 RIGHT JOIN t2 ON t2.a = t3.b) AS t
WHERE t.b <> 0 AND t.c = t1.a;
id	select_type	table	type	possible_keys	key	key_len	ref	rows	filtered	Extra
1	SIMPLE	t3	system	NULL	NULL	NULL	NULL	0	0.00	const row not found
1	SIMPLE	t1	ALL	NULL	NULL	NULL	NULL	2	100.00	
1	SIMPLE	t2	ALL	NULL	NULL	NULL	NULL	2	100.00	Using where; Using join buffer (flat, BNL join)
Warnings:
Note	1003	select `test`.`t2`.`b` AS `b`,`test`.`t2`.`c` AS `c`,`test`.`t1`.`a` AS `a` from `test`.`t1` join `test`.`t2` where ((`test`.`t2`.`c` = `test`.`t1`.`a`) and (`test`.`t2`.`b` <> 0))
SELECT t.b, t.c, t1.a
FROM t1, (SELECT t2.b, t2.c FROM t3 RIGHT JOIN t2 ON t2.a = t3.b) AS t
WHERE t.b <> 0 AND t.c = t1.a;
b	c	a
8	c	c
INSERT INTO t3 VALUES (100), (200);
EXPLAIN EXTENDED
SELECT t.b, t.c, t1.a
FROM t1, (SELECT t2.b, t2.c FROM t3 RIGHT JOIN t2 ON t2.a = t3.b) AS t
WHERE t.b AND t.c = t1.a;
id	select_type	table	type	possible_keys	key	key_len	ref	rows	filtered	Extra
1	SIMPLE	t1	ALL	NULL	NULL	NULL	NULL	2	100.00	
1	SIMPLE	t2	ALL	NULL	NULL	NULL	NULL	2	100.00	Using where; Using join buffer (flat, BNL join)
1	SIMPLE	t3	ALL	NULL	NULL	NULL	NULL	2	100.00	Using where
Warnings:
Note	1003	select `test`.`t2`.`b` AS `b`,`test`.`t2`.`c` AS `c`,`test`.`t1`.`a` AS `a` from `test`.`t1` join `test`.`t2` left join `test`.`t3` on((`test`.`t3`.`b` = `test`.`t2`.`a`)) where ((`test`.`t2`.`c` = `test`.`t1`.`a`) and (`test`.`t2`.`b` <> 0))
SELECT t.b, t.c, t1.a
FROM t1, (SELECT t2.b, t2.c FROM t3 RIGHT JOIN t2 ON t2.a = t3.b) AS t
WHERE t.b AND t.c = t1.a;
b	c	a
8	c	c
EXPLAIN EXTENDED
SELECT t.b, t.c, t1.a
FROM t1, (SELECT t2.b, t2.c FROM t3 RIGHT JOIN t2 ON t2.a = t3.b) AS t
WHERE t.b <> 0 AND t.c = t1.a;
id	select_type	table	type	possible_keys	key	key_len	ref	rows	filtered	Extra
1	SIMPLE	t1	ALL	NULL	NULL	NULL	NULL	2	100.00	
1	SIMPLE	t2	ALL	NULL	NULL	NULL	NULL	2	100.00	Using where; Using join buffer (flat, BNL join)
1	SIMPLE	t3	ALL	NULL	NULL	NULL	NULL	2	100.00	Using where
Warnings:
Note	1003	select `test`.`t2`.`b` AS `b`,`test`.`t2`.`c` AS `c`,`test`.`t1`.`a` AS `a` from `test`.`t1` join `test`.`t2` left join `test`.`t3` on((`test`.`t3`.`b` = `test`.`t2`.`a`)) where ((`test`.`t2`.`c` = `test`.`t1`.`a`) and (`test`.`t2`.`b` <> 0))
SELECT t.b, t.c, t1.a
FROM t1, (SELECT t2.b, t2.c FROM t3 RIGHT JOIN t2 ON t2.a = t3.b) AS t
WHERE t.b <> 0 AND t.c = t1.a;
b	c	a
8	c	c
SET optimizer_switch=@save_optimizer_switch;
DROP TABLE t1,t2,t3;
#
# Bug #880724: materialized const view as inner table of outer join
#
CREATE TABLE t1 (a int, b varchar(1));
INSERT INTO t1 VALUES (9,NULL), (6,'r'), (7,'c');
CREATE TABLE t2 (a int);
INSERT INTO t2 VALUES (6);
CREATE ALGORITHM=TEMPTABLE VIEW v2 AS SELECT * FROM t2;
SET @save_optimizer_switch=@@optimizer_switch;
SET optimizer_switch='outer_join_with_cache=off';
SET SESSION optimizer_switch = 'derived_with_keys=on';
SET SESSION join_cache_level = 4;
EXPLAIN
SELECT t1.b,v2.a  FROM t1 LEFT JOIN v2 ON v2.a = t1.a;
id	select_type	table	type	possible_keys	key	key_len	ref	rows	Extra
1	PRIMARY	t1	ALL	NULL	NULL	NULL	NULL	3	
1	PRIMARY	<derived2>	ALL	NULL	NULL	NULL	NULL	1	Using where
2	DERIVED	t2	system	NULL	NULL	NULL	NULL	1	
SELECT t1.b,v2.a  FROM t1 LEFT JOIN v2 ON v2.a = t1.a;
b	a
NULL	NULL
r	6
c	NULL
CREATE TABLE t3 (a int, b varchar(1));
INSERT INTO t3 VALUES (8,'x'), (5,'r'), (9,'y');
EXPLAIN
SELECT * FROM t3
WHERE t3.b <> ANY (SELECT t1.b  FROM t1 LEFT JOIN v2 ON v2.a = t1.a);
id	select_type	table	type	possible_keys	key	key_len	ref	rows	Extra
1	PRIMARY	t3	ALL	NULL	NULL	NULL	NULL	3	Using where
2	DEPENDENT SUBQUERY	t1	ALL	NULL	NULL	NULL	NULL	3	Using where
2	DEPENDENT SUBQUERY	<derived3>	ALL	NULL	NULL	NULL	NULL	1	Using where
3	DERIVED	t2	system	NULL	NULL	NULL	NULL	1	
SELECT * FROM t3
WHERE t3.b <> ANY (SELECT t1.b  FROM t1 LEFT JOIN v2 ON v2.a = t1.a);
a	b
8	x
5	r
9	y
SET SESSION join_cache_level = default;
SET optimizer_switch=@save_optimizer_switch;
DROP VIEW v2;
DROP TABLE t1,t2,t3;
#
# Bug #881449: OUTER JOIN usin  a merged view within IN subquery
#
CREATE TABLE t1 (a varchar(1)) ;
INSERT INTO t1 VALUES ('y'), ('x');
CREATE TABLE t2 (a int, PRIMARY KEY (a)) ;
INSERT INTO t2 VALUES (1), (2);
CREATE TABLE t3 (a int, b varchar(1)) ;
INSERT INTO t3 VALUES (1,'x');
CREATE VIEW v3 AS SELECT * FROM t3;
SET SESSION optimizer_switch='semijoin=on';
EXPLAIN 
SELECT * FROM t1 WHERE a IN (SELECT v3.b FROM t2 RIGHT JOIN v3 ON v3.a = t2.a);
id	select_type	table	type	possible_keys	key	key_len	ref	rows	Extra
1	PRIMARY	t3	system	NULL	NULL	NULL	NULL	1	
1	PRIMARY	t2	const	PRIMARY	PRIMARY	4	const	1	Using index
1	PRIMARY	t1	ALL	NULL	NULL	NULL	NULL	2	Using where
SELECT * FROM t1 WHERE a IN (SELECT v3.b FROM t2 RIGHT JOIN v3 ON v3.a = t2.a);
a
x
set optimizer_switch= @save_optimizer_switch;
DROP VIEW v3;
DROP TABLE t1,t2,t3;
#
# Bug #874035: view as an inner table of a materialized derived
#
CREATE TABLE t2 (a int NOT NULL);
INSERT INTO t2 VALUES (7), (4);
CREATE TABLE t1 (b int NOT NULL);
INSERT INTO t1 VALUES (5), (7);
CREATE ALGORITHM=MERGE VIEW v1 AS SELECT * FROM t1;
SET @save_optimizer_switch=@@optimizer_switch;
SET SESSION optimizer_switch='derived_merge=off';
PREPARE st1 FROM
'SELECT * FROM (SELECT * FROM t2 LEFT JOIN v1 ON t2.a = v1.b) AS t';
EXECUTE st1;
a	b
7	7
4	NULL
EXECUTE st1;
a	b
7	7
4	NULL
DEALLOCATE PREPARE st1;
set SESSION optimizer_switch= @save_optimizer_switch;
DROP VIEW v1;
DROP TABLE t1,t2;
#
# LP bug #879939: assertion in ha_maria::enable_indexes 
#                 with derived_with_keys=on
#
CREATE TABLE t2 (a varchar(3));
INSERT INTO t2 VALUES ('USA'), ('USA'), ('USA'), ('USA'), ('USA');
CREATE TABLE t1 (a varchar(3), b varchar(35));
INSERT INTO t1 VALUES
('USA','Lansing'), ('USA','Laredo'), ('USA','Las Vegas'), 
('USA','Lexington-Fayett'), ('USA','Lincoln'), ('USA','Little Rock'),
('USA','Livonia'), ('USA','Long Beach'), ('USA','Los Angeles'),
('USA','Louisville'), ('USA','Lowell'), ('USA','Lubbock'),
('USA','Macon'), ('USA','Madison'), ('USA','Manchester'),
('USA','McAllen'), ('USA','Memphis'), ('USA','Mesa'), 
('USA','Mesquite'), ('USA','Metairie'), ('USA','Miami');
CREATE TABLE t3 (a varchar(35));
INSERT INTO t3 VALUES ('Miami');
SET @save_optimizer_switch=@@optimizer_switch;
SET optimizer_switch = 'derived_with_keys=on';
SET @@tmp_table_size=1024*4;
explain SELECT * FROM (SELECT t1.* FROM t1, t2) AS t JOIN t3 ON t3.a = t.b;
id	select_type	table	type	possible_keys	key	key_len	ref	rows	Extra
1	SIMPLE	t3	system	NULL	NULL	NULL	NULL	1	
1	SIMPLE	t2	ALL	NULL	NULL	NULL	NULL	5	
1	SIMPLE	t1	ALL	NULL	NULL	NULL	NULL	21	Using where; Using join buffer (flat, BNL join)
SELECT * FROM (SELECT t1.* FROM t1, t2) AS t JOIN t3 ON t3.a = t.b;
a	b	a
USA	Miami	Miami
USA	Miami	Miami
USA	Miami	Miami
USA	Miami	Miami
USA	Miami	Miami
SET @@tmp_table_size=1024*1024*16;
SELECT * FROM (SELECT t1.* FROM t1, t2) AS t JOIN t3 ON t3.a = t.b;
a	b	a
USA	Miami	Miami
USA	Miami	Miami
USA	Miami	Miami
USA	Miami	Miami
USA	Miami	Miami
SET @@tmp_table_size=default;
set SESSION optimizer_switch= @save_optimizer_switch;
drop table t1,t2,t3;
#
# BUG#882994: Crash in QUICK_RANGE_SELECT::reset with derived_with_keys
#
CREATE TABLE t2 (
pk varchar(33), 
col_varchar_key varchar(3) NOT NULL,
col_varchar_nokey varchar(52) NOT NULL);
INSERT INTO t2 VALUES ('NICSpanish','NIC','Spanish'),
('NERHausa','NER','Hausa'),('NGAJoruba','NGA','Joruba'),
('NIUNiue','NIU','Niue'),('NFKEnglish','NFK','English'),
('NORNorwegian','NOR','Norwegian'),('CIVAkan','CIV','Akan'),
('OMNArabic','OMN','Arabic'),('PAKPunjabi','PAK','Punjabi'),
('PLWPalau','PLW','Palau'),('PANSpanish','PAN','Spanish'),
('PNGPapuan Langua','PNG','Papuan Languages'), ('PRYSpanish','PRY','Spanish'),
('PERSpanish','PER','Spanish'), ('PCNPitcairnese','PCN','Pitcairnese'),
('MNPPhilippene La','MNP','Philippene Langu'),('PRTPortuguese','PRT','Portuguese'),
('PRISpanish','PRI','Spanish'),('POLPolish','POL','Polish'),('GNQFang','GNQ','Fang');
CREATE TABLE t1 ( col_varchar_nokey varchar(52) NOT NULL ) ;
INSERT INTO t1 VALUES ('Chinese'),('English'),('French'),('German'),
('Italian'),('Japanese'),('Korean'),('Polish'),('Portuguese'),('Spanish'),
('Tagalog'),('Vietnamese');
CREATE TABLE t3 ( col_varchar_key varchar(52)) ;
INSERT INTO t3 VALUES ('United States');
set @tmp_882994= @@max_heap_table_size;
set max_heap_table_size=1;
SELECT *
FROM t3 JOIN
( SELECT t2.* FROM t1, t2 ) AS alias2
ON ( alias2.col_varchar_nokey = t3.col_varchar_key )
ORDER BY CONCAT(alias2.col_varchar_nokey);
col_varchar_key	pk	col_varchar_key	col_varchar_nokey
set max_heap_table_size= @tmp_882994;
drop table t1,t2,t3;
#
# LP bug #917990: Bad estimate of #rows for derived table with LIMIT
#
CREATE TABLE t1 (a int);
INSERT INTO t1 VALUES
(8), (3), (4), (7), (9), (5), (1), (2);
SELECT * FROM (SELECT * FROM t1 LIMIT 3) t;
a
8
3
4
EXPLAIN
SELECT * FROM (SELECT * FROM t1 LIMIT 3) t;
id	select_type	table	type	possible_keys	key	key_len	ref	rows	Extra
1	PRIMARY	<derived2>	ALL	NULL	NULL	NULL	NULL	3	
2	DERIVED	t1	ALL	NULL	NULL	NULL	NULL	8	
DROP TABLE t1;
#
# LP BUG#921878 incorrect check of items during columns union types
# aggregation for merged derived tables
#
SET @save_optimizer_switch=@@optimizer_switch;
SET SESSION optimizer_switch='derived_merge=on';
CREATE TABLE t1 ( a ENUM( 'x', 'y' ) );
insert into t1 values ('x');
CREATE TABLE t2 LIKE t1;
insert into t1 values ('y');
CREATE TABLE t3 LIKE t1;
INSERT INTO t3
SELECT * FROM ( SELECT * FROM t1 ) AS A
UNION SELECT * FROM t2;
select * from t3;
a
x
y
drop table t1,t2,t3;
set SESSION optimizer_switch= @save_optimizer_switch;
#
# LP BUG#944782: derived table from an information schema table
#
SET @save_optimizer_switch=@@optimizer_switch;
SET SESSION optimizer_switch='derived_merge=on';
SET SESSION optimizer_switch='derived_with_keys=on';
CREATE TABLE t1 (c1 int PRIMARY KEY, c2 char(5));
EXPLAIN
SELECT COUNT(*) > 0
FROM INFORMATION_SCHEMA.COLUMNS
INNER JOIN
(SELECT TABLE_SCHEMA,
GROUP_CONCAT(COLUMN_NAME ORDER BY SEQ_IN_INDEX ASC) AS COL_NAMES
FROM INFORMATION_SCHEMA.STATISTICS
GROUP BY TABLE_SCHEMA) AS UNIQUES
ON ( COLUMNS.TABLE_SCHEMA = UNIQUES.TABLE_SCHEMA);
id	select_type	table	type	possible_keys	key	key_len	ref	rows	Extra
1	PRIMARY	COLUMNS	ALL	NULL	NULL	NULL	NULL	NULL	Open_frm_only; Scanned all databases
1	PRIMARY	<derived2>	ALL	NULL	NULL	NULL	NULL	2	Using where; Using join buffer (flat, BNL join)
2	DERIVED	STATISTICS	ALL	NULL	NULL	NULL	NULL	NULL	Open_frm_only; Scanned all databases; Using filesort
SELECT COUNT(*) > 0
FROM INFORMATION_SCHEMA.COLUMNS
INNER JOIN
(SELECT TABLE_SCHEMA,
GROUP_CONCAT(COLUMN_NAME ORDER BY SEQ_IN_INDEX ASC) AS COL_NAMES
FROM INFORMATION_SCHEMA.STATISTICS
GROUP BY TABLE_SCHEMA) AS UNIQUES
ON ( COLUMNS.TABLE_SCHEMA = UNIQUES.TABLE_SCHEMA);
COUNT(*) > 0
1
Warnings:
Warning	1286	Unknown storage engine 'InnoDB'
Warning	1286	Unknown storage engine 'InnoDB'
Warning	1286	Unknown storage engine 'InnoDB'
Warning	1286	Unknown storage engine 'InnoDB'
DROP TABLE t1;
SET SESSION optimizer_switch= @save_optimizer_switch;
#
# LP BUG#953649: crash when estimating the cost of a look-up  
#                into a derived table to be materialized 
#
CREATE TABLE t1 (a int);
INSERT INTO t1 VALUES (132);
CREATE TABLE t2 (b int, c varchar(256));
INSERT INTO t2 VALUES (132,'test1'), (120,'text2'), (132,'text3');
CREATE VIEW v AS
SELECT b, GROUP_CONCAT(c) AS gc FROM t2 GROUP BY b;
SET @save_optimizer_switch=@@optimizer_switch;
SET SESSION optimizer_switch='derived_merge=off';
SET SESSION optimizer_switch='derived_with_keys=off';
EXPLAIN
SELECT * FROM t1, v WHERE a = b;
id	select_type	table	type	possible_keys	key	key_len	ref	rows	Extra
1	PRIMARY	t1	system	NULL	NULL	NULL	NULL	1	
1	PRIMARY	<derived2>	ALL	NULL	NULL	NULL	NULL	3	Using where
2	DERIVED	t2	ALL	NULL	NULL	NULL	NULL	3	Using filesort
SELECT * FROM t1, v WHERE a = b;
a	b	gc
132	132	test1,text3
SET SESSION optimizer_switch='derived_merge=on';
SET SESSION optimizer_switch='derived_with_keys=on';
EXPLAIN
SELECT * FROM t1, v WHERE a = b;
id	select_type	table	type	possible_keys	key	key_len	ref	rows	Extra
1	PRIMARY	t1	system	NULL	NULL	NULL	NULL	1	
1	PRIMARY	<derived2>	ref	key0	key0	5	const	0	
2	DERIVED	t2	ALL	NULL	NULL	NULL	NULL	3	Using filesort
SELECT * FROM t1, v WHERE a = b;
a	b	gc
132	132	test1,text3
SET SESSION optimizer_switch= @save_optimizer_switch;
DROP VIEW v;
DROP TABLE t1,t2;
#
# LP BUG#968720 crash due to converting to materialized and
# natural join made only once
#
SET @save968720_optimizer_switch=@@optimizer_switch;
SET optimizer_switch = 'derived_merge=on';
CREATE TABLE t1 (a int, INDEX(a));
INSERT INTO t1 VALUES (1);
CREATE TABLE t2 (a int, INDEX(a));
INSERT INTO t2 VALUES (1), (2);
INSERT INTO t1 SELECT a FROM (SELECT a FROM test.t1) AS s1 NATURAL JOIN
t2 AS s2;
SELECT * FROM t1;
a
1
1
DELETE FROM t1;
INSERT INTO t1 VALUES (1);
PREPARE stmt FROM "
INSERT INTO t1 SELECT a FROM (SELECT a FROM test.t1) AS s1 NATURAL JOIN
t2 AS s2;
";
EXECUTE stmt;
SELECT * FROM t1;
a
1
1
EXECUTE stmt;
SELECT * FROM t1;
a
1
1
1
1
drop table t1,t2;
set optimizer_switch=@save968720_optimizer_switch;
#
# LP BUG#978847 Server crashes in Item_ref::real_item on
# INSERT .. SELECT with FROM subquery and derived_merge=ON
SET @save978847_optimizer_switch=@@optimizer_switch;
SET optimizer_switch = 'derived_merge=on';
CREATE TABLE t1 ( a INT, b INT );
INSERT INTO t1 VALUES (2,1),(3,2);
select * from t1;
a	b
2	1
3	2
INSERT INTO t1 SELECT * FROM
( SELECT * FROM t1 ) AS alias;
select * from t1;
a	b
2	1
3	2
2	1
3	2
prepare stmt1 from  'INSERT INTO t1 SELECT SQL_BIG_RESULT * FROM
  ( SELECT * FROM t1 ) AS alias';
execute stmt1;
select * from t1;
a	b
2	1
3	2
2	1
3	2
2	1
3	2
2	1
3	2
execute stmt1;
select * from t1;
a	b
2	1
3	2
2	1
3	2
2	1
3	2
2	1
3	2
2	1
3	2
2	1
3	2
2	1
3	2
2	1
3	2
drop table t1;
set optimizer_switch=@save978847_optimizer_switch;
#
# LP bug998516 Server hangs on INSERT .. SELECT with derived_merge,
# FROM subquery, UNION 
#
CREATE TABLE t1 (a INT);
INSERT INTO t1 VALUES (1),(2);
CREATE TABLE t2 (b INT);
INSERT INTO t2 VALUES (3),(4);
INSERT INTO t1 SELECT * FROM ( SELECT * FROM t1 ) AS alias UNION SELECT * FROM t2;
select * from t1;
a
1
2
1
2
3
4
drop table t1,t2;
#
# MDEV-3873: Wrong result (extra rows) with NOT IN and
# a subquery from a MERGE view
#
CREATE TABLE t1 (a INT NOT NULL) ENGINE=MyISAM;
INSERT INTO t1 VALUES (4),(7),(0);
CREATE TABLE t2 (b INT NOT NULL) ENGINE=MyISAM;
INSERT INTO t2 VALUES (1),(2);
CREATE TABLE t3 (c INT NOT NULL) ENGINE=MyISAM;
INSERT INTO t3 VALUES (4),(6),(3);
CREATE TABLE t4 (d INT NOT NULL) ENGINE=MyISAM;
INSERT INTO t4 VALUES (4),(5),(3);
CREATE TABLE tv (e INT NOT NULL) ENGINE=MyISAM;
INSERT INTO tv VALUES (1),(3);
CREATE ALGORITHM=TEMPTABLE VIEW v_temptable AS SELECT * FROM tv;
CREATE ALGORITHM=MERGE VIEW v_merge AS SELECT * FROM tv;
SELECT * FROM t1, t2 
WHERE a NOT IN ( SELECT e FROM t3 LEFT JOIN v_temptable ON (c = e) WHERE c <> b ) AND a < b;
a	b
SELECT * FROM t1, t2 
WHERE a NOT IN ( SELECT e FROM t3 LEFT JOIN v_merge ON (c = e) WHERE c <> b ) AND a < b;
a	b
SELECT * FROM t1, t2 
WHERE a NOT IN ( SELECT e FROM t3 LEFT JOIN (SELECT * FROM tv) as derived ON (c = e) WHERE c <> b ) AND a < b;
a	b
drop view v_temptable, v_merge;
drop table t1,t2,t3,t4,tv;
#
# MDEV-3912: Wrong result (extra rows) with FROM subquery inside
# ALL subquery, LEFT JOIN, derived_merge.
# (duplicate of MDEV-3873 (above))
#
SET @save3912_optimizer_switch=@@optimizer_switch;
SET optimizer_switch = 'derived_merge=on,in_to_exists=on';
CREATE TABLE t1 (a INT) ENGINE=MyISAM;
INSERT INTO t1 VALUES (4),(8);
CREATE TABLE t2 (b INT) ENGINE=MyISAM;
INSERT INTO t2 VALUES (7),(0);
CREATE TABLE t3 (c INT, d INT NOT NULL) ENGINE=MyISAM;
INSERT INTO t3 VALUES (0,4),(8,6);
SELECT * FROM t1
WHERE a >= ALL ( 
SELECT d FROM t2 LEFT JOIN ( SELECT * FROM t3 ) AS alias ON ( c = b ) 
WHERE b >= a 
);
a
8
set optimizer_switch=@save3912_optimizer_switch;
drop table t1, t2, t3;
#
# MDEV-4209: equi-join on BLOB column from materialized view
#            or derived table
#
set @save_optimizer_switch=@@optimizer_switch;
set optimizer_switch='derived_with_keys=on';
CREATE TABLE t1 (c1 text, c2 int);
INSERT INTO t1 VALUES ('a',1), ('c',3), ('g',7), ('d',4), ('c',3);
CREATE TABLE t2 (c1 text, c2 int);
INSERT INTO t2 VALUES ('b',2), ('c',3);
CREATE ALGORITHM=TEMPTABLE VIEW v1 AS SELECT * FROM t1;
EXPLAIN EXTENDED 
SELECT v1.c1, v1.c2 FROM v1, t2 WHERE v1.c1=t2.c1 AND v1.c2=t2.c2;
id	select_type	table	type	possible_keys	key	key_len	ref	rows	filtered	Extra
1	PRIMARY	t2	ALL	NULL	NULL	NULL	NULL	2	100.00	Using where
1	PRIMARY	<derived2>	ref	key0	key0	5	test.t2.c2	2	100.00	Using where
2	DERIVED	t1	ALL	NULL	NULL	NULL	NULL	5	100.00	
Warnings:
Note	1003	select `v1`.`c1` AS `c1`,`v1`.`c2` AS `c2` from `test`.`v1` join `test`.`t2` where ((`v1`.`c1` = `test`.`t2`.`c1`) and (`v1`.`c2` = `test`.`t2`.`c2`))
SELECT v1.c1, v1.c2 FROM v1, t2 WHERE v1.c1=t2.c1 AND v1.c2=t2.c2;
c1	c2
c	3
c	3
EXPLAIN EXTENDED 
SELECT t2.c1, t2.c2 FROM (SELECT c1 g, MAX(c2) m FROM t1 GROUP BY c1) t, t2
WHERE t.g=t2.c1 AND t.m=t2.c2;
id	select_type	table	type	possible_keys	key	key_len	ref	rows	filtered	Extra
1	PRIMARY	t2	ALL	NULL	NULL	NULL	NULL	2	100.00	Using where
1	PRIMARY	<derived2>	ref	key0	key0	5	test.t2.c2	2	100.00	Using where
2	DERIVED	t1	ALL	NULL	NULL	NULL	NULL	5	100.00	Using temporary; Using filesort
Warnings:
Note	1003	select `test`.`t2`.`c1` AS `c1`,`test`.`t2`.`c2` AS `c2` from (select `test`.`t1`.`c1` AS `g`,max(`test`.`t1`.`c2`) AS `m` from `test`.`t1` group by `test`.`t1`.`c1`) `t` join `test`.`t2` where ((`t`.`g` = `test`.`t2`.`c1`) and (`t`.`m` = `test`.`t2`.`c2`))
SELECT t2.c1, t2.c2 FROM (SELECT c1 g, MAX(c2) m FROM t1 GROUP BY c1) t, t2
WHERE t.g=t2.c1 AND t.m=t2.c2;
c1	c2
c	3
EXPLAIN EXTENDED 
SELECT v1.c1, v1.c2, t2.c1, t2.c2 FROM v1, t2 WHERE v1.c1=t2.c1;
id	select_type	table	type	possible_keys	key	key_len	ref	rows	filtered	Extra
1	PRIMARY	t2	ALL	NULL	NULL	NULL	NULL	2	100.00	
1	PRIMARY	<derived2>	ALL	NULL	NULL	NULL	NULL	5	100.00	Using where; Using join buffer (flat, BNL join)
2	DERIVED	t1	ALL	NULL	NULL	NULL	NULL	5	100.00	
Warnings:
Note	1003	select `v1`.`c1` AS `c1`,`v1`.`c2` AS `c2`,`test`.`t2`.`c1` AS `c1`,`test`.`t2`.`c2` AS `c2` from `test`.`v1` join `test`.`t2` where (`v1`.`c1` = `test`.`t2`.`c1`)
SELECT v1.c1, v1.c2, t2.c1, t2.c2 FROM v1, t2 WHERE v1.c1=t2.c1;
c1	c2	c1	c2
c	3	c	3
c	3	c	3
DROP VIEW v1;
DROP TABLE t1,t2;
set optimizer_switch=@save_optimizer_switch;
#
# mdev-5078: sum over a view/derived table
#
CREATE TABLE t1 (a int);
INSERT INTO t1 (a) VALUES (1), (2);
CREATE TABLE t2 (b int(11));
INSERT INTO t2 (b) VALUES (1), (2);
CREATE VIEW v AS SELECT b as c FROM t2;
SELECT a, (SELECT SUM(a + c) FROM v) FROM t1;
a	(SELECT SUM(a + c) FROM v)
1	5
2	7
SELECT a, (SELECT SUM(a + c) FROM (SELECT b as c FROM t2) AS v1) FROM t1;
a	(SELECT SUM(a + c) FROM (SELECT b as c FROM t2) AS v1)
1	5
2	7
DROP VIEW v;
DROP TABLE t1,t2;
#
# mdev-5105: memory overwrite in multi-table update 
#            using natural join with a view
#
create table t1(a int,b tinyint,c tinyint)engine=myisam;
create table t2(a tinyint,b float,c int, d int, e int, f int, key (b), key(c), key(d), key(e), key(f))engine=myisam;
create table t3(a int,b int,c int, d int, e int, f int, key(a), key(b), key(c), key(d), key(e), key(f))engine=myisam;
create view v1 as select t2.b a, t1.b b, t2.c c, t2.d d, t2.e e, t2.f f from t1,t2 where t1.a=t2.a;
update t3 natural join v1 set a:=1;
drop view v1;
drop table t1,t2,t3;
#
# mdev-5288: assertion failure for query over a view with ORDER BY
#
CREATE TABLE t1 (a int, b int) ENGINE=MyISAM;
INSERT INTO t1 VALUES (4,1);
CREATE ALGORITHM=MERGE VIEW v1 AS SELECT * FROM t1;
EXPLAIN EXTENDED SELECT a FROM v1 WHERE a > 100 ORDER BY b;
id	select_type	table	type	possible_keys	key	key_len	ref	rows	filtered	Extra
1	SIMPLE	NULL	NULL	NULL	NULL	NULL	NULL	NULL	NULL	Impossible WHERE noticed after reading const tables
Warnings:
Note	1003	select 4 AS `a` from dual where 0 order by 1
DROP VIEW v1;
DROP TABLE t1;
CREATE TABLE IF NOT EXISTS `galleries` ( 
`id` int(11) NOT NULL AUTO_INCREMENT, 
`name` varchar(100) NOT NULL, 
`year` int(11) DEFAULT NULL, 
PRIMARY KEY (`id`), 
UNIQUE KEY `name` (`name`) 
) DEFAULT CHARSET=utf8;
CREATE TABLE IF NOT EXISTS `pictures` ( 
`id` int(11) NOT NULL AUTO_INCREMENT, 
`name` varchar(100) NOT NULL, 
`width` float DEFAULT NULL, 
`height` float DEFAULT NULL, 
`year` int(4) DEFAULT NULL, 
`technique` varchar(50) DEFAULT NULL, 
`comment` varchar(2000) DEFAULT NULL, 
`gallery_id` int(11) NOT NULL, 
`type` int(11) NOT NULL, 
PRIMARY KEY (`id`), 
KEY `gallery_id` (`gallery_id`) 
) DEFAULT CHARSET=utf8 ;
ALTER TABLE `pictures` 
ADD CONSTRAINT `pictures_ibfk_1` FOREIGN KEY (`gallery_id`) REFERENCES `galleries` (`id`);
INSERT INTO `galleries` (`id`, `name`, `year`) VALUES 
(1, 'Quand le noir et blanc invite le taupe', 2013), 
(2, 'Une touche de couleur', 2012), 
(3, 'Éclats', 2011), 
(4, 'Gris béton', 2010), 
(5, 'Expression du spalter', 2010), 
(6, 'Zénitude', 2009), 
(7, 'La force du rouge', 2008), 
(8, 'Sphères', NULL), 
(9, 'Centre', 2009), 
(10, 'Nébuleuse', NULL);
INSERT INTO `pictures` (`id`, `name`, `width`, `height`, `year`, `technique`, `comment`, `gallery_id`, `type`) VALUES 
(1, 'Éclaircie', 72.5, 100, NULL, NULL, NULL, 1, 1), 
(2, 'Architecture', 81, 100, NULL, NULL, NULL, 1, 1), 
(3, 'Nouveau souffle', 72.5, 100, NULL, NULL, NULL, 1, 1), 
(4, 'Échanges (2)', 89, 116, NULL, NULL, NULL, 1, 1), 
(5, 'Échanges', 89, 116, NULL, NULL, NULL, 1, 1), 
(6, 'Fenêtre de vie', 81, 116, NULL, NULL, NULL, 1, 1), 
(7, 'Architecture', 81, 100, NULL, NULL, NULL, 1, 1), 
(8, 'Nouveau souffle (2)', 72.5, 100, NULL, NULL, NULL, 1, 1), 
(9, 'Fluidité', 89, 116, NULL, NULL, NULL, 1, 1), 
(10, 'Nouveau Monde', 89, 125, NULL, NULL, NULL, 1, 1), 
(11, 'Mirage', 73, 100, NULL, NULL, NULL, 1, 1), 
(12, 'Équilibre', 72.5, 116, NULL, NULL, NULL, 2, 1), 
(13, 'Fusion', 72.5, 116, NULL, NULL, NULL, 2, 1), 
(14, 'Étincelles', NULL, NULL, NULL, NULL, NULL, 3, 1), 
(15, 'Régénérescence', NULL, NULL, NULL, NULL, NULL, 3, 1), 
(16, 'Chaleur', 80, 80, NULL, NULL, NULL, 4, 1), 
(17, 'Création', 90, 90, NULL, NULL, NULL, 4, 1), 
(18, 'Horizon', 92, 73, NULL, NULL, NULL, 4, 1), 
(19, 'Labyrinthe', 81, 100, NULL, NULL, NULL, 4, 1), 
(20, 'Miroir', 80, 116, NULL, NULL, NULL, 5, 1), 
(21, 'Libération', 81, 116, NULL, NULL, NULL, 5, 1), 
(22, 'Éclats', 81, 116, NULL, NULL, NULL, 5, 1), 
(23, 'Zénitude', 116, 89, NULL, NULL, NULL, 6, 1), 
(24, 'Écritures lointaines', 90, 90, NULL, NULL, NULL, 7, 1), 
(25, 'Émergence', 80, 80, NULL, NULL, NULL, 7, 1), 
(26, 'Liberté', 50, 50, NULL, NULL, NULL, 7, 1), 
(27, 'Silhouettes amérindiennes', 701, 70, NULL, NULL, NULL, 7, 1), 
(28, 'Puissance', 81, 100, NULL, NULL, NULL, 8, 1), 
(29, 'Source', 73, 116, NULL, NULL, NULL, 8, 1), 
(30, 'Comme une ville qui prend vie', 50, 100, 2008, NULL, NULL, 9, 1), 
(31, 'Suspension azur', 80, 80, NULL, NULL, NULL, 9, 1), 
(32, 'Nébuleuse', 70, 70, NULL, NULL, NULL, 10, 1), 
(33, 'Œuvre commandée 120 P', 114, 195, NULL, NULL, NULL, 1, 2), 
(34, 'Œuvre commandée 120 P', 114, 195, NULL, NULL, NULL, 1, 2), 
(35, 'Œuvre commandée 120 P', 114, 195, NULL, NULL, NULL, 1, 2), 
(36, 'Œuvre commandée 120 P', 114, 195, NULL, NULL, NULL, 1, 2), 
(37, 'Œuvre commandée 120 P', 114, 195, NULL, NULL, NULL, 1, 2), 
(38, 'Œuvre commandée 120 P', 114, 195, NULL, NULL, NULL, 1, 2);
explain
SELECT g.id AS gallery_id, 
g.name AS gallery_name, 
p.id AS picture_id, 
p.name AS picture_name, 
g.p_random AS r1, 
g.p_random AS r2, 
g.p_random AS r3 
FROM 
( 
SELECT gal.id, 
gal.name, 
( 
SELECT pi.id 
FROM pictures pi 
WHERE pi.gallery_id = gal.id 
ORDER BY RAND() 
LIMIT 1 
) AS p_random 
FROM galleries gal 
) g 
LEFT JOIN pictures p 
ON p.id = g.p_random 
ORDER BY gallery_name ASC 
;
id	select_type	table	type	possible_keys	key	key_len	ref	rows	Extra
1	PRIMARY	<derived2>	ALL	NULL	NULL	NULL	NULL	2	Using filesort
1	PRIMARY	p	eq_ref	PRIMARY	PRIMARY	4	g.p_random	1	Using where
2	DERIVED	gal	ALL	NULL	NULL	NULL	NULL	10	
3	DEPENDENT SUBQUERY	pi	ref	gallery_id	gallery_id	4	test.gal.id	4	Using temporary; Using filesort
drop table galleries, pictures;
#
# MDEV-5740: Assertion 
#`!derived->first_select()->exclude_from_table_unique_test ||
#derived->outer_select()-> exclude_from_table_unique_test'
#failed on 2nd execution of PS with derived_merge
#
set @save_optimizer_switch5740=@@optimizer_switch;
SET optimizer_switch = 'derived_merge=on';
CREATE TABLE t1 (a INT);
INSERT INTO t1 VALUES (1),(2);
CREATE TABLE t2 (b INT);
INSERT INTO t2 VALUES (3),(4);
PREPARE stmt FROM '
  INSERT INTO t1 SELECT * FROM t2 UNION SELECT * FROM (SELECT * FROM t1) AS sq  
';
EXECUTE stmt;
select * from t1;
a
1
2
3
4
1
2
EXECUTE stmt;
select * from t1;
a
1
2
3
4
1
2
3
4
1
2
deallocate prepare stmt;
drop table t1,t2;
set optimizer_switch=@save_optimizer_switch5740;
#
# Bug mdev-5721: possible long key access to a materialized derived table
# (see also the test case for Bug#13261277 that is actually the same bug)
#
CREATE TABLE t1 (
id varchar(255) NOT NULL DEFAULT '',
familyid int(11) DEFAULT NULL,
withdrawndate date DEFAULT NULL,
KEY index_td_familyid_id (familyid,id)
) ENGINE=MyISAM DEFAULT CHARSET=utf8;
CREATE TABLE t2 (
id int(11) NOT NULL AUTO_INCREMENT,
activefromts datetime NOT NULL DEFAULT '0000-00-00 00:00:00',
shortdescription text,
useraccessfamily varchar(512) DEFAULT NULL,
serialized longtext,
PRIMARY KEY (id)
) ENGINE=MyISAM DEFAULT CHARSET=utf8;
insert into t1 values ('picture/89/1369722032695.pmd',89,NULL);
insert into t1 values ('picture/90/1369832057370.pmd',90,NULL);
insert into t2 values (38,'2013-03-04 07:49:22','desc','CODE','string');
EXPLAIN 
SELECT * FROM t2 x,
(SELECT t2.useraccessfamily, t2.serialized AS picturesubuser, COUNT(*)
FROM t2, t1 GROUP BY t2.useraccessfamily, picturesubuser) y
WHERE x.useraccessfamily = y.useraccessfamily;
id	select_type	table	type	possible_keys	key	key_len	ref	rows	Extra
1	PRIMARY	x	system	NULL	NULL	NULL	NULL	1	
1	PRIMARY	<derived2>	ALL	NULL	NULL	NULL	NULL	2	Using where
2	DERIVED	t2	system	NULL	NULL	NULL	NULL	1	
2	DERIVED	t1	index	NULL	index_td_familyid_id	772	NULL	2	Using index
SELECT * FROM t2 x,
(SELECT t2.useraccessfamily, t2.serialized AS picturesubuser, COUNT(*)
FROM t2, t1 GROUP BY t2.useraccessfamily, picturesubuser) y
WHERE x.useraccessfamily = y.useraccessfamily;
id	activefromts	shortdescription	useraccessfamily	serialized	useraccessfamily	picturesubuser	COUNT(*)
38	2013-03-04 07:49:22	desc	CODE	string	CODE	string	2
DROP TABLE t1,t2;
#
# Bug#13261277: Unchecked key length caused missing records.
#
CREATE TABLE t1 (  
col_varchar varchar(1024) CHARACTER SET utf8 DEFAULT NULL,
stub1 varchar(1024) CHARACTER SET utf8 DEFAULT NULL,
stub2 varchar(1024) CHARACTER SET utf8 DEFAULT NULL,
stub3 varchar(1024) CHARACTER SET utf8 DEFAULT NULL
);
INSERT INTO t1 VALUES
('d','d','l','ther'),
(NULL,'s','NJBIQ','trzetuchv'),
(-715390976,'coul','MYWFB','cfhtrzetu'),
(1696792576,'f','i\'s','c'),
  (1,'i','ltpemcfhtr','gsltpemcf'),
  (-663027712,'mgsltpemcf','sa','amgsltpem'),
  (-1686700032,'JPRVK','i','vamgsltpe'),
  (NULL,'STUNB','UNVJV','u'),
  (5,'oka','qyihvamgsl','AXSMD'),
  (NULL,'tqwmqyihva','h','yntqwmqyi'),
  (3,'EGMJN','e','e');
CREATE TABLE t2 (
col_varchar varchar(10) DEFAULT NULL,
col_int INT DEFAULT NULL
);
INSERT INTO t2 VALUES ('d',9);
set optimizer_switch='derived_merge=off,derived_with_keys=on';
SET @save_heap_size= @@max_heap_table_size;
SET @@max_heap_table_size= 16384;
SELECT t2.col_int
FROM t2
RIGHT JOIN ( SELECT * FROM t1 ) AS dt 
ON t2.col_varchar = dt.col_varchar
WHERE t2.col_int IS NOT NULL ;
col_int
9
# Shouldn't use auto_key0 for derived table
EXPLAIN 
SELECT t2.col_int
FROM t2
RIGHT JOIN ( SELECT * FROM t1 ) AS dt
ON t2.col_varchar = dt.col_varchar
WHERE t2.col_int IS NOT NULL ;
id	select_type	table	type	possible_keys	key	key_len	ref	rows	Extra
1	PRIMARY	t2	system	NULL	NULL	NULL	NULL	1	
1	PRIMARY	<derived2>	ALL	NULL	NULL	NULL	NULL	11	Using where
2	DERIVED	t1	ALL	NULL	NULL	NULL	NULL	11	
SET @@max_heap_table_size= @save_heap_size;
SET optimizer_switch=@save_optimizer_switch;
DROP TABLE t1,t2;
#
# end of 5.3 tests
#
#
# Bug mdev-11161: The second execution of prepared statement
#                 does not use generated key for materialized
#                 derived table / view 
# (actually this is a 5.3 bug.)               
#
create table t1 (
mat_id MEDIUMINT UNSIGNED NOT NULL AUTO_INCREMENT PRIMARY KEY,
matintnum CHAR(6) NOT NULL,
test MEDIUMINT UNSIGNED NULL
);
create table t2 (
mat_id MEDIUMINT UNSIGNED NOT NULL,
pla_id MEDIUMINT UNSIGNED NOT NULL
);
insert into t1 values
(NULL, 'a', 1), (NULL, 'b', 2), (NULL, 'c', 3), (NULL, 'd', 4),
(NULL, 'e', 5), (NULL, 'f', 6), (NULL, 'g', 7), (NULL, 'h', 8),
(NULL, 'i', 9);
insert into t2 values
(1, 100), (1, 101), (1, 102), (2, 100), (2, 103), (2, 104), 
(3, 101), (3, 102), (3, 105);
explain
SELECT STRAIGHT_JOIN d.pla_id, m2.mat_id
FROM t1 m2 
INNER JOIN
(SELECT mp.pla_id, MIN(m1.matintnum) AS matintnum
FROM t2 mp INNER JOIN t1 m1 ON mp.mat_id=m1.mat_id
GROUP BY mp.pla_id) d
ON d.matintnum=m2.matintnum;
id	select_type	table	type	possible_keys	key	key_len	ref	rows	Extra
1	PRIMARY	m2	ALL	NULL	NULL	NULL	NULL	9	
1	PRIMARY	<derived2>	ref	key0	key0	7	test.m2.matintnum	2	
2	DERIVED	mp	ALL	NULL	NULL	NULL	NULL	9	Using temporary; Using filesort
2	DERIVED	m1	eq_ref	PRIMARY	PRIMARY	3	test.mp.mat_id	1	
prepare stmt1 from
"SELECT STRAIGHT_JOIN d.pla_id, m2.mat_id
   FROM t1 m2 
        INNER JOIN
        (SELECT mp.pla_id, MIN(m1.matintnum) AS matintnum
           FROM t2 mp INNER JOIN t1 m1 ON mp.mat_id=m1.mat_id
         GROUP BY mp.pla_id) d
        ON d.matintnum=m2.matintnum";
flush status;
execute stmt1;
pla_id	mat_id
102	1
101	1
100	1
104	2
103	2
105	3
show status like '%Handler_read%';
Variable_name	Value
Handler_read_first	0
Handler_read_key	21
Handler_read_last	0
Handler_read_next	6
Handler_read_prev	0
Handler_read_retry	0
Handler_read_rnd	6
Handler_read_rnd_deleted	0
Handler_read_rnd_next	27
flush status;
execute stmt1;
pla_id	mat_id
102	1
101	1
100	1
104	2
103	2
105	3
show status like '%Handler_read%';
Variable_name	Value
Handler_read_first	0
Handler_read_key	21
Handler_read_last	0
Handler_read_next	6
Handler_read_prev	0
Handler_read_retry	0
Handler_read_rnd	6
Handler_read_rnd_deleted	0
Handler_read_rnd_next	27
deallocate prepare stmt1;
drop table t1,t2;
#
# Bug mdev-12670: mergeable derived / view with subqueries
#                 subject to semi-join optimizations
# (actually this is a 5.3 bug.)               
#
create table t1 (a int) engine=myisam;
insert into t1  values (5),(3),(2),(7),(2),(5),(1);
create table t2 (b int, index idx(b)) engine=myisam;
insert into t2 values (2),(3),(2),(1),(3),(4);
insert into t2 select b+10 from t2;
insert into t2 select b+10 from t2;
insert into t2 select b+10 from t2;
insert into t2 select b+10 from t2;
insert into t2 select b+10 from t2;
insert into t2 select b+10 from t2;
insert into t2 select b+10 from t2;
insert into t2 select b+10 from t2;
insert into t2 select b+10 from t2;
insert into t2 select b+10 from t2;
analyze table t1,t2;
Table	Op	Msg_type	Msg_text
test.t1	analyze	status	OK
test.t2	analyze	status	OK
explain select a from t1 where a in (select b from t2);
id	select_type	table	type	possible_keys	key	key_len	ref	rows	Extra
1	PRIMARY	t1	ALL	NULL	NULL	NULL	NULL	7	Using where
1	PRIMARY	t2	ref	idx	idx	5	test.t1.a	140	Using index; FirstMatch(t1)
explain select * from (select a from t1 where a in (select b from t2)) t;
id	select_type	table	type	possible_keys	key	key_len	ref	rows	Extra
1	PRIMARY	t1	ALL	NULL	NULL	NULL	NULL	7	Using where
1	PRIMARY	t2	ref	idx	idx	5	test.t1.a	140	Using index; FirstMatch(t1)
create view v1 as select a from t1 where a in (select b from t2);
explain select * from v1;
id	select_type	table	type	possible_keys	key	key_len	ref	rows	Extra
1	PRIMARY	t1	ALL	NULL	NULL	NULL	NULL	7	Using where
1	PRIMARY	t2	ref	idx	idx	5	test.t1.a	140	Using index; FirstMatch(t1)
drop view v1;
drop table t1,t2;
#
# Bug mdev-12812: mergeable derived / view with subqueries
#                 NOT subject to semi-join optimizations
#
CREATE TABLE t1 (c1 varchar(3)) ENGINE=MyISAM;
INSERT INTO t1 VALUES ('foo'),('foo');
CREATE TABLE t2 (c2 varchar(3)) ENGINE=MyISAM;
INSERT INTO t2 VALUES ('bar'),('qux'),('foo');
SELECT STRAIGHT_JOIN * 
FROM ( SELECT * FROM t1 WHERE c1 IN ( SELECT c2 FROM t2 ) ) AS sq;
c1
foo
foo
EXPLAIN EXTENDED SELECT STRAIGHT_JOIN * 
FROM ( SELECT * FROM t1 WHERE c1 IN ( SELECT c2 FROM t2 ) ) AS sq;
id	select_type	table	type	possible_keys	key	key_len	ref	rows	filtered	Extra
1	PRIMARY	t1	ALL	NULL	NULL	NULL	NULL	2	100.00	Using where
3	DEPENDENT SUBQUERY	t2	ALL	NULL	NULL	NULL	NULL	3	100.00	Using where
Warnings:
Note	1003	select straight_join `test`.`t1`.`c1` AS `c1` from `test`.`t1` where <in_optimizer>(`test`.`t1`.`c1`,<exists>(select `test`.`t2`.`c2` from `test`.`t2` where (<cache>(`test`.`t1`.`c1`) = `test`.`t2`.`c2`)))
DROP TABLE t1, t2;
set optimizer_switch=@exit_optimizer_switch;
set join_cache_level=@exit_join_cache_level;
#
# Bug mdev-18479: EXPLAIN for query with many expensive derived
#
CREATE TABLE t1
(id int auto_increment primary key,
uid int NOT NULL,
gp_id int NOT NULL,
r int NOT NULL
);
INSERT INTO t1(uid,gp_id,r)  VALUES
(1,1,1),(1,1,1),(1,1,1),(1,1,1),(1,1,1),(1,1,1),(1,1,1),(1,1,1),(1,1,1),(1,1,1),
(1,1,1),(1,1,1),(1,1,1),(1,1,1),(1,1,1),(1,1,1),(1,1,1),(1,1,1),(1,1,1),(1,1,1),
(1,1,1),(1,1,1),(1,1,1),(1,1,1),(1,1,1),(1,1,1),(1,1,1),(1,1,1),(1,1,1),(1,1,1),
(1,1,1),(1,1,1),(1,1,1),(1,1,1),(1,1,1),(1,1,1),(1,1,1),(1,1,1),(1,1,1),(1,1,1),
(1,1,1),(1,1,1),(1,1,1),(1,1,1),(1,1,1),(1,1,1),(1,1,1),(1,1,1),(1,1,1),(1,1,1),
(1,2,1),(1,2,1),(1,2,1),(1,2,1),(1,2,1),(1,2,1),(1,2,1),(1,2,1),(1,2,1),(1,2,1),
(1,2,1),(1,2,1),(1,2,1),(1,2,1),(1,2,1),(1,2,1),(1,2,1),(1,2,1),(1,2,1),(1,2,1),
(1,2,1),(1,2,1),(1,2,1),(1,2,1),(1,2,1),(1,2,1),(1,2,1),(1,2,1),(1,2,1),(1,2,1),
(1,2,1),(1,2,1),(1,2,1),(1,2,1),(1,2,1),(1,2,1),(1,2,1),(1,2,1),(1,2,1),(1,2,1),
(1,2,1),(1,2,1),(1,2,1),(1,2,1),(1,2,1),(1,2,1),(1,2,1),(1,2,1),(1,2,1),(1,2,1),
(1,3,1),(1,3,1),(1,3,1),(1,3,1),(1,3,1),(1,3,1),(1,3,1),(1,3,1),(1,3,1),(1,3,1),
(1,3,1),(1,3,1),(1,3,1),(1,3,1),(1,3,1),(1,3,1),(1,3,1),(1,3,1),(1,3,1),(1,3,1),
(1,3,1),(1,3,1),(1,3,1),(1,3,1),(1,3,1),(1,3,1),(1,3,1),(1,3,1),(1,3,1),(1,3,1),
(1,3,1),(1,3,1),(1,3,1),(1,3,1),(1,3,1),(1,3,1),(1,3,1),(1,3,1),(1,3,1),(1,3,1),
(1,3,1),(1,3,1),(1,3,1),(1,3,1),(1,3,1),(1,3,1),(1,3,1),(1,3,1),(1,3,1),(1,3,1),
(1,4,1),(1,4,1),(1,4,1),(1,4,1),(1,4,1),(1,4,1),(1,4,1),(1,4,1),(1,4,1),(1,4,1),
(1,4,1),(1,4,1),(1,4,1),(1,4,1),(1,4,1),(1,4,1),(1,4,1),(1,4,1),(1,4,1),(1,4,1),
(1,4,1),(1,4,1),(1,4,1),(1,4,1),(1,4,1),(1,4,1),(1,4,1),(1,4,1),(1,4,1),(1,4,1),
(1,4,1),(1,4,1),(1,4,1),(1,4,1),(1,4,1),(1,4,1),(1,4,1),(1,4,1),(1,4,1),(1,4,1),
(1,4,1),(1,4,1),(1,4,1),(1,4,1),(1,4,1),(1,4,1),(1,4,1),(1,4,1),(1,4,1),(1,4,1),
(1,5,1),(1,5,1),(1,5,1),(1,5,1),(1,5,1),(1,5,1),(1,5,1),(1,5,1),(1,5,1),(1,5,1),
(1,5,1),(1,5,1),(1,5,1),(1,5,1),(1,5,1),(1,5,1),(1,5,1),(1,5,1),(1,5,1),(1,5,1),
(1,5,1),(1,5,1),(1,5,1),(1,5,1),(1,5,1),(1,5,1),(1,5,1),(1,5,1),(1,5,1),(1,5,1),
(1,5,1),(1,5,1),(1,5,1),(1,5,1),(1,5,1),(1,5,1),(1,5,1),(1,5,1),(1,5,1),(1,5,1),
(1,5,1),(1,5,1),(1,5,1),(1,5,1),(1,5,1),(1,5,1),(1,5,1),(1,5,1),(1,5,1),(1,5,1),
(1,6,1),(1,6,1),(1,6,1),(1,6,1),(1,6,1),(1,6,1),(1,6,1),(1,6,1),(1,6,1),(1,6,1),
(1,6,1),(1,6,1),(1,6,1),(1,6,1),(1,6,1),(1,6,1),(1,6,1),(1,6,1),(1,6,1),(1,6,1),
(1,6,1),(1,6,1),(1,6,1),(1,6,1),(1,6,1),(1,6,1),(1,6,1),(1,6,1),(1,6,1),(1,6,1),
(1,6,1),(1,6,1),(1,6,1),(1,6,1),(1,6,1),(1,6,1),(1,6,1),(1,6,1),(1,6,1),(1,6,1),
(1,6,1),(1,6,1),(1,6,1),(1,6,1),(1,6,1),(1,6,1),(1,6,1),(1,6,1),(1,6,1),(1,6,1),
(1,7,1),(1,7,1),(1,7,1),(1,7,1),(1,7,1),(1,7,1),(1,7,1),(1,7,1),(1,7,1),(1,7,1),
(1,7,1),(1,7,1),(1,7,1),(1,7,1),(1,7,1),(1,7,1),(1,7,1),(1,7,1),(1,7,1),(1,7,1),
(1,7,1),(1,7,1),(1,7,1),(1,7,1),(1,7,1),(1,7,1),(1,7,1),(1,7,1),(1,7,1),(1,7,1),
(1,7,1),(1,7,1),(1,7,1),(1,7,1),(1,7,1),(1,7,1),(1,7,1),(1,7,1),(1,7,1),(1,7,1),
(1,7,1),(1,7,1),(1,7,1),(1,7,1),(1,7,1),(1,7,1),(1,7,1),(1,7,1),(1,7,1),(1,7,1),
(1,8,1),(1,8,1),(1,8,1),(1,8,1),(1,8,1),(1,8,1),(1,8,1),(1,8,1),(1,8,1),(1,8,1),
(1,8,1),(1,8,1),(1,8,1),(1,8,1),(1,8,1),(1,8,1),(1,8,1),(1,8,1),(1,8,1),(1,8,1),
(1,8,1),(1,8,1),(1,8,1),(1,8,1),(1,8,1),(1,8,1),(1,8,1),(1,8,1),(1,8,1),(1,8,1),
(1,8,1),(1,8,1),(1,8,1),(1,8,1),(1,8,1),(1,8,1),(1,8,1),(1,8,1),(1,8,1),(1,8,1),
(1,8,1),(1,8,1),(1,8,1),(1,8,1),(1,8,1),(1,8,1),(1,8,1),(1,8,1),(1,8,1),(1,8,1),
(1,9,1),(1,9,1),(1,9,1),(1,9,1),(1,9,1),(1,9,1),(1,9,1),(1,9,1),(1,9,1),(1,9,1),
(1,9,1),(1,9,1),(1,9,1),(1,9,1),(1,9,1),(1,9,1),(1,9,1),(1,9,1),(1,9,1),(1,9,1),
(1,9,1),(1,9,1),(1,9,1),(1,9,1),(1,9,1),(1,9,1),(1,9,1),(1,9,1),(1,9,1),(1,9,1),
(1,9,1),(1,9,1),(1,9,1),(1,9,1),(1,9,1),(1,9,1),(1,9,1),(1,9,1),(1,9,1),(1,9,1),
(1,9,1),(1,9,1),(1,9,1),(1,9,1),(1,9,1),(1,9,1),(1,9,1),(1,9,1),(1,9,1),(1,9,1),
(1,10,1),(1,10,1),(1,10,1),(1,10,1),(1,10,1),(1,10,1),(1,10,1),(1,10,1),(1,10,1),
(1,10,1),(1,10,1),(1,10,1),(1,10,1),(1,10,1),(1,10,1),(1,10,1),(1,10,1),(1,10,1),
(1,10,1),(1,10,1),(1,10,1),(1,10,1),(1,10,1),(1,10,1),(1,10,1),(1,10,1),(1,10,1),
(1,10,1),(1,10,1),(1,10,1),(1,10,1),(1,10,1),(1,10,1),(1,10,1),(1,10,1),(1,10,1),
(1,10,1),(1,10,1),(1,10,1),(1,10,1),(1,10,1),(1,10,1),(1,10,1),(1,10,1),(1,10,1),
(1,10,1),(1,10,1),(1,10,1),(1,10,1),(1,10,1),(1,11,1),(1,11,1),(1,11,1),(1,11,1),
(1,11,1),(1,11,1),(1,11,1),(1,11,1),(1,11,1),(1,11,1),(1,11,1),(1,11,1),(1,11,1),
(1,11,1),(1,11,1),(1,11,1),(1,11,1),(1,11,1),(1,11,1),(1,11,1),(1,11,1),(1,11,1),
(1,11,1),(1,11,1),(1,11,1),(1,11,1),(1,11,1),(1,11,1),(1,11,1),(1,11,1),(1,11,1),
(1,11,1),(1,11,1),(1,11,1),(1,11,1),(1,11,1),(1,11,1),(1,11,1),(1,11,1),(1,11,1),
(1,11,1),(1,11,1),(1,11,1),(1,11,1),(1,11,1),(1,11,1),(1,11,1),(1,11,1),(1,11,1),
(1,11,1);
CREATE TABLE t2 (id int) ;
INSERT INTO t2 VALUES (1);
explain SELECT 1 FROM t2 JOIN
(SELECT t2.id
FROM t2
JOIN t1 p4 ON p4.r=4 AND p4.uid=t2.id
JOIN t1 p5 ON p5.r=5 AND p5.uid=t2.id
JOIN t1 p6 ON p6.r=6 AND p6.uid=t2.id
JOIN t1 p7 ON p7.r=7 AND p7.uid=t2.id
JOIN t1 p8 ON p8.r=8 AND p8.uid=t2.id
JOIN t1 p9 ON p9.r=9 AND p9.uid=t2.id
JOIN t1 p10 ON p10.r=10 AND p10.uid=t2.id
)   gp_1 ON gp_1.id=t2.id
JOIN
(SELECT t2.id
FROM t2
JOIN t1 p4 ON p4.r=4 AND p4.uid=t2.id
JOIN t1 p5 ON p5.r=5 AND p5.uid=t2.id
JOIN t1 p6 ON p6.r=6 AND p6.uid=t2.id
JOIN t1 p7 ON p7.r=7 AND p7.uid=t2.id
JOIN t1 p8 ON p8.r=8 AND p8.uid=t2.id
JOIN t1 p9 ON p9.r=9 AND p9.uid=t2.id
JOIN t1 p10 ON p10.r=10 AND p10.uid=t2.id
)   gp_2 ON gp_2.id=t2.id
JOIN
(SELECT t2.id
FROM t2
JOIN t1 p1 ON p1.r=1 AND p1.uid=t2.id
JOIN t1 p3 ON p3.r=3 AND p3.uid=t2.id
JOIN t1 p4 ON p4.r=4 AND p4.uid=t2.id
JOIN t1 p5 ON p5.r=5 AND p5.uid=t2.id
JOIN t1 p6 ON p6.r=6 AND p6.uid=t2.id
JOIN t1 p7 ON p7.r=7 AND p7.uid=t2.id
JOIN t1 p8 ON p8.r=8 AND p8.uid=t2.id
JOIN t1 p9 ON p9.r=9 AND p9.uid=t2.id
JOIN t1 p10 ON p10.r=10 AND p10.uid=t2.id
) gp_3 ON gp_3.id=t2.id
JOIN
(SELECT t2.id
FROM t2
JOIN t1 p1 ON p1.r=1 AND p1.uid=t2.id
JOIN t1 p3 ON p3.r=3 AND p3.uid=t2.id
JOIN t1 p4 ON p4.r=4 AND p4.uid=t2.id
JOIN t1 p5 ON p5.r=5 AND p5.uid=t2.id
JOIN t1 p6 ON p6.r=6 AND p6.uid=t2.id
JOIN t1 p7 ON p7.r=7 AND p7.uid=t2.id
JOIN t1 p8 ON p8.r=8 AND p8.uid=t2.id
JOIN t1 p9 ON p9.r=9 AND p9.uid=t2.id
JOIN t1 p10 ON p10.r=10 AND p10.uid=t2.id
)   gp_4 ON gp_4.id=t2.id
JOIN
(SELECT t2.id
FROM t2
JOIN t1 p1 ON p1.r=1 AND p1.uid=t2.id
JOIN t1 p3 ON p3.r=3 AND p3.uid=t2.id
JOIN t1 p4 ON p4.r=4 AND p4.uid=t2.id
JOIN t1 p5 ON p5.r=5 AND p5.uid=t2.id
JOIN t1 p6 ON p6.r=6 AND p6.uid=t2.id
JOIN t1 p7 ON p7.r=7 AND p7.uid=t2.id
JOIN t1 p8 ON p8.r=8 AND p8.uid=t2.id
JOIN t1 p9 ON p9.r=9 AND p9.uid=t2.id
JOIN t1 p10 ON p10.r=10 AND p10.uid=t2.id
)   gp_5 ON gp_5.id=t2.id
JOIN
(SELECT t2.id
FROM t2
JOIN t1 p1 ON p1.r=1 AND p1.uid=t2.id
JOIN t1 p3 ON p3.r=3 AND p3.uid=t2.id
JOIN t1 p4 ON p4.r=4 AND p4.uid=t2.id
JOIN t1 p5 ON p5.r=5 AND p5.uid=t2.id
JOIN t1 p6 ON p6.r=6 AND p6.uid=t2.id
JOIN t1 p7 ON p7.r=7 AND p7.uid=t2.id
JOIN t1 p8 ON p8.r=8 AND p8.uid=t2.id
JOIN t1 p9 ON p9.r=9 AND p9.uid=t2.id
JOIN t1 p10 ON p10.r=10 AND p10.uid=t2.id
)   gp_6 ON gp_6.id=t2.id
JOIN
(SELECT t2.id
FROM t2
JOIN t1 p1 ON p1.r=1 AND p1.uid=t2.id
JOIN t1 p3 ON p3.r=3 AND p3.uid=t2.id
JOIN t1 p4 ON p4.r=4 AND p4.uid=t2.id
JOIN t1 p5 ON p5.r=5 AND p5.uid=t2.id
JOIN t1 p6 ON p6.r=6 AND p6.uid=t2.id
JOIN t1 p7 ON p7.r=7 AND p7.uid=t2.id
JOIN t1 p8 ON p8.r=8 AND p8.uid=t2.id
JOIN t1 p9 ON p9.r=9 AND p9.uid=t2.id
JOIN t1 p10 ON p10.r=10 AND p10.uid=t2.id
WHERE p1.gp_id=7)   gp_7 ON gp_7.id=t2.id
JOIN
(SELECT t2.id
FROM t2
JOIN t1 p4 ON p4.r=4 AND p4.uid=t2.id
JOIN t1 p5 ON p5.r=5 AND p5.uid=t2.id
JOIN t1 p6 ON p6.r=6 AND p6.uid=t2.id
JOIN t1 p7 ON p7.r=7 AND p7.uid=t2.id
JOIN t1 p8 ON p8.r=8 AND p8.uid=t2.id
JOIN t1 p9 ON p9.r=9 AND p9.uid=t2.id
JOIN t1 p10 ON p10.r=10 AND p10.uid=t2.id
)   gp_8 ON gp_8.id=t2.id
JOIN
(SELECT t2.id
FROM t2
JOIN t1 p4 ON p4.r=4 AND p4.uid=t2.id
JOIN t1 p5 ON p5.r=5 AND p5.uid=t2.id
JOIN t1 p6 ON p6.r=6 AND p6.uid=t2.id
JOIN t1 p7 ON p7.r=7 AND p7.uid=t2.id
JOIN t1 p8 ON p8.r=8 AND p8.uid=t2.id
JOIN t1 p9 ON p9.r=9 AND p9.uid=t2.id
JOIN t1 p10 ON p10.r=10 AND p10.uid=t2.id
)   gp_9 ON gp_9.id=t2.id
JOIN
(SELECT t2.id
FROM t2
JOIN t1 p4 ON p4.r=4 AND p4.uid=t2.id
JOIN t1 p5 ON p5.r=5 AND p5.uid=t2.id
JOIN t1 p6 ON p6.r=6 AND p6.uid=t2.id
JOIN t1 p7 ON p7.r=7 AND p7.uid=t2.id
JOIN t1 p8 ON p8.r=8 AND p8.uid=t2.id
JOIN t1 p9 ON p9.r=9 AND p9.uid=t2.id
JOIN t1 p10 ON p10.r=10 AND p10.uid=t2.id
)   gp_14 ON gp_14.id=t2.id
JOIN
(SELECT t2.id
FROM t2
JOIN t1 p4 ON p4.r=4 AND p4.uid=t2.id
JOIN t1 p5 ON p5.r=5 AND p5.uid=t2.id
JOIN t1 p6 ON p6.r=6 AND p6.uid=t2.id
JOIN t1 p7 ON p7.r=7 AND p7.uid=t2.id
JOIN t1 p8 ON p8.r=8 AND p8.uid=t2.id
JOIN t1 p9 ON p9.r=9 AND p9.uid=t2.id
JOIN t1 p10 ON p10.r=10 AND p10.uid=t2.id
)   gp_15 ON gp_15.id=t2.id
JOIN
(SELECT t2.id
FROM t2
JOIN t1 p4 ON p4.r=4 AND p4.uid=t2.id
JOIN t1 p5 ON p5.r=5 AND p5.uid=t2.id
JOIN t1 p6 ON p6.r=6 AND p6.uid=t2.id
JOIN t1 p7 ON p7.r=7 AND p7.uid=t2.id
JOIN t1 p8 ON p8.r=8 AND p8.uid=t2.id
JOIN t1 p9 ON p9.r=9 AND p9.uid=t2.id
JOIN t1 p10 ON p10.r=10 AND p10.uid=t2.id
)  gp_16 ON gp_16.id=t2.id
JOIN
(SELECT t2.id
FROM t2
JOIN t1 p4 ON p4.r=4 AND p4.uid=t2.id
JOIN t1 p5 ON p5.r=5 AND p5.uid=t2.id
JOIN t1 p7 ON p7.r=7 AND p7.uid=t2.id
JOIN t1 p8 ON p8.r=8 AND p8.uid=t2.id
JOIN t1 p9 ON p9.r=9 AND p9.uid=t2.id
JOIN t1 p10 ON p10.r=10 AND p10.uid=t2.id
)gp_17 ON gp_17.id=t2.id
JOIN
(SELECT t2.id
FROM t2
JOIN t1 p4 ON p4.r=4 AND p4.uid=t2.id
JOIN t1 p5 ON p5.r=5 AND p5.uid=t2.id
JOIN t1 p6 ON p6.r=6 AND p6.uid=t2.id
JOIN t1 p7 ON p7.r=7 AND p7.uid=t2.id
JOIN t1 p8 ON p8.r=8 AND p8.uid=t2.id
JOIN t1 p9 ON p9.r=9 AND p9.uid=t2.id
JOIN t1 p10 ON p10.r=10 AND p10.uid=t2.id
)gp_18 ON gp_18.id=t2.id
JOIN
(SELECT t2.id
FROM t2
JOIN t1 p4 ON p4.r=4 AND p4.uid=t2.id
JOIN t1 p5 ON p5.r=5 AND p5.uid=t2.id
JOIN t1 p6 ON p6.r=6 AND p6.uid=t2.id
JOIN t1 p7 ON p7.r=7 AND p7.uid=t2.id
JOIN t1 p8 ON p8.r=8 AND p8.uid=t2.id
JOIN t1 p9 ON p9.r=9 AND p9.uid=t2.id
JOIN t1 p10 ON p10.r=10 AND p10.uid=t2.id
)gp_19 ON gp_19.id=t2.id
JOIN
(SELECT t2.id
FROM t2
JOIN t1 p4 ON p4.r=4 AND p4.uid=t2.id
JOIN t1 p5 ON p5.r=5 AND p5.uid=t2.id
JOIN t1 p6 ON p6.r=6 AND p6.uid=t2.id
JOIN t1 p7 ON p7.r=7 AND p7.uid=t2.id
JOIN t1 p8 ON p8.r=8 AND p8.uid=t2.id
) gp_20 ON gp_20.id=t2.id ;
id	select_type	table	type	possible_keys	key	key_len	ref	rows	Extra
<<<<<<< HEAD
1	PRIMARY	t2	system	NULL	NULL	NULL	NULL	1	
1	PRIMARY	t2	system	NULL	NULL	NULL	NULL	1	
1	PRIMARY	t2	system	NULL	NULL	NULL	NULL	1	
1	PRIMARY	t2	system	NULL	NULL	NULL	NULL	1	
1	PRIMARY	t2	system	NULL	NULL	NULL	NULL	1	
1	PRIMARY	t2	system	NULL	NULL	NULL	NULL	1	
1	PRIMARY	p4	ALL	NULL	NULL	NULL	NULL	550	Using where
1	PRIMARY	p5	ALL	NULL	NULL	NULL	NULL	550	Using where; Using join buffer (flat, BNL join)
1	PRIMARY	p6	ALL	NULL	NULL	NULL	NULL	550	Using where; Using join buffer (incremental, BNL join)
1	PRIMARY	p7	ALL	NULL	NULL	NULL	NULL	550	Using where; Using join buffer (incremental, BNL join)
1	PRIMARY	p8	ALL	NULL	NULL	NULL	NULL	550	Using where; Using join buffer (incremental, BNL join)
1	PRIMARY	p9	ALL	NULL	NULL	NULL	NULL	550	Using where; Using join buffer (incremental, BNL join)
1	PRIMARY	p10	ALL	NULL	NULL	NULL	NULL	550	Using where; Using join buffer (incremental, BNL join)
1	PRIMARY	p4	ALL	NULL	NULL	NULL	NULL	550	Using where; Using join buffer (incremental, BNL join)
1	PRIMARY	p5	ALL	NULL	NULL	NULL	NULL	550	Using where; Using join buffer (incremental, BNL join)
1	PRIMARY	p6	ALL	NULL	NULL	NULL	NULL	550	Using where; Using join buffer (incremental, BNL join)
1	PRIMARY	p7	ALL	NULL	NULL	NULL	NULL	550	Using where; Using join buffer (incremental, BNL join)
1	PRIMARY	p8	ALL	NULL	NULL	NULL	NULL	550	Using where; Using join buffer (incremental, BNL join)
1	PRIMARY	p9	ALL	NULL	NULL	NULL	NULL	550	Using where; Using join buffer (incremental, BNL join)
1	PRIMARY	p10	ALL	NULL	NULL	NULL	NULL	550	Using where; Using join buffer (incremental, BNL join)
1	PRIMARY	p1	ALL	NULL	NULL	NULL	NULL	550	Using where; Using join buffer (incremental, BNL join)
1	PRIMARY	p3	ALL	NULL	NULL	NULL	NULL	550	Using where; Using join buffer (incremental, BNL join)
1	PRIMARY	p4	ALL	NULL	NULL	NULL	NULL	550	Using where; Using join buffer (incremental, BNL join)
1	PRIMARY	p5	ALL	NULL	NULL	NULL	NULL	550	Using where; Using join buffer (incremental, BNL join)
1	PRIMARY	p6	ALL	NULL	NULL	NULL	NULL	550	Using where; Using join buffer (incremental, BNL join)
1	PRIMARY	p7	ALL	NULL	NULL	NULL	NULL	550	Using where; Using join buffer (incremental, BNL join)
1	PRIMARY	p8	ALL	NULL	NULL	NULL	NULL	550	Using where; Using join buffer (incremental, BNL join)
1	PRIMARY	p9	ALL	NULL	NULL	NULL	NULL	550	Using where; Using join buffer (incremental, BNL join)
1	PRIMARY	p10	ALL	NULL	NULL	NULL	NULL	550	Using where; Using join buffer (incremental, BNL join)
1	PRIMARY	p1	ALL	NULL	NULL	NULL	NULL	550	Using where; Using join buffer (incremental, BNL join)
1	PRIMARY	p3	ALL	NULL	NULL	NULL	NULL	550	Using where; Using join buffer (incremental, BNL join)
1	PRIMARY	p4	ALL	NULL	NULL	NULL	NULL	550	Using where; Using join buffer (incremental, BNL join)
1	PRIMARY	p5	ALL	NULL	NULL	NULL	NULL	550	Using where; Using join buffer (incremental, BNL join)
1	PRIMARY	p6	ALL	NULL	NULL	NULL	NULL	550	Using where; Using join buffer (incremental, BNL join)
1	PRIMARY	p7	ALL	NULL	NULL	NULL	NULL	550	Using where; Using join buffer (incremental, BNL join)
1	PRIMARY	p8	ALL	NULL	NULL	NULL	NULL	550	Using where; Using join buffer (incremental, BNL join)
1	PRIMARY	p9	ALL	NULL	NULL	NULL	NULL	550	Using where; Using join buffer (incremental, BNL join)
1	PRIMARY	p10	ALL	NULL	NULL	NULL	NULL	550	Using where; Using join buffer (incremental, BNL join)
1	PRIMARY	p1	ALL	NULL	NULL	NULL	NULL	550	Using where; Using join buffer (incremental, BNL join)
1	PRIMARY	p3	ALL	NULL	NULL	NULL	NULL	550	Using where; Using join buffer (incremental, BNL join)
1	PRIMARY	p4	ALL	NULL	NULL	NULL	NULL	550	Using where; Using join buffer (incremental, BNL join)
1	PRIMARY	p5	ALL	NULL	NULL	NULL	NULL	550	Using where; Using join buffer (incremental, BNL join)
1	PRIMARY	p6	ALL	NULL	NULL	NULL	NULL	550	Using where; Using join buffer (incremental, BNL join)
1	PRIMARY	p7	ALL	NULL	NULL	NULL	NULL	550	Using where; Using join buffer (incremental, BNL join)
1	PRIMARY	p8	ALL	NULL	NULL	NULL	NULL	550	Using where; Using join buffer (incremental, BNL join)
1	PRIMARY	p9	ALL	NULL	NULL	NULL	NULL	550	Using where; Using join buffer (incremental, BNL join)
1	PRIMARY	p10	ALL	NULL	NULL	NULL	NULL	550	Using where; Using join buffer (incremental, BNL join)
1	PRIMARY	<derived17>	ALL	NULL	NULL	NULL	NULL	50328437500000	Using where; Using join buffer (incremental, BNL join)
1	PRIMARY	<derived14>	ALL	NULL	NULL	NULL	NULL	27680640625000000	Using where; Using join buffer (incremental, BNL join)
1	PRIMARY	<derived7>	ALL	NULL	NULL	NULL	NULL	7798774269472204800	Using where; Using join buffer (incremental, BNL join)
1	PRIMARY	<derived8>	ALL	NULL	NULL	NULL	NULL	7798774269472204800	Using where; Using join buffer (incremental, BNL join)
1	PRIMARY	<derived9>	ALL	NULL	NULL	NULL	NULL	-3222391729959550976	Using where; Using join buffer (incremental, BNL join)
1	PRIMARY	<derived10>	ALL	NULL	NULL	NULL	NULL	-3222391729959550976	Using where; Using join buffer (incremental, BNL join)
1	PRIMARY	<derived11>	ALL	NULL	NULL	NULL	NULL	-3222391729959550976	Using where; Using join buffer (incremental, BNL join)
1	PRIMARY	<derived12>	ALL	NULL	NULL	NULL	NULL	-3222391729959550976	Using where; Using join buffer (incremental, BNL join)
1	PRIMARY	<derived13>	ALL	NULL	NULL	NULL	NULL	-3222391729959550976	Using where; Using join buffer (incremental, BNL join)
1	PRIMARY	<derived15>	ALL	NULL	NULL	NULL	NULL	-3222391729959550976	Using where; Using join buffer (incremental, BNL join)
1	PRIMARY	<derived16>	ALL	NULL	NULL	NULL	NULL	-3222391729959550976	Using where; Using join buffer (incremental, BNL join)
=======
1	SIMPLE	t2	system	NULL	NULL	NULL	NULL	1	
1	SIMPLE	t2	system	NULL	NULL	NULL	NULL	1	
1	SIMPLE	t2	system	NULL	NULL	NULL	NULL	1	
1	SIMPLE	t2	system	NULL	NULL	NULL	NULL	1	
1	SIMPLE	t2	system	NULL	NULL	NULL	NULL	1	
1	SIMPLE	t2	system	NULL	NULL	NULL	NULL	1	
1	SIMPLE	p4	ALL	NULL	NULL	NULL	NULL	550	Using where
1	SIMPLE	p5	ALL	NULL	NULL	NULL	NULL	550	Using where; Using join buffer (flat, BNL join)
1	SIMPLE	p6	ALL	NULL	NULL	NULL	NULL	550	Using where; Using join buffer (incremental, BNL join)
1	SIMPLE	p7	ALL	NULL	NULL	NULL	NULL	550	Using where; Using join buffer (incremental, BNL join)
1	SIMPLE	p8	ALL	NULL	NULL	NULL	NULL	550	Using where; Using join buffer (incremental, BNL join)
1	SIMPLE	p9	ALL	NULL	NULL	NULL	NULL	550	Using where; Using join buffer (incremental, BNL join)
1	SIMPLE	p10	ALL	NULL	NULL	NULL	NULL	550	Using where; Using join buffer (incremental, BNL join)
1	SIMPLE	p4	ALL	NULL	NULL	NULL	NULL	550	Using where; Using join buffer (incremental, BNL join)
1	SIMPLE	p5	ALL	NULL	NULL	NULL	NULL	550	Using where; Using join buffer (incremental, BNL join)
1	SIMPLE	p6	ALL	NULL	NULL	NULL	NULL	550	Using where; Using join buffer (incremental, BNL join)
1	SIMPLE	p7	ALL	NULL	NULL	NULL	NULL	550	Using where; Using join buffer (incremental, BNL join)
1	SIMPLE	p8	ALL	NULL	NULL	NULL	NULL	550	Using where; Using join buffer (incremental, BNL join)
1	SIMPLE	p9	ALL	NULL	NULL	NULL	NULL	550	Using where; Using join buffer (incremental, BNL join)
1	SIMPLE	p10	ALL	NULL	NULL	NULL	NULL	550	Using where; Using join buffer (incremental, BNL join)
1	SIMPLE	p1	ALL	NULL	NULL	NULL	NULL	550	Using where; Using join buffer (incremental, BNL join)
1	SIMPLE	p3	ALL	NULL	NULL	NULL	NULL	550	Using where; Using join buffer (incremental, BNL join)
1	SIMPLE	p4	ALL	NULL	NULL	NULL	NULL	550	Using where; Using join buffer (incremental, BNL join)
1	SIMPLE	p5	ALL	NULL	NULL	NULL	NULL	550	Using where; Using join buffer (incremental, BNL join)
1	SIMPLE	p6	ALL	NULL	NULL	NULL	NULL	550	Using where; Using join buffer (incremental, BNL join)
1	SIMPLE	p7	ALL	NULL	NULL	NULL	NULL	550	Using where; Using join buffer (incremental, BNL join)
1	SIMPLE	p8	ALL	NULL	NULL	NULL	NULL	550	Using where; Using join buffer (incremental, BNL join)
1	SIMPLE	p9	ALL	NULL	NULL	NULL	NULL	550	Using where; Using join buffer (incremental, BNL join)
1	SIMPLE	p10	ALL	NULL	NULL	NULL	NULL	550	Using where; Using join buffer (incremental, BNL join)
1	SIMPLE	p1	ALL	NULL	NULL	NULL	NULL	550	Using where; Using join buffer (incremental, BNL join)
1	SIMPLE	p3	ALL	NULL	NULL	NULL	NULL	550	Using where; Using join buffer (incremental, BNL join)
1	SIMPLE	p4	ALL	NULL	NULL	NULL	NULL	550	Using where; Using join buffer (incremental, BNL join)
1	SIMPLE	p5	ALL	NULL	NULL	NULL	NULL	550	Using where; Using join buffer (incremental, BNL join)
1	SIMPLE	p6	ALL	NULL	NULL	NULL	NULL	550	Using where; Using join buffer (incremental, BNL join)
1	SIMPLE	p7	ALL	NULL	NULL	NULL	NULL	550	Using where; Using join buffer (incremental, BNL join)
1	SIMPLE	p8	ALL	NULL	NULL	NULL	NULL	550	Using where; Using join buffer (incremental, BNL join)
1	SIMPLE	p9	ALL	NULL	NULL	NULL	NULL	550	Using where; Using join buffer (incremental, BNL join)
1	SIMPLE	p10	ALL	NULL	NULL	NULL	NULL	550	Using where; Using join buffer (incremental, BNL join)
1	SIMPLE	p1	ALL	NULL	NULL	NULL	NULL	550	Using where; Using join buffer (incremental, BNL join)
1	SIMPLE	p3	ALL	NULL	NULL	NULL	NULL	550	Using where; Using join buffer (incremental, BNL join)
1	SIMPLE	p4	ALL	NULL	NULL	NULL	NULL	550	Using where; Using join buffer (incremental, BNL join)
1	SIMPLE	p5	ALL	NULL	NULL	NULL	NULL	550	Using where; Using join buffer (incremental, BNL join)
1	SIMPLE	p6	ALL	NULL	NULL	NULL	NULL	550	Using where; Using join buffer (incremental, BNL join)
1	SIMPLE	p7	ALL	NULL	NULL	NULL	NULL	550	Using where; Using join buffer (incremental, BNL join)
1	SIMPLE	p8	ALL	NULL	NULL	NULL	NULL	550	Using where; Using join buffer (incremental, BNL join)
1	SIMPLE	p9	ALL	NULL	NULL	NULL	NULL	550	Using where; Using join buffer (incremental, BNL join)
1	SIMPLE	p10	ALL	NULL	NULL	NULL	NULL	550	Using where; Using join buffer (incremental, BNL join)
1	SIMPLE	<derived17>	ALL	NULL	NULL	NULL	NULL	50328437500000	Using where; Using join buffer (incremental, BNL join)
1	SIMPLE	<derived14>	ALL	NULL	NULL	NULL	NULL	27680640625000000	Using where; Using join buffer (incremental, BNL join)
1	SIMPLE	<derived9>	ALL	NULL	NULL	NULL	NULL	15224352343750000640	Using where; Using join buffer (incremental, BNL join)
1	SIMPLE	<derived10>	ALL	NULL	NULL	NULL	NULL	15224352343750000640	Using where; Using join buffer (incremental, BNL join)
1	SIMPLE	<derived11>	ALL	NULL	NULL	NULL	NULL	15224352343750000640	Using where; Using join buffer (incremental, BNL join)
1	SIMPLE	<derived12>	ALL	NULL	NULL	NULL	NULL	15224352343750000640	Using where; Using join buffer (incremental, BNL join)
1	SIMPLE	<derived13>	ALL	NULL	NULL	NULL	NULL	15224352343750000640	Using where; Using join buffer (incremental, BNL join)
1	SIMPLE	<derived15>	ALL	NULL	NULL	NULL	NULL	15224352343750000640	Using where; Using join buffer (incremental, BNL join)
1	SIMPLE	<derived16>	ALL	NULL	NULL	NULL	NULL	15224352343750000640	Using where; Using join buffer (incremental, BNL join)
1	SIMPLE	<derived7>	ALL	NULL	NULL	NULL	NULL	18446744073709551615	Using where; Using join buffer (incremental, BNL join)
1	SIMPLE	<derived8>	ALL	NULL	NULL	NULL	NULL	18446744073709551615	Using where; Using join buffer (incremental, BNL join)
>>>>>>> 7a7d9904
17	DERIVED	t2	system	NULL	NULL	NULL	NULL	1	
17	DERIVED	p4	ALL	NULL	NULL	NULL	NULL	550	Using where
17	DERIVED	p5	ALL	NULL	NULL	NULL	NULL	550	Using where; Using join buffer (flat, BNL join)
17	DERIVED	p6	ALL	NULL	NULL	NULL	NULL	550	Using where; Using join buffer (incremental, BNL join)
17	DERIVED	p7	ALL	NULL	NULL	NULL	NULL	550	Using where; Using join buffer (incremental, BNL join)
17	DERIVED	p8	ALL	NULL	NULL	NULL	NULL	550	Using where; Using join buffer (incremental, BNL join)
16	DERIVED	t2	system	NULL	NULL	NULL	NULL	1	
16	DERIVED	p4	ALL	NULL	NULL	NULL	NULL	550	Using where
16	DERIVED	p5	ALL	NULL	NULL	NULL	NULL	550	Using where; Using join buffer (flat, BNL join)
16	DERIVED	p6	ALL	NULL	NULL	NULL	NULL	550	Using where; Using join buffer (incremental, BNL join)
16	DERIVED	p7	ALL	NULL	NULL	NULL	NULL	550	Using where; Using join buffer (incremental, BNL join)
16	DERIVED	p8	ALL	NULL	NULL	NULL	NULL	550	Using where; Using join buffer (incremental, BNL join)
16	DERIVED	p9	ALL	NULL	NULL	NULL	NULL	550	Using where; Using join buffer (incremental, BNL join)
16	DERIVED	p10	ALL	NULL	NULL	NULL	NULL	550	Using where; Using join buffer (incremental, BNL join)
15	DERIVED	t2	system	NULL	NULL	NULL	NULL	1	
15	DERIVED	p4	ALL	NULL	NULL	NULL	NULL	550	Using where
15	DERIVED	p5	ALL	NULL	NULL	NULL	NULL	550	Using where; Using join buffer (flat, BNL join)
15	DERIVED	p6	ALL	NULL	NULL	NULL	NULL	550	Using where; Using join buffer (incremental, BNL join)
15	DERIVED	p7	ALL	NULL	NULL	NULL	NULL	550	Using where; Using join buffer (incremental, BNL join)
15	DERIVED	p8	ALL	NULL	NULL	NULL	NULL	550	Using where; Using join buffer (incremental, BNL join)
15	DERIVED	p9	ALL	NULL	NULL	NULL	NULL	550	Using where; Using join buffer (incremental, BNL join)
15	DERIVED	p10	ALL	NULL	NULL	NULL	NULL	550	Using where; Using join buffer (incremental, BNL join)
14	DERIVED	t2	system	NULL	NULL	NULL	NULL	1	
14	DERIVED	p4	ALL	NULL	NULL	NULL	NULL	550	Using where
14	DERIVED	p5	ALL	NULL	NULL	NULL	NULL	550	Using where; Using join buffer (flat, BNL join)
14	DERIVED	p7	ALL	NULL	NULL	NULL	NULL	550	Using where; Using join buffer (incremental, BNL join)
14	DERIVED	p8	ALL	NULL	NULL	NULL	NULL	550	Using where; Using join buffer (incremental, BNL join)
14	DERIVED	p9	ALL	NULL	NULL	NULL	NULL	550	Using where; Using join buffer (incremental, BNL join)
14	DERIVED	p10	ALL	NULL	NULL	NULL	NULL	550	Using where; Using join buffer (incremental, BNL join)
13	DERIVED	t2	system	NULL	NULL	NULL	NULL	1	
13	DERIVED	p4	ALL	NULL	NULL	NULL	NULL	550	Using where
13	DERIVED	p5	ALL	NULL	NULL	NULL	NULL	550	Using where; Using join buffer (flat, BNL join)
13	DERIVED	p6	ALL	NULL	NULL	NULL	NULL	550	Using where; Using join buffer (incremental, BNL join)
13	DERIVED	p7	ALL	NULL	NULL	NULL	NULL	550	Using where; Using join buffer (incremental, BNL join)
13	DERIVED	p8	ALL	NULL	NULL	NULL	NULL	550	Using where; Using join buffer (incremental, BNL join)
13	DERIVED	p9	ALL	NULL	NULL	NULL	NULL	550	Using where; Using join buffer (incremental, BNL join)
13	DERIVED	p10	ALL	NULL	NULL	NULL	NULL	550	Using where; Using join buffer (incremental, BNL join)
12	DERIVED	t2	system	NULL	NULL	NULL	NULL	1	
12	DERIVED	p4	ALL	NULL	NULL	NULL	NULL	550	Using where
12	DERIVED	p5	ALL	NULL	NULL	NULL	NULL	550	Using where; Using join buffer (flat, BNL join)
12	DERIVED	p6	ALL	NULL	NULL	NULL	NULL	550	Using where; Using join buffer (incremental, BNL join)
12	DERIVED	p7	ALL	NULL	NULL	NULL	NULL	550	Using where; Using join buffer (incremental, BNL join)
12	DERIVED	p8	ALL	NULL	NULL	NULL	NULL	550	Using where; Using join buffer (incremental, BNL join)
12	DERIVED	p9	ALL	NULL	NULL	NULL	NULL	550	Using where; Using join buffer (incremental, BNL join)
12	DERIVED	p10	ALL	NULL	NULL	NULL	NULL	550	Using where; Using join buffer (incremental, BNL join)
11	DERIVED	t2	system	NULL	NULL	NULL	NULL	1	
11	DERIVED	p4	ALL	NULL	NULL	NULL	NULL	550	Using where
11	DERIVED	p5	ALL	NULL	NULL	NULL	NULL	550	Using where; Using join buffer (flat, BNL join)
11	DERIVED	p6	ALL	NULL	NULL	NULL	NULL	550	Using where; Using join buffer (incremental, BNL join)
11	DERIVED	p7	ALL	NULL	NULL	NULL	NULL	550	Using where; Using join buffer (incremental, BNL join)
11	DERIVED	p8	ALL	NULL	NULL	NULL	NULL	550	Using where; Using join buffer (incremental, BNL join)
11	DERIVED	p9	ALL	NULL	NULL	NULL	NULL	550	Using where; Using join buffer (incremental, BNL join)
11	DERIVED	p10	ALL	NULL	NULL	NULL	NULL	550	Using where; Using join buffer (incremental, BNL join)
10	DERIVED	t2	system	NULL	NULL	NULL	NULL	1	
10	DERIVED	p4	ALL	NULL	NULL	NULL	NULL	550	Using where
10	DERIVED	p5	ALL	NULL	NULL	NULL	NULL	550	Using where; Using join buffer (flat, BNL join)
10	DERIVED	p6	ALL	NULL	NULL	NULL	NULL	550	Using where; Using join buffer (incremental, BNL join)
10	DERIVED	p7	ALL	NULL	NULL	NULL	NULL	550	Using where; Using join buffer (incremental, BNL join)
10	DERIVED	p8	ALL	NULL	NULL	NULL	NULL	550	Using where; Using join buffer (incremental, BNL join)
10	DERIVED	p9	ALL	NULL	NULL	NULL	NULL	550	Using where; Using join buffer (incremental, BNL join)
10	DERIVED	p10	ALL	NULL	NULL	NULL	NULL	550	Using where; Using join buffer (incremental, BNL join)
9	DERIVED	t2	system	NULL	NULL	NULL	NULL	1	
9	DERIVED	p4	ALL	NULL	NULL	NULL	NULL	550	Using where
9	DERIVED	p5	ALL	NULL	NULL	NULL	NULL	550	Using where; Using join buffer (flat, BNL join)
9	DERIVED	p6	ALL	NULL	NULL	NULL	NULL	550	Using where; Using join buffer (incremental, BNL join)
9	DERIVED	p7	ALL	NULL	NULL	NULL	NULL	550	Using where; Using join buffer (incremental, BNL join)
9	DERIVED	p8	ALL	NULL	NULL	NULL	NULL	550	Using where; Using join buffer (incremental, BNL join)
9	DERIVED	p9	ALL	NULL	NULL	NULL	NULL	550	Using where; Using join buffer (incremental, BNL join)
9	DERIVED	p10	ALL	NULL	NULL	NULL	NULL	550	Using where; Using join buffer (incremental, BNL join)
8	DERIVED	t2	system	NULL	NULL	NULL	NULL	1	
8	DERIVED	p1	ALL	NULL	NULL	NULL	NULL	550	Using where
8	DERIVED	p3	ALL	NULL	NULL	NULL	NULL	550	Using where; Using join buffer (flat, BNL join)
8	DERIVED	p4	ALL	NULL	NULL	NULL	NULL	550	Using where; Using join buffer (incremental, BNL join)
8	DERIVED	p5	ALL	NULL	NULL	NULL	NULL	550	Using where; Using join buffer (incremental, BNL join)
8	DERIVED	p6	ALL	NULL	NULL	NULL	NULL	550	Using where; Using join buffer (incremental, BNL join)
8	DERIVED	p7	ALL	NULL	NULL	NULL	NULL	550	Using where; Using join buffer (incremental, BNL join)
8	DERIVED	p8	ALL	NULL	NULL	NULL	NULL	550	Using where; Using join buffer (incremental, BNL join)
8	DERIVED	p9	ALL	NULL	NULL	NULL	NULL	550	Using where; Using join buffer (incremental, BNL join)
8	DERIVED	p10	ALL	NULL	NULL	NULL	NULL	550	Using where; Using join buffer (incremental, BNL join)
7	DERIVED	t2	system	NULL	NULL	NULL	NULL	1	
7	DERIVED	p1	ALL	NULL	NULL	NULL	NULL	550	Using where
7	DERIVED	p3	ALL	NULL	NULL	NULL	NULL	550	Using where; Using join buffer (flat, BNL join)
7	DERIVED	p4	ALL	NULL	NULL	NULL	NULL	550	Using where; Using join buffer (incremental, BNL join)
7	DERIVED	p5	ALL	NULL	NULL	NULL	NULL	550	Using where; Using join buffer (incremental, BNL join)
7	DERIVED	p6	ALL	NULL	NULL	NULL	NULL	550	Using where; Using join buffer (incremental, BNL join)
7	DERIVED	p7	ALL	NULL	NULL	NULL	NULL	550	Using where; Using join buffer (incremental, BNL join)
7	DERIVED	p8	ALL	NULL	NULL	NULL	NULL	550	Using where; Using join buffer (incremental, BNL join)
7	DERIVED	p9	ALL	NULL	NULL	NULL	NULL	550	Using where; Using join buffer (incremental, BNL join)
7	DERIVED	p10	ALL	NULL	NULL	NULL	NULL	550	Using where; Using join buffer (incremental, BNL join)
DROP TABLE  t1, t2;<|MERGE_RESOLUTION|>--- conflicted
+++ resolved
@@ -2904,7 +2904,6 @@
 JOIN t1 p8 ON p8.r=8 AND p8.uid=t2.id
 ) gp_20 ON gp_20.id=t2.id ;
 id	select_type	table	type	possible_keys	key	key_len	ref	rows	Extra
-<<<<<<< HEAD
 1	PRIMARY	t2	system	NULL	NULL	NULL	NULL	1	
 1	PRIMARY	t2	system	NULL	NULL	NULL	NULL	1	
 1	PRIMARY	t2	system	NULL	NULL	NULL	NULL	1	
@@ -2954,75 +2953,15 @@
 1	PRIMARY	p10	ALL	NULL	NULL	NULL	NULL	550	Using where; Using join buffer (incremental, BNL join)
 1	PRIMARY	<derived17>	ALL	NULL	NULL	NULL	NULL	50328437500000	Using where; Using join buffer (incremental, BNL join)
 1	PRIMARY	<derived14>	ALL	NULL	NULL	NULL	NULL	27680640625000000	Using where; Using join buffer (incremental, BNL join)
-1	PRIMARY	<derived7>	ALL	NULL	NULL	NULL	NULL	7798774269472204800	Using where; Using join buffer (incremental, BNL join)
-1	PRIMARY	<derived8>	ALL	NULL	NULL	NULL	NULL	7798774269472204800	Using where; Using join buffer (incremental, BNL join)
-1	PRIMARY	<derived9>	ALL	NULL	NULL	NULL	NULL	-3222391729959550976	Using where; Using join buffer (incremental, BNL join)
-1	PRIMARY	<derived10>	ALL	NULL	NULL	NULL	NULL	-3222391729959550976	Using where; Using join buffer (incremental, BNL join)
-1	PRIMARY	<derived11>	ALL	NULL	NULL	NULL	NULL	-3222391729959550976	Using where; Using join buffer (incremental, BNL join)
-1	PRIMARY	<derived12>	ALL	NULL	NULL	NULL	NULL	-3222391729959550976	Using where; Using join buffer (incremental, BNL join)
-1	PRIMARY	<derived13>	ALL	NULL	NULL	NULL	NULL	-3222391729959550976	Using where; Using join buffer (incremental, BNL join)
-1	PRIMARY	<derived15>	ALL	NULL	NULL	NULL	NULL	-3222391729959550976	Using where; Using join buffer (incremental, BNL join)
-1	PRIMARY	<derived16>	ALL	NULL	NULL	NULL	NULL	-3222391729959550976	Using where; Using join buffer (incremental, BNL join)
-=======
-1	SIMPLE	t2	system	NULL	NULL	NULL	NULL	1	
-1	SIMPLE	t2	system	NULL	NULL	NULL	NULL	1	
-1	SIMPLE	t2	system	NULL	NULL	NULL	NULL	1	
-1	SIMPLE	t2	system	NULL	NULL	NULL	NULL	1	
-1	SIMPLE	t2	system	NULL	NULL	NULL	NULL	1	
-1	SIMPLE	t2	system	NULL	NULL	NULL	NULL	1	
-1	SIMPLE	p4	ALL	NULL	NULL	NULL	NULL	550	Using where
-1	SIMPLE	p5	ALL	NULL	NULL	NULL	NULL	550	Using where; Using join buffer (flat, BNL join)
-1	SIMPLE	p6	ALL	NULL	NULL	NULL	NULL	550	Using where; Using join buffer (incremental, BNL join)
-1	SIMPLE	p7	ALL	NULL	NULL	NULL	NULL	550	Using where; Using join buffer (incremental, BNL join)
-1	SIMPLE	p8	ALL	NULL	NULL	NULL	NULL	550	Using where; Using join buffer (incremental, BNL join)
-1	SIMPLE	p9	ALL	NULL	NULL	NULL	NULL	550	Using where; Using join buffer (incremental, BNL join)
-1	SIMPLE	p10	ALL	NULL	NULL	NULL	NULL	550	Using where; Using join buffer (incremental, BNL join)
-1	SIMPLE	p4	ALL	NULL	NULL	NULL	NULL	550	Using where; Using join buffer (incremental, BNL join)
-1	SIMPLE	p5	ALL	NULL	NULL	NULL	NULL	550	Using where; Using join buffer (incremental, BNL join)
-1	SIMPLE	p6	ALL	NULL	NULL	NULL	NULL	550	Using where; Using join buffer (incremental, BNL join)
-1	SIMPLE	p7	ALL	NULL	NULL	NULL	NULL	550	Using where; Using join buffer (incremental, BNL join)
-1	SIMPLE	p8	ALL	NULL	NULL	NULL	NULL	550	Using where; Using join buffer (incremental, BNL join)
-1	SIMPLE	p9	ALL	NULL	NULL	NULL	NULL	550	Using where; Using join buffer (incremental, BNL join)
-1	SIMPLE	p10	ALL	NULL	NULL	NULL	NULL	550	Using where; Using join buffer (incremental, BNL join)
-1	SIMPLE	p1	ALL	NULL	NULL	NULL	NULL	550	Using where; Using join buffer (incremental, BNL join)
-1	SIMPLE	p3	ALL	NULL	NULL	NULL	NULL	550	Using where; Using join buffer (incremental, BNL join)
-1	SIMPLE	p4	ALL	NULL	NULL	NULL	NULL	550	Using where; Using join buffer (incremental, BNL join)
-1	SIMPLE	p5	ALL	NULL	NULL	NULL	NULL	550	Using where; Using join buffer (incremental, BNL join)
-1	SIMPLE	p6	ALL	NULL	NULL	NULL	NULL	550	Using where; Using join buffer (incremental, BNL join)
-1	SIMPLE	p7	ALL	NULL	NULL	NULL	NULL	550	Using where; Using join buffer (incremental, BNL join)
-1	SIMPLE	p8	ALL	NULL	NULL	NULL	NULL	550	Using where; Using join buffer (incremental, BNL join)
-1	SIMPLE	p9	ALL	NULL	NULL	NULL	NULL	550	Using where; Using join buffer (incremental, BNL join)
-1	SIMPLE	p10	ALL	NULL	NULL	NULL	NULL	550	Using where; Using join buffer (incremental, BNL join)
-1	SIMPLE	p1	ALL	NULL	NULL	NULL	NULL	550	Using where; Using join buffer (incremental, BNL join)
-1	SIMPLE	p3	ALL	NULL	NULL	NULL	NULL	550	Using where; Using join buffer (incremental, BNL join)
-1	SIMPLE	p4	ALL	NULL	NULL	NULL	NULL	550	Using where; Using join buffer (incremental, BNL join)
-1	SIMPLE	p5	ALL	NULL	NULL	NULL	NULL	550	Using where; Using join buffer (incremental, BNL join)
-1	SIMPLE	p6	ALL	NULL	NULL	NULL	NULL	550	Using where; Using join buffer (incremental, BNL join)
-1	SIMPLE	p7	ALL	NULL	NULL	NULL	NULL	550	Using where; Using join buffer (incremental, BNL join)
-1	SIMPLE	p8	ALL	NULL	NULL	NULL	NULL	550	Using where; Using join buffer (incremental, BNL join)
-1	SIMPLE	p9	ALL	NULL	NULL	NULL	NULL	550	Using where; Using join buffer (incremental, BNL join)
-1	SIMPLE	p10	ALL	NULL	NULL	NULL	NULL	550	Using where; Using join buffer (incremental, BNL join)
-1	SIMPLE	p1	ALL	NULL	NULL	NULL	NULL	550	Using where; Using join buffer (incremental, BNL join)
-1	SIMPLE	p3	ALL	NULL	NULL	NULL	NULL	550	Using where; Using join buffer (incremental, BNL join)
-1	SIMPLE	p4	ALL	NULL	NULL	NULL	NULL	550	Using where; Using join buffer (incremental, BNL join)
-1	SIMPLE	p5	ALL	NULL	NULL	NULL	NULL	550	Using where; Using join buffer (incremental, BNL join)
-1	SIMPLE	p6	ALL	NULL	NULL	NULL	NULL	550	Using where; Using join buffer (incremental, BNL join)
-1	SIMPLE	p7	ALL	NULL	NULL	NULL	NULL	550	Using where; Using join buffer (incremental, BNL join)
-1	SIMPLE	p8	ALL	NULL	NULL	NULL	NULL	550	Using where; Using join buffer (incremental, BNL join)
-1	SIMPLE	p9	ALL	NULL	NULL	NULL	NULL	550	Using where; Using join buffer (incremental, BNL join)
-1	SIMPLE	p10	ALL	NULL	NULL	NULL	NULL	550	Using where; Using join buffer (incremental, BNL join)
-1	SIMPLE	<derived17>	ALL	NULL	NULL	NULL	NULL	50328437500000	Using where; Using join buffer (incremental, BNL join)
-1	SIMPLE	<derived14>	ALL	NULL	NULL	NULL	NULL	27680640625000000	Using where; Using join buffer (incremental, BNL join)
-1	SIMPLE	<derived9>	ALL	NULL	NULL	NULL	NULL	15224352343750000640	Using where; Using join buffer (incremental, BNL join)
-1	SIMPLE	<derived10>	ALL	NULL	NULL	NULL	NULL	15224352343750000640	Using where; Using join buffer (incremental, BNL join)
-1	SIMPLE	<derived11>	ALL	NULL	NULL	NULL	NULL	15224352343750000640	Using where; Using join buffer (incremental, BNL join)
-1	SIMPLE	<derived12>	ALL	NULL	NULL	NULL	NULL	15224352343750000640	Using where; Using join buffer (incremental, BNL join)
-1	SIMPLE	<derived13>	ALL	NULL	NULL	NULL	NULL	15224352343750000640	Using where; Using join buffer (incremental, BNL join)
-1	SIMPLE	<derived15>	ALL	NULL	NULL	NULL	NULL	15224352343750000640	Using where; Using join buffer (incremental, BNL join)
-1	SIMPLE	<derived16>	ALL	NULL	NULL	NULL	NULL	15224352343750000640	Using where; Using join buffer (incremental, BNL join)
-1	SIMPLE	<derived7>	ALL	NULL	NULL	NULL	NULL	18446744073709551615	Using where; Using join buffer (incremental, BNL join)
-1	SIMPLE	<derived8>	ALL	NULL	NULL	NULL	NULL	18446744073709551615	Using where; Using join buffer (incremental, BNL join)
->>>>>>> 7a7d9904
+1	PRIMARY	<derived9>	ALL	NULL	NULL	NULL	NULL	15224352343750000640	Using where; Using join buffer (incremental, BNL join)
+1	PRIMARY	<derived10>	ALL	NULL	NULL	NULL	NULL	15224352343750000640	Using where; Using join buffer (incremental, BNL join)
+1	PRIMARY	<derived11>	ALL	NULL	NULL	NULL	NULL	15224352343750000640	Using where; Using join buffer (incremental, BNL join)
+1	PRIMARY	<derived12>	ALL	NULL	NULL	NULL	NULL	15224352343750000640	Using where; Using join buffer (incremental, BNL join)
+1	PRIMARY	<derived13>	ALL	NULL	NULL	NULL	NULL	15224352343750000640	Using where; Using join buffer (incremental, BNL join)
+1	PRIMARY	<derived15>	ALL	NULL	NULL	NULL	NULL	15224352343750000640	Using where; Using join buffer (incremental, BNL join)
+1	PRIMARY	<derived16>	ALL	NULL	NULL	NULL	NULL	15224352343750000640	Using where; Using join buffer (incremental, BNL join)
+1	PRIMARY	<derived7>	ALL	NULL	NULL	NULL	NULL	18446744073709551615	Using where; Using join buffer (incremental, BNL join)
+1	PRIMARY	<derived8>	ALL	NULL	NULL	NULL	NULL	18446744073709551615	Using where; Using join buffer (incremental, BNL join)
 17	DERIVED	t2	system	NULL	NULL	NULL	NULL	1	
 17	DERIVED	p4	ALL	NULL	NULL	NULL	NULL	550	Using where
 17	DERIVED	p5	ALL	NULL	NULL	NULL	NULL	550	Using where; Using join buffer (flat, BNL join)
