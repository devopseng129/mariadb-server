--- conflicted
+++ resolved
@@ -2509,7 +2509,6 @@
 COUNT(*)
 0
 drop table t1;
-<<<<<<< HEAD
 CREATE TABLE t1 (b BIGINT(20) UNSIGNED NOT NULL, PRIMARY KEY (b));
 INSERT INTO t1 VALUES (0x8000000000000000);
 SELECT b FROM t1 WHERE b=0x8000000000000000;
@@ -2618,7 +2617,6 @@
 found_rows()
 1
 DROP TABLE t1;
-=======
 CREATE TABLE t1 (a INT, b INT);
 (SELECT a, b AS c FROM t1) ORDER BY c+1;
 a	c
@@ -2628,5 +2626,4 @@
 a	c
 SELECT a, b AS c FROM t1 ORDER BY b+1;
 a	c
-drop table t1;
->>>>>>> 76235f4f
+drop table t1;