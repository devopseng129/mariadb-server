--- conflicted
+++ resolved
@@ -96,100 +96,6 @@
 alter table t1 auto_increment=0;
 unlock tables;
 drop table t1;
-End of 5.0 tests
-create table t1 (i int);
-lock table t1 read;
-update t1 set i= 10;
-select * from t1;
-kill query ID;
-i
-ERROR 70100: Query execution was interrupted
-unlock tables;
-drop table t1;
-drop table if exists t1;
-create table t1 (a int) ENGINE=MEMORY;
---> client 2
-handler t1 open;
-ERROR HY000: Table storage engine for 't1' doesn't have this option
---> client 1
-drop table t1;
-drop table if exists t1;
-create table t1 (i int);
-connection: default
-lock tables t1 write;
-connection: flush
-flush tables with read lock;;
-connection: default
-alter table t1 add column j int;
-connection: insert
-insert into t1 values (1,2);;
-connection: default
-unlock tables;
-connection: flush
-select * from t1;
-i	j
-unlock tables;
-select * from t1;
-i	j
-1	2
-drop table t1;
-drop table if exists t1;
-create table t1 (i int);
-connection: default
-lock tables t1 write;
-connection: flush
-flush tables with read lock;;
-connection: default
-flush tables;
-unlock tables;
-drop table t1;
-drop table if exists t1,t2;
-create table t1 (a int);
-flush status;
-lock tables t1 read;
-insert into t1 values(1);;
-unlock tables;
-drop table t1;
-<<<<<<< HEAD
-select @tlwa < @tlwb;
-@tlwa < @tlwb
-1
-End of 5.1 tests
-=======
-CREATE TABLE t1 (
-a int(11) unsigned default NULL,
-b varchar(255) default NULL,
-UNIQUE KEY a (a),
-KEY b (b)
-);
-INSERT INTO t1 VALUES (1, 1), (2, 2), (3, 3);
-CREATE TABLE t2 SELECT * FROM t1;
-CREATE TABLE t3 SELECT * FROM t1;
-# test altering of columns that multiupdate doesn't use
-# normal mode
-# PS mode
-# test altering of columns that multiupdate uses
-# normal mode
-# PS mode
-DROP TABLE t1, t2, t3;
-CREATE TABLE t1( a INT, b INT );
-INSERT INTO t1 VALUES (1, 1), (2, 2), (3, 3), (4, 4);
-# 1. test regular tables
-# 1.1. test altering of columns that multiupdate doesn't use
-# 1.1.1. normal mode
-# 1.1.2. PS mode
-# 1.2. test altering of columns that multiupdate uses
-# 1.2.1. normal mode
-# 1.2.2. PS mode
-ALTER TABLE t1 ADD COLUMN a INT;
-# 2. test UNIONs
-# 2.1. test altering of columns that multiupdate doesn't use
-# 2.1.1. normal mode
-# 2.1.2. PS mode
-# 2.2. test altering of columns that multiupdate uses
-# 2.2.1. normal mode
-# 2.2.2. PS mode
-DROP TABLE t1;
 create table t1 (a int);
 create table t2 like t1;
 # con1
@@ -245,4 +151,61 @@
 # con1
 unlock tables;
 drop table t1,t2;
->>>>>>> aebaf079
+End of 5.0 tests
+create table t1 (i int);
+lock table t1 read;
+update t1 set i= 10;
+select * from t1;
+kill query ID;
+i
+ERROR 70100: Query execution was interrupted
+unlock tables;
+drop table t1;
+drop table if exists t1;
+create table t1 (a int) ENGINE=MEMORY;
+--> client 2
+handler t1 open;
+ERROR HY000: Table storage engine for 't1' doesn't have this option
+--> client 1
+drop table t1;
+drop table if exists t1;
+create table t1 (i int);
+connection: default
+lock tables t1 write;
+connection: flush
+flush tables with read lock;;
+connection: default
+alter table t1 add column j int;
+connection: insert
+insert into t1 values (1,2);;
+connection: default
+unlock tables;
+connection: flush
+select * from t1;
+i	j
+unlock tables;
+select * from t1;
+i	j
+1	2
+drop table t1;
+drop table if exists t1;
+create table t1 (i int);
+connection: default
+lock tables t1 write;
+connection: flush
+flush tables with read lock;;
+connection: default
+flush tables;
+unlock tables;
+drop table t1;
+drop table if exists t1,t2;
+create table t1 (a int);
+flush status;
+lock tables t1 read;
+insert into t1 values(1);;
+unlock tables;
+drop table t1;
+select @tlwa < @tlwb;
+@tlwa < @tlwb
+1
+End of 5.1 tests