##############################################################################
#
#  List the test cases that are to be disabled temporarily.
#
#  Separate the test case name and the comment with ':'.
#
#    <testcasename> : MDEV-<xxxx> <comment>
#
#  Do not use any TAB characters for whitespace.
#
##############################################################################

galera_flush :  MariaDB does not have global.thread_statistics
galera_account_management : MariaDB 10.0 does not support ALTER USER
galera_binlog_rows_query_log_events: MariaDB does not support binlog_rows_query_log_events
galera_migrate : MariaDB does not support START SLAVE USER
galera_as_master_gtid : Requires MySQL GTID
galera_as_master_gtid_change_master : Requires MySQL GTID
galera_as_slave_preordered : wsrep-preordered feature not merged to MariaDB
GAL-419 : MDEV-13549 Galera test failures
galera_var_notify_cmd : MDEV-13549 Galera test failures
galera_as_slave_replication_bundle : MDEV-13549 Galera test failures
galera_gcache_recover : MDEV-13549 Galera test failures
galera_gcache_recover_full_gcache : MDEV-13549 Galera test failures
galera_gcache_recover_manytrx : MDEV-13549 Galera test failures
galera_ssl_upgrade : MDEV-13549 Galera test failures
MW-329 : wsrep_local_replays not stable
MW-416 : MDEV-13549 Galera test failures
MW-388 : MDEV-13549 Galera test failures
<<<<<<< HEAD
MW-44 : MDEV-15809 Test failure on galera.MW-44
galera_pc_ignore_sb : MDEV-15811 Test failure on galera_pc_ignore_sb
=======
galera.MW-44 : MDEV-15809 Test failure on galera.MW-44
galera.galera_pc_ignore_sb : MDEV-15811 Test failure on galera_pc_ignore_sb
galera_drop_database : MDEV-17421 mtr does not restart the server whose parameters were changed
>>>>>>> 157d3c3b
galera_kill_applier : race condition at the start of the test
galera_ist_progress: MDEV-15236 galera_ist_progress fails when trying to read transfer status
pxc-421: Lock timeout exceeded
galera_sst_mysqldump_with_key : MDEV-16890 Galera test failure
galera_sst_xtrabackup-v2-options : Failed to read uuid:seqno and wsrep_gtid_domain_id from joiner script
MW-328C : Timeouts
galera_gcs_fc_limit : Timeouts
pool_of_threads: WSREP has not yet prepared node for application use
galera_var_innodb_disallow_writes : Timeout
MW-336 : nondeterministic wsrep_thread_count
galera_binlog_stmt_autoinc : MDEV-17106 Test failure on galera.galera_binlog_stmt_autoinc
galera_kill_ddl : MDEV-17108 Test failure on galera.galera_kill_ddl
galera_var_node_address : MDEV-17151 Galera test failure on galera.galera_var_node_address
galera_binlog_stmt_autoinc: MDEV-17106 Test failure on galera.galera_binlog_stmt_autoinc
galera_gc_fc_limit : MDEV-17061 Test failure on galera.galera_gc_fc_limit
galera_as_slave_replication_budle : MDEV-15785 Test case galera_as_slave_replication_bundle caused debug assertion
galera_wan : MDEV-17259: Test failure on galera.galera_wan
galera_pc_ignore_sb : MDEV-17357 Test failure on galera.galera_pc_ignore_sb
<<<<<<< HEAD
galera_drop_database : test
=======
>>>>>>> 157d3c3b
galera.MW-328A : MDEV-17847 Galera test failure on MW-328[A|B|C]
galera.MW-328B : MDEV-17847 Galera test failure on MW-328[A|B|C]
galera.MW-328C : MDEV-17847 Galera test failure on MW-328[A|B|C]<|MERGE_RESOLUTION|>--- conflicted
+++ resolved
@@ -27,20 +27,14 @@
 MW-329 : wsrep_local_replays not stable
 MW-416 : MDEV-13549 Galera test failures
 MW-388 : MDEV-13549 Galera test failures
-<<<<<<< HEAD
 MW-44 : MDEV-15809 Test failure on galera.MW-44
 galera_pc_ignore_sb : MDEV-15811 Test failure on galera_pc_ignore_sb
-=======
-galera.MW-44 : MDEV-15809 Test failure on galera.MW-44
-galera.galera_pc_ignore_sb : MDEV-15811 Test failure on galera_pc_ignore_sb
 galera_drop_database : MDEV-17421 mtr does not restart the server whose parameters were changed
->>>>>>> 157d3c3b
 galera_kill_applier : race condition at the start of the test
 galera_ist_progress: MDEV-15236 galera_ist_progress fails when trying to read transfer status
 pxc-421: Lock timeout exceeded
 galera_sst_mysqldump_with_key : MDEV-16890 Galera test failure
 galera_sst_xtrabackup-v2-options : Failed to read uuid:seqno and wsrep_gtid_domain_id from joiner script
-MW-328C : Timeouts
 galera_gcs_fc_limit : Timeouts
 pool_of_threads: WSREP has not yet prepared node for application use
 galera_var_innodb_disallow_writes : Timeout
@@ -53,10 +47,6 @@
 galera_as_slave_replication_budle : MDEV-15785 Test case galera_as_slave_replication_bundle caused debug assertion
 galera_wan : MDEV-17259: Test failure on galera.galera_wan
 galera_pc_ignore_sb : MDEV-17357 Test failure on galera.galera_pc_ignore_sb
-<<<<<<< HEAD
-galera_drop_database : test
-=======
->>>>>>> 157d3c3b
-galera.MW-328A : MDEV-17847 Galera test failure on MW-328[A|B|C]
-galera.MW-328B : MDEV-17847 Galera test failure on MW-328[A|B|C]
-galera.MW-328C : MDEV-17847 Galera test failure on MW-328[A|B|C]+MW-328A : MDEV-17847 Galera test failure on MW-328[A|B|C]
+MW-328B : MDEV-17847 Galera test failure on MW-328[A|B|C]
+MW-328C : MDEV-17847 Galera test failure on MW-328[A|B|C]