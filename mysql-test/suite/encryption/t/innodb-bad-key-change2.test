--source include/have_innodb.inc
# embedded does not support restart
-- source include/not_embedded.inc
-- source filekeys_plugin_exists.inc
#
# MDEV-8750: Server crashes in page_cur_is_after_last on altering table using a wrong encryption key
# MDEV-8769: Server crash at file btr0btr.ic line 122 when defragmenting encrypted table using incorrect keys
# MDEV-8768: Server crash at file btr0btr.ic line 122 when checking encrypted table using incorrect keys
# MDEV-8727: Server/InnoDB hangs on shutdown after trying to read an encrypted table with a wrong key
#
call mtr.add_suppression("InnoDB: Table `test`\\.`t1` (has an unreadable root page|is corrupted|does not exist.*is trying to rename)");
call mtr.add_suppression("InnoDB: The page \\[page id: space=[1-9][0-9]*, page number=[1-9][0-9]*\\] in file '.*test.t1(new)?\\.ibd' cannot be decrypted\\.");
call mtr.add_suppression("failed to read or decrypt \\[page id: space=[1-9][0-9]*, page number=[1-9][0-9]*\\]");
# Suppression for builds where file_key_management plugin is linked statically
call mtr.add_suppression("Couldn't load plugins from 'file_key_management");
call mtr.add_suppression("InnoDB: Tablespace for table \`test\`.\`t1\` is set as discarded\\.");
call mtr.add_suppression("InnoDB: Table `test`\\.`t1` is corrupted");

--let $restart_parameters=--plugin-load-add=file_key_management.so --file-key-management --file-key-management-filename=$MYSQL_TEST_DIR/std_data/keys2.txt
--source include/restart_mysqld.inc

SET GLOBAL innodb_file_per_table = ON;

CREATE TABLE t1 (pk INT PRIMARY KEY, f VARCHAR(8)) ENGINE=InnoDB
ENCRYPTED=YES ENCRYPTION_KEY_ID=4;
INSERT INTO t1 VALUES (1,'foo'),(2,'bar');

--let $restart_parameters=--plugin-load-add=file_key_management.so --file-key-management --file-key-management-filename=$MYSQL_TEST_DIR/std_data/keys3.txt
--source include/restart_mysqld.inc

--error ER_NO_SUCH_TABLE_IN_ENGINE
SELECT * FROM t1;
--replace_regex /key_id [1-9][0-9]*/\1 /
SHOW WARNINGS;
--error ER_NO_SUCH_TABLE_IN_ENGINE
ALTER TABLE t1 ENGINE=InnoDB;
--replace_regex /key_id [1-9][0-9]*/\1 /
SHOW WARNINGS;
OPTIMIZE TABLE t1;
--replace_regex /key_id [1-9][0-9]*/\1 /
SHOW WARNINGS;

CHECK TABLE t1;
--replace_regex /key_id [1-9][0-9]*/\1 /
SHOW WARNINGS;

--let $restart_parameters=--plugin-load-add=file_key_management.so --file-key-management --file-key-management-filename=$MYSQL_TEST_DIR/std_data/keys2.txt
--source include/restart_mysqld.inc

let MYSQLD_DATADIR =`SELECT @@datadir`;

FLUSH TABLES t1 FOR EXPORT;
perl;
do "$ENV{MTR_SUITE_DIR}/include/innodb-util.pl";
ib_backup_tablespaces("test", "t1");
EOF
UNLOCK TABLES;

--let $restart_parameters=--plugin-load-add=file_key_management.so --file-key-management --file-key-management-filename=$MYSQL_TEST_DIR/std_data/keys3.txt
--source include/restart_mysqld.inc

--error ER_NO_SUCH_TABLE_IN_ENGINE
<<<<<<< HEAD
ALTER TABLE t1 DISCARD TABLESPACE;
# Drop table will succeed.
DROP TABLE t1;

CREATE TABLE t1 (pk INT PRIMARY KEY, f VARCHAR(8)) ENGINE=InnoDB
ENCRYPTED=YES ENCRYPTION_KEY_ID=4;
=======
>>>>>>> b30fb701
ALTER TABLE t1 DISCARD TABLESPACE;

perl;
do "$ENV{MTR_SUITE_DIR}/include/innodb-util.pl";
ib_discard_tablespaces("test", "t1");
ib_restore_tablespaces("test", "t1");
EOF

--let $restart_parameters=--plugin-load-add=file_key_management.so --file-key-management --file-key-management-filename=$MYSQL_TEST_DIR/std_data/keys2.txt
--source include/restart_mysqld.inc

ALTER TABLE t1 DISCARD TABLESPACE;

perl;
do "$ENV{MTR_SUITE_DIR}/include/innodb-util.pl";
ib_discard_tablespaces("test", "t1");
ib_restore_tablespaces("test", "t1");
EOF

ALTER TABLE t1 IMPORT TABLESPACE;
SHOW CREATE TABLE t1;

--let $restart_parameters= --innodb-encrypt-tables --plugin-load-add=file_key_management.so --file-key-management --file-key-management-filename=$MYSQL_TEST_DIR/std_data/keys3.txt
--source include/restart_mysqld.inc

--error ER_ERROR_ON_RENAME
RENAME TABLE t1 TO t1new;
--error ER_NO_SUCH_TABLE_IN_ENGINE
ALTER TABLE t1 RENAME TO t1new;
# Drop should pass even with incorrect keys
<<<<<<< HEAD
--replace_regex /(tablespace|key_id) [1-9][0-9]*/\1 /
=======
>>>>>>> b30fb701
DROP TABLE t1;<|MERGE_RESOLUTION|>--- conflicted
+++ resolved
@@ -15,6 +15,8 @@
 call mtr.add_suppression("Couldn't load plugins from 'file_key_management");
 call mtr.add_suppression("InnoDB: Tablespace for table \`test\`.\`t1\` is set as discarded\\.");
 call mtr.add_suppression("InnoDB: Table `test`\\.`t1` is corrupted");
+call mtr.add_suppression("InnoDB: Cannot delete tablespace .* because it is not found in the tablespace memory cache");
+call mtr.add_suppression("InnoDB: ALTER TABLE `test`\\.`t1` DISCARD TABLESPACE failed to find tablespace");
 
 --let $restart_parameters=--plugin-load-add=file_key_management.so --file-key-management --file-key-management-filename=$MYSQL_TEST_DIR/std_data/keys2.txt
 --source include/restart_mysqld.inc
@@ -60,15 +62,12 @@
 --source include/restart_mysqld.inc
 
 --error ER_NO_SUCH_TABLE_IN_ENGINE
-<<<<<<< HEAD
 ALTER TABLE t1 DISCARD TABLESPACE;
 # Drop table will succeed.
 DROP TABLE t1;
 
 CREATE TABLE t1 (pk INT PRIMARY KEY, f VARCHAR(8)) ENGINE=InnoDB
 ENCRYPTED=YES ENCRYPTION_KEY_ID=4;
-=======
->>>>>>> b30fb701
 ALTER TABLE t1 DISCARD TABLESPACE;
 
 perl;
@@ -99,8 +98,4 @@
 --error ER_NO_SUCH_TABLE_IN_ENGINE
 ALTER TABLE t1 RENAME TO t1new;
 # Drop should pass even with incorrect keys
-<<<<<<< HEAD
---replace_regex /(tablespace|key_id) [1-9][0-9]*/\1 /
-=======
->>>>>>> b30fb701
 DROP TABLE t1;