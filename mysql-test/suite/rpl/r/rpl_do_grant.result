include/master-slave.inc
[connection master]
delete from mysql.user where user=_binary'rpl_do_grant';
delete from mysql.db where user=_binary'rpl_do_grant';
flush privileges;
delete from mysql.user where user=_binary'rpl_ignore_grant';
delete from mysql.db where user=_binary'rpl_ignore_grant';
flush privileges;
grant select on *.* to rpl_do_grant@localhost;
grant drop on test.* to rpl_do_grant@localhost;
show grants for rpl_do_grant@localhost;
Grants for rpl_do_grant@localhost
GRANT SELECT ON *.* TO 'rpl_do_grant'@'localhost'
GRANT DROP ON `test`.* TO 'rpl_do_grant'@'localhost'
set password for rpl_do_grant@localhost=password("does it work?");
select password<>_binary'' from mysql.user where user=_binary'rpl_do_grant';
password<>_binary''
1
update mysql.user set password='' where user='rpl_do_grant';
flush privileges;
select password<>'' from mysql.user where user='rpl_do_grant';
password<>''
0
set sql_mode='ANSI_QUOTES';
set password for rpl_do_grant@localhost=password('does it work?');
set sql_mode='';
select password<>'' from mysql.user where user='rpl_do_grant';
password<>''
1
delete from mysql.user where user=_binary'rpl_do_grant';
delete from mysql.db where user=_binary'rpl_do_grant';
flush privileges;
delete from mysql.user where user=_binary'rpl_do_grant';
delete from mysql.db where user=_binary'rpl_do_grant';
flush privileges;
show grants for rpl_do_grant@localhost;
ERROR 42000: There is no such grant defined for user 'rpl_do_grant' on host 'localhost'
show grants for rpl_do_grant@localhost;
ERROR 42000: There is no such grant defined for user 'rpl_do_grant' on host 'localhost'
create user rpl_do_grant@localhost;
show grants for rpl_do_grant@localhost;
Grants for rpl_do_grant@localhost
GRANT USAGE ON *.* TO 'rpl_do_grant'@'localhost'
show grants for rpl_do_grant2@localhost;
ERROR 42000: There is no such grant defined for user 'rpl_do_grant2' on host 'localhost'
show grants for rpl_do_grant@localhost;
Grants for rpl_do_grant@localhost
GRANT USAGE ON *.* TO 'rpl_do_grant'@'localhost'
show grants for rpl_do_grant2@localhost;
ERROR 42000: There is no such grant defined for user 'rpl_do_grant2' on host 'localhost'
rename user rpl_do_grant@localhost to rpl_do_grant2@localhost;
show grants for rpl_do_grant2@localhost;
Grants for rpl_do_grant2@localhost
GRANT USAGE ON *.* TO 'rpl_do_grant2'@'localhost'
show grants for rpl_do_grant2@localhost;
Grants for rpl_do_grant2@localhost
GRANT USAGE ON *.* TO 'rpl_do_grant2'@'localhost'
grant DELETE,INSERT on mysqltest1.* to rpl_do_grant2@localhost;
show grants for rpl_do_grant2@localhost;
Grants for rpl_do_grant2@localhost
GRANT USAGE ON *.* TO 'rpl_do_grant2'@'localhost'
GRANT INSERT, DELETE ON `mysqltest1`.* TO 'rpl_do_grant2'@'localhost'
show grants for rpl_do_grant2@localhost;
Grants for rpl_do_grant2@localhost
GRANT USAGE ON *.* TO 'rpl_do_grant2'@'localhost'
GRANT INSERT, DELETE ON `mysqltest1`.* TO 'rpl_do_grant2'@'localhost'
revoke DELETE on mysqltest1.* from rpl_do_grant2@localhost;
show grants for rpl_do_grant2@localhost;
Grants for rpl_do_grant2@localhost
GRANT USAGE ON *.* TO 'rpl_do_grant2'@'localhost'
GRANT INSERT ON `mysqltest1`.* TO 'rpl_do_grant2'@'localhost'
show grants for rpl_do_grant2@localhost;
Grants for rpl_do_grant2@localhost
GRANT USAGE ON *.* TO 'rpl_do_grant2'@'localhost'
GRANT INSERT ON `mysqltest1`.* TO 'rpl_do_grant2'@'localhost'
revoke all privileges, grant option from rpl_do_grant2@localhost;
show grants for rpl_do_grant2@localhost;
Grants for rpl_do_grant2@localhost
GRANT USAGE ON *.* TO 'rpl_do_grant2'@'localhost'
show grants for rpl_do_grant2@localhost;
Grants for rpl_do_grant2@localhost
GRANT USAGE ON *.* TO 'rpl_do_grant2'@'localhost'
drop user rpl_do_grant2@localhost;
show grants for rpl_do_grant2@localhost;
ERROR 42000: There is no such grant defined for user 'rpl_do_grant2' on host 'localhost'
show grants for rpl_do_grant2@localhost;
ERROR 42000: There is no such grant defined for user 'rpl_do_grant2' on host 'localhost'
call mtr.add_suppression("Slave: Operation DROP USER failed for 'create_rout_db'@'localhost' Error_code: 1396");
DROP DATABASE IF EXISTS bug42217_db;
CREATE DATABASE  bug42217_db;
GRANT CREATE ROUTINE ON bug42217_db.* TO 'create_rout_db'@'localhost'
        IDENTIFIED BY 'create_rout_db' WITH GRANT OPTION;
USE bug42217_db;
CREATE FUNCTION upgrade_del_func() RETURNS CHAR(30)
BEGIN
RETURN "INSIDE upgrade_del_func()";
END//
USE bug42217_db;
SELECT * FROM mysql.procs_priv;
Host	Db	User	Routine_name	Routine_type	Grantor	Proc_priv	Timestamp
localhost	bug42217_db	create_rout_db	upgrade_del_func	FUNCTION	create_rout_db@localhost	Execute,Alter Routine	#
SELECT upgrade_del_func();
upgrade_del_func()
INSIDE upgrade_del_func()
SELECT * FROM mysql.procs_priv;
Host	Db	User	Routine_name	Routine_type	Grantor	Proc_priv	Timestamp
localhost	bug42217_db	create_rout_db	upgrade_del_func	FUNCTION	create_rout_db@localhost	Execute,Alter Routine	#
SHOW GRANTS FOR 'create_rout_db'@'localhost';
Grants for create_rout_db@localhost
GRANT USAGE ON *.* TO 'create_rout_db'@'localhost' IDENTIFIED BY PASSWORD '*08792480350CBA057BDE781B9DF183B263934601'
GRANT CREATE ROUTINE ON `bug42217_db`.* TO 'create_rout_db'@'localhost' WITH GRANT OPTION
GRANT EXECUTE, ALTER ROUTINE ON FUNCTION `bug42217_db`.`upgrade_del_func` TO 'create_rout_db'@'localhost'
USE bug42217_db;
SHOW CREATE FUNCTION upgrade_del_func;
Function	sql_mode	Create Function	character_set_client	collation_connection	Database Collation
upgrade_del_func		CREATE DEFINER=`create_rout_db`@`localhost` FUNCTION `upgrade_del_func`() RETURNS char(30) CHARSET latin1
BEGIN
RETURN "INSIDE upgrade_del_func()";
END	latin1	latin1_swedish_ci	latin1_swedish_ci
SELECT upgrade_del_func();
upgrade_del_func()
INSIDE upgrade_del_func()
"Check whether the definer user will be able to execute the replicated routine on slave"
USE bug42217_db;
SHOW CREATE FUNCTION upgrade_del_func;
Function	sql_mode	Create Function	character_set_client	collation_connection	Database Collation
upgrade_del_func		CREATE DEFINER=`create_rout_db`@`localhost` FUNCTION `upgrade_del_func`() RETURNS char(30) CHARSET latin1
BEGIN
RETURN "INSIDE upgrade_del_func()";
END	latin1	latin1_swedish_ci	latin1_swedish_ci
SELECT upgrade_del_func();
upgrade_del_func()
INSIDE upgrade_del_func()
DELETE FROM mysql.procs_priv;
FLUSH PRIVILEGES;
USE bug42217_db;
"Can't execute the replicated routine on slave like before after procs privilege is deleted "
SELECT upgrade_del_func();
ERROR 42000: execute command denied to user 'create_rout_db'@'localhost' for routine 'bug42217_db.upgrade_del_func'
"Test the user who creates a function on master doesn't exist on slave."
"Hence SQL thread ACL_GLOBAL privilege jumps in and no mysql.procs_priv is inserted"
DROP USER 'create_rout_db'@'localhost';
CREATE FUNCTION upgrade_alter_func() RETURNS CHAR(30)
BEGIN
RETURN "INSIDE upgrade_alter_func()";
END//
SELECT upgrade_alter_func();
upgrade_alter_func()
INSIDE upgrade_alter_func()
SHOW CREATE FUNCTION upgrade_alter_func;
Function	sql_mode	Create Function	character_set_client	collation_connection	Database Collation
upgrade_alter_func		CREATE DEFINER=`create_rout_db`@`localhost` FUNCTION `upgrade_alter_func`() RETURNS char(30) CHARSET latin1
BEGIN
RETURN "INSIDE upgrade_alter_func()";
END	latin1	latin1_swedish_ci	latin1_swedish_ci
"Should no privilege record for upgrade_alter_func in mysql.procs_priv"
SELECT * FROM mysql.procs_priv;
Host	Db	User	Routine_name	Routine_type	Grantor	Proc_priv	Timestamp
SELECT upgrade_alter_func();
ERROR HY000: The user specified as a definer ('create_rout_db'@'localhost') does not exist
USE bug42217_db;
DROP FUNCTION upgrade_del_func;
DROP FUNCTION upgrade_alter_func;
DROP DATABASE bug42217_db;
<<<<<<< HEAD
stop slave;
=======
SET SQL_LOG_BIN= 0;
>>>>>>> de3c4428
DROP USER 'create_rout_db'@'localhost';
SET SQL_LOG_BIN= 1;
include/rpl_reset.inc
USE test;
######## BUG#49119 #######
### i) test case from the 'how to repeat section'
CREATE TABLE t1(c1 INT);
CREATE PROCEDURE p1() SELECT * FROM t1 |
REVOKE EXECUTE ON PROCEDURE p1 FROM 'root'@'localhost';
ERROR 42000: There is no such grant defined for user 'root' on host 'localhost' on routine 'p1'
DROP TABLE t1;
DROP PROCEDURE p1;
### ii) Test case in which REVOKE partially succeeds
include/rpl_reset.inc
CREATE TABLE t1(c1 INT);
CREATE PROCEDURE p1() SELECT * FROM t1 |
CREATE USER 'user49119'@'localhost';
GRANT EXECUTE ON PROCEDURE p1 TO 'user49119'@'localhost';
##############################################################
### Showing grants for both users: root and user49119 (master)
SHOW GRANTS FOR 'user49119'@'localhost';
Grants for user49119@localhost
GRANT USAGE ON *.* TO 'user49119'@'localhost'
GRANT EXECUTE ON PROCEDURE `test`.`p1` TO 'user49119'@'localhost'
SHOW GRANTS FOR CURRENT_USER;
Grants for root@localhost
GRANT ALL PRIVILEGES ON *.* TO 'root'@'localhost' WITH GRANT OPTION
##############################################################
##############################################################
### Showing grants for both users: root and user49119 (master)
SHOW GRANTS FOR 'user49119'@'localhost';
Grants for user49119@localhost
GRANT USAGE ON *.* TO 'user49119'@'localhost'
GRANT EXECUTE ON PROCEDURE `test`.`p1` TO 'user49119'@'localhost'
SHOW GRANTS FOR CURRENT_USER;
Grants for root@localhost
GRANT ALL PRIVILEGES ON *.* TO 'root'@'localhost' WITH GRANT OPTION
##############################################################
## This statement will make the revoke fail because root has no
## execute grant. However, it will still revoke the grant for
## user49119.
REVOKE EXECUTE ON PROCEDURE p1 FROM 'user49119'@'localhost', 'root'@'localhost';
ERROR 42000: There is no such grant defined for user 'root' on host 'localhost' on routine 'p1'
##############################################################
### Showing grants for both users: root and user49119 (master)
### after revoke statement failure
SHOW GRANTS FOR 'user49119'@'localhost';
Grants for user49119@localhost
GRANT USAGE ON *.* TO 'user49119'@'localhost'
SHOW GRANTS FOR CURRENT_USER;
Grants for root@localhost
GRANT ALL PRIVILEGES ON *.* TO 'root'@'localhost' WITH GRANT OPTION
##############################################################
#############################################################
### Showing grants for both users: root and user49119 (slave)
### after revoke statement failure (should match 
SHOW GRANTS FOR 'user49119'@'localhost';
Grants for user49119@localhost
GRANT USAGE ON *.* TO 'user49119'@'localhost'
SHOW GRANTS FOR CURRENT_USER;
Grants for root@localhost
GRANT ALL PRIVILEGES ON *.* TO 'root'@'localhost' WITH GRANT OPTION
##############################################################
DROP TABLE t1;
DROP PROCEDURE p1;
DROP USER 'user49119'@'localhost';
include/rpl_reset.inc
grant all on *.* to foo@"1.2.3.4";
revoke all privileges, grant option from "foo";
ERROR HY000: Can't revoke all privileges for one or more of the requested users
show binlog events from <binlog_start>;
Log_name	Pos	Event_type	Server_id	End_log_pos	Info
master-bin.000001	#	Query	#	#	use `test`; grant all on *.* to foo@"1.2.3.4"
master-bin.000001	#	Query	#	#	use `test`; revoke all privileges, grant option from "foo"
include/check_slave_no_error.inc
DROP USER foo@"1.2.3.4";

# Bug#27606 GRANT statement should be replicated with DEFINER information
include/rpl_reset.inc
GRANT SELECT, INSERT ON mysql.user TO user_bug27606@localhost;
SELECT Grantor FROM mysql.tables_priv WHERE User='user_bug27606';
Grantor
root@localhost
SELECT Grantor FROM mysql.tables_priv WHERE User='user_bug27606';
Grantor
root@localhost
REVOKE SELECT ON mysql.user FROM user_bug27606@localhost;
SELECT Grantor FROM mysql.tables_priv WHERE User='user_bug27606';
Grantor
root@localhost
SELECT Grantor FROM mysql.tables_priv WHERE User='user_bug27606';
Grantor
root@localhost
DROP USER user_bug27606@localhost;
"End of test"
include/rpl_end.inc<|MERGE_RESOLUTION|>--- conflicted
+++ resolved
@@ -162,11 +162,8 @@
 DROP FUNCTION upgrade_del_func;
 DROP FUNCTION upgrade_alter_func;
 DROP DATABASE bug42217_db;
-<<<<<<< HEAD
 stop slave;
-=======
 SET SQL_LOG_BIN= 0;
->>>>>>> de3c4428
 DROP USER 'create_rout_db'@'localhost';
 SET SQL_LOG_BIN= 1;
 include/rpl_reset.inc
