--source include/have_sequence.inc
--source include/have_innodb.inc

#
# Test various combinations of operations on sequence
#

--echo #
--echo # Create and check
--echo #

create sequence s1 engine=innodb;
check table s1;
select next value for s1;
flush tables;
check table s1;
select next value for s1;
flush tables;
repair table s1;
select next value for s1;
drop sequence s1;

create or replace sequence s1 engine=innodb;
select next value for s1;
repair table s1;
check table s1;
select next value for s1;
select * from s1;
drop sequence s1;

--echo #
--echo # INSERT
--echo #

create sequence s1;
create sequence s2;
--error ER_NO_DEFAULT_FOR_FIELD
insert into s1 (next_not_cached_value, minimum_value) values (100,1000);
--error ER_UPDATE_TABLE_USED
insert into s1 values (next value for s1, 1,9223372036854775806,1,1,1000,0,0);
--error ER_WRONG_INSERT_INTO_SEQUENCE
insert into s1 values (next value for s2, 1,9223372036854775806,1,1,1000,0,0);
--error ER_WRONG_INSERT_INTO_SEQUENCE
insert into s1 select * from s2;
--error ER_SEQUENCE_INVALID_DATA
insert into s1 values(1000,9223372036854775806,1,1,1,1000,0,0);
--error ER_SEQUENCE_INVALID_DATA
insert into s1 values(0,9223372036854775806,1,1,1,1000,0,0);
select * from s1;
insert into s1 values(1000,1,9223372036854775806,1,1,1000,0,0);
select * from s1;
select next value for s1;
select * from s1;
--error ER_SEQUENCE_INVALID_DATA
insert into s2 values(0, 1, 10, 1, 2, 1, 1, 0);
drop sequence s1,s2;

--echo #
--echo # UPDATE and DELETE
--echo #

create sequence s1;
--error ER_ILLEGAL_HA
update s1 set next_not_cached_value=100;
--error ER_ILLEGAL_HA
delete from s1 where next_not_cached_value > 0;
drop sequence s1;

--echo #
--echo # SHOW TABLES
--echo #

create sequence s1;
create table t1 (a int);
create view v1 as select * from s1;
show full tables;
SELECT TABLE_TYPE,ENGINE FROM INFORMATION_SCHEMA.TABLES where table_schema="test" ORDER BY TABLE_NAME;
drop table t1,s1;
drop view v1;

--echo #
--echo # LOCK TABLES (as in mysqldump)
--echo #

create sequence s1 engine=innodb;
LOCK TABLES s1 READ;
SELECT * from s1;
UNLOCK TABLES;
LOCK TABLES s1 WRITE;
insert into s1 values (1,1,9223372036854775806, 1, 1, 1000, 0, 0);
UNLOCK TABLES;
drop table s1;

--echo #
--echo # Many sequence calls with innodb
--echo #

create sequence s1 cache=1000 engine=innodb;
start transaction;
select count(nextval(s1)) from seq_1_to_2000;
commit;
select * from s1;
drop sequence s1;

create sequence s1  cache=1000 engine=innodb;
start transaction;
select count(nextval(s1)) from seq_1_to_2000;

connect (addconroot, localhost, root,,);
connection addconroot;
start transaction;
select count(nextval(s1)) from seq_1_to_2000;
select * from s1;
commit;
disconnect addconroot;
connection default;
select * from s1;
commit;
drop sequence s1;

--echo #
--echo # Flush tables with read lock
--echo #

create sequence s1;
select next value for s1;
flush tables with read lock;
--error 1223
create sequence s2;
--error 1223
select next value for s1;
unlock tables;
drop sequence s1;

--echo #
<<<<<<< HEAD
--echo # Don't allow SQUENCE to be used with CHECK or virtual fields
--echo #

CREATE SEQUENCE s1 nocache engine=myisam;
--error ER_GENERATED_COLUMN_FUNCTION_IS_NOT_ALLOWED
CREATE table t1 (a int check (next value for s1 > 0));
--error ER_GENERATED_COLUMN_FUNCTION_IS_NOT_ALLOWED
CREATE table t1 (a int check (previous value for s1 > 0));
--error ER_GENERATED_COLUMN_FUNCTION_IS_NOT_ALLOWED
CREATE table t1 (a int check (setval(s1,10)));
--error ER_GENERATED_COLUMN_FUNCTION_IS_NOT_ALLOWED
CREATE TABLE t1 (a int, b int as (next value for s1 > 0));
drop sequence s1;
=======
--echo # MDEV-14761
--echo # Assertion `!mysql_parse_status || thd->is_error() ||
--echo # thd->get_internal_handler()' failed in parse_sql
--echo #

CREATE SEQUENCE s1;
--error ER_DUP_ARGUMENT
ALTER SEQUENCE s1 MAXVALUE 100 NO MAXVALUE;
DROP SEQUENCE s1;
>>>>>>> 22770a9f
<|MERGE_RESOLUTION|>--- conflicted
+++ resolved
@@ -133,8 +133,18 @@
 drop sequence s1;
 
 --echo #
-<<<<<<< HEAD
---echo # Don't allow SQUENCE to be used with CHECK or virtual fields
+--echo # MDEV-14761
+--echo # Assertion `!mysql_parse_status || thd->is_error() ||
+--echo # thd->get_internal_handler()' failed in parse_sql
+--echo #
+
+CREATE SEQUENCE s1;
+--error ER_DUP_ARGUMENT
+ALTER SEQUENCE s1 MAXVALUE 100 NO MAXVALUE;
+DROP SEQUENCE s1;
+
+--echo #
+--echo # Don't allow SEQUENCE to be used with CHECK or virtual fields
 --echo #
 
 CREATE SEQUENCE s1 nocache engine=myisam;
@@ -146,15 +156,4 @@
 CREATE table t1 (a int check (setval(s1,10)));
 --error ER_GENERATED_COLUMN_FUNCTION_IS_NOT_ALLOWED
 CREATE TABLE t1 (a int, b int as (next value for s1 > 0));
-drop sequence s1;
-=======
---echo # MDEV-14761
---echo # Assertion `!mysql_parse_status || thd->is_error() ||
---echo # thd->get_internal_handler()' failed in parse_sql
---echo #
-
-CREATE SEQUENCE s1;
---error ER_DUP_ARGUMENT
-ALTER SEQUENCE s1 MAXVALUE 100 NO MAXVALUE;
-DROP SEQUENCE s1;
->>>>>>> 22770a9f
+drop sequence s1;